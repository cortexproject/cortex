--- conflicted
+++ resolved
@@ -41,11 +41,8 @@
 * [ENHANCEMENT] StoreGateway: Add new `cortex_bucket_store_chunk_pool_inuse_bytes` metric to track the usage in chunk pool. #6310
 * [ENHANCEMENT] Distributor: Add new `cortex_distributor_inflight_client_requests` metric to track number of ingester client inflight requests. #6358
 * [ENHANCEMENT] Distributor: Expose `cortex_label_size_bytes` native histogram metric. #6372
-<<<<<<< HEAD
+* [ENHANCEMENT] Add new option `-server.grpc_server-num-stream-workers` to configure the number of worker goroutines that should be used to process incoming streams. #6386
 * [ENHANCEMENT] Distributor: Return HTTP 5XX instead of HTTP 4XX when instance limits are hit. #6358
-=======
-* [ENHANCEMENT] Add new option `-server.grpc_server-num-stream-workers` to configure the number of worker goroutines that should be used to process incoming streams. #6386
->>>>>>> 020cc453
 * [BUGFIX] Runtime-config: Handle absolute file paths when working directory is not / #6224
 * [BUGFIX] Ruler: Allow rule evaluation to complete during shutdown. #6326
 * [BUGFIX] Ring: update ring with new ip address when instance is lost, rejoins, but heartbeat is disabled  #6271
