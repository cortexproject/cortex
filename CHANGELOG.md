--- conflicted
+++ resolved
@@ -63,11 +63,8 @@
 * [ENHANCEMENT] All: Handling CMK Access Denied errors. #5420 #5542
 * [ENHANCEMENT] Querier: Retry store gateway client connection closing gRPC error. #5558
 * [ENHANCEMENT] QueryFrontend: Add generic retry for all APIs. #5561.
-<<<<<<< HEAD
 * [ENHANCEMENT] Querier: Check context before notifying scheduler and frontend. #5565
-=======
 * [ENHANCEMENT] QueryFrontend: Add metric for number of series requests. #5373
->>>>>>> 4e162a01
 * [BUGFIX] Ruler: Validate if rule group can be safely converted back to rule group yaml from protobuf message #5265
 * [BUGFIX] Querier: Convert gRPC `ResourceExhausted` status code from store gateway to 422 limit error. #5286
 * [BUGFIX] Alertmanager: Route web-ui requests to the alertmanager distributor when sharding is enabled. #5293
