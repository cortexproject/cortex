--- conflicted
+++ resolved
@@ -184,7 +184,6 @@
 	return m.Set(s)
 }
 
-<<<<<<< HEAD
 func (m moduleName) IsJob() bool {
 	switch m {
 	case Flusher:
@@ -194,17 +193,11 @@
 	return false
 }
 
-func (t *Cortex) initServer(cfg *Config) (err error) {
-	t.server, err = server.New(cfg.Server)
-	return
-}
-=======
 func (t *Cortex) initServer(cfg *Config) (services.Service, error) {
 	serv, err := server.New(cfg.Server)
 	if err != nil {
 		return nil, err
 	}
->>>>>>> e698ab21
 
 	t.server = serv
 
@@ -389,13 +382,7 @@
 	return t.ingester, nil
 }
 
-<<<<<<< HEAD
-func (t *Cortex) stopIngester() error {
-	t.ingester.Shutdown()
-	return nil
-}
-
-func (t *Cortex) initFlusher(cfg *Config) (err error) {
+func (t *Cortex) initFlusher(cfg *Config) (serv services.Service, err error) {
 	// By the end of this call, the chunks should be recovered
 	// from the WAL and flushed.
 	t.flusher, err = flusher.New(
@@ -410,17 +397,10 @@
 	}
 
 	t.server.HTTP.Path("/ready").Handler(http.HandlerFunc(t.flusher.ReadinessHandler))
-	return
-}
-
-func (t *Cortex) stopFlusher() error {
-	return t.flusher.Close()
-}
-
-func (t *Cortex) initStore(cfg *Config) (err error) {
-=======
+	return t.flusher, nil
+}
+
 func (t *Cortex) initStore(cfg *Config) (serv services.Service, err error) {
->>>>>>> e698ab21
 	if cfg.Storage.Engine == storage.StorageEngineTSDB {
 		return nil, nil
 	}
@@ -698,9 +678,8 @@
 	},
 
 	Flusher: {
-		deps: []moduleName{Store, Server},
-		init: (*Cortex).initFlusher,
-		stop: (*Cortex).stopFlusher,
+		deps:           []moduleName{Store, Server},
+		wrappedService: (*Cortex).initFlusher,
 	},
 
 	Querier: {
