--- conflicted
+++ resolved
@@ -2,11 +2,8 @@
 
 ## master / unreleased
 * [CHANGE] Alertmanager: Local file disclosure vulnerability in OpsGenie configuration has been fixed. #5045
-<<<<<<< HEAD
 * [CHANGE] Rename oltp_endpoint to otlp_endpoint to match opentelemetry spec and lib name. #5067
-=======
 * [CHANGE] Distributor/Ingester: Log warn level on push requests when they have status code 4xx. Do not log if status is 429. #5103
->>>>>>> 229ec97e
 * [ENHANCEMENT] Update Go version to 1.19.3. #4988
 * [ENHANCEMENT] Querier: limit series query to only ingesters if `start` param is not specified. #4976
 * [ENHANCEMENT] Query-frontend/scheduler: add a new limit `frontend.max-outstanding-requests-per-tenant` for configuring queue size per tenant. Started deprecating two flags `-query-scheduler.max-outstanding-requests-per-tenant` and `-querier.max-outstanding-requests-per-tenant`, and change their value default to 0. Now if both the old flag and new flag are specified, the old flag's queue size will be picked. #5005
