--- conflicted
+++ resolved
@@ -73,11 +73,8 @@
 * [ENHANCEMENT] API: add request ID injection to context to enable tracking requests across downstream services. #6895
 * [ENHANCEMENT] gRPC: Add gRPC Channelz monitoring. #6950
 * [ENHANCEMENT] Upgrade build image and Go version to 1.24.6. #6970 #6976
-<<<<<<< HEAD
 * [ENHANCEMENT] Implement versioned transactions for writes to DynamoDB ring. #6986
-=======
 * [ENHANCEMENT] Add source metadata to requests(api vs ruler) #6947
->>>>>>> a0223325
 * [BUGFIX] Ingester: Avoid error or early throttling when READONLY ingesters are present in the ring #6517
 * [BUGFIX] Ingester: Fix labelset data race condition. #6573
 * [BUGFIX] Compactor: Cleaner should not put deletion marker for blocks with no-compact marker. #6576
