# Changelog

## master / unreleased
<<<<<<< HEAD
* [ENHANCEMENT] Add support for azure storage of AzureChinaCloud,AzureGermanCloud,AzureUSGovernment. #2988
=======

* [CHANGE] Experimental blocks storage: removed the support to transfer blocks between ingesters on shutdown. When running the Cortex blocks storage, ingesters are expected to run with a persistent disk. The following metrics have been removed: #2996
  * `cortex_ingester_sent_files`
  * `cortex_ingester_received_files`
  * `cortex_ingester_received_bytes_total`
  * `cortex_ingester_sent_bytes_total`
>>>>>>> f3d2c77f
* [ENHANCEMENT] Query-tee: added a small tolerance to floating point sample values comparison. #2994
* [BUGFIX] Query-frontend: Fixed rounding for incoming query timestamps, to be 100% Prometheus compatible. #2990

## 1.3.0 in progress

* [CHANGE] Replace the metric `cortex_alertmanager_configs` with `cortex_alertmanager_config_invalid` exposed by Alertmanager. #2960
* [CHANGE] Experimental Delete Series: Change target flag for purger from `data-purger` to `purger`. #2777
* [CHANGE] Experimental blocks storage: The max concurrent queries against the long-term storage, configured via `-experimental.blocks-storage.bucket-store.max-concurrent`, is now a limit shared across all tenants and not a per-tenant limit anymore. The default value has changed from `20` to `100` and the following new metrics have been added: #2797
  * `cortex_bucket_stores_gate_queries_concurrent_max`
  * `cortex_bucket_stores_gate_queries_in_flight`
  * `cortex_bucket_stores_gate_duration_seconds`
* [CHANGE] Metric `cortex_ingester_flush_reasons` has been renamed to `cortex_ingester_flushing_enqueued_series_total`, and new metric `cortex_ingester_flushing_dequeued_series_total` with `outcome` label (superset of reason) has been added. #2802, #2818
* [CHANGE] Experimental Delete Series: Metric `cortex_purger_oldest_pending_delete_request_age_seconds` would track age of delete requests since they are over their cancellation period instead of their creation time. #2806
* [CHANGE] Experimental blocks storage: the store-gateway service is required in a Cortex cluster running with the experimental blocks storage. Removed the `-experimental.tsdb.store-gateway-enabled` CLI flag and `store_gateway_enabled` YAML config option. The store-gateway is now always enabled when the storage engine is `blocks`. #2822
* [CHANGE] Experimental blocks storage: removed support for `-experimental.blocks-storage.bucket-store.max-sample-count` flag because the implementation was flawed. To limit the number of samples/chunks processed by a single query you can set `-store.query-chunk-limit`, which is now supported by the blocks storage too. #2852
* [CHANGE] Ingester: Chunks flushed via /flush stay in memory until retention period is reached. This affects `cortex_ingester_memory_chunks` metric. #2778
* [CHANGE] Querier: the error message returned when the query time range exceeds `-store.max-query-length` has changed from `invalid query, length > limit (X > Y)` to `the query time range exceeds the limit (query length: X, limit: Y)`. #2826
* [CHANGE] Add `component` label to metrics exposed by chunk, delete and index store clients. #2774
* [CHANGE] Querier: when `-querier.query-ingesters-within` is configured, the time range of the query sent to ingesters is now manipulated to ensure the query start time is not older than 'now - query-ingesters-within'. #2904
* [CHANGE] KV: The `role` label which was a label of `multi` KV store client only has been added to metrics of every KV store client. If KV store client is not `multi`, then the value of `role` label is `primary`. #2837
* [CHANGE] Added the `engine` label to the metrics exposed by the Prometheus query engine, to distinguish between `ruler` and `querier` metrics. #2854
* [CHANGE] Added ruler to the single binary when started with `-target=all` (default). #2854
* [CHANGE] Experimental blocks storage: compact head when opening TSDB. This should only affect ingester startup after it was unable to compact head in previous run. #2870
* [CHANGE] Metric `cortex_overrides_last_reload_successful` has been renamed to `cortex_runtime_config_last_reload_successful`. #2874
* [CHANGE] HipChat support has been removed from the alertmanager (because removed from the Prometheus upstream too). #2902
* [CHANGE] Add constant label `name` to metric `cortex_cache_request_duration_seconds`. #2903
* [CHANGE] Add `user` label to metric `cortex_query_frontend_queue_length`. #2939
* [CHANGE] Experimental blocks storage: cleaned up the config and renamed "TSDB" to "blocks storage". #2937
  - The storage engine setting value has been changed from `tsdb` to `blocks`; this affects `-store.engine` CLI flag and its respective YAML option.
  - The root level YAML config has changed from `tsdb` to `blocks_storage`
  - The prefix of all CLI flags has changed from `-experimental.tsdb.` to `-experimental.blocks-storage.`
  - The following settings have been grouped under `tsdb` property in the YAML config and their CLI flags changed:
    - `-experimental.tsdb.dir` changed to `-experimental.blocks-storage.tsdb.dir`
    - `-experimental.tsdb.block-ranges-period` changed to `-experimental.blocks-storage.tsdb.block-ranges-period`
    - `-experimental.tsdb.retention-period` changed to `-experimental.blocks-storage.tsdb.retention-period`
    - `-experimental.tsdb.ship-interval` changed to `-experimental.blocks-storage.tsdb.ship-interval`
    - `-experimental.tsdb.ship-concurrency` changed to `-experimental.blocks-storage.tsdb.ship-concurrency`
    - `-experimental.tsdb.max-tsdb-opening-concurrency-on-startup` changed to `-experimental.blocks-storage.tsdb.max-tsdb-opening-concurrency-on-startup`
    - `-experimental.tsdb.head-compaction-interval` changed to `-experimental.blocks-storage.tsdb.head-compaction-interval`
    - `-experimental.tsdb.head-compaction-concurrency` changed to `-experimental.blocks-storage.tsdb.head-compaction-concurrency`
    - `-experimental.tsdb.head-compaction-idle-timeout` changed to `-experimental.blocks-storage.tsdb.head-compaction-idle-timeout`
    - `-experimental.tsdb.stripe-size` changed to `-experimental.blocks-storage.tsdb.stripe-size`
    - `-experimental.tsdb.wal-compression-enabled` changed to `-experimental.blocks-storage.tsdb.wal-compression-enabled`
    - `-experimental.tsdb.flush-blocks-on-shutdown` changed to `-experimental.blocks-storage.tsdb.flush-blocks-on-shutdown`
* [CHANGE] Flags `-bigtable.grpc-use-gzip-compression`, `-ingester.client.grpc-use-gzip-compression`, `-querier.frontend-client.grpc-use-gzip-compression` are now deprecated. #2940
* [CHANGE] Limit errors reported by ingester during query-time now return HTTP status code 422. #2941
* [FEATURE] Introduced `ruler.for-outage-tolerance`, Max time to tolerate outage for restoring "for" state of alert. #2783
* [FEATURE] Introduced `ruler.for-grace-period`, Minimum duration between alert and restored "for" state. This is maintained only for alerts with configured "for" time greater than grace period. #2783
* [FEATURE] Introduced `ruler.resend-delay`, Minimum amount of time to wait before resending an alert to Alertmanager. #2783
* [FEATURE] Ruler: added `local` filesystem support to store rules (read-only). #2854
* [ENHANCEMENT] Upgraded Docker base images to `alpine:3.12`. #2862
* [ENHANCEMENT] Experimental: Querier can now optionally query secondary store. This is specified by using `-querier.second-store-engine` option, with values `chunks` or `blocks`. Standard configuration options for this store are used. Additionally, this querying can be configured to happen only for queries that need data older than `-querier.use-second-store-before-time`. Default value of zero will always query secondary store. #2747
* [ENHANCEMENT] Query-tee: increased the `cortex_querytee_request_duration_seconds` metric buckets granularity. #2799
* [ENHANCEMENT] Query-tee: fail to start if the configured `-backend.preferred` is unknown. #2799
* [ENHANCEMENT] Ruler: Added the following metrics: #2786
  * `cortex_prometheus_notifications_latency_seconds`
  * `cortex_prometheus_notifications_errors_total`
  * `cortex_prometheus_notifications_sent_total`
  * `cortex_prometheus_notifications_dropped_total`
  * `cortex_prometheus_notifications_queue_length`
  * `cortex_prometheus_notifications_queue_capacity`
  * `cortex_prometheus_notifications_alertmanagers_discovered`
* [ENHANCEMENT] The behavior of the `/ready` was changed for the query frontend to indicate when it was ready to accept queries. This is intended for use by a read path load balancer that would want to wait for the frontend to have attached queriers before including it in the backend. #2733
* [ENHANCEMENT] Experimental Delete Series: Add support for deletion of chunks for remaining stores. #2801
* [ENHANCEMENT] Add `-modules` command line flag to list possible values for `-target`. Also, log warning if given target is internal component. #2752
* [ENHANCEMENT] Added `-ingester.flush-on-shutdown-with-wal-enabled` option to enable chunks flushing even when WAL is enabled. #2780
* [ENHANCEMENT] Query-tee: Support for custom API prefix by using `-server.path-prefix` option. #2814
* [ENHANCEMENT] Query-tee: Forward `X-Scope-OrgId` header to backend, if present in the request. #2815
* [ENHANCEMENT] Experimental blocks storage: Added `-experimental.blocks-storage.tsdb.head-compaction-idle-timeout` option to force compaction of data in memory into a block. #2803
* [ENHANCEMENT] Experimental blocks storage: Added support for flushing blocks via `/flush`, `/shutdown` (previously these only worked for chunks storage) and by using `-experimental.blocks-storage.tsdb.flush-blocks-on-shutdown` option. #2794
* [ENHANCEMENT] Experimental blocks storage: Added support to enforce max query time range length via `-store.max-query-length`. #2826
* [ENHANCEMENT] Experimental blocks storage: Added support to limit the max number of chunks that can be fetched from the long-term storage while executing a query. The limit is enforced both in the querier and store-gateway, and is configurable via `-store.query-chunk-limit`. #2852 #2922
* [ENHANCEMENT] Ingester: Added new metric `cortex_ingester_flush_series_in_progress` that reports number of ongoing flush-series operations. Useful when calling `/flush` handler: if `cortex_ingester_flush_queue_length + cortex_ingester_flush_series_in_progress` is 0, all flushes are finished. #2778
* [ENHANCEMENT] Memberlist members can join cluster via SRV records. #2788
* [ENHANCEMENT] Added configuration options for chunks s3 client. #2831
  * `s3.endpoint`
  * `s3.region`
  * `s3.access-key-id`
  * `s3.secret-access-key`
  * `s3.insecure`
  * `s3.sse-encryption`
  * `s3.http.idle-conn-timeout`
  * `s3.http.response-header-timeout`
  * `s3.http.insecure-skip-verify`
* [ENHANCEMENT] Prometheus upgraded. #2798 #2849 #2867 #2902 #2918
  * Optimized labels regex matchers for patterns containing literals (eg. `foo.*`, `.*foo`, `.*foo.*`)
* [ENHANCEMENT] Add metric `cortex_ruler_config_update_failures_total` to Ruler to track failures of loading rules files. #2857
* [ENHANCEMENT] Experimental Alertmanager: Alertmanager configuration persisted to object storage using an experimental API that accepts and returns YAML-based Alertmanager configuration. #2768
* [ENHANCEMENT] Ruler: `-ruler.alertmanager-url` now supports multiple URLs. Each URL is treated as a separate Alertmanager group. Support for multiple Alertmanagers in a group can be achieved by using DNS service discovery. #2851
* [ENHANCEMENT] Experimental blocks storage: Cortex Flusher now works with blocks engine. Flusher needs to be provided with blocks-engine configuration, existing Flusher flags are not used (they are only relevant for chunks engine). Note that flush errors are only reported via log. #2877
* [ENHANCEMENT] Flusher: Added `-flusher.exit-after-flush` option (defaults to true) to control whether Cortex should stop completely after Flusher has finished its work. #2877
* [ENHANCEMENT] Added metrics `cortex_config_hash` and `cortex_runtime_config_hash` to expose hash of the currently active config file. #2874
* [ENHANCEMENT] Logger: added JSON logging support, configured via the `-log.format=json` CLI flag or its respective YAML config option. #2386
* [ENHANCEMENT] Added new flags `-bigtable.grpc-compression`, `-ingester.client.grpc-compression`, `-querier.frontend-client.grpc-compression` to configure compression used by gRPC. Valid values are `gzip`, `snappy`, or empty string (no compression, default). #2940
* [ENHANCEMENT] Clarify limitations of the `/api/v1/series`, `/api/v1/labels` and `/api/v1/label/{name}/values` endpoints. #2953
* [BUGFIX] Fixed a bug with `api/v1/query_range` where no responses would return null values for `result` and empty values for `resultType`. #2962
* [BUGFIX] Fixed a bug in the index intersect code causing storage to return more chunks/series than required. #2796
* [BUGFIX] Fixed the number of reported keys in the background cache queue. #2764
* [BUGFIX] Fix race in processing of headers in sharded queries. #2762
* [BUGFIX] Query Frontend: Do not re-split sharded requests around ingester boundaries. #2766
* [BUGFIX] Experimental Delete Series: Fixed a problem with cache generation numbers prefixed to cache keys. #2800
* [BUGFIX] Ingester: Flushing chunks via `/flush` endpoint could previously lead to panic, if chunks were already flushed before and then removed from memory during the flush caused by `/flush` handler. Immediate flush now doesn't cause chunks to be flushed again. Samples received during flush triggered via `/flush` handler are no longer discarded. #2778
* [BUGFIX] Prometheus upgraded. #2849
  * Fixed unknown symbol error during head compaction
* [BUGFIX] Fix panic when using cassandra as store for both index and delete requests. #2774
* [BUGFIX] Experimental Delete Series: Fixed a data race in Purger. #2817
* [BUGFIX] KV: Fixed a bug that triggered a panic due to metrics being registered with the same name but different labels when using a `multi` configured KV client. #2837
* [BUGFIX] Query-frontend: Fix passing HTTP `Host` header if `-frontend.downstream-url` is configured. #2880
* [BUGFIX] Ingester: Improve time-series distribution when `-experimental.distributor.user-subring-size` is enabled. #2887
* [BUGFIX] Set content type to `application/x-protobuf` for remote_read responses. #2915
* [BUGFIX] Fixed ruler and store-gateway instance registration in the ring (when sharding is enabled) when a new instance replaces abruptly terminated one, and the only difference between the two instances is the address. #2954
* [BUGFIX] Fixed `Missing chunks and index config causing silent failure` Absence of chunks and index from schema config is not validated. #2732
* [BUGFIX] Fix panic caused by KVs from boltdb being used beyond their life. #2971
* [BUGFIX] Experimental blocks storage: `/api/v1/series`, `/api/v1/labels` and `/api/v1/label/{name}/values` only query the TSDB head regardless of the configured `-experimental.blocks-storage.tsdb.retention-period`. #2974
* [BUGFIX] Ingester: Avoid indefinite checkpointing in case of surge in number of series. #2955

## 1.2.0 / 2020-07-01

* [CHANGE] Metric `cortex_kv_request_duration_seconds` now includes `name` label to denote which client is being used as well as the `backend` label to denote the KV backend implementation in use. #2648
* [CHANGE] Experimental Ruler: Rule groups persisted to object storage using the experimental API have an updated object key encoding to better handle special characters. Rule groups previously-stored using object storage must be renamed to the new format. #2646
* [CHANGE] Query Frontend now uses Round Robin to choose a tenant queue to service next. #2553
* [CHANGE] `-promql.lookback-delta` is now deprecated and has been replaced by `-querier.lookback-delta` along with `lookback_delta` entry under `querier` in the config file. `-promql.lookback-delta` will be removed in v1.4.0. #2604
* [CHANGE] Experimental TSDB: removed `-experimental.tsdb.bucket-store.binary-index-header-enabled` flag. Now the binary index-header is always enabled.
* [CHANGE] Experimental TSDB: Renamed index-cache metrics to use original metric names from Thanos, as Cortex is not aggregating them in any way: #2627
  * `cortex_<service>_blocks_index_cache_items_evicted_total` => `thanos_store_index_cache_items_evicted_total{name="index-cache"}`
  * `cortex_<service>_blocks_index_cache_items_added_total` => `thanos_store_index_cache_items_added_total{name="index-cache"}`
  * `cortex_<service>_blocks_index_cache_requests_total` => `thanos_store_index_cache_requests_total{name="index-cache"}`
  * `cortex_<service>_blocks_index_cache_items_overflowed_total` => `thanos_store_index_cache_items_overflowed_total{name="index-cache"}`
  * `cortex_<service>_blocks_index_cache_hits_total` => `thanos_store_index_cache_hits_total{name="index-cache"}`
  * `cortex_<service>_blocks_index_cache_items` => `thanos_store_index_cache_items{name="index-cache"}`
  * `cortex_<service>_blocks_index_cache_items_size_bytes` => `thanos_store_index_cache_items_size_bytes{name="index-cache"}`
  * `cortex_<service>_blocks_index_cache_total_size_bytes` => `thanos_store_index_cache_total_size_bytes{name="index-cache"}`
  * `cortex_<service>_blocks_index_cache_memcached_operations_total` =>  `thanos_memcached_operations_total{name="index-cache"}`
  * `cortex_<service>_blocks_index_cache_memcached_operation_failures_total` =>  `thanos_memcached_operation_failures_total{name="index-cache"}`
  * `cortex_<service>_blocks_index_cache_memcached_operation_duration_seconds` =>  `thanos_memcached_operation_duration_seconds{name="index-cache"}`
  * `cortex_<service>_blocks_index_cache_memcached_operation_skipped_total` =>  `thanos_memcached_operation_skipped_total{name="index-cache"}`
* [CHANGE] Experimental TSDB: Renamed metrics in bucket stores: #2627
  * `cortex_<service>_blocks_meta_syncs_total` => `cortex_blocks_meta_syncs_total{component="<service>"}`
  * `cortex_<service>_blocks_meta_sync_failures_total` => `cortex_blocks_meta_sync_failures_total{component="<service>"}`
  * `cortex_<service>_blocks_meta_sync_duration_seconds` => `cortex_blocks_meta_sync_duration_seconds{component="<service>"}`
  * `cortex_<service>_blocks_meta_sync_consistency_delay_seconds` => `cortex_blocks_meta_sync_consistency_delay_seconds{component="<service>"}`
  * `cortex_<service>_blocks_meta_synced` => `cortex_blocks_meta_synced{component="<service>"}`
  * `cortex_<service>_bucket_store_block_loads_total` => `cortex_bucket_store_block_loads_total{component="<service>"}`
  * `cortex_<service>_bucket_store_block_load_failures_total` => `cortex_bucket_store_block_load_failures_total{component="<service>"}`
  * `cortex_<service>_bucket_store_block_drops_total` => `cortex_bucket_store_block_drops_total{component="<service>"}`
  * `cortex_<service>_bucket_store_block_drop_failures_total` => `cortex_bucket_store_block_drop_failures_total{component="<service>"}`
  * `cortex_<service>_bucket_store_blocks_loaded` => `cortex_bucket_store_blocks_loaded{component="<service>"}`
  * `cortex_<service>_bucket_store_series_data_touched` => `cortex_bucket_store_series_data_touched{component="<service>"}`
  * `cortex_<service>_bucket_store_series_data_fetched` => `cortex_bucket_store_series_data_fetched{component="<service>"}`
  * `cortex_<service>_bucket_store_series_data_size_touched_bytes` => `cortex_bucket_store_series_data_size_touched_bytes{component="<service>"}`
  * `cortex_<service>_bucket_store_series_data_size_fetched_bytes` => `cortex_bucket_store_series_data_size_fetched_bytes{component="<service>"}`
  * `cortex_<service>_bucket_store_series_blocks_queried` => `cortex_bucket_store_series_blocks_queried{component="<service>"}`
  * `cortex_<service>_bucket_store_series_get_all_duration_seconds` => `cortex_bucket_store_series_get_all_duration_seconds{component="<service>"}`
  * `cortex_<service>_bucket_store_series_merge_duration_seconds` => `cortex_bucket_store_series_merge_duration_seconds{component="<service>"}`
  * `cortex_<service>_bucket_store_series_refetches_total` => `cortex_bucket_store_series_refetches_total{component="<service>"}`
  * `cortex_<service>_bucket_store_series_result_series` => `cortex_bucket_store_series_result_series{component="<service>"}`
  * `cortex_<service>_bucket_store_cached_postings_compressions_total` => `cortex_bucket_store_cached_postings_compressions_total{component="<service>"}`
  * `cortex_<service>_bucket_store_cached_postings_compression_errors_total` => `cortex_bucket_store_cached_postings_compression_errors_total{component="<service>"}`
  * `cortex_<service>_bucket_store_cached_postings_compression_time_seconds` => `cortex_bucket_store_cached_postings_compression_time_seconds{component="<service>"}`
  * `cortex_<service>_bucket_store_cached_postings_original_size_bytes_total` => `cortex_bucket_store_cached_postings_original_size_bytes_total{component="<service>"}`
  * `cortex_<service>_bucket_store_cached_postings_compressed_size_bytes_total` => `cortex_bucket_store_cached_postings_compressed_size_bytes_total{component="<service>"}`
  * `cortex_<service>_blocks_sync_seconds` => `cortex_bucket_stores_blocks_sync_seconds{component="<service>"}`
  * `cortex_<service>_blocks_last_successful_sync_timestamp_seconds` => `cortex_bucket_stores_blocks_last_successful_sync_timestamp_seconds{component="<service>"}`
* [CHANGE] Available command-line flags are printed to stdout, and only when requested via `-help`. Using invalid flag no longer causes printing of all available flags. #2691
* [CHANGE] Experimental Memberlist ring: randomize gossip node names to avoid conflicts when running multiple clients on the same host, or reusing host names (eg. pods in statefulset). Node name randomization can be disabled by using `-memberlist.randomize-node-name=false`. #2715
* [CHANGE] Memberlist KV client is no longer considered experimental. #2725
* [CHANGE] Experimental Delete Series: Make delete request cancellation duration configurable. #2760
* [CHANGE] Removed `-store.fullsize-chunks` option which was undocumented and unused (it broke ingester hand-overs). #2656
* [CHANGE] Query with no metric name that has previously resulted in HTTP status code 500 now returns status code 422 instead. #2571
* [FEATURE] TLS config options added for GRPC clients in Querier (Query-frontend client & Ingester client), Ruler, Store Gateway, as well as HTTP client in Config store client. #2502
* [FEATURE] The flag `-frontend.max-cache-freshness` is now supported within the limits overrides, to specify per-tenant max cache freshness values. The corresponding YAML config parameter has been changed from `results_cache.max_freshness` to `limits_config.max_cache_freshness`. The legacy YAML config parameter (`results_cache.max_freshness`) will continue to be supported till Cortex release `v1.4.0`. #2609
* [FEATURE] Experimental gRPC Store: Added support to 3rd parties index and chunk stores using gRPC client/server plugin mechanism. #2220
* [FEATURE] Add `-cassandra.table-options` flag to customize table options of Cassandra when creating the index or chunk table. #2575
* [ENHANCEMENT] Propagate GOPROXY value when building `build-image`. This is to help the builders building the code in a Network where default Go proxy is not accessible (e.g. when behind some corporate VPN). #2741
* [ENHANCEMENT] Querier: Added metric `cortex_querier_request_duration_seconds` for all requests to the querier. #2708
* [ENHANCEMENT] Cortex is now built with Go 1.14. #2480 #2749 #2753
* [ENHANCEMENT] Experimental TSDB: added the following metrics to the ingester: #2580 #2583 #2589 #2654
  * `cortex_ingester_tsdb_appender_add_duration_seconds`
  * `cortex_ingester_tsdb_appender_commit_duration_seconds`
  * `cortex_ingester_tsdb_refcache_purge_duration_seconds`
  * `cortex_ingester_tsdb_compactions_total`
  * `cortex_ingester_tsdb_compaction_duration_seconds`
  * `cortex_ingester_tsdb_wal_fsync_duration_seconds`
  * `cortex_ingester_tsdb_wal_page_flushes_total`
  * `cortex_ingester_tsdb_wal_completed_pages_total`
  * `cortex_ingester_tsdb_wal_truncations_failed_total`
  * `cortex_ingester_tsdb_wal_truncations_total`
  * `cortex_ingester_tsdb_wal_writes_failed_total`
  * `cortex_ingester_tsdb_checkpoint_deletions_failed_total`
  * `cortex_ingester_tsdb_checkpoint_deletions_total`
  * `cortex_ingester_tsdb_checkpoint_creations_failed_total`
  * `cortex_ingester_tsdb_checkpoint_creations_total`
  * `cortex_ingester_tsdb_wal_truncate_duration_seconds`
  * `cortex_ingester_tsdb_head_active_appenders`
  * `cortex_ingester_tsdb_head_series_not_found_total`
  * `cortex_ingester_tsdb_head_chunks`
  * `cortex_ingester_tsdb_mmap_chunk_corruptions_total`
  * `cortex_ingester_tsdb_head_chunks_created_total`
  * `cortex_ingester_tsdb_head_chunks_removed_total`
* [ENHANCEMENT] Experimental TSDB: added metrics useful to alert on critical conditions of the blocks storage: #2573
  * `cortex_compactor_last_successful_run_timestamp_seconds`
  * `cortex_querier_blocks_last_successful_sync_timestamp_seconds` (when store-gateway is disabled)
  * `cortex_querier_blocks_last_successful_scan_timestamp_seconds` (when store-gateway is enabled)
  * `cortex_storegateway_blocks_last_successful_sync_timestamp_seconds`
* [ENHANCEMENT] Experimental TSDB: added the flag `-experimental.tsdb.wal-compression-enabled` to allow to enable TSDB WAL compression. #2585
* [ENHANCEMENT] Experimental TSDB: Querier and store-gateway components can now use so-called "caching bucket", which can currently cache fetched chunks into shared memcached server. #2572
* [ENHANCEMENT] Ruler: Automatically remove unhealthy rulers from the ring. #2587
* [ENHANCEMENT] Query-tee: added support to `/metadata`, `/alerts`, and `/rules` endpoints #2600
* [ENHANCEMENT] Query-tee: added support to query results comparison between two different backends. The comparison is disabled by default and can be enabled via `-proxy.compare-responses=true`. #2611
* [ENHANCEMENT] Query-tee: improved the query-tee to not wait all backend responses before sending back the response to the client. The query-tee now sends back to the client first successful response, while honoring the `-backend.preferred` option. #2702
* [ENHANCEMENT] Thanos and Prometheus upgraded. #2602 #2604 #2634 #2659 #2686 #2756
  * TSDB now holds less WAL files after Head Truncation.
  * TSDB now does memory-mapping of Head chunks and reduces memory usage.
* [ENHANCEMENT] Experimental TSDB: decoupled blocks deletion from blocks compaction in the compactor, so that blocks deletion is not blocked by a busy compactor. The following metrics have been added: #2623
  * `cortex_compactor_block_cleanup_started_total`
  * `cortex_compactor_block_cleanup_completed_total`
  * `cortex_compactor_block_cleanup_failed_total`
  * `cortex_compactor_block_cleanup_last_successful_run_timestamp_seconds`
* [ENHANCEMENT] Experimental TSDB: Use shared cache for metadata. This is especially useful when running multiple querier and store-gateway components to reduce number of object store API calls. #2626 #2640
* [ENHANCEMENT] Experimental TSDB: when `-querier.query-store-after` is configured and running the experimental blocks storage, the time range of the query sent to the store is now manipulated to ensure the query end time is not more recent than 'now - query-store-after'. #2642
* [ENHANCEMENT] Experimental TSDB: small performance improvement in concurrent usage of RefCache, used during samples ingestion. #2651
* [ENHANCEMENT] The following endpoints now respond appropriately to an `Accept` header with the value `application/json` #2673
  * `/distributor/all_user_stats`
  * `/distributor/ha_tracker`
  * `/ingester/ring`
  * `/store-gateway/ring`
  * `/compactor/ring`
  * `/ruler/ring`
  * `/services`
* [ENHANCEMENT] Experimental Cassandra backend: Add `-cassandra.num-connections` to allow increasing the number of TCP connections to each Cassandra server. #2666
* [ENHANCEMENT] Experimental Cassandra backend: Use separate Cassandra clients and connections for reads and writes. #2666
* [ENHANCEMENT] Experimental Cassandra backend: Add `-cassandra.reconnect-interval` to allow specifying the reconnect interval to a Cassandra server that has been marked `DOWN` by the gocql driver. Also change the default value of the reconnect interval from `60s` to `1s`. #2687
* [ENHANCEMENT] Experimental Cassandra backend: Add option `-cassandra.convict-hosts-on-failure=false` to not convict host of being down when a request fails. #2684
* [ENHANCEMENT] Experimental TSDB: Applied a jitter to the period bucket scans in order to better distribute bucket operations over the time and increase the probability of hitting the shared cache (if configured). #2693
* [ENHANCEMENT] Experimental TSDB: Series limit per user and per metric now work in TSDB blocks. #2676
* [ENHANCEMENT] Experimental Memberlist: Added ability to periodically rejoin the memberlist cluster. #2724
* [ENHANCEMENT] Experimental Delete Series: Added the following metrics for monitoring processing of delete requests: #2730
  - `cortex_purger_load_pending_requests_attempts_total`: Number of attempts that were made to load pending requests with status.
  - `cortex_purger_oldest_pending_delete_request_age_seconds`: Age of oldest pending delete request in seconds.
  - `cortex_purger_pending_delete_requests_count`: Count of requests which are in process or are ready to be processed.
* [ENHANCEMENT] Experimental TSDB: Improved compactor to hard-delete also partial blocks with an deletion mark (even if the deletion mark threshold has not been reached). #2751
* [ENHANCEMENT] Experimental TSDB: Introduced a consistency check done by the querier to ensure all expected blocks have been queried via the store-gateway. If a block is missing on a store-gateway, the querier retries fetching series from missing blocks up to 3 times. If the consistency check fails once all retries have been exhausted, the query execution fails. The following metrics have been added: #2593 #2630 #2689 #2695
  * `cortex_querier_blocks_consistency_checks_total`
  * `cortex_querier_blocks_consistency_checks_failed_total`
  * `cortex_querier_storegateway_refetches_per_query`
* [ENHANCEMENT] Delete requests can now be canceled #2555
* [ENHANCEMENT] Table manager can now provision tables for delete store #2546
* [BUGFIX] Ruler: Ensure temporary rule files with special characters are properly mapped and cleaned up. #2506
* [BUGFIX] Fixes #2411, Ensure requests are properly routed to the prometheus api embedded in the query if `-server.path-prefix` is set. #2372
* [BUGFIX] Experimental TSDB: fixed chunk data corruption when querying back series using the experimental blocks storage. #2400
* [BUGFIX] Fixed collection of tracing spans from Thanos components used internally. #2655
* [BUGFIX] Experimental TSDB: fixed memory leak in ingesters. #2586
* [BUGFIX] QueryFrontend: fixed a situation where HTTP error is ignored and an incorrect status code is set. #2590
* [BUGFIX] Ingester: Fix an ingester starting up in the JOINING state and staying there forever. #2565
* [BUGFIX] QueryFrontend: fixed a panic (`integer divide by zero`) in the query-frontend. The query-frontend now requires the `-querier.default-evaluation-interval` config to be set to the same value of the querier. #2614
* [BUGFIX] Experimental TSDB: when the querier receives a `/series` request with a time range older than the data stored in the ingester, it now ignores the requested time range and returns known series anyway instead of returning an empty response. This aligns the behaviour with the chunks storage. #2617
* [BUGFIX] Cassandra: fixed an edge case leading to an invalid CQL query when querying the index on a Cassandra store. #2639
* [BUGFIX] Ingester: increment series per metric when recovering from WAL or transfer. #2674
* [BUGFIX] Fixed `wrong number of arguments for 'mget' command` Redis error when a query has no chunks to lookup from storage. #2700 #2796
* [BUGFIX] Ingester: Automatically remove old tmp checkpoints, fixing a potential disk space leak after an ingester crashes. #2726

## 1.1.0 / 2020-05-21

This release brings the usual mix of bugfixes and improvements. The biggest change is that WAL support for chunks is now considered to be production-ready!

Please make sure to review renamed metrics, and update your dashboards and alerts accordingly.

* [CHANGE] Added v1 API routes documented in #2327. #2372
  * Added `-http.alertmanager-http-prefix` flag which allows the configuration of the path where the Alertmanager API and UI can be reached. The default is set to `/alertmanager`.
  * Added `-http.prometheus-http-prefix` flag which allows the configuration of the path where the Prometheus API and UI can be reached. The default is set to `/prometheus`.
  * Updated the index hosted at the root prefix to point to the updated routes.
  * Legacy routes hardcoded with the `/api/prom` prefix now respect the `-http.prefix` flag.
* [CHANGE] The metrics `cortex_distributor_ingester_appends_total` and `distributor_ingester_append_failures_total` now include a `type` label to differentiate between `samples` and `metadata`. #2336
* [CHANGE] The metrics for number of chunks and bytes flushed to the chunk store are renamed. Note that previous metrics were counted pre-deduplication, while new metrics are counted after deduplication. #2463
  * `cortex_ingester_chunks_stored_total` > `cortex_chunk_store_stored_chunks_total`
  * `cortex_ingester_chunk_stored_bytes_total` > `cortex_chunk_store_stored_chunk_bytes_total`
* [CHANGE] Experimental TSDB: renamed blocks meta fetcher metrics: #2375
  * `cortex_querier_bucket_store_blocks_meta_syncs_total` > `cortex_querier_blocks_meta_syncs_total`
  * `cortex_querier_bucket_store_blocks_meta_sync_failures_total` > `cortex_querier_blocks_meta_sync_failures_total`
  * `cortex_querier_bucket_store_blocks_meta_sync_duration_seconds` > `cortex_querier_blocks_meta_sync_duration_seconds`
  * `cortex_querier_bucket_store_blocks_meta_sync_consistency_delay_seconds` > `cortex_querier_blocks_meta_sync_consistency_delay_seconds`
* [CHANGE] Experimental TSDB: Modified default values for `compactor.deletion-delay` option from 48h to 12h and `-experimental.tsdb.bucket-store.ignore-deletion-marks-delay` from 24h to 6h. #2414
* [CHANGE] WAL: Default value of `-ingester.checkpoint-enabled` changed to `true`. #2416
* [CHANGE] `trace_id` field in log files has been renamed to `traceID`. #2518
* [CHANGE] Slow query log has a different output now. Previously used `url` field has been replaced with `host` and `path`, and query parameters are logged as individual log fields with `qs_` prefix. #2520
* [CHANGE] WAL: WAL and checkpoint compression is now disabled. #2436
* [CHANGE] Update in dependency `go-kit/kit` from `v0.9.0` to `v0.10.0`. HTML escaping disabled in JSON Logger. #2535
* [CHANGE] Experimental TSDB: Removed `cortex_<service>_` prefix from Thanos objstore metrics and added `component` label to distinguish which Cortex component is doing API calls to the object storage when running in single-binary mode: #2568
  - `cortex_<service>_thanos_objstore_bucket_operations_total` renamed to `thanos_objstore_bucket_operations_total{component="<name>"}`
  - `cortex_<service>_thanos_objstore_bucket_operation_failures_total` renamed to `thanos_objstore_bucket_operation_failures_total{component="<name>"}`
  - `cortex_<service>_thanos_objstore_bucket_operation_duration_seconds` renamed to `thanos_objstore_bucket_operation_duration_seconds{component="<name>"}`
  - `cortex_<service>_thanos_objstore_bucket_last_successful_upload_time` renamed to `thanos_objstore_bucket_last_successful_upload_time{component="<name>"}`
* [CHANGE] FIFO cache: The `-<prefix>.fifocache.size` CLI flag has been renamed to `-<prefix>.fifocache.max-size-items` as well as its YAML config option `size` renamed to `max_size_items`. #2319
* [FEATURE] Ruler: The `-ruler.evaluation-delay` flag was added to allow users to configure a default evaluation delay for all rules in cortex. The default value is 0 which is the current behavior. #2423
* [FEATURE] Experimental: Added a new object storage client for OpenStack Swift. #2440
* [FEATURE] TLS config options added to the Server. #2535
* [FEATURE] Experimental: Added support for `/api/v1/metadata` Prometheus-based endpoint. #2549
* [FEATURE] Add ability to limit concurrent queries to Cassandra with `-cassandra.query-concurrency` flag. #2562
* [FEATURE] Experimental TSDB: Introduced store-gateway service used by the experimental blocks storage to load and query blocks. The store-gateway optionally supports blocks sharding and replication via a dedicated hash ring, configurable via `-experimental.store-gateway.sharding-enabled` and `-experimental.store-gateway.sharding-ring.*` flags. The following metrics have been added: #2433 #2458 #2469 #2523
  * `cortex_querier_storegateway_instances_hit_per_query`
* [ENHANCEMENT] Experimental TSDB: sample ingestion errors are now reported via existing `cortex_discarded_samples_total` metric. #2370
* [ENHANCEMENT] Failures on samples at distributors and ingesters return the first validation error as opposed to the last. #2383
* [ENHANCEMENT] Experimental TSDB: Added `cortex_querier_blocks_meta_synced`, which reflects current state of synced blocks over all tenants. #2392
* [ENHANCEMENT] Added `cortex_distributor_latest_seen_sample_timestamp_seconds` metric to see how far behind Prometheus servers are in sending data. #2371
* [ENHANCEMENT] FIFO cache to support eviction based on memory usage. Added `-<prefix>.fifocache.max-size-bytes` CLI flag and YAML config option `max_size_bytes` to specify memory limit of the cache. #2319, #2527
* [ENHANCEMENT] Added `-querier.worker-match-max-concurrent`. Force worker concurrency to match the `-querier.max-concurrent` option.  Overrides `-querier.worker-parallelism`.  #2456
* [ENHANCEMENT] Added the following metrics for monitoring delete requests: #2445
  - `cortex_purger_delete_requests_received_total`: Number of delete requests received per user.
  - `cortex_purger_delete_requests_processed_total`: Number of delete requests processed per user.
  - `cortex_purger_delete_requests_chunks_selected_total`: Number of chunks selected while building delete plans per user.
  - `cortex_purger_delete_requests_processing_failures_total`: Number of delete requests processing failures per user.
* [ENHANCEMENT] Single Binary: Added query-frontend to the single binary.  Single binary users will now benefit from various query-frontend features.  Primarily: sharding, parallelization, load shedding, additional caching (if configured), and query retries. #2437
* [ENHANCEMENT] Allow 1w (where w denotes week) and 1y (where y denotes year) when setting `-store.cache-lookups-older-than` and `-store.max-look-back-period`. #2454
* [ENHANCEMENT] Optimize index queries for matchers using "a|b|c"-type regex. #2446 #2475
* [ENHANCEMENT] Added per tenant metrics for queries and chunks and bytes read from chunk store: #2463
  * `cortex_chunk_store_fetched_chunks_total` and `cortex_chunk_store_fetched_chunk_bytes_total`
  * `cortex_query_frontend_queries_total` (per tenant queries counted by the frontend)
* [ENHANCEMENT] WAL: New metrics `cortex_ingester_wal_logged_bytes_total` and `cortex_ingester_checkpoint_logged_bytes_total` added to track total bytes logged to disk for WAL and checkpoints. #2497
* [ENHANCEMENT] Add de-duplicated chunks counter `cortex_chunk_store_deduped_chunks_total` which counts every chunk not sent to the store because it was already sent by another replica. #2485
* [ENHANCEMENT] Query-frontend now also logs the POST data of long queries. #2481
* [ENHANCEMENT] WAL: Ingester WAL records now have type header and the custom WAL records have been replaced by Prometheus TSDB's WAL records. Old records will not be supported from 1.3 onwards. Note: once this is deployed, you cannot downgrade without data loss. #2436
* [ENHANCEMENT] Redis Cache: Added `idle_timeout`, `wait_on_pool_exhaustion` and `max_conn_lifetime` options to redis cache configuration. #2550
* [ENHANCEMENT] WAL: the experimental tag has been removed on the WAL in ingesters. #2560
* [ENHANCEMENT] Use newer AWS API for paginated queries - removes 'Deprecated' message from logfiles. #2452
* [ENHANCEMENT] Experimental memberlist: Add retry with backoff on memberlist join other members. #2705
* [ENHANCEMENT] Experimental TSDB: when the store-gateway sharding is enabled, unhealthy store-gateway instances are automatically removed from the ring after 10 consecutive `-experimental.store-gateway.sharding-ring.heartbeat-timeout` periods. #2526
* [BUGFIX] Ruler: Ensure temporary rule files with special characters are properly mapped and cleaned up. #2506
* [BUGFIX] Ensure requests are properly routed to the prometheus api embedded in the query if `-server.path-prefix` is set. Fixes #2411. #2372
* [BUGFIX] Experimental TSDB: Fixed chunk data corruption when querying back series using the experimental blocks storage. #2400
* [BUGFIX] Cassandra Storage: Fix endpoint TLS host verification. #2109
* [BUGFIX] Experimental TSDB: Fixed response status code from `422` to `500` when an error occurs while iterating chunks with the experimental blocks storage. #2402
* [BUGFIX] Ring: Fixed a situation where upgrading from pre-1.0 cortex with a rolling strategy caused new 1.0 ingesters to lose their zone value in the ring until manually forced to re-register. #2404
* [BUGFIX] Distributor: `/all_user_stats` now show API and Rule Ingest Rate correctly. #2457
* [BUGFIX] Fixed `version`, `revision` and `branch` labels exported by the `cortex_build_info` metric. #2468
* [BUGFIX] QueryFrontend: fixed a situation where span context missed when downstream_url is used. #2539
* [BUGFIX] Querier: Fixed a situation where querier would crash because of an unresponsive frontend instance. #2569

## 1.0.1 / 2020-04-23

* [BUGFIX] Fix gaps when querying ingesters with replication factor = 3 and 2 ingesters in the cluster. #2503

## 1.0.0 / 2020-04-02

This is the first major release of Cortex. We made a lot of **breaking changes** in this release which have been detailed below. Please also see the stability guarantees we provide as part of a major release: https://cortexmetrics.io/docs/configuration/v1guarantees/

* [CHANGE] Remove the following deprecated flags: #2339
  - `-metrics.error-rate-query` (use `-metrics.write-throttle-query` instead).
  - `-store.cardinality-cache-size` (use `-store.index-cache-read.enable-fifocache` and `-store.index-cache-read.fifocache.size` instead).
  - `-store.cardinality-cache-validity` (use `-store.index-cache-read.enable-fifocache` and `-store.index-cache-read.fifocache.duration` instead).
  - `-distributor.limiter-reload-period` (flag unused)
  - `-ingester.claim-on-rollout` (flag unused)
  - `-ingester.normalise-tokens` (flag unused)
* [CHANGE] Renamed YAML file options to be more consistent. See [full config file changes below](#config-file-breaking-changes). #2273
* [CHANGE] AWS based autoscaling has been removed. You can only use metrics based autoscaling now. `-applicationautoscaling.url` has been removed. See https://cortexmetrics.io/docs/production/aws/#dynamodb-capacity-provisioning on how to migrate. #2328
* [CHANGE] Renamed the `memcache.write-back-goroutines` and `memcache.write-back-buffer` flags to `background.write-back-concurrency` and `background.write-back-buffer`. This affects the following flags: #2241
  - `-frontend.memcache.write-back-buffer` --> `-frontend.background.write-back-buffer`
  - `-frontend.memcache.write-back-goroutines` --> `-frontend.background.write-back-concurrency`
  - `-store.index-cache-read.memcache.write-back-buffer` --> `-store.index-cache-read.background.write-back-buffer`
  - `-store.index-cache-read.memcache.write-back-goroutines` --> `-store.index-cache-read.background.write-back-concurrency`
  - `-store.index-cache-write.memcache.write-back-buffer` --> `-store.index-cache-write.background.write-back-buffer`
  - `-store.index-cache-write.memcache.write-back-goroutines` --> `-store.index-cache-write.background.write-back-concurrency`
  - `-memcache.write-back-buffer` --> `-store.chunks-cache.background.write-back-buffer`. Note the next change log for the difference.
  - `-memcache.write-back-goroutines` --> `-store.chunks-cache.background.write-back-concurrency`. Note the next change log for the difference.

* [CHANGE] Renamed the chunk cache flags to have `store.chunks-cache.` as prefix. This means the following flags have been changed: #2241
  - `-cache.enable-fifocache` --> `-store.chunks-cache.cache.enable-fifocache`
  - `-default-validity` --> `-store.chunks-cache.default-validity`
  - `-fifocache.duration` --> `-store.chunks-cache.fifocache.duration`
  - `-fifocache.size` --> `-store.chunks-cache.fifocache.size`
  - `-memcache.write-back-buffer` --> `-store.chunks-cache.background.write-back-buffer`. Note the previous change log for the difference.
  - `-memcache.write-back-goroutines` --> `-store.chunks-cache.background.write-back-concurrency`. Note the previous change log for the difference.
  - `-memcached.batchsize` --> `-store.chunks-cache.memcached.batchsize`
  - `-memcached.consistent-hash` --> `-store.chunks-cache.memcached.consistent-hash`
  - `-memcached.expiration` --> `-store.chunks-cache.memcached.expiration`
  - `-memcached.hostname` --> `-store.chunks-cache.memcached.hostname`
  - `-memcached.max-idle-conns` --> `-store.chunks-cache.memcached.max-idle-conns`
  - `-memcached.parallelism` --> `-store.chunks-cache.memcached.parallelism`
  - `-memcached.service` --> `-store.chunks-cache.memcached.service`
  - `-memcached.timeout` --> `-store.chunks-cache.memcached.timeout`
  - `-memcached.update-interval` --> `-store.chunks-cache.memcached.update-interval`
  - `-redis.enable-tls` --> `-store.chunks-cache.redis.enable-tls`
  - `-redis.endpoint` --> `-store.chunks-cache.redis.endpoint`
  - `-redis.expiration` --> `-store.chunks-cache.redis.expiration`
  - `-redis.max-active-conns` --> `-store.chunks-cache.redis.max-active-conns`
  - `-redis.max-idle-conns` --> `-store.chunks-cache.redis.max-idle-conns`
  - `-redis.password` --> `-store.chunks-cache.redis.password`
  - `-redis.timeout` --> `-store.chunks-cache.redis.timeout`
* [CHANGE] Rename the `-store.chunk-cache-stubs` to `-store.chunks-cache.cache-stubs` to be more inline with above. #2241
* [CHANGE] Change prefix of flags `-dynamodb.periodic-table.*` to `-table-manager.index-table.*`. #2359
* [CHANGE] Change prefix of flags `-dynamodb.chunk-table.*` to `-table-manager.chunk-table.*`. #2359
* [CHANGE] Change the following flags: #2359
  - `-dynamodb.poll-interval` --> `-table-manager.poll-interval`
  - `-dynamodb.periodic-table.grace-period` --> `-table-manager.periodic-table.grace-period`
* [CHANGE] Renamed the following flags: #2273
  - `-dynamodb.chunk.gang.size` --> `-dynamodb.chunk-gang-size`
  - `-dynamodb.chunk.get.max.parallelism` --> `-dynamodb.chunk-get-max-parallelism`
* [CHANGE] Don't support mixed time units anymore for duration. For example, 168h5m0s doesn't work anymore, please use just one unit (s|m|h|d|w|y). #2252
* [CHANGE] Utilize separate protos for rule state and storage. Experimental ruler API will not be functional until the rollout is complete. #2226
* [CHANGE] Frontend worker in querier now starts after all Querier module dependencies are started. This fixes issue where frontend worker started to send queries to querier before it was ready to serve them (mostly visible when using experimental blocks storage). #2246
* [CHANGE] Lifecycler component now enters Failed state on errors, and doesn't exit the process. (Important if you're vendoring Cortex and use Lifecycler) #2251
* [CHANGE] `/ready` handler now returns 200 instead of 204. #2330
* [CHANGE] Better defaults for the following options: #2344
  - `-<prefix>.consul.consistent-reads`: Old default: `true`, new default: `false`. This reduces the load on Consul.
  - `-<prefix>.consul.watch-rate-limit`: Old default: 0, new default: 1. This rate limits the reads to 1 per second. Which is good enough for ring watches.
  - `-distributor.health-check-ingesters`: Old default: `false`, new default: `true`.
  - `-ingester.max-stale-chunk-idle`: Old default: 0, new default: 2m. This lets us expire series that we know are stale early.
  - `-ingester.spread-flushes`: Old default: false, new default: true. This allows to better de-duplicate data and use less space.
  - `-ingester.chunk-age-jitter`: Old default: 20mins, new default: 0. This is to enable the `-ingester.spread-flushes` to true.
  - `-<prefix>.memcached.batchsize`: Old default: 0, new default: 1024. This allows batching of requests and keeps the concurrent requests low.
  - `-<prefix>.memcached.consistent-hash`: Old default: false, new default: true. This allows for better cache hits when the memcaches are scaled up and down.
  - `-querier.batch-iterators`: Old default: false, new default: true.
  - `-querier.ingester-streaming`: Old default: false, new default: true.
* [CHANGE] Experimental TSDB: Added `-experimental.tsdb.bucket-store.postings-cache-compression-enabled` to enable postings compression when storing to cache. #2335
* [CHANGE] Experimental TSDB: Added `-compactor.deletion-delay`, which is time before a block marked for deletion is deleted from bucket. If not 0, blocks will be marked for deletion and compactor component will delete blocks marked for deletion from the bucket. If delete-delay is 0, blocks will be deleted straight away. Note that deleting blocks immediately can cause query failures, if store gateway / querier still has the block loaded, or compactor is ignoring the deletion because it's compacting the block at the same time. Default value is 48h. #2335
* [CHANGE] Experimental TSDB: Added `-experimental.tsdb.bucket-store.index-cache.postings-compression-enabled`, to set duration after which the blocks marked for deletion will be filtered out while fetching blocks used for querying. This option allows querier to ignore blocks that are marked for deletion with some delay. This ensures store can still serve blocks that are meant to be deleted but do not have a replacement yet. Default is 24h, half of the default value for `-compactor.deletion-delay`. #2335
* [CHANGE] Experimental TSDB: Added `-experimental.tsdb.bucket-store.index-cache.memcached.max-item-size` to control maximum size of item that is stored to memcached. Defaults to 1 MiB. #2335
* [FEATURE] Added experimental storage API to the ruler service that is enabled when the `-experimental.ruler.enable-api` is set to true #2269
  * `-ruler.storage.type` flag now allows `s3`,`gcs`, and `azure` values
  * `-ruler.storage.(s3|gcs|azure)` flags exist to allow the configuration of object clients set for rule storage
* [CHANGE] Renamed table manager metrics. #2307 #2359
  * `cortex_dynamo_sync_tables_seconds` -> `cortex_table_manager_sync_duration_seconds`
  * `cortex_dynamo_table_capacity_units` -> `cortex_table_capacity_units`
* [FEATURE] Flusher target to flush the WAL. #2075
  * `-flusher.wal-dir` for the WAL directory to recover from.
  * `-flusher.concurrent-flushes` for number of concurrent flushes.
  * `-flusher.flush-op-timeout` is duration after which a flush should timeout.
* [FEATURE] Ingesters can now have an optional availability zone set, to ensure metric replication is distributed across zones. This is set via the `-ingester.availability-zone` flag or the `availability_zone` field in the config file. #2317
* [ENHANCEMENT] Better re-use of connections to DynamoDB and S3. #2268
* [ENHANCEMENT] Reduce number of goroutines used while executing a single index query. #2280
* [ENHANCEMENT] Experimental TSDB: Add support for local `filesystem` backend. #2245
* [ENHANCEMENT] Experimental TSDB: Added memcached support for the TSDB index cache. #2290
* [ENHANCEMENT] Experimental TSDB: Removed gRPC server to communicate between querier and BucketStore. #2324
* [ENHANCEMENT] Allow 1w (where w denotes week) and 1y (where y denotes year) when setting table period and retention. #2252
* [ENHANCEMENT] Added FIFO cache metrics for current number of entries and memory usage. #2270
* [ENHANCEMENT] Output all config fields to /config API, including those with empty value. #2209
* [ENHANCEMENT] Add "missing_metric_name" and "metric_name_invalid" reasons to cortex_discarded_samples_total metric. #2346
* [ENHANCEMENT] Experimental TSDB: sample ingestion errors are now reported via existing `cortex_discarded_samples_total` metric. #2370
* [BUGFIX] Ensure user state metrics are updated if a transfer fails. #2338
* [BUGFIX] Fixed etcd client keepalive settings. #2278
* [BUGFIX] Register the metrics of the WAL. #2295
* [BUXFIX] Experimental TSDB: fixed error handling when ingesting out of bound samples. #2342

### Known issues

- This experimental blocks storage in Cortex `1.0.0` has a bug which may lead to the error `cannot iterate chunk for series` when running queries. This bug has been fixed in #2400. If you're running the experimental blocks storage, please build Cortex from `master`.

### Config file breaking changes

In this section you can find a config file diff showing the breaking changes introduced in Cortex. You can also find the [full configuration file reference doc](https://cortexmetrics.io/docs/configuration/configuration-file/) in the website.

```diff
### ingester_config

 # Period with which to attempt to flush chunks.
 # CLI flag: -ingester.flush-period
-[flushcheckperiod: <duration> | default = 1m0s]
+[flush_period: <duration> | default = 1m0s]

 # Period chunks will remain in memory after flushing.
 # CLI flag: -ingester.retain-period
-[retainperiod: <duration> | default = 5m0s]
+[retain_period: <duration> | default = 5m0s]

 # Maximum chunk idle time before flushing.
 # CLI flag: -ingester.max-chunk-idle
-[maxchunkidle: <duration> | default = 5m0s]
+[max_chunk_idle_time: <duration> | default = 5m0s]

 # Maximum chunk idle time for chunks terminating in stale markers before
 # flushing. 0 disables it and a stale series is not flushed until the
 # max-chunk-idle timeout is reached.
 # CLI flag: -ingester.max-stale-chunk-idle
-[maxstalechunkidle: <duration> | default = 0s]
+[max_stale_chunk_idle_time: <duration> | default = 2m0s]

 # Timeout for individual flush operations.
 # CLI flag: -ingester.flush-op-timeout
-[flushoptimeout: <duration> | default = 1m0s]
+[flush_op_timeout: <duration> | default = 1m0s]

 # Maximum chunk age before flushing.
 # CLI flag: -ingester.max-chunk-age
-[maxchunkage: <duration> | default = 12h0m0s]
+[max_chunk_age: <duration> | default = 12h0m0s]

-# Range of time to subtract from MaxChunkAge to spread out flushes
+# Range of time to subtract from -ingester.max-chunk-age to spread out flushes
 # CLI flag: -ingester.chunk-age-jitter
-[chunkagejitter: <duration> | default = 20m0s]
+[chunk_age_jitter: <duration> | default = 0]

 # Number of concurrent goroutines flushing to dynamodb.
 # CLI flag: -ingester.concurrent-flushes
-[concurrentflushes: <int> | default = 50]
+[concurrent_flushes: <int> | default = 50]

-# If true, spread series flushes across the whole period of MaxChunkAge
+# If true, spread series flushes across the whole period of
+# -ingester.max-chunk-age.
 # CLI flag: -ingester.spread-flushes
-[spreadflushes: <boolean> | default = false]
+[spread_flushes: <boolean> | default = true]

 # Period with which to update the per-user ingestion rates.
 # CLI flag: -ingester.rate-update-period
-[rateupdateperiod: <duration> | default = 15s]
+[rate_update_period: <duration> | default = 15s]


### querier_config

 # The maximum number of concurrent queries.
 # CLI flag: -querier.max-concurrent
-[maxconcurrent: <int> | default = 20]
+[max_concurrent: <int> | default = 20]

 # Use batch iterators to execute query, as opposed to fully materialising the
 # series in memory.  Takes precedent over the -querier.iterators flag.
 # CLI flag: -querier.batch-iterators
-[batchiterators: <boolean> | default = false]
+[batch_iterators: <boolean> | default = true]

 # Use streaming RPCs to query ingester.
 # CLI flag: -querier.ingester-streaming
-[ingesterstreaming: <boolean> | default = false]
+[ingester_streaming: <boolean> | default = true]

 # Maximum number of samples a single query can load into memory.
 # CLI flag: -querier.max-samples
-[maxsamples: <int> | default = 50000000]
+[max_samples: <int> | default = 50000000]

 # The default evaluation interval or step size for subqueries.
 # CLI flag: -querier.default-evaluation-interval
-[defaultevaluationinterval: <duration> | default = 1m0s]
+[default_evaluation_interval: <duration> | default = 1m0s]

### query_frontend_config

 # URL of downstream Prometheus.
 # CLI flag: -frontend.downstream-url
-[downstream: <string> | default = ""]
+[downstream_url: <string> | default = ""]


### ruler_config

 # URL of alerts return path.
 # CLI flag: -ruler.external.url
-[externalurl: <url> | default = ]
+[external_url: <url> | default = ]

 # How frequently to evaluate rules
 # CLI flag: -ruler.evaluation-interval
-[evaluationinterval: <duration> | default = 1m0s]
+[evaluation_interval: <duration> | default = 1m0s]

 # How frequently to poll for rule changes
 # CLI flag: -ruler.poll-interval
-[pollinterval: <duration> | default = 1m0s]
+[poll_interval: <duration> | default = 1m0s]

-storeconfig:
+storage:

 # file path to store temporary rule files for the prometheus rule managers
 # CLI flag: -ruler.rule-path
-[rulepath: <string> | default = "/rules"]
+[rule_path: <string> | default = "/rules"]

 # URL of the Alertmanager to send notifications to.
 # CLI flag: -ruler.alertmanager-url
-[alertmanagerurl: <url> | default = ]
+[alertmanager_url: <url> | default = ]

 # Use DNS SRV records to discover alertmanager hosts.
 # CLI flag: -ruler.alertmanager-discovery
-[alertmanagerdiscovery: <boolean> | default = false]
+[enable_alertmanager_discovery: <boolean> | default = false]

 # How long to wait between refreshing alertmanager hosts.
 # CLI flag: -ruler.alertmanager-refresh-interval
-[alertmanagerrefreshinterval: <duration> | default = 1m0s]
+[alertmanager_refresh_interval: <duration> | default = 1m0s]

 # If enabled requests to alertmanager will utilize the V2 API.
 # CLI flag: -ruler.alertmanager-use-v2
-[alertmanangerenablev2api: <boolean> | default = false]
+[enable_alertmanager_v2: <boolean> | default = false]

 # Capacity of the queue for notifications to be sent to the Alertmanager.
 # CLI flag: -ruler.notification-queue-capacity
-[notificationqueuecapacity: <int> | default = 10000]
+[notification_queue_capacity: <int> | default = 10000]

 # HTTP timeout duration when sending notifications to the Alertmanager.
 # CLI flag: -ruler.notification-timeout
-[notificationtimeout: <duration> | default = 10s]
+[notification_timeout: <duration> | default = 10s]

 # Distribute rule evaluation using ring backend
 # CLI flag: -ruler.enable-sharding
-[enablesharding: <boolean> | default = false]
+[enable_sharding: <boolean> | default = false]

 # Time to spend searching for a pending ruler when shutting down.
 # CLI flag: -ruler.search-pending-for
-[searchpendingfor: <duration> | default = 5m0s]
+[search_pending_for: <duration> | default = 5m0s]

 # Period with which to attempt to flush rule groups.
 # CLI flag: -ruler.flush-period
-[flushcheckperiod: <duration> | default = 1m0s]
+[flush_period: <duration> | default = 1m0s]

### alertmanager_config

 # Base path for data storage.
 # CLI flag: -alertmanager.storage.path
-[datadir: <string> | default = "data/"]
+[data_dir: <string> | default = "data/"]

 # will be used to prefix all HTTP endpoints served by Alertmanager. If omitted,
 # relevant URL components will be derived automatically.
 # CLI flag: -alertmanager.web.external-url
-[externalurl: <url> | default = ]
+[external_url: <url> | default = ]

 # How frequently to poll Cortex configs
 # CLI flag: -alertmanager.configs.poll-interval
-[pollinterval: <duration> | default = 15s]
+[poll_interval: <duration> | default = 15s]

 # Listen address for cluster.
 # CLI flag: -cluster.listen-address
-[clusterbindaddr: <string> | default = "0.0.0.0:9094"]
+[cluster_bind_address: <string> | default = "0.0.0.0:9094"]

 # Explicit address to advertise in cluster.
 # CLI flag: -cluster.advertise-address
-[clusteradvertiseaddr: <string> | default = ""]
+[cluster_advertise_address: <string> | default = ""]

 # Time to wait between peers to send notifications.
 # CLI flag: -cluster.peer-timeout
-[peertimeout: <duration> | default = 15s]
+[peer_timeout: <duration> | default = 15s]

 # Filename of fallback config to use if none specified for instance.
 # CLI flag: -alertmanager.configs.fallback
-[fallbackconfigfile: <string> | default = ""]
+[fallback_config_file: <string> | default = ""]

 # Root of URL to generate if config is http://internal.monitor
 # CLI flag: -alertmanager.configs.auto-webhook-root
-[autowebhookroot: <string> | default = ""]
+[auto_webhook_root: <string> | default = ""]

### table_manager_config

-store:
+storage:

-# How frequently to poll DynamoDB to learn our capacity.
-# CLI flag: -dynamodb.poll-interval
-[dynamodb_poll_interval: <duration> | default = 2m0s]
+# How frequently to poll backend to learn our capacity.
+# CLI flag: -table-manager.poll-interval
+[poll_interval: <duration> | default = 2m0s]

-# DynamoDB periodic tables grace period (duration which table will be
-# created/deleted before/after it's needed).
-# CLI flag: -dynamodb.periodic-table.grace-period
+# Periodic tables grace period (duration which table will be created/deleted
+# before/after it's needed).
+# CLI flag: -table-manager.periodic-table.grace-period
 [creation_grace_period: <duration> | default = 10m0s]

 index_tables_provisioning:
   # Enables on demand throughput provisioning for the storage provider (if
-  # supported). Applies only to tables which are not autoscaled
-  # CLI flag: -dynamodb.periodic-table.enable-ondemand-throughput-mode
-  [provisioned_throughput_on_demand_mode: <boolean> | default = false]
+  # supported). Applies only to tables which are not autoscaled. Supported by
+  # DynamoDB
+  # CLI flag: -table-manager.index-table.enable-ondemand-throughput-mode
+  [enable_ondemand_throughput_mode: <boolean> | default = false]


   # Enables on demand throughput provisioning for the storage provider (if
-  # supported). Applies only to tables which are not autoscaled
-  # CLI flag: -dynamodb.periodic-table.inactive-enable-ondemand-throughput-mode
-  [inactive_throughput_on_demand_mode: <boolean> | default = false]
+  # supported). Applies only to tables which are not autoscaled. Supported by
+  # DynamoDB
+  # CLI flag: -table-manager.index-table.inactive-enable-ondemand-throughput-mode
+  [enable_inactive_throughput_on_demand_mode: <boolean> | default = false]


 chunk_tables_provisioning:
   # Enables on demand throughput provisioning for the storage provider (if
-  # supported). Applies only to tables which are not autoscaled
-  # CLI flag: -dynamodb.chunk-table.enable-ondemand-throughput-mode
-  [provisioned_throughput_on_demand_mode: <boolean> | default = false]
+  # supported). Applies only to tables which are not autoscaled. Supported by
+  # DynamoDB
+  # CLI flag: -table-manager.chunk-table.enable-ondemand-throughput-mode
+  [enable_ondemand_throughput_mode: <boolean> | default = false]

### storage_config

 aws:
-  dynamodbconfig:
+  dynamodb:
     # DynamoDB endpoint URL with escaped Key and Secret encoded. If only region
     # is specified as a host, proper endpoint will be deduced. Use
     # inmemory:///<table-name> to use a mock in-memory implementation.
     # CLI flag: -dynamodb.url
-    [dynamodb: <url> | default = ]
+    [dynamodb_url: <url> | default = ]

     # DynamoDB table management requests per second limit.
     # CLI flag: -dynamodb.api-limit
-    [apilimit: <float> | default = 2]
+    [api_limit: <float> | default = 2]

     # DynamoDB rate cap to back off when throttled.
     # CLI flag: -dynamodb.throttle-limit
-    [throttlelimit: <float> | default = 10]
+    [throttle_limit: <float> | default = 10]
-
-    # ApplicationAutoscaling endpoint URL with escaped Key and Secret encoded.
-    # CLI flag: -applicationautoscaling.url
-    [applicationautoscaling: <url> | default = ]


       # Queue length above which we will scale up capacity
       # CLI flag: -metrics.target-queue-length
-      [targetqueuelen: <int> | default = 100000]
+      [target_queue_length: <int> | default = 100000]

       # Scale up capacity by this multiple
       # CLI flag: -metrics.scale-up-factor
-      [scaleupfactor: <float> | default = 1.3]
+      [scale_up_factor: <float> | default = 1.3]

       # Ignore throttling below this level (rate per second)
       # CLI flag: -metrics.ignore-throttle-below
-      [minthrottling: <float> | default = 1]
+      [ignore_throttle_below: <float> | default = 1]

       # query to fetch ingester queue length
       # CLI flag: -metrics.queue-length-query
-      [queuelengthquery: <string> | default = "sum(avg_over_time(cortex_ingester_flush_queue_length{job=\"cortex/ingester\"}[2m]))"]
+      [queue_length_query: <string> | default = "sum(avg_over_time(cortex_ingester_flush_queue_length{job=\"cortex/ingester\"}[2m]))"]

       # query to fetch throttle rates per table
       # CLI flag: -metrics.write-throttle-query
-      [throttlequery: <string> | default = "sum(rate(cortex_dynamo_throttled_total{operation=\"DynamoDB.BatchWriteItem\"}[1m])) by (table) > 0"]
+      [write_throttle_query: <string> | default = "sum(rate(cortex_dynamo_throttled_total{operation=\"DynamoDB.BatchWriteItem\"}[1m])) by (table) > 0"]

       # query to fetch write capacity usage per table
       # CLI flag: -metrics.usage-query
-      [usagequery: <string> | default = "sum(rate(cortex_dynamo_consumed_capacity_total{operation=\"DynamoDB.BatchWriteItem\"}[15m])) by (table) > 0"]
+      [write_usage_query: <string> | default = "sum(rate(cortex_dynamo_consumed_capacity_total{operation=\"DynamoDB.BatchWriteItem\"}[15m])) by (table) > 0"]

       # query to fetch read capacity usage per table
       # CLI flag: -metrics.read-usage-query
-      [readusagequery: <string> | default = "sum(rate(cortex_dynamo_consumed_capacity_total{operation=\"DynamoDB.QueryPages\"}[1h])) by (table) > 0"]
+      [read_usage_query: <string> | default = "sum(rate(cortex_dynamo_consumed_capacity_total{operation=\"DynamoDB.QueryPages\"}[1h])) by (table) > 0"]

       # query to fetch read errors per table
       # CLI flag: -metrics.read-error-query
-      [readerrorquery: <string> | default = "sum(increase(cortex_dynamo_failures_total{operation=\"DynamoDB.QueryPages\",error=\"ProvisionedThroughputExceededException\"}[1m])) by (table) > 0"]
+      [read_error_query: <string> | default = "sum(increase(cortex_dynamo_failures_total{operation=\"DynamoDB.QueryPages\",error=\"ProvisionedThroughputExceededException\"}[1m])) by (table) > 0"]

     # Number of chunks to group together to parallelise fetches (zero to
     # disable)
-    # CLI flag: -dynamodb.chunk.gang.size
-    [chunkgangsize: <int> | default = 10]
+    # CLI flag: -dynamodb.chunk-gang-size
+    [chunk_gang_size: <int> | default = 10]

     # Max number of chunk-get operations to start in parallel
-    # CLI flag: -dynamodb.chunk.get.max.parallelism
-    [chunkgetmaxparallelism: <int> | default = 32]
+    # CLI flag: -dynamodb.chunk.get-max-parallelism
+    [chunk_get_max_parallelism: <int> | default = 32]

     backoff_config:
       # Minimum delay when backing off.
       # CLI flag: -bigtable.backoff-min-period
-      [minbackoff: <duration> | default = 100ms]
+      [min_period: <duration> | default = 100ms]

       # Maximum delay when backing off.
       # CLI flag: -bigtable.backoff-max-period
-      [maxbackoff: <duration> | default = 10s]
+      [max_period: <duration> | default = 10s]

       # Number of times to backoff and retry before failing.
       # CLI flag: -bigtable.backoff-retries
-      [maxretries: <int> | default = 10]
+      [max_retries: <int> | default = 10]

   # If enabled, once a tables info is fetched, it is cached.
   # CLI flag: -bigtable.table-cache.enabled
-  [tablecacheenabled: <boolean> | default = true]
+  [table_cache_enabled: <boolean> | default = true]

   # Duration to cache tables before checking again.
   # CLI flag: -bigtable.table-cache.expiration
-  [tablecacheexpiration: <duration> | default = 30m0s]
+  [table_cache_expiration: <duration> | default = 30m0s]

 # Cache validity for active index entries. Should be no higher than
 # -ingester.max-chunk-idle.
 # CLI flag: -store.index-cache-validity
-[indexcachevalidity: <duration> | default = 5m0s]
+[index_cache_validity: <duration> | default = 5m0s]

### ingester_client_config

 grpc_client_config:
   backoff_config:
     # Minimum delay when backing off.
     # CLI flag: -ingester.client.backoff-min-period
-    [minbackoff: <duration> | default = 100ms]
+    [min_period: <duration> | default = 100ms]

     # Maximum delay when backing off.
     # CLI flag: -ingester.client.backoff-max-period
-    [maxbackoff: <duration> | default = 10s]
+    [max_period: <duration> | default = 10s]

     # Number of times to backoff and retry before failing.
     # CLI flag: -ingester.client.backoff-retries
-    [maxretries: <int> | default = 10]
+    [max_retries: <int> | default = 10]

### frontend_worker_config

-# Address of query frontend service.
+# Address of query frontend service, in host:port format.
 # CLI flag: -querier.frontend-address
-[address: <string> | default = ""]
+[frontend_address: <string> | default = ""]

 # How often to query DNS.
 # CLI flag: -querier.dns-lookup-period
-[dnslookupduration: <duration> | default = 10s]
+[dns_lookup_duration: <duration> | default = 10s]

 grpc_client_config:
   backoff_config:
     # Minimum delay when backing off.
     # CLI flag: -querier.frontend-client.backoff-min-period
-    [minbackoff: <duration> | default = 100ms]
+    [min_period: <duration> | default = 100ms]

     # Maximum delay when backing off.
     # CLI flag: -querier.frontend-client.backoff-max-period
-    [maxbackoff: <duration> | default = 10s]
+    [max_period: <duration> | default = 10s]

     # Number of times to backoff and retry before failing.
     # CLI flag: -querier.frontend-client.backoff-retries
-    [maxretries: <int> | default = 10]
+    [max_retries: <int> | default = 10]

### consul_config

 # ACL Token used to interact with Consul.
-# CLI flag: -<prefix>.consul.acltoken
-[acltoken: <string> | default = ""]
+# CLI flag: -<prefix>.consul.acl-token
+[acl_token: <string> | default = ""]

 # HTTP timeout when talking to Consul
 # CLI flag: -<prefix>.consul.client-timeout
-[httpclienttimeout: <duration> | default = 20s]
+[http_client_timeout: <duration> | default = 20s]

 # Enable consistent reads to Consul.
 # CLI flag: -<prefix>.consul.consistent-reads
-[consistentreads: <boolean> | default = true]
+[consistent_reads: <boolean> | default = false]

 # Rate limit when watching key or prefix in Consul, in requests per second. 0
 # disables the rate limit.
 # CLI flag: -<prefix>.consul.watch-rate-limit
-[watchkeyratelimit: <float> | default = 0]
+[watch_rate_limit: <float> | default = 1]

 # Burst size used in rate limit. Values less than 1 are treated as 1.
 # CLI flag: -<prefix>.consul.watch-burst-size
-[watchkeyburstsize: <int> | default = 1]
+[watch_burst_size: <int> | default = 1]


### configstore_config
 # URL of configs API server.
 # CLI flag: -<prefix>.configs.url
-[configsapiurl: <url> | default = ]
+[configs_api_url: <url> | default = ]

 # Timeout for requests to Weave Cloud configs service.
 # CLI flag: -<prefix>.configs.client-timeout
-[clienttimeout: <duration> | default = 5s]
+[client_timeout: <duration> | default = 5s]
```

## 0.7.0 / 2020-03-16

Cortex `0.7.0` is a major step forward the upcoming `1.0` release. In this release, we've got 164 contributions from 26 authors. Thanks to all contributors! ❤️

Please be aware that Cortex `0.7.0` introduces some **breaking changes**. You're encouraged to read all the `[CHANGE]` entries below before upgrading your Cortex cluster. In particular:

- Cleaned up some configuration options in preparation for the Cortex `1.0.0` release (see also the [annotated config file breaking changes](#annotated-config-file-breaking-changes) below):
  - Removed CLI flags support to configure the schema (see [how to migrate from flags to schema file](https://cortexmetrics.io/docs/configuration/schema-configuration/#migrating-from-flags-to-schema-file))
  - Renamed CLI flag `-config-yaml` to `-schema-config-file`
  - Removed CLI flag `-store.min-chunk-age` in favor of `-querier.query-store-after`. The corresponding YAML config option `ingestermaxquerylookback` has been renamed to [`query_ingesters_within`](https://cortexmetrics.io/docs/configuration/configuration-file/#querier-config)
  - Deprecated CLI flag `-frontend.cache-split-interval` in favor of `-querier.split-queries-by-interval`
  - Renamed the YAML config option `defaul_validity` to `default_validity`
  - Removed the YAML config option `config_store` (in the [`alertmanager YAML config`](https://cortexmetrics.io/docs/configuration/configuration-file/#alertmanager-config)) in favor of `store`
  - Removed the YAML config root block `configdb` in favor of [`configs`](https://cortexmetrics.io/docs/configuration/configuration-file/#configs-config). This change is also reflected in the following CLI flags renaming:
      * `-database.*` -> `-configs.database.*`
      * `-database.migrations` -> `-configs.database.migrations-dir`
  - Removed the fluentd-based billing infrastructure including the CLI flags:
      * `-distributor.enable-billing`
      * `-billing.max-buffered-events`
      * `-billing.retry-delay`
      * `-billing.ingester`
- Removed support for using denormalised tokens in the ring. Before upgrading, make sure your Cortex cluster is already running `v0.6.0` or an earlier version with `-ingester.normalise-tokens=true`

### Full changelog

* [CHANGE] Removed support for flags to configure schema. Further, the flag for specifying the config file (`-config-yaml`) has been deprecated. Please use `-schema-config-file`. See the [Schema Configuration documentation](https://cortexmetrics.io/docs/configuration/schema-configuration/) for more details on how to configure the schema using the YAML file. #2221
* [CHANGE] In the config file, the root level `config_store` config option has been moved to `alertmanager` > `store` > `configdb`. #2125
* [CHANGE] Removed unnecessary `frontend.cache-split-interval` in favor of `querier.split-queries-by-interval` both to reduce configuration complexity and guarantee alignment of these two configs. Starting from now, `-querier.cache-results` may only be enabled in conjunction with `-querier.split-queries-by-interval` (previously the cache interval default was `24h` so if you want to preserve the same behaviour you should set `-querier.split-queries-by-interval=24h`). #2040
* [CHANGE] Renamed Configs configuration options. #2187
  * configuration options
    * `-database.*` -> `-configs.database.*`
    * `-database.migrations` -> `-configs.database.migrations-dir`
  * config file
    * `configdb.uri:` -> `configs.database.uri:`
    * `configdb.migrationsdir:` -> `configs.database.migrations_dir:`
    * `configdb.passwordfile:` -> `configs.database.password_file:`
* [CHANGE] Moved `-store.min-chunk-age` to the Querier config as `-querier.query-store-after`, allowing the store to be skipped during query time if the metrics wouldn't be found. The YAML config option `ingestermaxquerylookback` has been renamed to `query_ingesters_within` to match its CLI flag. #1893
* [CHANGE] Renamed the cache configuration setting `defaul_validity` to `default_validity`. #2140
* [CHANGE] Remove fluentd-based billing infrastructure and flags such as `-distributor.enable-billing`. #1491
* [CHANGE] Removed remaining support for using denormalised tokens in the ring. If you're still running ingesters with denormalised tokens (Cortex 0.4 or earlier, with `-ingester.normalise-tokens=false`), such ingesters will now be completely invisible to distributors and need to be either switched to Cortex 0.6.0 or later, or be configured to use normalised tokens. #2034
* [CHANGE] The frontend http server will now send 502 in case of deadline exceeded and 499 if the user requested cancellation. #2156
* [CHANGE] We now enforce queries to be up to `-querier.max-query-into-future` into the future (defaults to 10m). #1929
  * `-store.min-chunk-age` has been removed
  * `-querier.query-store-after` has been added in it's place.
* [CHANGE] Removed unused `/validate_expr endpoint`. #2152
* [CHANGE] Updated Prometheus dependency to v2.16.0. This Prometheus version uses Active Query Tracker to limit concurrent queries. In order to keep `-querier.max-concurrent` working, Active Query Tracker is enabled by default, and is configured to store its data to `active-query-tracker` directory (relative to current directory when Cortex started). This can be changed by using `-querier.active-query-tracker-dir` option. Purpose of Active Query Tracker is to log queries that were running when Cortex crashes. This logging happens on next Cortex start. #2088
* [CHANGE] Default to BigChunk encoding; may result in slightly higher disk usage if many timeseries have a constant value, but should generally result in fewer, bigger chunks. #2207
* [CHANGE] WAL replays are now done while the rest of Cortex is starting, and more specifically, when HTTP server is running. This makes it possible to scrape metrics during WAL replays. Applies to both chunks and experimental blocks storage. #2222
* [CHANGE] Cortex now has `/ready` probe for all services, not just ingester and querier as before. In single-binary mode, /ready reports 204 only if all components are running properly. #2166
* [CHANGE] If you are vendoring Cortex and use its components in your project, be aware that many Cortex components no longer start automatically when they are created. You may want to review PR and attached document. #2166
* [CHANGE] Experimental TSDB: the querier in-memory index cache used by the experimental blocks storage shifted from per-tenant to per-querier. The `-experimental.tsdb.bucket-store.index-cache-size-bytes` now configures the per-querier index cache max size instead of a per-tenant cache and its default has been increased to 1GB. #2189
* [CHANGE] Experimental TSDB: TSDB head compaction interval and concurrency is now configurable (defaults to 1 min interval and 5 concurrent head compactions). New options: `-experimental.tsdb.head-compaction-interval` and `-experimental.tsdb.head-compaction-concurrency`. #2172
* [CHANGE] Experimental TSDB: switched the blocks storage index header to the binary format. This change is expected to have no visible impact, except lower startup times and memory usage in the queriers. It's possible to switch back to the old JSON format via the flag `-experimental.tsdb.bucket-store.binary-index-header-enabled=false`. #2223
* [CHANGE] Experimental Memberlist KV store can now be used in single-binary Cortex. Attempts to use it previously would fail with panic. This change also breaks existing binary protocol used to exchange gossip messages, so this version will not be able to understand gossiped Ring when used in combination with the previous version of Cortex. Easiest way to upgrade is to shutdown old Cortex installation, and restart it with new version. Incremental rollout works too, but with reduced functionality until all components run the same version. #2016
* [FEATURE] Added a read-only local alertmanager config store using files named corresponding to their tenant id. #2125
* [FEATURE] Added flag `-experimental.ruler.enable-api` to enable the ruler api which implements the Prometheus API `/api/v1/rules` and `/api/v1/alerts` endpoints under the configured `-http.prefix`. #1999
* [FEATURE] Added sharding support to compactor when using the experimental TSDB blocks storage. #2113
* [FEATURE] Added ability to override YAML config file settings using environment variables. #2147
  * `-config.expand-env`
* [FEATURE] Added flags to disable Alertmanager notifications methods. #2187
  * `-configs.notifications.disable-email`
  * `-configs.notifications.disable-webhook`
* [FEATURE] Add /config HTTP endpoint which exposes the current Cortex configuration as YAML. #2165
* [FEATURE] Allow Prometheus remote write directly to ingesters. #1491
* [FEATURE] Introduced new standalone service `query-tee` that can be used for testing purposes to send the same Prometheus query to multiple backends (ie. two Cortex clusters ingesting the same metrics) and compare the performances. #2203
* [FEATURE] Fan out parallelizable queries to backend queriers concurrently. #1878
  * `querier.parallelise-shardable-queries` (bool)
  * Requires a shard-compatible schema (v10+)
  * This causes the number of traces to increase accordingly.
  * The query-frontend now requires a schema config to determine how/when to shard queries, either from a file or from flags (i.e. by the `config-yaml` CLI flag). This is the same schema config the queriers consume. The schema is only required to use this option.
  * It's also advised to increase downstream concurrency controls as well:
    * `querier.max-outstanding-requests-per-tenant`
    * `querier.max-query-parallelism`
    * `querier.max-concurrent`
    * `server.grpc-max-concurrent-streams` (for both query-frontends and queriers)
* [FEATURE] Added user sub rings to distribute users to a subset of ingesters. #1947
  * `-experimental.distributor.user-subring-size`
* [FEATURE] Add flag `-experimental.tsdb.stripe-size` to expose TSDB stripe size option. #2185
* [FEATURE] Experimental Delete Series: Added support for Deleting Series with Prometheus style API. Needs to be enabled first by setting `-purger.enable` to `true`. Deletion only supported when using `boltdb` and `filesystem` as index and object store respectively. Support for other stores to follow in separate PRs #2103
* [ENHANCEMENT] Alertmanager: Expose Per-tenant alertmanager metrics #2124
* [ENHANCEMENT] Add `status` label to `cortex_alertmanager_configs` metric to gauge the number of valid and invalid configs. #2125
* [ENHANCEMENT] Cassandra Authentication: added the `custom_authenticators` config option that allows users to authenticate with cassandra clusters using password authenticators that are not approved by default in [gocql](https://github.com/gocql/gocql/blob/81b8263d9fe526782a588ef94d3fa5c6148e5d67/conn.go#L27) #2093
* [ENHANCEMENT] Cassandra Storage: added `max_retries`, `retry_min_backoff` and `retry_max_backoff` configuration options to enable retrying recoverable errors. #2054
* [ENHANCEMENT] Allow to configure HTTP and gRPC server listen address, maximum number of simultaneous connections and connection keepalive settings.
  * `-server.http-listen-address`
  * `-server.http-conn-limit`
  * `-server.grpc-listen-address`
  * `-server.grpc-conn-limit`
  * `-server.grpc.keepalive.max-connection-idle`
  * `-server.grpc.keepalive.max-connection-age`
  * `-server.grpc.keepalive.max-connection-age-grace`
  * `-server.grpc.keepalive.time`
  * `-server.grpc.keepalive.timeout`
* [ENHANCEMENT] PostgreSQL: Bump up `github.com/lib/pq` from `v1.0.0` to `v1.3.0` to support PostgreSQL SCRAM-SHA-256 authentication. #2097
* [ENHANCEMENT] Cassandra Storage: User no longer need `CREATE` privilege on `<all keyspaces>` if given keyspace exists. #2032
* [ENHANCEMENT] Cassandra Storage: added `password_file` configuration options to enable reading Cassandra password from file. #2096
* [ENHANCEMENT] Configs API: Allow GET/POST configs in YAML format. #2181
* [ENHANCEMENT] Background cache writes are batched to improve parallelism and observability. #2135
* [ENHANCEMENT] Add automatic repair for checkpoint and WAL. #2105
* [ENHANCEMENT] Support `lastEvaluation` and `evaluationTime` in `/api/v1/rules` endpoints and make order of groups stable. #2196
* [ENHANCEMENT] Skip expired requests in query-frontend scheduling. #2082
* [ENHANCEMENT] Add ability to configure gRPC keepalive settings. #2066
* [ENHANCEMENT] Experimental TSDB: Export TSDB Syncer metrics from Compactor component, they are prefixed with `cortex_compactor_`. #2023
* [ENHANCEMENT] Experimental TSDB: Added dedicated flag `-experimental.tsdb.bucket-store.tenant-sync-concurrency` to configure the maximum number of concurrent tenants for which blocks are synched. #2026
* [ENHANCEMENT] Experimental TSDB: Expose metrics for objstore operations (prefixed with `cortex_<component>_thanos_objstore_`, component being one of `ingester`, `querier` and `compactor`). #2027
* [ENHANCEMENT] Experimental TSDB: Added support for Azure Storage to be used for block storage, in addition to S3 and GCS. #2083
* [ENHANCEMENT] Experimental TSDB: Reduced memory allocations in the ingesters when using the experimental blocks storage. #2057
* [ENHANCEMENT] Experimental Memberlist KV: expose `-memberlist.gossip-to-dead-nodes-time` and `-memberlist.dead-node-reclaim-time` options to control how memberlist library handles dead nodes and name reuse. #2131
* [BUGFIX] Alertmanager: fixed panic upon applying a new config, caused by duplicate metrics registration in the `NewPipelineBuilder` function. #211
* [BUGFIX] Azure Blob ChunkStore: Fixed issue causing `invalid chunk checksum` errors. #2074
* [BUGFIX] The gauge `cortex_overrides_last_reload_successful` is now only exported by components that use a `RuntimeConfigManager`. Previously, for components that do not initialize a `RuntimeConfigManager` (such as the compactor) the gauge was initialized with 0 (indicating error state) and then never updated, resulting in a false-negative permanent error state. #2092
* [BUGFIX] Fixed WAL metric names, added the `cortex_` prefix.
* [BUGFIX] Restored histogram `cortex_configs_request_duration_seconds` #2138
* [BUGFIX] Fix wrong syntax for `url` in config-file-reference. #2148
* [BUGFIX] Fixed some 5xx status code returned by the query-frontend when they should actually be 4xx. #2122
* [BUGFIX] Fixed leaked goroutines in the querier. #2070
* [BUGFIX] Experimental TSDB: fixed `/all_user_stats` and `/api/prom/user_stats` endpoints when using the experimental TSDB blocks storage. #2042
* [BUGFIX] Experimental TSDB: fixed ruler to correctly work with the experimental TSDB blocks storage. #2101

### Changes to denormalised tokens in the ring

Cortex 0.4.0 is the last version that can *write* denormalised tokens. Cortex 0.5.0 and above always write normalised tokens.

Cortex 0.6.0 is the last version that can *read* denormalised tokens. Starting with Cortex 0.7.0 only normalised tokens are supported, and ingesters writing denormalised tokens to the ring (running Cortex 0.4.0 or earlier with `-ingester.normalise-tokens=false`) are ignored by distributors. Such ingesters should either switch to using normalised tokens, or be upgraded to Cortex 0.5.0 or later.

### Known issues

- The gRPC streaming for ingesters doesn't work when using the experimental TSDB blocks storage. Please do not enable `-querier.ingester-streaming` if you're using the TSDB blocks storage. If you want to enable it, you can build Cortex from `master` given the issue has been fixed after Cortex `0.7` branch has been cut and the fix wasn't included in the `0.7` because related to an experimental feature.

### Annotated config file breaking changes

In this section you can find a config file diff showing the breaking changes introduced in Cortex `0.7`. You can also find the [full configuration file reference doc](https://cortexmetrics.io/docs/configuration/configuration-file/) in the website.

 ```diff
### Root level config

 # "configdb" has been moved to "alertmanager > store > configdb".
-[configdb: <configdb_config>]

 # "config_store" has been renamed to "configs".
-[config_store: <configstore_config>]
+[configs: <configs_config>]


### `distributor_config`

 # The support to hook an external billing system has been removed.
-[enable_billing: <boolean> | default = false]
-billing:
-  [maxbufferedevents: <int> | default = 1024]
-  [retrydelay: <duration> | default = 500ms]
-  [ingesterhostport: <string> | default = "localhost:24225"]


### `querier_config`

 # "ingestermaxquerylookback" has been renamed to "query_ingesters_within".
-[ingestermaxquerylookback: <duration> | default = 0s]
+[query_ingesters_within: <duration> | default = 0s]


### `queryrange_config`

results_cache:
  cache:
     # "defaul_validity" has been renamed to "default_validity".
-    [defaul_validity: <duration> | default = 0s]
+    [default_validity: <duration> | default = 0s]

   # "cache_split_interval" has been deprecated in favor of "split_queries_by_interval".
-  [cache_split_interval: <duration> | default = 24h0m0s]


### `alertmanager_config`

# The "store" config block has been added. This includes "configdb" which previously
# was the "configdb" root level config block.
+store:
+  [type: <string> | default = "configdb"]
+  [configdb: <configstore_config>]
+  local:
+    [path: <string> | default = ""]


### `storage_config`

index_queries_cache_config:
   # "defaul_validity" has been renamed to "default_validity".
-  [defaul_validity: <duration> | default = 0s]
+  [default_validity: <duration> | default = 0s]


### `chunk_store_config`

chunk_cache_config:
   # "defaul_validity" has been renamed to "default_validity".
-  [defaul_validity: <duration> | default = 0s]
+  [default_validity: <duration> | default = 0s]

write_dedupe_cache_config:
   # "defaul_validity" has been renamed to "default_validity".
-  [defaul_validity: <duration> | default = 0s]
+  [default_validity: <duration> | default = 0s]

 # "min_chunk_age" has been removed in favor of "querier > query_store_after".
-[min_chunk_age: <duration> | default = 0s]


### `configs_config`

-# "uri" has been moved to "database > uri".
-[uri: <string> | default = "postgres://postgres@configs-db.weave.local/configs?sslmode=disable"]

-# "migrationsdir" has been moved to "database > migrations_dir".
-[migrationsdir: <string> | default = ""]

-# "passwordfile" has been moved to "database > password_file".
-[passwordfile: <string> | default = ""]

+database:
+  [uri: <string> | default = "postgres://postgres@configs-db.weave.local/configs?sslmode=disable"]
+  [migrations_dir: <string> | default = ""]
+  [password_file: <string> | default = ""]
```

## 0.6.1 / 2020-02-05

* [BUGFIX] Fixed parsing of the WAL configuration when specified in the YAML config file. #2071

## 0.6.0 / 2020-01-28

Note that the ruler flags need to be changed in this upgrade. You're moving from a single node ruler to something that might need to be sharded.
Further, if you're using the configs service, we've upgraded the migration library and this requires some manual intervention. See full instructions below to upgrade your PostgreSQL.

* [CHANGE] The frontend component now does not cache results if it finds a `Cache-Control` header and if one of its values is `no-store`. #1974
* [CHANGE] Flags changed with transition to upstream Prometheus rules manager:
  * `-ruler.client-timeout` is now `ruler.configs.client-timeout` in order to match `ruler.configs.url`.
  * `-ruler.group-timeout`has been removed.
  * `-ruler.num-workers` has been removed.
  * `-ruler.rule-path` has been added to specify where the prometheus rule manager will sync rule files.
  * `-ruler.storage.type` has beem added to specify the rule store backend type, currently only the configdb.
  * `-ruler.poll-interval` has been added to specify the interval in which to poll new rule groups.
  * `-ruler.evaluation-interval` default value has changed from `15s` to `1m` to match the default evaluation interval in Prometheus.
  * Ruler sharding requires a ring which can be configured via the ring flags prefixed by `ruler.ring.`. #1987
* [CHANGE] Use relative links from /ring page to make it work when used behind reverse proxy. #1896
* [CHANGE] Deprecated `-distributor.limiter-reload-period` flag. #1766
* [CHANGE] Ingesters now write only normalised tokens to the ring, although they can still read denormalised tokens used by other ingesters. `-ingester.normalise-tokens` is now deprecated, and ignored. If you want to switch back to using denormalised tokens, you need to downgrade to Cortex 0.4.0. Previous versions don't handle claiming tokens from normalised ingesters correctly. #1809
* [CHANGE] Overrides mechanism has been renamed to "runtime config", and is now separate from limits. Runtime config is simply a file that is reloaded by Cortex every couple of seconds. Limits and now also multi KV use this mechanism.<br />New arguments were introduced: `-runtime-config.file` (defaults to empty) and `-runtime-config.reload-period` (defaults to 10 seconds), which replace previously used `-limits.per-user-override-config` and `-limits.per-user-override-period` options. Old options are still used if `-runtime-config.file` is not specified. This change is also reflected in YAML configuration, where old `limits.per_tenant_override_config` and `limits.per_tenant_override_period` fields are replaced with `runtime_config.file` and `runtime_config.period` respectively. #1749
* [CHANGE] Cortex now rejects data with duplicate labels. Previously, such data was accepted, with duplicate labels removed with only one value left. #1964
* [CHANGE] Changed the default value for `-distributor.ha-tracker.prefix` from `collectors/` to `ha-tracker/` in order to not clash with other keys (ie. ring) stored in the same key-value store. #1940
* [FEATURE] Experimental: Write-Ahead-Log added in ingesters for more data reliability against ingester crashes. #1103
  * `--ingester.wal-enabled`: Setting this to `true` enables writing to WAL during ingestion.
  * `--ingester.wal-dir`: Directory where the WAL data should be stored and/or recovered from.
  * `--ingester.checkpoint-enabled`: Set this to `true` to enable checkpointing of in-memory chunks to disk.
  * `--ingester.checkpoint-duration`: This is the interval at which checkpoints should be created.
  * `--ingester.recover-from-wal`: Set this to `true` to recover data from an existing WAL.
  * For more information, please checkout the ["Ingesters with WAL" guide](https://cortexmetrics.io/docs/guides/ingesters-with-wal/).
* [FEATURE] The distributor can now drop labels from samples (similar to the removal of the replica label for HA ingestion) per user via the `distributor.drop-label` flag. #1726
* [FEATURE] Added flag `debug.mutex-profile-fraction` to enable mutex profiling #1969
* [FEATURE] Added `global` ingestion rate limiter strategy. Deprecated `-distributor.limiter-reload-period` flag. #1766
* [FEATURE] Added support for Microsoft Azure blob storage to be used for storing chunk data. #1913
* [FEATURE] Added readiness probe endpoint`/ready` to queriers. #1934
* [FEATURE] Added "multi" KV store that can interact with two other KV stores, primary one for all reads and writes, and secondary one, which only receives writes. Primary/secondary store can be modified in runtime via runtime-config mechanism (previously "overrides"). #1749
* [FEATURE] Added support to store ring tokens to a file and read it back on startup, instead of generating/fetching the tokens to/from the ring. This feature can be enabled with the flag `-ingester.tokens-file-path`. #1750
* [FEATURE] Experimental TSDB: Added `/series` API endpoint support with TSDB blocks storage. #1830
* [FEATURE] Experimental TSDB: Added TSDB blocks `compactor` component, which iterates over users blocks stored in the bucket and compact them according to the configured block ranges. #1942
* [ENHANCEMENT] metric `cortex_ingester_flush_reasons` gets a new `reason` value: `Spread`, when `-ingester.spread-flushes` option is enabled. #1978
* [ENHANCEMENT] Added `password` and `enable_tls` options to redis cache configuration. Enables usage of Microsoft Azure Cache for Redis service. #1923
* [ENHANCEMENT] Upgraded Kubernetes API version for deployments from `extensions/v1beta1` to `apps/v1`. #1941
* [ENHANCEMENT] Experimental TSDB: Open existing TSDB on startup to prevent ingester from becoming ready before it can accept writes. The max concurrency is set via `--experimental.tsdb.max-tsdb-opening-concurrency-on-startup`. #1917
* [ENHANCEMENT] Experimental TSDB: Querier now exports aggregate metrics from Thanos bucket store and in memory index cache (many metrics to list, but all have `cortex_querier_bucket_store_` or `cortex_querier_blocks_index_cache_` prefix). #1996
* [ENHANCEMENT] Experimental TSDB: Improved multi-tenant bucket store. #1991
  * Allowed to configure the blocks sync interval via `-experimental.tsdb.bucket-store.sync-interval` (0 disables the sync)
  * Limited the number of tenants concurrently synched by `-experimental.tsdb.bucket-store.block-sync-concurrency`
  * Renamed `cortex_querier_sync_seconds` metric to `cortex_querier_blocks_sync_seconds`
  * Track `cortex_querier_blocks_sync_seconds` metric for the initial sync too
* [BUGFIX] Fixed unnecessary CAS operations done by the HA tracker when the jitter is enabled. #1861
* [BUGFIX] Fixed ingesters getting stuck in a LEAVING state after coming up from an ungraceful exit. #1921
* [BUGFIX] Reduce memory usage when ingester Push() errors. #1922
* [BUGFIX] Table Manager: Fixed calculation of expected tables and creation of tables from next active schema considering grace period. #1976
* [BUGFIX] Experimental TSDB: Fixed ingesters consistency during hand-over when using experimental TSDB blocks storage. #1854 #1818
* [BUGFIX] Experimental TSDB: Fixed metrics when using experimental TSDB blocks storage. #1981 #1982 #1990 #1983
* [BUGFIX] Experimental memberlist: Use the advertised address when sending packets to other peers of the Gossip memberlist. #1857
* [BUGFIX] Experimental TSDB: Fixed incorrect query results introduced in #2604 caused by a buffer incorrectly reused while iterating samples. #2697

### Upgrading PostgreSQL (if you're using configs service)

Reference: <https://github.com/golang-migrate/migrate/tree/master/database/postgres#upgrading-from-v1>

1. Install the migrate package cli tool: <https://github.com/golang-migrate/migrate/tree/master/cmd/migrate#installation>
2. Drop the `schema_migrations` table: `DROP TABLE schema_migrations;`.
2. Run the migrate command:

```bash
migrate  -path <absolute_path_to_cortex>/cmd/cortex/migrations -database postgres://localhost:5432/database force 2
```

### Known issues

- The `cortex_prometheus_rule_group_last_evaluation_timestamp_seconds` metric, tracked by the ruler, is not unregistered for rule groups not being used anymore. This issue will be fixed in the next Cortex release (see [2033](https://github.com/cortexproject/cortex/issues/2033)).

- Write-Ahead-Log (WAL) does not have automatic repair of corrupt checkpoint or WAL segments, which is possible if ingester crashes abruptly or the underlying disk corrupts. Currently the only way to resolve this is to manually delete the affected checkpoint and/or WAL segments. Automatic repair will be added in the future releases.

## 0.4.0 / 2019-12-02

* [CHANGE] The frontend component has been refactored to be easier to re-use. When upgrading the frontend, cache entries will be discarded and re-created with the new protobuf schema. #1734
* [CHANGE] Removed direct DB/API access from the ruler. `-ruler.configs.url` has been now deprecated. #1579
* [CHANGE] Removed `Delta` encoding. Any old chunks with `Delta` encoding cannot be read anymore. If `ingester.chunk-encoding` is set to `Delta` the ingester will fail to start. #1706
* [CHANGE] Setting `-ingester.max-transfer-retries` to 0 now disables hand-over when ingester is shutting down. Previously, zero meant infinite number of attempts. #1771
* [CHANGE] `dynamo` has been removed as a valid storage name to make it consistent for all components. `aws` and `aws-dynamo` remain as valid storage names.
* [CHANGE/FEATURE] The frontend split and cache intervals can now be configured using the respective flag `--querier.split-queries-by-interval` and `--frontend.cache-split-interval`.
  * If `--querier.split-queries-by-interval` is not provided request splitting is disabled by default.
  * __`--querier.split-queries-by-day` is still accepted for backward compatibility but has been deprecated. You should now use `--querier.split-queries-by-interval`. We recommend a to use a multiple of 24 hours.__
* [FEATURE] Global limit on the max series per user and metric #1760
  * `-ingester.max-global-series-per-user`
  * `-ingester.max-global-series-per-metric`
  * Requires `-distributor.replication-factor` and `-distributor.shard-by-all-labels` set for the ingesters too
* [FEATURE] Flush chunks with stale markers early with `ingester.max-stale-chunk-idle`. #1759
* [FEATURE] EXPERIMENTAL: Added new KV Store backend based on memberlist library. Components can gossip about tokens and ingester states, instead of using Consul or Etcd. #1721
* [FEATURE] EXPERIMENTAL: Use TSDB in the ingesters & flush blocks to S3/GCS ala Thanos. This will let us use an Object Store more efficiently and reduce costs. #1695
* [FEATURE] Allow Query Frontend to log slow queries with `frontend.log-queries-longer-than`. #1744
* [FEATURE] Add HTTP handler to trigger ingester flush & shutdown - used when running as a stateful set with the WAL enabled.  #1746
* [FEATURE] EXPERIMENTAL: Added GCS support to TSDB blocks storage. #1772
* [ENHANCEMENT] Reduce memory allocations in the write path. #1706
* [ENHANCEMENT] Consul client now follows recommended practices for blocking queries wrt returned Index value. #1708
* [ENHANCEMENT] Consul client can optionally rate-limit itself during Watch (used e.g. by ring watchers) and WatchPrefix (used by HA feature) operations. Rate limiting is disabled by default. New flags added: `--consul.watch-rate-limit`, and `--consul.watch-burst-size`. #1708
* [ENHANCEMENT] Added jitter to HA deduping heartbeats, configure using `distributor.ha-tracker.update-timeout-jitter-max` #1534
* [ENHANCEMENT] Add ability to flush chunks with stale markers early. #1759
* [BUGFIX] Stop reporting successful actions as 500 errors in KV store metrics. #1798
* [BUGFIX] Fix bug where duplicate labels can be returned through metadata APIs. #1790
* [BUGFIX] Fix reading of old, v3 chunk data. #1779
* [BUGFIX] Now support IAM roles in service accounts in AWS EKS. #1803
* [BUGFIX] Fixed duplicated series returned when querying both ingesters and store with the experimental TSDB blocks storage. #1778

In this release we updated the following dependencies:

- gRPC v1.25.0  (resulted in a drop of 30% CPU usage when compression is on)
- jaeger-client v2.20.0
- aws-sdk-go to v1.25.22

## 0.3.0 / 2019-10-11

This release adds support for Redis as an alternative to Memcached, and also includes many optimisations which reduce CPU and memory usage.

* [CHANGE] Gauge metrics were renamed to drop the `_total` suffix. #1685
  * In Alertmanager, `alertmanager_configs_total` is now `alertmanager_configs`
  * In Ruler, `scheduler_configs_total` is now `scheduler_configs`
  * `scheduler_groups_total` is now `scheduler_groups`.
* [CHANGE] `--alertmanager.configs.auto-slack-root` flag was dropped as auto Slack root is not supported anymore. #1597
* [CHANGE] In table-manager, default DynamoDB capacity was reduced from 3,000 units to 1,000 units. We recommend you do not run with the defaults: find out what figures are needed for your environment and set that via `-dynamodb.periodic-table.write-throughput` and `-dynamodb.chunk-table.write-throughput`.
* [FEATURE] Add Redis support for caching #1612
* [FEATURE] Allow spreading chunk writes across multiple S3 buckets #1625
* [FEATURE] Added `/shutdown` endpoint for ingester to shutdown all operations of the ingester. #1746
* [ENHANCEMENT] Upgraded Prometheus to 2.12.0 and Alertmanager to 0.19.0. #1597
* [ENHANCEMENT] Cortex is now built with Go 1.13 #1675, #1676, #1679
* [ENHANCEMENT] Many optimisations, mostly impacting ingester and querier: #1574, #1624, #1638, #1644, #1649, #1654, #1702

Full list of changes: <https://github.com/cortexproject/cortex/compare/v0.2.0...v0.3.0>

## 0.2.0 / 2019-09-05

This release has several exciting features, the most notable of them being setting `-ingester.spread-flushes` to potentially reduce your storage space by upto 50%.

* [CHANGE] Flags changed due to changes upstream in Prometheus Alertmanager #929:
  * `alertmanager.mesh.listen-address` is now `cluster.listen-address`
  * `alertmanager.mesh.peer.host` and `alertmanager.mesh.peer.service` can be replaced by `cluster.peer`
  * `alertmanager.mesh.hardware-address`, `alertmanager.mesh.nickname`, `alertmanager.mesh.password`, and `alertmanager.mesh.peer.refresh-interval` all disappear.
* [CHANGE] --claim-on-rollout flag deprecated; feature is now always on #1566
* [CHANGE] Retention period must now be a multiple of periodic table duration #1564
* [CHANGE] The value for the name label for the chunks memcache in all `cortex_cache_` metrics is now `chunksmemcache` (before it was `memcache`) #1569
* [FEATURE] Makes the ingester flush each timeseries at a specific point in the max-chunk-age cycle with `-ingester.spread-flushes`. This means multiple replicas of a chunk are very likely to contain the same contents which cuts chunk storage space by up to 66%. #1578
* [FEATURE] Make minimum number of chunk samples configurable per user #1620
* [FEATURE] Honor HTTPS for custom S3 URLs #1603
* [FEATURE] You can now point the query-frontend at a normal Prometheus for parallelisation and caching #1441
* [FEATURE] You can now specify `http_config` on alert receivers #929
* [FEATURE] Add option to use jump hashing to load balance requests to memcached #1554
* [FEATURE] Add status page for HA tracker to distributors #1546
* [FEATURE] The distributor ring page is now easier to read with alternate rows grayed out #1621

## 0.1.0 / 2019-08-07

* [CHANGE] HA Tracker flags were renamed to provide more clarity #1465
  * `distributor.accept-ha-labels` is now `distributor.ha-tracker.enable`
  * `distributor.accept-ha-samples` is now `distributor.ha-tracker.enable-for-all-users`
  * `ha-tracker.replica` is now `distributor.ha-tracker.replica`
  * `ha-tracker.cluster` is now `distributor.ha-tracker.cluster`
* [FEATURE] You can specify "heap ballast" to reduce Go GC Churn #1489
* [BUGFIX] HA Tracker no longer always makes a request to Consul/Etcd when a request is not from the active replica #1516
* [BUGFIX] Queries are now correctly cancelled by the query-frontend #1508<|MERGE_RESOLUTION|>--- conflicted
+++ resolved
@@ -1,16 +1,13 @@
 # Changelog
 
 ## master / unreleased
-<<<<<<< HEAD
-* [ENHANCEMENT] Add support for azure storage of AzureChinaCloud,AzureGermanCloud,AzureUSGovernment. #2988
-=======
 
 * [CHANGE] Experimental blocks storage: removed the support to transfer blocks between ingesters on shutdown. When running the Cortex blocks storage, ingesters are expected to run with a persistent disk. The following metrics have been removed: #2996
   * `cortex_ingester_sent_files`
   * `cortex_ingester_received_files`
   * `cortex_ingester_received_bytes_total`
   * `cortex_ingester_sent_bytes_total`
->>>>>>> f3d2c77f
+* [ENHANCEMENT] Add support for azure storage in China, German and US Government environments. #2988
 * [ENHANCEMENT] Query-tee: added a small tolerance to floating point sample values comparison. #2994
 * [BUGFIX] Query-frontend: Fixed rounding for incoming query timestamps, to be 100% Prometheus compatible. #2990
 
