--- conflicted
+++ resolved
@@ -9,6 +9,7 @@
 	"net/url"
 	"strings"
 	"time"
+	"unsafe"
 
 	"github.com/gogo/protobuf/proto"
 
@@ -19,12 +20,13 @@
 	"google.golang.org/grpc/status"
 
 	"github.com/cortexproject/cortex/pkg/querier/tripperware"
+	"github.com/cortexproject/cortex/pkg/querier/tripperware/queryrange"
 	"github.com/cortexproject/cortex/pkg/util"
 	"github.com/cortexproject/cortex/pkg/util/spanlogger"
 )
 
 var (
-	InstantQueryCodec tripperware.Codec = NewInstantQueryCodec("", true)
+	InstantQueryCodec tripperware.Codec = newInstantQueryCodec("", true)
 
 	json = jsoniter.Config{
 		EscapeHTML:             false, // No HTML in our responses.
@@ -40,10 +42,10 @@
 	now            func() time.Time
 }
 
-func NewInstantQueryCodec(c string, enableProtobuf bool) instantQueryCodec {
+func newInstantQueryCodec(compressionStr string, enableProtobuf bool) instantQueryCodec {
 	var compression queryrange.Compression
-	if c == "gzip" || c == "snappy" {
-		compression = queryrange.Compression(c)
+	if compressionStr == "gzip" {
+		compression = queryrange.Compression(compressionStr)
 	} else {
 		compression = queryrange.DisableCompression
 	}
@@ -96,8 +98,7 @@
 		return nil, httpgrpc.Errorf(r.StatusCode, string(buf))
 	}
 
-<<<<<<< HEAD
-	var resp PrometheusInstantQueryResponse
+	var resp tripperware.PrometheusResponse
 	if r.Header != nil && r.Header.Get("Content-Type") == "application/x-protobuf" {
 		err = proto.Unmarshal(buf, &resp)
 	} else {
@@ -105,10 +106,6 @@
 	}
 
 	if err != nil {
-=======
-	var resp tripperware.PrometheusResponse
-	if err := json.Unmarshal(buf, &resp); err != nil {
->>>>>>> 1c9c53ba
 		return nil, httpgrpc.Errorf(http.StatusInternalServerError, "error decoding response: %v", err)
 	}
 
@@ -119,13 +116,8 @@
 	return &resp, nil
 }
 
-<<<<<<< HEAD
 func (c instantQueryCodec) EncodeRequest(ctx context.Context, r tripperware.Request) (*http.Request, error) {
-	promReq, ok := r.(*PrometheusRequest)
-=======
-func (instantQueryCodec) EncodeRequest(ctx context.Context, r tripperware.Request) (*http.Request, error) {
 	promReq, ok := r.(*tripperware.PrometheusRequest)
->>>>>>> 1c9c53ba
 	if !ok {
 		return nil, httpgrpc.Errorf(http.StatusBadRequest, "invalid request format")
 	}
@@ -151,7 +143,7 @@
 		}
 	}
 
-	if c.compression == queryrange.SnappyCompression || c.compression == queryrange.GzipCompression {
+	if c.compression == queryrange.GzipCompression {
 		h.Set("Accept-Encoding", string(c.compression))
 	}
 	if c.enableProtobuf {
@@ -216,149 +208,4 @@
 		return httpgrpc.Errorf(int(status.Code()), errTmpl, field, status.Message())
 	}
 	return fmt.Errorf(errTmpl, field, err)
-<<<<<<< HEAD
-}
-
-func init() {
-	jsoniter.RegisterTypeEncoderFunc("instantquery.Sample", encodeSample, marshalJSONIsEmpty)
-	jsoniter.RegisterTypeDecoderFunc("instantquery.Sample", decodeSample)
-}
-
-func marshalJSONIsEmpty(ptr unsafe.Pointer) bool {
-	return false
-}
-
-func decodeSample(ptr unsafe.Pointer, iter *jsoniter.Iterator) {
-	ss := (*Sample)(ptr)
-	for field := iter.ReadObject(); field != ""; field = iter.ReadObject() {
-		switch field {
-		case "metric":
-			metricString := iter.ReadAny().ToString()
-			lbls := labels.Labels{}
-			if err := json.UnmarshalFromString(metricString, &lbls); err != nil {
-				iter.ReportError("unmarshal Sample", err.Error())
-				return
-			}
-			ss.Labels = cortexpb.FromLabelsToLabelAdapters(lbls)
-		case "value":
-			ss.Sample = &cortexpb.Sample{}
-			cortexpb.SampleJsoniterDecode(unsafe.Pointer(ss.Sample), iter)
-		case "histogram":
-			ss.Histogram = &tripperware.SampleHistogramPair{}
-			tripperware.UnmarshalSampleHistogramPairJSON(unsafe.Pointer(ss.Histogram), iter)
-		default:
-			iter.ReportError("unmarshal Sample", fmt.Sprint("unexpected key:", field))
-			return
-		}
-	}
-}
-
-func encodeSample(ptr unsafe.Pointer, stream *jsoniter.Stream) {
-	ss := (*Sample)(ptr)
-	stream.WriteObjectStart()
-
-	stream.WriteObjectField(`metric`)
-	lbls, err := cortexpb.FromLabelAdaptersToLabels(ss.Labels).MarshalJSON()
-	if err != nil {
-		stream.Error = err
-		return
-	}
-	stream.SetBuffer(append(stream.Buffer(), lbls...))
-
-	if ss.Sample != nil {
-		stream.WriteMore()
-		stream.WriteObjectField(`value`)
-		cortexpb.SampleJsoniterEncode(unsafe.Pointer(ss.Sample), stream)
-	}
-
-	if ss.Histogram != nil {
-		stream.WriteMore()
-		stream.WriteObjectField(`histogram`)
-		tripperware.MarshalSampleHistogramPairJSON(unsafe.Pointer(ss.Histogram), stream)
-	}
-
-	stream.WriteObjectEnd()
-}
-
-// UnmarshalJSON implements json.Unmarshaler.
-func (s *PrometheusInstantQueryData) UnmarshalJSON(data []byte) error {
-	var queryData struct {
-		ResultType string                               `json:"resultType"`
-		Stats      *tripperware.PrometheusResponseStats `json:"stats,omitempty"`
-	}
-
-	if err := json.Unmarshal(data, &queryData); err != nil {
-		return err
-	}
-	s.ResultType = queryData.ResultType
-	s.Stats = queryData.Stats
-	switch s.ResultType {
-	case model.ValVector.String():
-		var result struct {
-			Samples []*Sample `json:"result"`
-		}
-		if err := json.Unmarshal(data, &result); err != nil {
-			return err
-		}
-		s.Result = PrometheusInstantQueryResult{
-			Result: &PrometheusInstantQueryResult_Vector{Vector: &Vector{
-				Samples: result.Samples,
-			}},
-		}
-	case model.ValMatrix.String():
-		var result struct {
-			SampleStreams []tripperware.SampleStream `json:"result"`
-		}
-		if err := json.Unmarshal(data, &result); err != nil {
-			return err
-		}
-		s.Result = PrometheusInstantQueryResult{
-			Result: &PrometheusInstantQueryResult_Matrix{Matrix: &Matrix{
-				SampleStreams: result.SampleStreams,
-			}},
-		}
-	default:
-		s.Result = PrometheusInstantQueryResult{
-			Result: &PrometheusInstantQueryResult_RawBytes{data},
-		}
-	}
-	return nil
-}
-
-// MarshalJSON implements json.Marshaler.
-func (s *PrometheusInstantQueryData) MarshalJSON() ([]byte, error) {
-	switch s.ResultType {
-	case model.ValVector.String():
-		res := struct {
-			ResultType string                               `json:"resultType"`
-			Data       []*Sample                            `json:"result"`
-			Stats      *tripperware.PrometheusResponseStats `json:"stats,omitempty"`
-		}{
-			ResultType: s.ResultType,
-			Data:       s.Result.GetVector().Samples,
-			Stats:      s.Stats,
-		}
-		if res.Data == nil {
-			res.Data = []*Sample{}
-		}
-		return json.Marshal(res)
-	case model.ValMatrix.String():
-		res := struct {
-			ResultType string                               `json:"resultType"`
-			Data       []tripperware.SampleStream           `json:"result"`
-			Stats      *tripperware.PrometheusResponseStats `json:"stats,omitempty"`
-		}{
-			ResultType: s.ResultType,
-			Data:       s.Result.GetMatrix().SampleStreams,
-			Stats:      s.Stats,
-		}
-		if res.Data == nil {
-			res.Data = []tripperware.SampleStream{}
-		}
-		return json.Marshal(res)
-	default:
-		return s.Result.GetRawBytes(), nil
-	}
-=======
->>>>>>> 1c9c53ba
 }