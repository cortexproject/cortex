--- conflicted
+++ resolved
@@ -1,11 +1,8 @@
 # Changelog
 
 ## master / unreleased
+* [FEATURE] Query Frontend: Add dynamic interval size for query splitting. This is enabled by configuring experimental flags `querier.max-shards-per-query` and/or `querier.max-fetched-data-duration-per-query`. The split interval size is dynamically increased to maintain a number of shards and total duration fetched below the configured values. #6458
 * [ENHANCEMENT] Add `compactor.auto-forget-delay` for compactor to auto forget compactors after X minutes without heartbeat. #6533
-
-<<<<<<< HEAD
-* [FEATURE] Query Frontend: Add dynamic interval size for query splitting. This is enabled by configuring experimental flags `querier.max-shards-per-query` and/or `querier.max-fetched-data-duration-per-query`. The split interval size is dynamically increased to maintain a number of shards and total duration fetched below the configured values #6458
-=======
 * [FEATURE] Querier/Ruler: Add `query_partial_data` and `rules_partial_data` limits to allow queries/rules to be evaluated with data from a single zone, if other zones are not available. #6526
 * [ENHANCEMENT] StoreGateway: Emit more histogram buckets on the `cortex_querier_storegateway_refetches_per_query` metric. #6570
 * [ENHANCEMENT] Querier: Apply bytes limiter to LabelNames and LabelValuesForLabelNames. #6568
@@ -18,7 +15,6 @@
 ## 1.19.0 in progress
 
 * [CHANGE] Deprecate `-blocks-storage.tsdb.wal-compression-enabled` flag (use `blocks-storage.tsdb.wal-compression-type` instead). #6529
->>>>>>> 2a6dd6b9
 * [CHANGE] OTLP: Change OTLP handler to be consistent with the Prometheus OTLP handler. #6272
 - `target_info` metric is enabled by default and can be disabled via `-distributor.otlp.disable-target-info=true` flag
 - Convert all attributes to labels is disabled by default and can be enabled via `-distributor.otlp.convert-all-attributes=true` flag
