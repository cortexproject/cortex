--- conflicted
+++ resolved
@@ -35,12 +35,9 @@
 * [BUGFIX] Query Frontend: If 'LogQueriesLongerThan' is set to < 0, log all queries as described in the docs. #4633
 * [BUGFIX] Distributor: update defaultReplicationStrategy to not fail with extend-write when a single instance is unhealthy. #4636
 * [BUGFIX] Distributor: Fix race condition on `/series` introduced by #4683. #4716
-<<<<<<< HEAD
+* [BUGFIX] Distributor: Fix a memory leak in distributor due to the cluster label. #4739
 * [ENHANCEMENT] Compactor: uploading blocks no compaction marks to the global location and introduce a new metric #4729
   * `cortex_bucket_blocks_marked_for_no_compaction_count`: Total number of blocks marked for no compaction in the bucket.
-=======
-* [BUGFIX] Distributor: Fix a memory leak in distributor due to the cluster label. #4739
->>>>>>> fce7bbd3
 
 ## 1.11.0 2021-11-25
 
