---
title: "v1.x Guarantees"
linkTitle: "v1.x Guarantees"
weight: 6
slug: v1guarantees
---

For the v1.0 release, we want to provide the following guarantees:

## Flags, Config and minor version upgrades

Upgrading cortex from one minor version to the next should "just work"; that being said, we don't want to bump the major version every time we remove a flag, so we will will keep deprecated flags around for 2 minor release.  There is a metric (`cortex_deprecated_flags_inuse_total`) you can alert on to find out if you're using a deprecated  flag.

Similarly to flags, minor version upgrades using config files should "just work".  If we do need to change config, we will keep the old way working for two minor version.  There will be a metric you can alert on for this too.

These guarantees don't apply for [experimental features](#experimental-features).

## Reading old data

The Cortex maintainers commit to ensuring future version of Cortex can read data written by versions up to two years old. In practice we expect to be able to read more, but this is our guarantee.

## API Compatibility

Cortex strives to be 100% API compatible with Prometheus (under `/api/prom/*`); any deviation from this is considered a bug, except:

- Requiring the `__name__` label on queries when querying the chunks storage (queries to ingesters or clusters running the blocks storage are not affected).
- For queries to the `/api/v1/series`, `/api/v1/labels` and `/api/v1/label/{name}/values` endpoints, query's time range is ignored and the data is always fetched from ingesters.
- Additional API endpoints for creating, removing and modifying alerts and recording rules.
- Additional API around pushing metrics (under `/api/push`).
- Additional API endpoints for management of Cortex itself, such as the ring.  These APIs are not part of the any compatibility guarantees.

## Experimental features

Cortex is an actively developed project and we want to encourage the introduction of new features and capability.  As such, not everything in each release of Cortex is considered "production-ready". We don't provide any backwards compatibility guarantees on these and the config and flags might break.

Currently experimental features are:

- Azure blob storage.
- Zone awareness based replication.
- Shuffle sharding (both read and write path).
- Ruler API (to PUT rules).
- Alertmanager API
- Memcached client DNS-based service discovery.
- Delete series APIs.
- In-memory (FIFO) and Redis cache.
- Openstack Swift storage.
- gRPC Store.
- Querier support for querying chunks and blocks store at the same time.
- Tracking of active series and exporting them as metrics (`-ingester.active-series-metrics-enabled` and related flags)
- Shuffle-sharding of queriers in the query-frontend (i.e. use of `-frontend.max-queriers-per-user` flag with non-zero value).
<<<<<<< HEAD
- Blocksconvert tools
=======
- TLS configuration in gRPC and HTTP clients.
- TLS configuration in Etcd client.
>>>>>>> 0a33f9d4
<|MERGE_RESOLUTION|>--- conflicted
+++ resolved
@@ -48,9 +48,6 @@
 - Querier support for querying chunks and blocks store at the same time.
 - Tracking of active series and exporting them as metrics (`-ingester.active-series-metrics-enabled` and related flags)
 - Shuffle-sharding of queriers in the query-frontend (i.e. use of `-frontend.max-queriers-per-user` flag with non-zero value).
-<<<<<<< HEAD
-- Blocksconvert tools
-=======
 - TLS configuration in gRPC and HTTP clients.
 - TLS configuration in Etcd client.
->>>>>>> 0a33f9d4
+- Blocksconvert tools