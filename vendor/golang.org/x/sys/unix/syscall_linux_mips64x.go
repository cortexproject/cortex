// Copyright 2015 The Go Authors. All rights reserved.
// Use of this source code is governed by a BSD-style
// license that can be found in the LICENSE file.

//go:build linux && (mips64 || mips64le)
// +build linux
// +build mips64 mips64le

package unix

<<<<<<< HEAD
//sys	dup2(oldfd int, newfd int) (err error)
=======
>>>>>>> 4e9fc3a2
//sys	EpollWait(epfd int, events []EpollEvent, msec int) (n int, err error)
//sys	Fadvise(fd int, offset int64, length int64, advice int) (err error) = SYS_FADVISE64
//sys	Fchown(fd int, uid int, gid int) (err error)
//sys	Fstatfs(fd int, buf *Statfs_t) (err error)
//sys	Ftruncate(fd int, length int64) (err error)
//sysnb	Getegid() (egid int)
//sysnb	Geteuid() (euid int)
//sysnb	Getgid() (gid int)
//sysnb	Getrlimit(resource int, rlim *Rlimit) (err error)
//sysnb	Getuid() (uid int)
//sys	Lchown(path string, uid int, gid int) (err error)
//sys	Listen(s int, n int) (err error)
//sys	Pause() (err error)
//sys	Pread(fd int, p []byte, offset int64) (n int, err error) = SYS_PREAD64
//sys	Pwrite(fd int, p []byte, offset int64) (n int, err error) = SYS_PWRITE64
//sys	Renameat(olddirfd int, oldpath string, newdirfd int, newpath string) (err error)
//sys	Seek(fd int, offset int64, whence int) (off int64, err error) = SYS_LSEEK

func Select(nfd int, r *FdSet, w *FdSet, e *FdSet, timeout *Timeval) (n int, err error) {
	var ts *Timespec
	if timeout != nil {
		ts = &Timespec{Sec: timeout.Sec, Nsec: timeout.Usec * 1000}
	}
	return Pselect(nfd, r, w, e, ts, nil)
}

//sys	sendfile(outfd int, infd int, offset *int64, count int) (written int, err error)
//sys	setfsgid(gid int) (prev int, err error)
//sys	setfsuid(uid int) (prev int, err error)
//sysnb	Setregid(rgid int, egid int) (err error)
//sysnb	Setresgid(rgid int, egid int, sgid int) (err error)
//sysnb	Setresuid(ruid int, euid int, suid int) (err error)
//sysnb	Setrlimit(resource int, rlim *Rlimit) (err error)
//sysnb	Setreuid(ruid int, euid int) (err error)
//sys	Shutdown(fd int, how int) (err error)
//sys	Splice(rfd int, roff *int64, wfd int, woff *int64, len int, flags int) (n int64, err error)
//sys	Statfs(path string, buf *Statfs_t) (err error)
//sys	SyncFileRange(fd int, off int64, n int64, flags int) (err error)
//sys	Truncate(path string, length int64) (err error)
//sys	Ustat(dev int, ubuf *Ustat_t) (err error)
//sys	accept(s int, rsa *RawSockaddrAny, addrlen *_Socklen) (fd int, err error)
//sys	accept4(s int, rsa *RawSockaddrAny, addrlen *_Socklen, flags int) (fd int, err error)
//sys	bind(s int, addr unsafe.Pointer, addrlen _Socklen) (err error)
//sys	connect(s int, addr unsafe.Pointer, addrlen _Socklen) (err error)
//sysnb	getgroups(n int, list *_Gid_t) (nn int, err error)
//sysnb	setgroups(n int, list *_Gid_t) (err error)
//sys	getsockopt(s int, level int, name int, val unsafe.Pointer, vallen *_Socklen) (err error)
//sys	setsockopt(s int, level int, name int, val unsafe.Pointer, vallen uintptr) (err error)
//sysnb	socket(domain int, typ int, proto int) (fd int, err error)
//sysnb	socketpair(domain int, typ int, proto int, fd *[2]int32) (err error)
//sysnb	getpeername(fd int, rsa *RawSockaddrAny, addrlen *_Socklen) (err error)
//sysnb	getsockname(fd int, rsa *RawSockaddrAny, addrlen *_Socklen) (err error)
//sys	recvfrom(fd int, p []byte, flags int, from *RawSockaddrAny, fromlen *_Socklen) (n int, err error)
//sys	sendto(s int, buf []byte, flags int, to unsafe.Pointer, addrlen _Socklen) (err error)
//sys	recvmsg(s int, msg *Msghdr, flags int) (n int, err error)
//sys	sendmsg(s int, msg *Msghdr, flags int) (n int, err error)
//sys	mmap(addr uintptr, length uintptr, prot int, flags int, fd int, offset int64) (xaddr uintptr, err error)

//sys	futimesat(dirfd int, path string, times *[2]Timeval) (err error)
//sysnb	Gettimeofday(tv *Timeval) (err error)

func Time(t *Time_t) (tt Time_t, err error) {
	var tv Timeval
	err = Gettimeofday(&tv)
	if err != nil {
		return 0, err
	}
	if t != nil {
		*t = Time_t(tv.Sec)
	}
	return Time_t(tv.Sec), nil
}

//sys	Utime(path string, buf *Utimbuf) (err error)
//sys	utimes(path string, times *[2]Timeval) (err error)

func setTimespec(sec, nsec int64) Timespec {
	return Timespec{Sec: sec, Nsec: nsec}
}

func setTimeval(sec, usec int64) Timeval {
	return Timeval{Sec: sec, Usec: usec}
}

func Ioperm(from int, num int, on int) (err error) {
	return ENOSYS
}

func Iopl(level int) (err error) {
	return ENOSYS
}

type stat_t struct {
	Dev        uint32
	Pad0       [3]int32
	Ino        uint64
	Mode       uint32
	Nlink      uint32
	Uid        uint32
	Gid        uint32
	Rdev       uint32
	Pad1       [3]uint32
	Size       int64
	Atime      uint32
	Atime_nsec uint32
	Mtime      uint32
	Mtime_nsec uint32
	Ctime      uint32
	Ctime_nsec uint32
	Blksize    uint32
	Pad2       uint32
	Blocks     int64
}

//sys	fstat(fd int, st *stat_t) (err error)
//sys	fstatat(dirfd int, path string, st *stat_t, flags int) (err error) = SYS_NEWFSTATAT
//sys	lstat(path string, st *stat_t) (err error)
//sys	stat(path string, st *stat_t) (err error)

func Fstat(fd int, s *Stat_t) (err error) {
	st := &stat_t{}
	err = fstat(fd, st)
	fillStat_t(s, st)
	return
}

func Fstatat(dirfd int, path string, s *Stat_t, flags int) (err error) {
	st := &stat_t{}
	err = fstatat(dirfd, path, st, flags)
	fillStat_t(s, st)
	return
}

func Lstat(path string, s *Stat_t) (err error) {
	st := &stat_t{}
	err = lstat(path, st)
	fillStat_t(s, st)
	return
}

func Stat(path string, s *Stat_t) (err error) {
	st := &stat_t{}
	err = stat(path, st)
	fillStat_t(s, st)
	return
}

func fillStat_t(s *Stat_t, st *stat_t) {
	s.Dev = st.Dev
	s.Ino = st.Ino
	s.Mode = st.Mode
	s.Nlink = st.Nlink
	s.Uid = st.Uid
	s.Gid = st.Gid
	s.Rdev = st.Rdev
	s.Size = st.Size
	s.Atim = Timespec{int64(st.Atime), int64(st.Atime_nsec)}
	s.Mtim = Timespec{int64(st.Mtime), int64(st.Mtime_nsec)}
	s.Ctim = Timespec{int64(st.Ctime), int64(st.Ctime_nsec)}
	s.Blksize = st.Blksize
	s.Blocks = st.Blocks
}

func (r *PtraceRegs) PC() uint64 { return r.Epc }

func (r *PtraceRegs) SetPC(pc uint64) { r.Epc = pc }

func (iov *Iovec) SetLen(length int) {
	iov.Len = uint64(length)
}

func (msghdr *Msghdr) SetControllen(length int) {
	msghdr.Controllen = uint64(length)
}

func (msghdr *Msghdr) SetIovlen(length int) {
	msghdr.Iovlen = uint64(length)
}

func (cmsg *Cmsghdr) SetLen(length int) {
	cmsg.Len = uint64(length)
}

func (rsa *RawSockaddrNFCLLCP) SetServiceNameLen(length int) {
	rsa.Service_name_len = uint64(length)
}<|MERGE_RESOLUTION|>--- conflicted
+++ resolved
@@ -8,10 +8,6 @@
 
 package unix
 
-<<<<<<< HEAD
-//sys	dup2(oldfd int, newfd int) (err error)
-=======
->>>>>>> 4e9fc3a2
 //sys	EpollWait(epfd int, events []EpollEvent, msec int) (n int, err error)
 //sys	Fadvise(fd int, offset int64, length int64, advice int) (err error) = SYS_FADVISE64
 //sys	Fchown(fd int, uid int, gid int) (err error)
