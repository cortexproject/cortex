--- conflicted
+++ resolved
@@ -149,7 +149,9 @@
 
 		memSeriesCreatedTotal: memSeriesCreatedTotal.WithLabelValues(userID),
 		memSeriesRemovedTotal: memSeriesRemovedTotal.WithLabelValues(userID),
-	}
+		discardedSamples:      validation.DiscardedSamples.MustCurryWith(prometheus.Labels{"user": userID}),
+	}
+
 	state.mapper = newFPMapper(state.fpToSeries)
 	stored, ok := us.states.LoadOrStore(userID, state)
 	if !ok {
@@ -173,44 +175,7 @@
 		return nil, 0, nil, fmt.Errorf("no user id")
 	}
 
-<<<<<<< HEAD
 	state := us.getOrCreate(userID)
-=======
-	state, ok := us.get(userID)
-	if !ok {
-
-		seriesInMetric := make([]metricCounterShard, 0, metricCounterShards)
-		for i := 0; i < metricCounterShards; i++ {
-			seriesInMetric = append(seriesInMetric, metricCounterShard{
-				m: map[string]int{},
-			})
-		}
-
-		// Speculatively create a userState object and try to store it
-		// in the map.  Another goroutine may have got there before
-		// us, in which case this userState will be discarded
-		state = &userState{
-			userID:              userID,
-			limits:              us.limits,
-			fpToSeries:          newSeriesMap(),
-			fpLocker:            newFingerprintLocker(16 * 1024),
-			index:               index.New(),
-			ingestedAPISamples:  newEWMARate(0.2, us.cfg.RateUpdatePeriod),
-			ingestedRuleSamples: newEWMARate(0.2, us.cfg.RateUpdatePeriod),
-			seriesInMetric:      seriesInMetric,
-
-			memSeriesCreatedTotal: memSeriesCreatedTotal.WithLabelValues(userID),
-			memSeriesRemovedTotal: memSeriesRemovedTotal.WithLabelValues(userID),
-			discardedSamples:      validation.DiscardedSamples.MustCurryWith(prometheus.Labels{"user": userID}),
-		}
-		state.mapper = newFPMapper(state.fpToSeries)
-		stored, ok := us.states.LoadOrStore(userID, state)
-		if !ok {
-			memUsers.Inc()
-		}
-		state = stored.(*userState)
-	}
->>>>>>> be013707
 
 	fp, series, err := state.getSeries(labels, record)
 	return state, fp, series, err
@@ -246,14 +211,8 @@
 	// as this should happen rarely (all samples from one push are added
 	// serially), and the overshoot in allowed series would be minimal.
 	if u.fpToSeries.length() >= u.limits.MaxSeriesPerUser(u.userID) {
-<<<<<<< HEAD
-		validation.DiscardedSamples.WithLabelValues(perUserSeriesLimit, u.userID).Inc()
+		u.discardedSamples.WithLabelValues(perUserSeriesLimit).Inc()
 		return nil, httpgrpc.Errorf(http.StatusTooManyRequests, "per-user series limit (%d) exceeded", u.limits.MaxSeriesPerUser(u.userID))
-=======
-		u.fpLocker.Unlock(fp)
-		u.discardedSamples.WithLabelValues(perUserSeriesLimit).Inc()
-		return fp, nil, httpgrpc.Errorf(http.StatusTooManyRequests, "per-user series limit (%d) exceeded", u.limits.MaxSeriesPerUser(u.userID))
->>>>>>> be013707
 	}
 
 	metricName, err := extract.MetricNameFromLabelAdapters(metric)
@@ -262,14 +221,8 @@
 	}
 
 	if !u.canAddSeriesFor(string(metricName)) {
-<<<<<<< HEAD
-		validation.DiscardedSamples.WithLabelValues(perMetricSeriesLimit, u.userID).Inc()
+		u.discardedSamples.WithLabelValues(perMetricSeriesLimit).Inc()
 		return nil, httpgrpc.Errorf(http.StatusTooManyRequests, "per-metric series limit (%d) exceeded for %s: %s", u.limits.MaxSeriesPerMetric(u.userID), metricName, metric)
-=======
-		u.fpLocker.Unlock(fp)
-		u.discardedSamples.WithLabelValues(perMetricSeriesLimit).Inc()
-		return fp, nil, httpgrpc.Errorf(http.StatusTooManyRequests, "per-metric series limit (%d) exceeded for %s: %s", u.limits.MaxSeriesPerMetric(u.userID), metricName, metric)
->>>>>>> be013707
 	}
 
 	u.memSeriesCreatedTotal.Inc()
