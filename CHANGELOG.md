--- conflicted
+++ resolved
@@ -23,13 +23,10 @@
   * `cortex_prometheus_notifications_queue_length`
   * `cortex_prometheus_notifications_queue_capacity`
   * `cortex_prometheus_notifications_alertmanagers_discovered`
-<<<<<<< HEAD
 * [ENHANCEMENT] Experimental Delete Series: Add support for deletion of chunks for remaining stores. #2801
-=======
 * [ENHANCEMENT] Add `-modules` command line flag to list possible values for `-target`. Also, log warning if given target is internal component. #2752
 * [ENHANCEMENT] Added `-ingester.flush-on-shutdown-with-wal-enabled` option to enable chunks flushing even when WAL is enabled. #2780
 * [ENHANCEMENT] Query-tee: Support for custom API prefix by using `-server.path-prefix` option. #2814
->>>>>>> ac1dca41
 * [BUGFIX] Fixed a bug in the index intersect code causing storage to return more chunks/series than required. #2796
 * [BUGFIX] Fixed the number of reported keys in the background cache queue. #2764
 * [BUGFIX] Fix race in processing of headers in sharded queries. #2762
