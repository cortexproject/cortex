--- conflicted
+++ resolved
@@ -76,13 +76,8 @@
 }
 
 // newWAL creates a WAL object. If the WAL is disabled, then the returned WAL is a no-op WAL.
-<<<<<<< HEAD
-func newWAL(cfg WALConfig, userStatesFunc func() map[string]*UserState) (WAL, error) {
-	if !cfg.walEnabled {
-=======
 func newWAL(cfg WALConfig, userStatesFunc func() map[string]*userState) (WAL, error) {
 	if !cfg.WALEnabled {
->>>>>>> 20020e3b
 		return &noopWAL{}, nil
 	}
 
@@ -363,13 +358,10 @@
 	return wireChunks, cp.Log(buf)
 }
 
-<<<<<<< HEAD
-func RecoverFromWAL(walDir string, userStates *UserStates) (err error) {
-=======
-func recoverFromWAL(ingester *Ingester) (err error) {
+func RecoverFromWAL(ingester *Ingester) (err error) {
 	walDir := ingester.cfg.WALConfig.Dir
 	// Use a local userStates, so we don't need to worry about locking.
-	userStates := newUserStates(ingester.limiter, ingester.cfg, ingester.metrics)
+	userStates := NewUserStates(ingester.limiter, ingester.cfg, ingester.metrics)
 
 	defer func() {
 		if err == nil {
@@ -379,7 +371,6 @@
 		}
 	}()
 
->>>>>>> 20020e3b
 	lastCheckpointDir, idx, err := lastCheckpoint(walDir)
 	if err != nil {
 		return err
