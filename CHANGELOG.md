# Changelog

## master / unreleased
* [FEATURE] Ingester: added `-admin-limit-message` to customize the message contained in limit errors.#5460
* [CHANGE] AlertManager: include reason label in cortex_alertmanager_notifications_failed_total.#5409
* [CHANGE] Query: Set CORS Origin headers for Query API #5388
* [CHANGE] Updating prometheus/alertmanager from v0.25.0 to v0.25.1-0.20230505130626-263ca5c9438e. This includes the below changes. #5276
  - Validating new fields on the Webhook AM config, PushOver AM Config and Telegram AM Config.
  - filtering 5xx Errors in numTotalFailedNotifications metric.
  - Delete silence respond with 404 when silence is not found.
  - mark webhook URL as a secret.
* [CHANGE] Ruler: Added user label to `cortex_ruler_write_requests_total`, `cortex_ruler_write_requests_failed_total`, `cortex_ruler_queries_total`, and `cortex_ruler_queries_failed_total` metrics. #5312
* [CHANGE] Alertmanager: Validating new fields on the PagerDuty AM config. #5290
* [CHANGE] Ingester: Creating label `native-histogram-sample` on the `cortex_discarded_samples_total` to keep track of discarded native histogram samples. #5289
* [CHANGE] Store Gateway: Rename `cortex_bucket_store_cached_postings_compression_time_seconds` to `cortex_bucket_store_cached_postings_compression_time_seconds_total`. #5431
* [CHANGE] Store Gateway: Rename `cortex_bucket_store_cached_series_fetch_duration_seconds` to `cortex_bucket_store_series_fetch_duration_seconds` and `cortex_bucket_store_cached_postings_fetch_duration_seconds` to `cortex_bucket_store_postings_fetch_duration_seconds`. Add new metric `cortex_bucket_store_chunks_fetch_duration_seconds`. #5448
* [CHANGE] Store Gateway: Remove `idle_timeout`, `max_conn_age`, `pool_size`, `min_idle_conns` fields for Redis index cache and caching bucket. #5448
* [FEATURE] Store Gateway: Add `max_downloaded_bytes_per_request` to limit max bytes to download per store gateway request.
* [FEATURE] Added 2 flags `-alertmanager.alertmanager-client.grpc-max-send-msg-size` and ` -alertmanager.alertmanager-client.grpc-max-recv-msg-size` to configure alert manager grpc client message size limits. #5338
* [FEATURE] Query Frontend: Add `cortex_rejected_queries_total` metric for throttled queries. #5356
* [FEATURE] Querier: Log query stats when querying store gateway. #5376
* [FEATURE] Querier/StoreGateway: Allow the tenant shard sizes to be a percent of total instances. #5393
* [FEATURE] Added the flag `-alertmanager.api-concurrency` to configure alert manager api concurrency limit. #5412
* [FEATURE] Store Gateway: Add `-store-gateway.sharding-ring.keep-instance-in-the-ring-on-shutdown` to skip unregistering instance from the ring in shutdown. #5421
* [FEATURE] Ruler: Support for filtering rules in the API. #5417
* [FEATURE] Compactor: Add `-compactor.ring.tokens-file-path` to store generated tokens locally. #5432
* [ENHANCEMENT] Distributor/Ingester: Add span on push path #5319
* [ENHANCEMENT] Support object storage backends for runtime configuration file. #5292
* [ENHANCEMENT] Query Frontend: Reject subquery with too small step size. #5323
* [ENHANCEMENT] Compactor: Exposing Thanos accept-malformed-index to Cortex compactor. #5334
* [ENHANCEMENT] Update Go version to 1.20.4. #5299
* [ENHANCEMENT] Log: Avoid expensive log.Valuer evaluation for disallowed levels. #5297
* [ENHANCEMENT] Improving Performance on the API Gzip Handler. #5347
* [ENHANCEMENT] Dynamodb: Add `puller-sync-time` to allow different pull time for ring. #5357
* [ENHANCEMENT] Emit querier `max_concurrent` as a metric. #5362
* [ENHANCEMENT] Avoid sort tokens on lifecycler autoJoin. #5394
* [ENHANCEMENT] Do not resync blocks in running store gateways during rollout deployment and container restart. #5363
* [ENHANCEMENT] Store Gateway: Add new metrics `cortex_bucket_store_sent_chunk_size_bytes`, `cortex_bucket_store_postings_size_bytes` and `cortex_bucket_store_empty_postings_total`. #5397
* [ENHANCEMENT] Add jitter to lifecycler heartbeat. #5404
* [ENHANCEMENT] Store Gateway: Add config `estimated_max_series_size_bytes` and `estimated_max_chunk_size_bytes` to address data overfetch. #5401
* [ENHANCEMENT] Distributor/Ingester: Add experimental `-distributor.sign_write_requests` flag to sign the write requests. #5430
* [ENHANCEMENT] Store Gateway/Querier/Compactor: Handling CMK Access Denied errors. #5420 #5442 #5446
* [ENHANCEMENT] Store Gateway: Implementing multi level index cache. #5451
* [ENHANCEMENT] Alertmanager: Add the alert name in error log when it get throttled. #5456
<<<<<<< HEAD
* [ENHANCEMENT] DDBKV: Change metric name from dynamodb_kv_read_capacity_total to dynamodb_kv_consumed_capacity_total and include Delete, Put, Batch dimension. #5481
=======
* [ENHANCEMENT] Querier: Retry store gateway on different zones when zone awareness is enabled. #5476
>>>>>>> 634df354
* [BUGFIX] Ruler: Validate if rule group can be safely converted back to rule group yaml from protobuf message #5265
* [BUGFIX] Querier: Convert gRPC `ResourceExhausted` status code from store gateway to 422 limit error. #5286
* [BUGFIX] Alertmanager: Route web-ui requests to the alertmanager distributor when sharding is enabled. #5293
* [BUGFIX] Storage: Bucket index updater should ignore meta not found for partial blocks. #5343
* [BUGFIX] Ring: Add JOINING state to read operation. #5346
* [BUGFIX] Compactor: Partial block with only visit marker should be deleted even there is no deletion marker. #5342
* [BUGFIX] KV: Etcd calls will no longer block indefinitely and will now time out after the DialTimeout period. #5392
* [BUGFIX] Ring: Allow RF greater than number of zones to select more than one instance per zone #5411
* [BUGFIX] Distributor: Fix potential data corruption in cases of timeout between distributors and ingesters. #5422
* [BUGFIX] Store Gateway: Fix bug in store gateway ring comparison logic. #5426
* [BUGFIX] Ring: Fix bug in consistency of Get func in a scaling zone-aware ring. #5429
* [BUGFIX] Query Frontend: Fix bug of failing to cancel downstream request context in query frontend v2 mode (query scheduler enabled). #5447
* [BUGFIX] Alertmanager: Remove the user id from state replication key metric label value. #5453
* [BUGFIX] Compactor: Avoid cleaner concurrency issues checking global markers before all blocks. #5457

## 1.15.1 2023-04-26

* [CHANGE] Alertmanager: Validating new fields on the PagerDuty AM config. #5290
* [BUGFIX] Querier: Convert gRPC `ResourceExhausted` status code from store gateway to 422 limit error. #5286

## 1.15.0 2023-04-19

* [CHANGE] Storage: Make Max exemplars config per tenant instead of global configuration. #5080 #5122
* [CHANGE] Alertmanager: Local file disclosure vulnerability in OpsGenie configuration has been fixed. #5045
* [CHANGE] Rename oltp_endpoint to otlp_endpoint to match opentelemetry spec and lib name. #5068
* [CHANGE] Distributor/Ingester: Log warn level on push requests when they have status code 4xx. Do not log if status is 429. #5103
* [CHANGE] Tracing: Use the default OTEL trace sampler when `-tracing.otel.exporter-type` is set to `awsxray`. #5141
* [CHANGE] Ingester partial error log line to debug level. #5192
* [CHANGE] Change HTTP status code from 503/422 to 499 if a request is canceled. #5220
* [CHANGE] Store gateways summary metrics have been converted to histograms `cortex_bucket_store_series_blocks_queried`, `cortex_bucket_store_series_data_fetched`, `cortex_bucket_store_series_data_size_touched_bytes`, `cortex_bucket_store_series_data_size_fetched_bytes`, `cortex_bucket_store_series_data_touched`, `cortex_bucket_store_series_result_series` #5239
* [FEATURE] Querier/Query Frontend: support Prometheus /api/v1/status/buildinfo API. #4978
* [FEATURE] Ingester: Add active series to all_user_stats page. #4972
* [FEATURE] Ingester: Added `-blocks-storage.tsdb.head-chunks-write-queue-size` allowing to configure the size of the in-memory queue used before flushing chunks to the disk . #5000
* [FEATURE] Query Frontend: Log query params in query frontend even if error happens. #5005
* [FEATURE] Ingester: Enable snapshotting of In-memory TSDB on disk during shutdown via `-blocks-storage.tsdb.memory-snapshot-on-shutdown`. #5011
* [FEATURE] Query Frontend/Scheduler: Add a new counter metric `cortex_request_queue_requests_total` for total requests going to queue. #5030
* [FEATURE] Build ARM docker images. #5041
* [FEATURE] Query-frontend/Querier: Create spans to measure time to merge promql responses. #5041
* [FEATURE] Querier/Ruler: Support the new thanos promql engine. This is an experimental feature and might change in the future. #5093
* [FEATURE] Added zstd as an option for grpc compression #5092
* [FEATURE] Ring: Add new kv store option `dynamodb`. #5026
* [FEATURE] Cache: Support redis as backend for caching bucket and index cache. #5057
* [FEATURE] Querier/Store-Gateway: Added `-blocks-storage.bucket-store.ignore-blocks-within` allowing to filter out the recently created blocks from being synced by queriers and store-gateways. #5166
* [FEATURE] AlertManager/Ruler: Added support for  `keep_firing_for` on alerting rulers.
* [FEATURE] Alertmanager: Add support for time_intervals. #5102
* [FEATURE] Added `snappy-block` as an option for grpc compression #5215
* [FEATURE] Enable experimental out-of-order samples support. Added 2 new configs `ingester.out_of_order_time_window` and `blocks-storage.tsdb.out_of_order_cap_max`. #4964
* [ENHANCEMENT] Querier: limit series query to only ingesters if `start` param is not specified. #4976
* [ENHANCEMENT] Query-frontend/scheduler: add a new limit `frontend.max-outstanding-requests-per-tenant` for configuring queue size per tenant. Started deprecating two flags `-query-scheduler.max-outstanding-requests-per-tenant` and `-querier.max-outstanding-requests-per-tenant`, and change their value default to 0. Now if both the old flag and new flag are specified, the old flag's queue size will be picked. #4991
* [ENHANCEMENT] Query-tee: Add `/api/v1/query_exemplars` API endpoint support. #5010
* [ENHANCEMENT] Let blocks_cleaner delete blocks concurrently(default 16 goroutines). #5028
* [ENHANCEMENT] Query Frontend/Query Scheduler: Increase upper bound to 60s for queue duration histogram metric. #5029
* [ENHANCEMENT] Query Frontend: Log Vertical sharding information when `query_stats_enabled` is enabled. #5037
* [ENHANCEMENT] Ingester: The metadata APIs should honour `querier.query-ingesters-within` when `querier.query-store-for-labels-enabled` is true. #5027
* [ENHANCEMENT] Query Frontend: Skip instant query roundtripper if sharding is not applicable. #5062
* [ENHANCEMENT] Push reduce one hash operation of Labels. #4945 #5114
* [ENHANCEMENT] Alertmanager: Added `-alertmanager.enabled-tenants` and `-alertmanager.disabled-tenants` to explicitly enable or disable alertmanager for specific tenants. #5116
* [ENHANCEMENT] Upgraded Docker base images to `alpine:3.17`. #5132
* [ENHANCEMENT] Add retry logic to S3 bucket client. #5135
* [ENHANCEMENT] Update Go version to 1.20.1. #5159
* [ENHANCEMENT] Distributor: Reuse byte slices when serializing requests from distributors to ingesters. #5193
* [ENHANCEMENT] Query Frontend: Add number of chunks and samples fetched in query stats. #5198
* [ENHANCEMENT] Implement grpc.Compressor.DecompressedSize for snappy to optimize memory allocations. #5213
* [ENHANCEMENT] Querier: Batch Iterator optimization to prevent transversing it multiple times query ranges steps does not overlap. #5237
* [BUGFIX] Updated `golang.org/x/net` dependency to fix CVE-2022-27664. #5008
* [BUGFIX] Fix panic when otel and xray tracing is enabled. #5044
* [BUGFIX] Fixed no compact block got grouped in shuffle sharding grouper. #5055
* [BUGFIX] Fixed ingesters with less tokens stuck in LEAVING. #5061
* [BUGFIX] Tracing: Fix missing object storage span instrumentation. #5074
* [BUGFIX] Ingester: Fix Ingesters returning empty response for metadata APIs. #5081
* [BUGFIX] Ingester: Fix panic when querying metadata from blocks that are being deleted. #5119
* [BUGFIX] Ring: Fix case when dynamodb kv reaches the limit of 25 actions per batch call. #5136
* [BUGFIX] Query-frontend: Fix shardable instant queries do not produce sorted results for `sort`, `sort_desc`, `topk`, `bottomk` functions. #5148, #5170
* [BUGFIX] Querier: Fix `/api/v1/series` returning 5XX instead of 4XX when limits are hit. #5169
* [BUGFIX] Compactor: Fix issue that shuffle sharding planner return error if block is under visit by other compactor. #5188
* [BUGFIX] Fix S3 BucketWithRetries upload empty content issue #5217
* [BUGFIX] Query Frontend: Disable `absent`, `absent_over_time` and `scalar` for vertical sharding. #5221
* [BUGFIX] Catch context error in the s3 bucket client. #5240
* [BUGFIX] Fix query frontend remote read empty body. #5257
* [BUGFIX] Fix query frontend incorrect error response format at `SplitByQuery` middleware. #5260

## 1.14.0 2022-12-02

  **This release removes support for chunks storage. See below for more.**
* [CHANGE] Remove support for chunks storage entirely. If you are using chunks storage on a previous version, you must [migrate your data](https://github.com/cortexproject/cortex/blob/v1.13.1/docs/blocks-storage/migrate-from-chunks-to-blocks.md) on version 1.13.1 or earlier. Before upgrading to this release, you should also remove any deprecated chunks-related configuration, as this release will no longer accept that. The following flags are gone:
  - `-dynamodb.*`
  - `-metrics.*`
  - `-s3.*`
  - `-azure.*`
  - `-bigtable.*`
  - `-gcs.*`
  - `-cassandra.*`
  - `-boltdb.*`
  - `-local.*`
  - some `-ingester` flags:
    - `-ingester.wal-enabled`
    - `-ingester.checkpoint-enabled`
    - `-ingester.recover-from-wal`
    - `-ingester.wal-dir`
    - `-ingester.checkpoint-duration`
    - `-ingester.flush-on-shutdown-with-wal-enabled`
    - `-ingester.max-transfer-retries`
    - `-ingester.max-samples-per-query`
    - `-ingester.min-chunk-length`
    - `-ingester.flush-period`
    - `-ingester.retain-period`
    - `-ingester.max-chunk-idle`
    - `-ingester.max-stale-chunk-idle`
    - `-ingester.flush-op-timeout`
    - `-ingester.max-chunk-age`
    - `-ingester.chunk-age-jitter`
    - `-ingester.concurrent-flushes`
    - `-ingester.spread-flushes`
    - `-ingester.chunk-encoding`
    - `-store.*` except `-store.engine` and `-store.max-query-length`
    - `-store.query-chunk-limit` was deprecated and replaced by `-querier.max-fetched-chunks-per-query`
  - `-deletes.*`
  - `-grpc-store.*`
  - `-flusher.wal-dir`, `-flusher.concurrent-flushes`, `-flusher.flush-op-timeout`
* [CHANGE] Remove support for alertmanager and ruler legacy store configuration. Before upgrading, you need to convert your configuration to use the `alertmanager-storage` and `ruler-storage` configuration on the version that you're already running, then upgrade.
* [CHANGE] Disables TSDB isolation. #4825
* [CHANGE] Drops support Prometheus 1.x rule format on configdb. #4826
* [CHANGE] Removes `-ingester.stream-chunks-when-using-blocks` experimental flag and stream chunks by default when `querier.ingester-streaming` is enabled. #4864
* [CHANGE] Compactor: Added `cortex_compactor_runs_interrupted_total` to separate compaction interruptions from failures
* [CHANGE] Enable PromQL `@` modifier, negative offset always. #4927
* [CHANGE] Store-gateway: Add user label to `cortex_bucket_store_blocks_loaded` metric. #4918
* [CHANGE] AlertManager: include `status` label in `cortex_alertmanager_alerts_received_total`. #4907
* [FEATURE] Compactor: Added `-compactor.block-files-concurrency` allowing to configure number of go routines for download/upload block files during compaction. #4784
* [FEATURE] Compactor: Added `-compactor.blocks-fetch-concurrency` allowing to configure number of go routines for blocks during compaction. #4787
* [FEATURE] Compactor: Added configurations for Azure MSI in blocks-storage, ruler-storage and alertmanager-storage. #4818
* [FEATURE] Ruler: Add support to pass custom implementations of queryable and pusher. #4782
* [FEATURE] Create OpenTelemetry Bridge for Tracing. Now cortex can send traces to multiple destinations using OTEL Collectors. #4834
* [FEATURE] Added `-api.http-request-headers-to-log` allowing for the addition of HTTP Headers to logs #4803
* [FEATURE] Distributor: Added a new limit `-validation.max-labels-size-bytes` allowing to limit the combined size of labels for each timeseries. #4848
* [FEATURE] Storage/Bucket: Added `-*.s3.bucket-lookup-type` allowing to configure the s3 bucket lookup type. #4794
* [FEATURE] QueryFrontend: Implement experimental vertical sharding at query frontend for range/instant queries. #4863
* [FEATURE] QueryFrontend: Support vertical sharding for subqueries. #4955
* [FEATURE] Querier: Added a new limit `-querier.max-fetched-data-bytes-per-query` allowing to limit the maximum size of all data in bytes that a query can fetch from each ingester and storage. #4854
* [FEATURE] Added 2 flags `-alertmanager.alertmanager-client.grpc-compression` and `-querier.store-gateway-client.grpc-compression` to configure compression methods for grpc clients. #4889
* [ENHANCEMENT] AlertManager: Retrying AlertManager Get Requests (Get Alertmanager status, Get Alertmanager Receivers) on next replica on error #4840
* [ENHANCEMENT] Querier/Ruler: Retry store-gateway in case of unexpected failure, instead of failing the query. #4532 #4839
* [ENHANCEMENT] Ring: DoBatch prioritize 4xx errors when failing. #4783
* [ENHANCEMENT] Cortex now built with Go 1.18. #4829
* [ENHANCEMENT] Ingester: Prevent ingesters to become unhealthy during wall replay. #4847
* [ENHANCEMENT] Compactor: Introduced visit marker file for blocks so blocks are under compaction will not be picked up by another compactor. #4805
* [ENHANCEMENT] Distributor: Add label name to labelValueTooLongError. #4855
* [ENHANCEMENT] Enhance traces with hostname information. #4898
* [ENHANCEMENT] Improve the documentation around limits. #4905
* [ENHANCEMENT] Distributor: cache user overrides to reduce lock contention. #4904
* [BUGFIX] Storage/Bucket: Enable AWS SDK for go authentication for s3 to fix IMDSv1 authentication. #4897
* [BUGFIX] Memberlist: Add join with no retrying when starting service. #4804
* [BUGFIX] Ruler: Fix /ruler/rule_groups returns YAML with extra fields. #4767
* [BUGFIX] Respecting `-tracing.otel.sample-ratio` configuration when enabling OpenTelemetry tracing with X-ray. #4862
* [BUGFIX] QueryFrontend: fixed query_range requests when query has `start` equals to `end`. #4877
* [BUGFIX] AlertManager: fixed issue introduced by #4495 where templates files were being deleted when using alertmanager local store. #4890
* [BUGFIX] Ingester: fixed incorrect logging at the start of ingester block shipping logic. #4934
* [BUGFIX] Storage/Bucket: fixed global mark missing on deletion. #4949
* [BUGFIX] QueryFrontend/Querier: fixed regression added by #4863 where we stopped compressing the response between querier and query frontend. #4960
* [BUGFIX] QueryFrontend/Querier: fixed fix response error to be ungzipped when status code is not 2xx. #4975

### Known issues

- Configsdb: Ruler configs doesn't work. Remove all configs from postgres database that have format Prometheus 1.x rule format before upgrading to v1.14.0 (see [5387](https://github.com/cortexproject/cortex/issues/5387))

## 1.13.0 2022-07-14

* [CHANGE] Changed default for `-ingester.min-ready-duration` from 1 minute to 15 seconds. #4539
* [CHANGE] query-frontend: Do not print anything in the logs of `query-frontend` if a in-progress query has been canceled (context canceled) to avoid spam. #4562
* [CHANGE] Compactor block deletion mark migration, needed when upgrading from v1.7, is now disabled by default. #4597
* [CHANGE] The `status_code` label on gRPC client metrics has changed from '200' and '500' to '2xx', '5xx', '4xx', 'cancel' or 'error'. #4601
* [CHANGE] Memberlist: changed probe interval from `1s` to `5s` and probe timeout from `500ms` to `2s`. #4601
* [CHANGE] Fix incorrectly named `cortex_cache_fetched_keys` and `cortex_cache_hits` metrics. Renamed to `cortex_cache_fetched_keys_total` and `cortex_cache_hits_total` respectively. #4686
* [CHANGE] Enable Thanos series limiter in store-gateway. #4702
* [CHANGE] Distributor: Apply `max_fetched_series_per_query` limit for `/series` API. #4683
* [CHANGE] Re-enable the `proxy_url` option for receiver configuration. #4741
* [FEATURE] Ruler: Add `external_labels` option to tag all alerts with a given set of labels. #4499
* [FEATURE] Compactor: Add `-compactor.skip-blocks-with-out-of-order-chunks-enabled` configuration to mark blocks containing index with out-of-order chunks for no compact instead of halting the compaction. #4707
* [FEATURE] Querier/Query-Frontend: Add `-querier.per-step-stats-enabled` and `-frontend.cache-queryable-samples-stats` configurations to enable query sample statistics. #4708
* [FEATURE] Add shuffle sharding for the compactor #4433
* [FEATURE] Querier: Use streaming for ingester metdata APIs. #4725
* [ENHANCEMENT] Update Go version to 1.17.8. #4602 #4604 #4658
* [ENHANCEMENT] Keep track of discarded samples due to bad relabel configuration in `cortex_discarded_samples_total`. #4503
* [ENHANCEMENT] Ruler: Add `-ruler.disable-rule-group-label` to disable the `rule_group` label on exported metrics. #4571
* [ENHANCEMENT] Query federation: improve performance in MergeQueryable by memoizing labels. #4502
* [ENHANCEMENT] Added new ring related config `-ingester.readiness-check-ring-health` when enabled the readiness probe will succeed only after all instances are ACTIVE and healthy in the ring, this is enabled by default. #4539
* [ENHANCEMENT] Added new ring related config `-distributor.excluded-zones` when set this will exclude the comma-separated zones from the ring, default is "". #4539
* [ENHANCEMENT] Upgraded Docker base images to `alpine:3.14`. #4514
* [ENHANCEMENT] Updated Prometheus to latest. Includes changes from prometheus#9239, adding 15 new functions. Multiple TSDB bugfixes prometheus#9438 & prometheus#9381. #4524
* [ENHANCEMENT] Query Frontend: Add setting `-frontend.forward-headers-list` in frontend  to configure the set of headers from the requests to be forwarded to downstream requests. #4486
* [ENHANCEMENT] Blocks storage: Add `-blocks-storage.azure.http.*`, `-alertmanager-storage.azure.http.*`, and `-ruler-storage.azure.http.*` to configure the Azure storage client. #4581
* [ENHANCEMENT] Optimise memberlist receive path when used as a backing store for rings with a large number of members. #4601
* [ENHANCEMENT] Add length and limit to labelNameTooLongError and labelValueTooLongError #4595
* [ENHANCEMENT] Add jitter to rejoinInterval. #4747
* [ENHANCEMENT] Compactor: uploading blocks no compaction marks to the global location and introduce a new metric #4729
  * `cortex_bucket_blocks_marked_for_no_compaction_count`: Total number of blocks marked for no compaction in the bucket.
* [ENHANCEMENT] Querier: Reduce the number of series that are kept in memory while streaming from ingesters. #4745
* [BUGFIX] AlertManager: remove stale template files. #4495
* [BUGFIX] Distributor: fix bug in query-exemplar where some results would get dropped. #4583
* [BUGFIX] Update Thanos dependency: compactor tracing support, azure blocks storage memory fix. #4585
* [BUGFIX] Set appropriate `Content-Type` header for /services endpoint, which previously hard-coded `text/plain`. #4596
* [BUGFIX] Querier: Disable query scheduler SRV DNS lookup, which removes noisy log messages about "failed DNS SRV record lookup". #4601
* [BUGFIX] Memberlist: fixed corrupted packets when sending compound messages with more than 255 messages or messages bigger than 64KB. #4601
* [BUGFIX] Query Frontend: If 'LogQueriesLongerThan' is set to < 0, log all queries as described in the docs. #4633
* [BUGFIX] Distributor: update defaultReplicationStrategy to not fail with extend-write when a single instance is unhealthy. #4636
* [BUGFIX] Distributor: Fix race condition on `/series` introduced by #4683. #4716
* [BUGFIX] Ruler: Fixed leaking notifiers after users are removed #4718
* [BUGFIX] Distributor: Fix a memory leak in distributor due to the cluster label. #4739
* [BUGFIX] Memberlist: Avoid clock skew by limiting the timestamp accepted on gossip. #4750
* [BUGFIX] Compactor: skip compaction if there is only 1 block available for shuffle-sharding compactor. #4756
* [BUGFIX] Compactor: Fixes #4770 - an edge case in compactor with shulffle sharding where compaction stops when a tenant stops ingesting samples. #4771
* [BUGFIX] Compactor: fix cortex_compactor_remaining_planned_compactions not set after plan generation for shuffle sharding compactor. #4772

## 1.11.0 2021-11-25

* [CHANGE] Memberlist: Expose default configuration values to the command line options. Note that setting these explicitly to zero will no longer cause the default to be used. If the default is desired, then do set the option. The following are affected: #4276
  - `-memberlist.stream-timeout`
  - `-memberlist.retransmit-factor`
  - `-memberlist.pull-push-interval`
  - `-memberlist.gossip-interval`
  - `-memberlist.gossip-nodes`
  - `-memberlist.gossip-to-dead-nodes-time`
  - `-memberlist.dead-node-reclaim-time`
* [CHANGE] `-querier.max-fetched-chunks-per-query` previously applied to chunks from ingesters and store separately; now the two combined should not exceed the limit. #4260
* [CHANGE] Memberlist: the metric `memberlist_kv_store_value_bytes` has been removed due to values no longer being stored in-memory as encoded bytes. #4345
* [CHANGE] Some files and directories created by Cortex components on local disk now have stricter permissions, and are only readable by owner, but not group or others. #4394
* [CHANGE] The metric `cortex_deprecated_flags_inuse_total` has been renamed to `deprecated_flags_inuse_total` as part of using grafana/dskit functionality. #4443
* [FEATURE] Ruler: Add new `-ruler.query-stats-enabled` which when enabled will report the `cortex_ruler_query_seconds_total` as a per-user metric that tracks the sum of the wall time of executing queries in the ruler in seconds. #4317
* [FEATURE] Query Frontend: Add `cortex_query_fetched_series_total` and `cortex_query_fetched_chunks_bytes_total` per-user counters to expose the number of series and bytes fetched as part of queries. These metrics can be enabled with the `-frontend.query-stats-enabled` flag (or its respective YAML config option `query_stats_enabled`). #4343
* [FEATURE] AlertManager: Add support for SNS Receiver. #4382
* [FEATURE] Distributor: Add label `status` to metric `cortex_distributor_ingester_append_failures_total` #4442
* [FEATURE] Queries: Added `present_over_time` PromQL function, also some TSDB optimisations. #4505
* [ENHANCEMENT] Add timeout for waiting on compactor to become ACTIVE in the ring. #4262
* [ENHANCEMENT] Reduce memory used by streaming queries, particularly in ruler. #4341
* [ENHANCEMENT] Ring: allow experimental configuration of disabling of heartbeat timeouts by setting the relevant configuration value to zero. Applies to the following: #4342
  * `-distributor.ring.heartbeat-timeout`
  * `-ring.heartbeat-timeout`
  * `-ruler.ring.heartbeat-timeout`
  * `-alertmanager.sharding-ring.heartbeat-timeout`
  * `-compactor.ring.heartbeat-timeout`
  * `-store-gateway.sharding-ring.heartbeat-timeout`
* [ENHANCEMENT] Ring: allow heartbeats to be explicitly disabled by setting the interval to zero. This is considered experimental. This applies to the following configuration options: #4344
  * `-distributor.ring.heartbeat-period`
  * `-ingester.heartbeat-period`
  * `-ruler.ring.heartbeat-period`
  * `-alertmanager.sharding-ring.heartbeat-period`
  * `-compactor.ring.heartbeat-period`
  * `-store-gateway.sharding-ring.heartbeat-period`
* [ENHANCEMENT] Memberlist: optimized receive path for processing ring state updates, to help reduce CPU utilization in large clusters. #4345
* [ENHANCEMENT] Memberlist: expose configuration of memberlist packet compression via `-memberlist.compression=enabled`. #4346
* [ENHANCEMENT] Update Go version to 1.16.6. #4362
* [ENHANCEMENT] Updated Prometheus to include changes from prometheus/prometheus#9083. Now whenever `/labels` API calls include matchers, blocks store is queried for `LabelNames` with matchers instead of `Series` calls which was inefficient. #4380
* [ENHANCEMENT] Querier: performance improvements in socket and memory handling. #4429 #4377
* [ENHANCEMENT] Exemplars are now emitted for all gRPC calls and many operations tracked by histograms. #4462
* [ENHANCEMENT] New options `-server.http-listen-network` and `-server.grpc-listen-network` allow binding as 'tcp4' or 'tcp6'. #4462
* [ENHANCEMENT] Rulers: Using shuffle sharding subring on GetRules API. #4466
* [ENHANCEMENT] Support memcached auto-discovery via `auto-discovery` flag, introduced by thanos in https://github.com/thanos-io/thanos/pull/4487. Both AWS and Google Cloud memcached service support auto-discovery, which returns a list of nodes of the memcached cluster. #4412
* [BUGFIX] Fixes a panic in the query-tee when comparing result. #4465
* [BUGFIX] Frontend: Fixes @ modifier functions (start/end) when splitting queries by time. #4464
* [BUGFIX] Compactor: compactor will no longer try to compact blocks that are already marked for deletion. Previously compactor would consider blocks marked for deletion within `-compactor.deletion-delay / 2` period as eligible for compaction. #4328
* [BUGFIX] HA Tracker: when cleaning up obsolete elected replicas from KV store, tracker didn't update number of cluster per user correctly. #4336
* [BUGFIX] Ruler: fixed counting of PromQL evaluation errors as user-errors when updating `cortex_ruler_queries_failed_total`. #4335
* [BUGFIX] Ingester: When using block storage, prevent any reads or writes while the ingester is stopping. This will prevent accessing TSDB blocks once they have been already closed. #4304
* [BUGFIX] Ingester: fixed ingester stuck on start up (LEAVING ring state) when `-ingester.heartbeat-period=0` and `-ingester.unregister-on-shutdown=false`. #4366
* [BUGFIX] Ingester: panic during shutdown while fetching batches from cache. #4397
* [BUGFIX] Querier: After query-frontend restart, querier may have lower than configured concurrency. #4417
* [BUGFIX] Memberlist: forward only changes, not entire original message. #4419
* [BUGFIX] Memberlist: don't accept old tombstones as incoming change, and don't forward such messages to other gossip members. #4420
* [BUGFIX] Querier: fixed panic when querying exemplars and using `-distributor.shard-by-all-labels=false`. #4473
* [BUGFIX] Querier: honor querier minT,maxT if `nil` SelectHints are passed to Select(). #4413
* [BUGFIX] Compactor: fixed panic while collecting Prometheus metrics. #4483
* [BUGFIX] Update go-kit package to fix spurious log messages #4544

## 1.10.0 / 2021-08-03

* [CHANGE] Prevent path traversal attack from users able to control the HTTP header `X-Scope-OrgID`. #4375 (CVE-2021-36157)
  * Users only have control of the HTTP header when Cortex is not frontend by an auth proxy validating the tenant IDs
* [CHANGE] Enable strict JSON unmarshal for `pkg/util/validation.Limits` struct. The custom `UnmarshalJSON()` will now fail if the input has unknown fields. #4298
* [CHANGE] Cortex chunks storage has been deprecated and it's now in maintenance mode: all Cortex users are encouraged to migrate to the blocks storage. No new features will be added to the chunks storage. The default Cortex configuration still runs the chunks engine; please check out the [blocks storage doc](https://cortexmetrics.io/docs/blocks-storage/) on how to configure Cortex to run with the blocks storage.  #4268
* [CHANGE] The example Kubernetes manifests (stored at `k8s/`) have been removed due to a lack of proper support and maintenance. #4268
* [CHANGE] Querier / ruler: deprecated `-store.query-chunk-limit` CLI flag (and its respective YAML config option `max_chunks_per_query`) in favour of `-querier.max-fetched-chunks-per-query` (and its respective YAML config option `max_fetched_chunks_per_query`). The new limit specifies the maximum number of chunks that can be fetched in a single query from ingesters and long-term storage: the total number of actual fetched chunks could be 2x the limit, being independently applied when querying ingesters and long-term storage. #4125
* [CHANGE] Alertmanager: allowed to configure the experimental receivers firewall on a per-tenant basis. The following CLI flags (and their respective YAML config options) have been changed and moved to the limits config section: #4143
  - `-alertmanager.receivers-firewall.block.cidr-networks` renamed to `-alertmanager.receivers-firewall-block-cidr-networks`
  - `-alertmanager.receivers-firewall.block.private-addresses` renamed to `-alertmanager.receivers-firewall-block-private-addresses`
* [CHANGE] Change default value of `-server.grpc.keepalive.min-time-between-pings` from `5m` to `10s` and `-server.grpc.keepalive.ping-without-stream-allowed` to `true`. #4168
* [CHANGE] Ingester: Change default value of `-ingester.active-series-metrics-enabled` to `true`. This incurs a small increase in memory usage, between 1.2% and 1.6% as measured on ingesters with 1.3M active series. #4257
* [CHANGE] Dependency: update go-redis from v8.2.3 to v8.9.0. #4236
* [FEATURE] Querier: Added new `-querier.max-fetched-series-per-query` flag. When Cortex is running with blocks storage, the max series per query limit is enforced in the querier and applies to unique series received from ingesters and store-gateway (long-term storage). #4179
* [FEATURE] Querier/Ruler: Added new `-querier.max-fetched-chunk-bytes-per-query` flag. When Cortex is running with blocks storage, the max chunk bytes limit is enforced in the querier and ruler and limits the size of all aggregated chunks returned from ingesters and storage as bytes for a query. #4216
* [FEATURE] Alertmanager: support negative matchers, time-based muting - [upstream release notes](https://github.com/prometheus/alertmanager/releases/tag/v0.22.0). #4237
* [FEATURE] Alertmanager: Added rate-limits to notifiers. Rate limits used by all integrations can be configured using `-alertmanager.notification-rate-limit`, while per-integration rate limits can be specified via `-alertmanager.notification-rate-limit-per-integration` parameter. Both shared and per-integration limits can be overwritten using overrides mechanism. These limits are applied on individual (per-tenant) alertmanagers. Rate-limited notifications are failed notifications. It is possible to monitor rate-limited notifications via new `cortex_alertmanager_notification_rate_limited_total` metric. #4135 #4163
* [FEATURE] Alertmanager: Added `-alertmanager.max-config-size-bytes` limit to control size of configuration files that Cortex users can upload to Alertmanager via API. This limit is configurable per-tenant. #4201
* [FEATURE] Alertmanager: Added `-alertmanager.max-templates-count` and `-alertmanager.max-template-size-bytes` options to control number and size of templates uploaded to Alertmanager via API. These limits are configurable per-tenant. #4223
* [FEATURE] Added flag `-debug.block-profile-rate` to enable goroutine blocking events profiling. #4217
* [FEATURE] Alertmanager: The experimental sharding feature is now considered complete. Detailed information about the configuration options can be found [here for alertmanager](https://cortexmetrics.io/docs/configuration/configuration-file/#alertmanager_config) and [here for the alertmanager storage](https://cortexmetrics.io/docs/configuration/configuration-file/#alertmanager_storage_config). To use the feature: #3925 #4020 #4021 #4031 #4084 #4110 #4126 #4127 #4141 #4146 #4161 #4162 #4222
  * Ensure that a remote storage backend is configured for Alertmanager to store state using `-alertmanager-storage.backend`, and flags related to the backend. Note that the `local` and `configdb` storage backends are not supported.
  * Ensure that a ring store is configured using `-alertmanager.sharding-ring.store`, and set the flags relevant to the chosen store type.
  * Enable the feature using `-alertmanager.sharding-enabled`.
  * Note the prior addition of a new configuration option `-alertmanager.persist-interval`. This sets the interval between persisting the current alertmanager state (notification log and silences) to object storage. See the [configuration file reference](https://cortexmetrics.io/docs/configuration/configuration-file/#alertmanager_config) for more information.
* [ENHANCEMENT] Alertmanager: Cleanup persisted state objects from remote storage when a tenant configuration is deleted. #4167
* [ENHANCEMENT] Storage: Added the ability to disable Open Census within GCS client (e.g `-gcs.enable-opencensus=false`). #4219
* [ENHANCEMENT] Etcd: Added username and password to etcd config. #4205
* [ENHANCEMENT] Alertmanager: introduced new metrics to monitor operation when using `-alertmanager.sharding-enabled`: #4149
  * `cortex_alertmanager_state_fetch_replica_state_total`
  * `cortex_alertmanager_state_fetch_replica_state_failed_total`
  * `cortex_alertmanager_state_initial_sync_total`
  * `cortex_alertmanager_state_initial_sync_completed_total`
  * `cortex_alertmanager_state_initial_sync_duration_seconds`
  * `cortex_alertmanager_state_persist_total`
  * `cortex_alertmanager_state_persist_failed_total`
* [ENHANCEMENT] Blocks storage: support ingesting exemplars and querying of exemplars.  Enabled by setting new CLI flag `-blocks-storage.tsdb.max-exemplars=<n>` or config option `blocks_storage.tsdb.max_exemplars` to positive value. #4124 #4181
* [ENHANCEMENT] Distributor: Added distributors ring status section in the admin page. #4151
* [ENHANCEMENT] Added zone-awareness support to alertmanager for use when sharding is enabled. When zone-awareness is enabled, alerts will be replicated across availability zones. #4204
* [ENHANCEMENT] Added `tenant_ids` tag to tracing spans #4186
* [ENHANCEMENT] Ring, query-frontend: Avoid using automatic private IPs (APIPA) when discovering IP address from the interface during the registration of the instance in the ring, or by query-frontend when used with query-scheduler. APIPA still used as last resort with logging indicating usage. #4032
* [ENHANCEMENT] Memberlist: introduced new metrics to aid troubleshooting tombstone convergence: #4231
  * `memberlist_client_kv_store_value_tombstones`
  * `memberlist_client_kv_store_value_tombstones_removed_total`
  * `memberlist_client_messages_to_broadcast_dropped_total`
* [ENHANCEMENT] Alertmanager: Added `-alertmanager.max-dispatcher-aggregation-groups` option to control max number of active dispatcher groups in Alertmanager (per tenant, also overrideable). When the limit is reached, Dispatcher produces log message and increases `cortex_alertmanager_dispatcher_aggregation_group_limit_reached_total` metric. #4254
* [ENHANCEMENT] Alertmanager: Added `-alertmanager.max-alerts-count` and `-alertmanager.max-alerts-size-bytes` to control max number of alerts and total size of alerts that a single user can have in Alertmanager's memory. Adding more alerts will fail with a log message and incrementing `cortex_alertmanager_alerts_insert_limited_total` metric (per-user). These limits can be overrided by using per-tenant overrides. Current values are tracked in `cortex_alertmanager_alerts_limiter_current_alerts` and `cortex_alertmanager_alerts_limiter_current_alerts_size_bytes` metrics. #4253
* [ENHANCEMENT] Store-gateway: added `-store-gateway.sharding-ring.wait-stability-min-duration` and `-store-gateway.sharding-ring.wait-stability-max-duration` support to store-gateway, to wait for ring stability at startup. #4271
* [ENHANCEMENT] Ruler: added `rule_group` label to metrics `cortex_prometheus_rule_group_iterations_total` and `cortex_prometheus_rule_group_iterations_missed_total`. #4121
* [ENHANCEMENT] Ruler: added new metrics for tracking total number of queries and push requests sent to ingester, as well as failed queries and push requests. Failures are only counted for internal errors, but not user-errors like limits or invalid query. This is in contrast to existing `cortex_prometheus_rule_evaluation_failures_total`, which is incremented also when query or samples appending fails due to user-errors. #4281
  * `cortex_ruler_write_requests_total`
  * `cortex_ruler_write_requests_failed_total`
  * `cortex_ruler_queries_total`
  * `cortex_ruler_queries_failed_total`
* [ENHANCEMENT] Ingester: Added option `-ingester.ignore-series-limit-for-metric-names` with comma-separated list of metric names that will be ignored in max series per metric limit. #4302
* [ENHANCEMENT] Added instrumentation to Redis client, with the following metrics: #3976
  - `cortex_rediscache_request_duration_seconds`
* [BUGFIX] Purger: fix `Invalid null value in condition for column range` caused by `nil` value in range for WriteBatch query. #4128
* [BUGFIX] Ingester: fixed infrequent panic caused by a race condition between TSDB mmap-ed head chunks truncation and queries. #4176
* [BUGFIX] Alertmanager: fix Alertmanager status page if clustering via gossip is disabled or sharding is enabled. #4184
* [BUGFIX] Ruler: fix `/ruler/rule_groups` endpoint doesn't work when used with object store. #4182
* [BUGFIX] Ruler: Honor the evaluation delay for the `ALERTS` and `ALERTS_FOR_STATE` series. #4227
* [BUGFIX] Make multiple Get requests instead of MGet on Redis Cluster. #4056
* [BUGFIX] Ingester: fix issue where runtime limits erroneously override default limits. #4246
* [BUGFIX] Ruler: fix startup in single-binary mode when the new `ruler_storage` is used. #4252
* [BUGFIX] Querier: fix queries failing with "at least 1 healthy replica required, could only find 0" error right after scaling up store-gateways until they're ACTIVE in the ring. #4263
* [BUGFIX] Store-gateway: when blocks sharding is enabled, do not load all blocks in each store-gateway in case of a cold startup, but load only blocks owned by the store-gateway replica. #4271
* [BUGFIX] Memberlist: fix to setting the default configuration value for `-memberlist.retransmit-factor` when not provided. This should improve propagation delay of the ring state (including, but not limited to, tombstones). Note that if the configuration is already explicitly given, this fix has no effect. #4269
* [BUGFIX] Querier: Fix issue where samples in a chunk might get skipped by batch iterator. #4218

## Blocksconvert

* [ENHANCEMENT] Scanner: add support for DynamoDB (v9 schema only). #3828
* [ENHANCEMENT] Add Cassandra support. #3795
* [ENHANCEMENT] Scanner: retry failed uploads. #4188

## 1.9.0 / 2021-05-14

* [CHANGE] Alertmanager now removes local files after Alertmanager is no longer running for removed or resharded user. #3910
* [CHANGE] Alertmanager now stores local files in per-tenant folders. Files stored by Alertmanager previously are migrated to new hierarchy. Support for this migration will be removed in Cortex 1.11. #3910
* [CHANGE] Ruler: deprecated `-ruler.storage.*` CLI flags (and their respective YAML config options) in favour of `-ruler-storage.*`. The deprecated config will be removed in Cortex 1.11. #3945
* [CHANGE] Alertmanager: deprecated `-alertmanager.storage.*` CLI flags (and their respective YAML config options) in favour of `-alertmanager-storage.*`. This change doesn't apply to `alertmanager.storage.path` and `alertmanager.storage.retention`. The deprecated config will be removed in Cortex 1.11. #4002
* [CHANGE] Alertmanager: removed `-cluster.` CLI flags deprecated in Cortex 1.7. The new config options to use are: #3946
  * `-alertmanager.cluster.listen-address` instead of `-cluster.listen-address`
  * `-alertmanager.cluster.advertise-address` instead of `-cluster.advertise-address`
  * `-alertmanager.cluster.peers` instead of `-cluster.peer`
  * `-alertmanager.cluster.peer-timeout` instead of `-cluster.peer-timeout`
* [CHANGE] Blocks storage: removed the config option `-blocks-storage.bucket-store.index-cache.postings-compression-enabled`, which was deprecated in Cortex 1.6. Postings compression is always enabled. #4101
* [CHANGE] Querier: removed the config option `-store.max-look-back-period`, which was deprecated in Cortex 1.6 and was used only by the chunks storage. You should use `-querier.max-query-lookback` instead. #4101
* [CHANGE] Query Frontend: removed the config option `-querier.compress-http-responses`, which was deprecated in Cortex 1.6. You should use`-api.response-compression-enabled` instead. #4101
* [CHANGE] Runtime-config / overrides: removed the config options `-limits.per-user-override-config` (use `-runtime-config.file`) and `-limits.per-user-override-period` (use `-runtime-config.reload-period`), both deprecated since Cortex 0.6.0. #4112
* [CHANGE] Cortex now fails fast on startup if unable to connect to the ring backend. #4068
* [FEATURE] The following features have been marked as stable: #4101
  - Shuffle-sharding
  - Querier support for querying chunks and blocks store at the same time
  - Tracking of active series and exporting them as metrics (`-ingester.active-series-metrics-enabled` and related flags)
  - Blocks storage: lazy mmap of block indexes in the store-gateway (`-blocks-storage.bucket-store.index-header-lazy-loading-enabled`)
  - Ingester: close idle TSDB and remove them from local disk (`-blocks-storage.tsdb.close-idle-tsdb-timeout`)
* [FEATURE] Memberlist: add TLS configuration options for the memberlist transport layer used by the gossip KV store. #4046
  * New flags added for memberlist communication:
    * `-memberlist.tls-enabled`
    * `-memberlist.tls-cert-path`
    * `-memberlist.tls-key-path`
    * `-memberlist.tls-ca-path`
    * `-memberlist.tls-server-name`
    * `-memberlist.tls-insecure-skip-verify`
* [FEATURE] Ruler: added `local` backend support to the ruler storage configuration under the `-ruler-storage.` flag prefix. #3932
* [ENHANCEMENT] Upgraded Docker base images to `alpine:3.13`. #4042
* [ENHANCEMENT] Blocks storage: reduce ingester memory by eliminating series reference cache. #3951
* [ENHANCEMENT] Ruler: optimized `<prefix>/api/v1/rules` and `<prefix>/api/v1/alerts` when ruler sharding is enabled. #3916
* [ENHANCEMENT] Ruler: added the following metrics when ruler sharding is enabled: #3916
  * `cortex_ruler_clients`
  * `cortex_ruler_client_request_duration_seconds`
* [ENHANCEMENT] Alertmanager: Add API endpoint to list all tenant alertmanager configs: `GET /multitenant_alertmanager/configs`. #3529
* [ENHANCEMENT] Ruler: Add API endpoint to list all tenant ruler rule groups: `GET /ruler/rule_groups`. #3529
* [ENHANCEMENT] Query-frontend/scheduler: added querier forget delay (`-query-frontend.querier-forget-delay` and `-query-scheduler.querier-forget-delay`) to mitigate the blast radius in the event queriers crash because of a repeatedly sent "query of death" when shuffle-sharding is enabled. #3901
* [ENHANCEMENT] Query-frontend: reduced memory allocations when serializing query response. #3964
* [ENHANCEMENT] Querier / ruler: some optimizations to PromQL query engine. #3934 #3989
* [ENHANCEMENT] Ingester: reduce CPU and memory when an high number of errors are returned by the ingester on the write path with the blocks storage. #3969 #3971 #3973
* [ENHANCEMENT] Distributor: reduce CPU and memory when an high number of errors are returned by the distributor on the write path. #3990
* [ENHANCEMENT] Put metric before label value in the "label value too long" error message. #4018
* [ENHANCEMENT] Allow use of `y|w|d` suffixes for duration related limits and per-tenant limits. #4044
* [ENHANCEMENT] Query-frontend: Small optimization on top of PR #3968 to avoid unnecessary Extents merging. #4026
* [ENHANCEMENT] Add a metric `cortex_compactor_compaction_interval_seconds` for the compaction interval config value. #4040
* [ENHANCEMENT] Ingester: added following per-ingester (instance) experimental limits: max number of series in memory (`-ingester.instance-limits.max-series`), max number of users in memory (`-ingester.instance-limits.max-tenants`), max ingestion rate (`-ingester.instance-limits.max-ingestion-rate`), and max inflight requests (`-ingester.instance-limits.max-inflight-push-requests`). These limits are only used when using blocks storage. Limits can also be configured using runtime-config feature, and current values are exported as `cortex_ingester_instance_limits` metric. #3992.
* [ENHANCEMENT] Cortex is now built with Go 1.16. #4062
* [ENHANCEMENT] Distributor: added per-distributor experimental limits: max number of inflight requests (`-distributor.instance-limits.max-inflight-push-requests`) and max ingestion rate in samples/sec (`-distributor.instance-limits.max-ingestion-rate`). If not set, these two are unlimited. Also added metrics to expose current values (`cortex_distributor_inflight_push_requests`, `cortex_distributor_ingestion_rate_samples_per_second`) as well as limits (`cortex_distributor_instance_limits` with various `limit` label values). #4071
* [ENHANCEMENT] Ruler: Added `-ruler.enabled-tenants` and `-ruler.disabled-tenants` to explicitly enable or disable rules processing for specific tenants. #4074
* [ENHANCEMENT] Block Storage Ingester: `/flush` now accepts two new parameters: `tenant` to specify tenant to flush and `wait=true` to make call synchronous. Multiple tenants can be specified by repeating `tenant` parameter. If no `tenant` is specified, all tenants are flushed, as before. #4073
* [ENHANCEMENT] Alertmanager: validate configured `-alertmanager.web.external-url` and fail if ends with `/`. #4081
* [ENHANCEMENT] Alertmanager: added `-alertmanager.receivers-firewall.block.cidr-networks` and `-alertmanager.receivers-firewall.block.private-addresses` to block specific network addresses in HTTP-based Alertmanager receiver integrations. #4085
* [ENHANCEMENT] Allow configuration of Cassandra's host selection policy. #4069
* [ENHANCEMENT] Store-gateway: retry synching blocks if a per-tenant sync fails. #3975 #4088
* [ENHANCEMENT] Add metric `cortex_tcp_connections` exposing the current number of accepted TCP connections. #4099
* [ENHANCEMENT] Querier: Allow federated queries to run concurrently. #4065
* [ENHANCEMENT] Label Values API call now supports `match[]` parameter when querying blocks on storage (assuming `-querier.query-store-for-labels-enabled` is enabled). #4133
* [BUGFIX] Ruler-API: fix bug where `/api/v1/rules/<namespace>/<group_name>` endpoint return `400` instead of `404`. #4013
* [BUGFIX] Distributor: reverted changes done to rate limiting in #3825. #3948
* [BUGFIX] Ingester: Fix race condition when opening and closing tsdb concurrently. #3959
* [BUGFIX] Querier: streamline tracing spans. #3924
* [BUGFIX] Ruler Storage: ignore objects with empty namespace or group in the name. #3999
* [BUGFIX] Distributor: fix issue causing distributors to not extend the replication set because of failing instances when zone-aware replication is enabled. #3977
* [BUGFIX] Query-frontend: Fix issue where cached entry size keeps increasing when making tiny query repeatedly. #3968
* [BUGFIX] Compactor: `-compactor.blocks-retention-period` now supports weeks (`w`) and years (`y`). #4027
* [BUGFIX] Querier: returning 422 (instead of 500) when query hits `max_chunks_per_query` limit with block storage, when the limit is hit in the store-gateway. #3937
* [BUGFIX] Ruler: Rule group limit enforcement should now allow the same number of rules in a group as the limit. #3616
* [BUGFIX] Frontend, Query-scheduler: allow querier to notify about shutdown without providing any authentication. #4066
* [BUGFIX] Querier: fixed race condition causing queries to fail right after querier startup with the "empty ring" error. #4068
* [BUGFIX] Compactor: Increment `cortex_compactor_runs_failed_total` if compactor failed compact a single tenant. #4094
* [BUGFIX] Tracing: hot fix to avoid the Jaeger tracing client to indefinitely block the Cortex process shutdown in case the HTTP connection to the tracing backend is blocked. #4134
* [BUGFIX] Forward proper EndsAt from ruler to Alertmanager inline with Prometheus behaviour. #4017
* [BUGFIX] Querier: support filtering LabelValues with matchers when using tenant federation. #4277

## Blocksconvert

* [ENHANCEMENT] Builder: add `-builder.timestamp-tolerance` option which may reduce block size by rounding timestamps to make difference whole seconds. #3891

## 1.8.1 / 2021-04-27

* [CHANGE] Fix for CVE-2021-31232: Local file disclosure vulnerability when `-experimental.alertmanager.enable-api` is used. The HTTP basic auth `password_file` can be used as an attack vector to send any file content via a webhook. The alertmanager templates can be used as an attack vector to send any file content because the alertmanager can load any text file specified in the templates list.

## 1.8.0 / 2021-03-24

* [CHANGE] Alertmanager: Don't expose cluster information to tenants via the `/alertmanager/api/v1/status` API endpoint when operating with clustering enabled. #3903
* [CHANGE] Ingester: don't update internal "last updated" timestamp of TSDB if tenant only sends invalid samples. This affects how "idle" time is computed. #3727
* [CHANGE] Require explicit flag `-<prefix>.tls-enabled` to enable TLS in GRPC clients. Previously it was enough to specify a TLS flag to enable TLS validation. #3156
* [CHANGE] Query-frontend: removed `-querier.split-queries-by-day` (deprecated in Cortex 0.4.0). Please use `-querier.split-queries-by-interval` instead. #3813
* [CHANGE] Store-gateway: the chunks pool controlled by `-blocks-storage.bucket-store.max-chunk-pool-bytes` is now shared across all tenants. #3830
* [CHANGE] Ingester: return error code 400 instead of 429 when per-user/per-tenant series/metadata limits are reached. #3833
* [CHANGE] Compactor: add `reason` label to `cortex_compactor_blocks_marked_for_deletion_total` metric. Source blocks marked for deletion by compactor are labelled as `compaction`, while blocks passing the retention period are labelled as `retention`. #3879
* [CHANGE] Alertmanager: the `DELETE /api/v1/alerts` is now idempotent. No error is returned if the alertmanager config doesn't exist. #3888
* [FEATURE] Experimental Ruler Storage: Add a separate set of configuration options to configure the ruler storage backend under the `-ruler-storage.` flag prefix. All blocks storage bucket clients and the config service are currently supported. Clients using this implementation will only be enabled if the existing `-ruler.storage` flags are left unset. #3805 #3864
* [FEATURE] Experimental Alertmanager Storage: Add a separate set of configuration options to configure the alertmanager storage backend under the `-alertmanager-storage.` flag prefix. All blocks storage bucket clients and the config service are currently supported. Clients using this implementation will only be enabled if the existing `-alertmanager.storage` flags are left unset. #3888
* [FEATURE] Adds support to S3 server-side encryption using KMS. The S3 server-side encryption config can be overridden on a per-tenant basis for the blocks storage, ruler and alertmanager. Deprecated `-<prefix>.s3.sse-encryption`, please use the following CLI flags that have been added. #3651 #3810 #3811 #3870 #3886 #3906
  - `-<prefix>.s3.sse.type`
  - `-<prefix>.s3.sse.kms-key-id`
  - `-<prefix>.s3.sse.kms-encryption-context`
* [FEATURE] Querier: Enable `@ <timestamp>` modifier in PromQL using the new `-querier.at-modifier-enabled` flag. #3744
* [FEATURE] Overrides Exporter: Add `overrides-exporter` module for exposing per-tenant resource limit overrides as metrics. It is not included in `all` target (single-binary mode), and must be explicitly enabled. #3785
* [FEATURE] Experimental thanosconvert: introduce an experimental tool `thanosconvert` to migrate Thanos block metadata to Cortex metadata. #3770
* [FEATURE] Alertmanager: It now shards the `/api/v1/alerts` API using the ring when sharding is enabled. #3671
  * Added `-alertmanager.max-recv-msg-size` (defaults to 16M) to limit the size of HTTP request body handled by the alertmanager.
  * New flags added for communication between alertmanagers:
    * `-alertmanager.max-recv-msg-size`
    * `-alertmanager.alertmanager-client.remote-timeout`
    * `-alertmanager.alertmanager-client.tls-enabled`
    * `-alertmanager.alertmanager-client.tls-cert-path`
    * `-alertmanager.alertmanager-client.tls-key-path`
    * `-alertmanager.alertmanager-client.tls-ca-path`
    * `-alertmanager.alertmanager-client.tls-server-name`
    * `-alertmanager.alertmanager-client.tls-insecure-skip-verify`
* [FEATURE] Compactor: added blocks storage per-tenant retention support. This is configured via `-compactor.retention-period`, and can be overridden on a per-tenant basis. #3879
* [ENHANCEMENT] Queries: Instrument queries that were discarded due to the configured `max_outstanding_requests_per_tenant`. #3894
  * `cortex_query_frontend_discarded_requests_total`
  * `cortex_query_scheduler_discarded_requests_total`
* [ENHANCEMENT] Ruler: Add TLS and explicit basis authentication configuration options for the HTTP client the ruler uses to communicate with the alertmanager. #3752
  * `-ruler.alertmanager-client.basic-auth-username`: Configure the basic authentication username used by the client. Takes precedent over a URL configured username.
  * `-ruler.alertmanager-client.basic-auth-password`: Configure the basic authentication password used by the client. Takes precedent over a URL configured password.
  * `-ruler.alertmanager-client.tls-ca-path`: File path to the CA file.
  * `-ruler.alertmanager-client.tls-cert-path`: File path to the TLS certificate.
  * `-ruler.alertmanager-client.tls-insecure-skip-verify`: Boolean to disable verifying the certificate.
  * `-ruler.alertmanager-client.tls-key-path`: File path to the TLS key certificate.
  * `-ruler.alertmanager-client.tls-server-name`: Expected name on the TLS certificate.
* [ENHANCEMENT] Ingester: exposed metric `cortex_ingester_oldest_unshipped_block_timestamp_seconds`, tracking the unix timestamp of the oldest TSDB block not shipped to the storage yet. #3705
* [ENHANCEMENT] Prometheus upgraded. #3739 #3806
  * Avoid unnecessary `runtime.GC()` during compactions.
  * Prevent compaction loop in TSDB on data gap.
* [ENHANCEMENT] Query-Frontend now returns server side performance metrics using `Server-Timing` header when query stats is enabled. #3685
* [ENHANCEMENT] Runtime Config: Add a `mode` query parameter for the runtime config endpoint. `/runtime_config?mode=diff` now shows the YAML runtime configuration with all values that differ from the defaults. #3700
* [ENHANCEMENT] Distributor: Enable downstream projects to wrap distributor push function and access the deserialized write requests berfore/after they are pushed. #3755
* [ENHANCEMENT] Add flag `-<prefix>.tls-server-name` to require a specific server name instead of the hostname on the certificate. #3156
* [ENHANCEMENT] Alertmanager: Remove a tenant's alertmanager instead of pausing it as we determine it is no longer needed. #3722
* [ENHANCEMENT] Blocks storage: added more configuration options to S3 client. #3775
  * `-blocks-storage.s3.tls-handshake-timeout`: Maximum time to wait for a TLS handshake. 0 means no limit.
  * `-blocks-storage.s3.expect-continue-timeout`: The time to wait for a server's first response headers after fully writing the request headers if the request has an Expect header. 0 to send the request body immediately.
  * `-blocks-storage.s3.max-idle-connections`: Maximum number of idle (keep-alive) connections across all hosts. 0 means no limit.
  * `-blocks-storage.s3.max-idle-connections-per-host`: Maximum number of idle (keep-alive) connections to keep per-host. If 0, a built-in default value is used.
  * `-blocks-storage.s3.max-connections-per-host`: Maximum number of connections per host. 0 means no limit.
* [ENHANCEMENT] Ingester: when tenant's TSDB is closed, Ingester now removes pushed metrics-metadata from memory, and removes metadata (`cortex_ingester_memory_metadata`, `cortex_ingester_memory_metadata_created_total`, `cortex_ingester_memory_metadata_removed_total`) and validation metrics (`cortex_discarded_samples_total`, `cortex_discarded_metadata_total`). #3782
* [ENHANCEMENT] Distributor: cleanup metrics for inactive tenants. #3784
* [ENHANCEMENT] Ingester: Have ingester to re-emit following TSDB metrics. #3800
  * `cortex_ingester_tsdb_blocks_loaded`
  * `cortex_ingester_tsdb_reloads_total`
  * `cortex_ingester_tsdb_reloads_failures_total`
  * `cortex_ingester_tsdb_symbol_table_size_bytes`
  * `cortex_ingester_tsdb_storage_blocks_bytes`
  * `cortex_ingester_tsdb_time_retentions_total`
* [ENHANCEMENT] Querier: distribute workload across `-store-gateway.sharding-ring.replication-factor` store-gateway replicas when querying blocks and `-store-gateway.sharding-enabled=true`. #3824
* [ENHANCEMENT] Distributor / HA Tracker: added cleanup of unused elected HA replicas from KV store. Added following metrics to monitor this process: #3809
  * `cortex_ha_tracker_replicas_cleanup_started_total`
  * `cortex_ha_tracker_replicas_cleanup_marked_for_deletion_total`
  * `cortex_ha_tracker_replicas_cleanup_deleted_total`
  * `cortex_ha_tracker_replicas_cleanup_delete_failed_total`
* [ENHANCEMENT] Ruler now has new API endpoint `/ruler/delete_tenant_config` that can be used to delete all ruler groups for tenant. It is intended to be used by administrators who wish to clean up state after removed user. Note that this endpoint is enabled regardless of `-experimental.ruler.enable-api`. #3750 #3899
* [ENHANCEMENT] Query-frontend, query-scheduler: cleanup metrics for inactive tenants. #3826
* [ENHANCEMENT] Blocks storage: added `-blocks-storage.s3.region` support to S3 client configuration. #3811
* [ENHANCEMENT] Distributor: Remove cached subrings for inactive users when using shuffle sharding. #3849
* [ENHANCEMENT] Store-gateway: Reduced memory used to fetch chunks at query time. #3855
* [ENHANCEMENT] Ingester: attempt to prevent idle compaction from happening in concurrent ingesters by introducing a 25% jitter to the configured idle timeout (`-blocks-storage.tsdb.head-compaction-idle-timeout`). #3850
* [ENHANCEMENT] Compactor: cleanup local files for users that are no longer owned by compactor. #3851
* [ENHANCEMENT] Store-gateway: close empty bucket stores, and delete leftover local files for tenants that no longer belong to store-gateway. #3853
* [ENHANCEMENT] Store-gateway: added metrics to track partitioner behaviour. #3877
  * `cortex_bucket_store_partitioner_requested_bytes_total`
  * `cortex_bucket_store_partitioner_requested_ranges_total`
  * `cortex_bucket_store_partitioner_expanded_bytes_total`
  * `cortex_bucket_store_partitioner_expanded_ranges_total`
* [ENHANCEMENT] Store-gateway: added metrics to monitor chunk buffer pool behaviour. #3880
  * `cortex_bucket_store_chunk_pool_requested_bytes_total`
  * `cortex_bucket_store_chunk_pool_returned_bytes_total`
* [ENHANCEMENT] Alertmanager: load alertmanager configurations from object storage concurrently, and only load necessary configurations, speeding configuration synchronization process and executing fewer "GET object" operations to the storage when sharding is enabled. #3898
* [ENHANCEMENT] Ingester (blocks storage): Ingester can now stream entire chunks instead of individual samples to the querier. At the moment this feature must be explicitly enabled either by using `-ingester.stream-chunks-when-using-blocks` flag or `ingester_stream_chunks_when_using_blocks` (boolean) field in runtime config file, but these configuration options are temporary and will be removed when feature is stable. #3889
* [ENHANCEMENT] Alertmanager: New endpoint `/multitenant_alertmanager/delete_tenant_config` to delete configuration for tenant identified by `X-Scope-OrgID` header. This is an internal endpoint, available even if Alertmanager API is not enabled by using `-experimental.alertmanager.enable-api`. #3900
* [ENHANCEMENT] MemCached: Add `max_item_size` support. #3929
* [BUGFIX] Cortex: Fixed issue where fatal errors and various log messages where not logged. #3778
* [BUGFIX] HA Tracker: don't track as error in the `cortex_kv_request_duration_seconds` metric a CAS operation intentionally aborted. #3745
* [BUGFIX] Querier / ruler: do not log "error removing stale clients" if the ring is empty. #3761
* [BUGFIX] Store-gateway: fixed a panic caused by a race condition when the index-header lazy loading is enabled. #3775 #3789
* [BUGFIX] Compactor: fixed "could not guess file size" log when uploading blocks deletion marks to the global location. #3807
* [BUGFIX] Prevent panic at start if the http_prefix setting doesn't have a valid value. #3796
* [BUGFIX] Memberlist: fixed panic caused by race condition in `armon/go-metrics` used by memberlist client. #3725
* [BUGFIX] Querier: returning 422 (instead of 500) when query hits `max_chunks_per_query` limit with block storage. #3895
* [BUGFIX] Alertmanager: Ensure that experimental `/api/v1/alerts` endpoints work when `-http.prefix` is empty. #3905
* [BUGFIX] Chunk store: fix panic in inverted index when deleted fingerprint is no longer in the index. #3543

## 1.7.1 / 2021-04-27

* [CHANGE] Fix for CVE-2021-31232: Local file disclosure vulnerability when `-experimental.alertmanager.enable-api` is used. The HTTP basic auth `password_file` can be used as an attack vector to send any file content via a webhook. The alertmanager templates can be used as an attack vector to send any file content because the alertmanager can load any text file specified in the templates list.

## 1.7.0 / 2021-02-23

Note the blocks storage compactor runs a migration task at startup in this version, which can take many minutes and use a lot of RAM.
[Turn this off after first run](https://cortexmetrics.io/docs/blocks-storage/production-tips/#ensure-deletion-marks-migration-is-disabled-after-first-run).

* [CHANGE] FramedSnappy encoding support has been removed from Push and Remote Read APIs. This means Prometheus 1.6 support has been removed and the oldest Prometheus version supported in the remote write is 1.7. #3682
* [CHANGE] Ruler: removed the flag `-ruler.evaluation-delay-duration-deprecated` which was deprecated in 1.4.0. Please use the `ruler_evaluation_delay_duration` per-tenant limit instead. #3694
* [CHANGE] Removed the flags `-<prefix>.grpc-use-gzip-compression` which were deprecated in 1.3.0: #3694
  * `-query-scheduler.grpc-client-config.grpc-use-gzip-compression`: use `-query-scheduler.grpc-client-config.grpc-compression` instead
  * `-frontend.grpc-client-config.grpc-use-gzip-compression`: use `-frontend.grpc-client-config.grpc-compression` instead
  * `-ruler.client.grpc-use-gzip-compression`: use `-ruler.client.grpc-compression` instead
  * `-bigtable.grpc-use-gzip-compression`: use `-bigtable.grpc-compression` instead
  * `-ingester.client.grpc-use-gzip-compression`: use `-ingester.client.grpc-compression` instead
  * `-querier.frontend-client.grpc-use-gzip-compression`: use `-querier.frontend-client.grpc-compression` instead
* [CHANGE] Querier: it's not required to set `-frontend.query-stats-enabled=true` in the querier anymore to enable query statistics logging in the query-frontend. The flag is now required to be configured only in the query-frontend and it will be propagated to the queriers. #3595 #3695
* [CHANGE] Blocks storage: compactor is now required when running a Cortex cluster with the blocks storage, because it also keeps the bucket index updated. #3583
* [CHANGE] Blocks storage: block deletion marks are now stored in a per-tenant global markers/ location too, other than within the block location. The compactor, at startup, will copy deletion marks from the block location to the global location. This migration is required only once, so it can be safely disabled via `-compactor.block-deletion-marks-migration-enabled=false` after new compactor has successfully started at least once in the cluster. #3583
* [CHANGE] OpenStack Swift: the default value for the `-ruler.storage.swift.container-name` and `-swift.container-name` config options has changed from `cortex` to empty string. If you were relying on the default value, please set it back to `cortex`. #3660
* [CHANGE] HA Tracker: configured replica label is now verified against label value length limit (`-validation.max-length-label-value`). #3668
* [CHANGE] Distributor: `extend_writes` field in YAML configuration has moved from `lifecycler` (inside `ingester_config`) to `distributor_config`. This doesn't affect command line option `-distributor.extend-writes`, which stays the same. #3719
* [CHANGE] Alertmanager: Deprecated `-cluster.` CLI flags in favor of their `-alertmanager.cluster.` equivalent. The deprecated flags (and their respective YAML config options) are: #3677
  * `-cluster.listen-address` in favor of `-alertmanager.cluster.listen-address`
  * `-cluster.advertise-address` in favor of `-alertmanager.cluster.advertise-address`
  * `-cluster.peer` in favor of `-alertmanager.cluster.peers`
  * `-cluster.peer-timeout` in favor of `-alertmanager.cluster.peer-timeout`
* [CHANGE] Blocks storage: the default value of `-blocks-storage.bucket-store.sync-interval` has been changed from `5m` to `15m`. #3724
* [FEATURE] Querier: Queries can be federated across multiple tenants. The tenants IDs involved need to be specified separated by a `|` character in the `X-Scope-OrgID` request header. This is an experimental feature, which can be enabled by setting `-tenant-federation.enabled=true` on all Cortex services. #3250
* [FEATURE] Alertmanager: introduced the experimental option `-alertmanager.sharding-enabled` to shard tenants across multiple Alertmanager instances. This feature is still under heavy development and its usage is discouraged. The following new metrics are exported by the Alertmanager: #3664
  * `cortex_alertmanager_ring_check_errors_total`
  * `cortex_alertmanager_sync_configs_total`
  * `cortex_alertmanager_sync_configs_failed_total`
  * `cortex_alertmanager_tenants_discovered`
  * `cortex_alertmanager_tenants_owned`
* [ENHANCEMENT] Allow specifying JAEGER_ENDPOINT instead of sampling server or local agent port. #3682
* [ENHANCEMENT] Blocks storage: introduced a per-tenant bucket index, periodically updated by the compactor, used to avoid full bucket scanning done by queriers, store-gateways and rulers. The bucket index is updated by the compactor during blocks cleanup, on every `-compactor.cleanup-interval`. #3553 #3555 #3561 #3583 #3625 #3711 #3715
* [ENHANCEMENT] Blocks storage: introduced an option `-blocks-storage.bucket-store.bucket-index.enabled` to enable the usage of the bucket index in the querier, store-gateway and ruler. When enabled, the querier, store-gateway and ruler will use the bucket index to find a tenant's blocks instead of running the periodic bucket scan. The following new metrics are exported by the querier and ruler: #3614 #3625
  * `cortex_bucket_index_loads_total`
  * `cortex_bucket_index_load_failures_total`
  * `cortex_bucket_index_load_duration_seconds`
  * `cortex_bucket_index_loaded`
* [ENHANCEMENT] Compactor: exported the following metrics. #3583 #3625
  * `cortex_bucket_blocks_count`: Total number of blocks per tenant in the bucket. Includes blocks marked for deletion, but not partial blocks.
  * `cortex_bucket_blocks_marked_for_deletion_count`: Total number of blocks per tenant marked for deletion in the bucket.
  * `cortex_bucket_blocks_partials_count`: Total number of partial blocks.
  * `cortex_bucket_index_last_successful_update_timestamp_seconds`: Timestamp of the last successful update of a tenant's bucket index.
* [ENHANCEMENT] Ruler: Add `cortex_prometheus_last_evaluation_samples` to expose the number of samples generated by a rule group per tenant. #3582
* [ENHANCEMENT] Memberlist: add status page (/memberlist) with available details about memberlist-based KV store and memberlist cluster. It's also possible to view KV values in Go struct or JSON format, or download for inspection. #3575
* [ENHANCEMENT] Memberlist: client can now keep a size-bounded buffer with sent and received messages and display them in the admin UI (/memberlist) for troubleshooting. #3581 #3602
* [ENHANCEMENT] Blocks storage: added block index attributes caching support to metadata cache. The TTL can be configured via `-blocks-storage.bucket-store.metadata-cache.block-index-attributes-ttl`. #3629
* [ENHANCEMENT] Alertmanager: Add support for Azure blob storage. #3634
* [ENHANCEMENT] Compactor: tenants marked for deletion will now be fully cleaned up after some delay since deletion of last block. Cleanup includes removal of remaining marker files (including tenant deletion mark file) and files under `debug/metas`. #3613
* [ENHANCEMENT] Compactor: retry compaction of a single tenant on failure instead of re-running compaction for all tenants. #3627
* [ENHANCEMENT] Querier: Implement result caching for tenant query federation. #3640
* [ENHANCEMENT] API: Add a `mode` query parameter for the config endpoint: #3645
  * `/config?mode=diff`: Shows the YAML configuration with all values that differ from the defaults.
  * `/config?mode=defaults`: Shows the YAML configuration with all the default values.
* [ENHANCEMENT] OpenStack Swift: added the following config options to OpenStack Swift backend client: #3660
  - Chunks storage: `-swift.auth-version`, `-swift.max-retries`, `-swift.connect-timeout`, `-swift.request-timeout`.
  - Blocks storage: ` -blocks-storage.swift.auth-version`, ` -blocks-storage.swift.max-retries`, ` -blocks-storage.swift.connect-timeout`, ` -blocks-storage.swift.request-timeout`.
  - Ruler: `-ruler.storage.swift.auth-version`, `-ruler.storage.swift.max-retries`, `-ruler.storage.swift.connect-timeout`, `-ruler.storage.swift.request-timeout`.
* [ENHANCEMENT] Disabled in-memory shuffle-sharding subring cache in the store-gateway, ruler and compactor. This should reduce the memory utilisation in these services when shuffle-sharding is enabled, without introducing a significantly increase CPU utilisation. #3601
* [ENHANCEMENT] Shuffle sharding: optimised subring generation used by shuffle sharding. #3601
* [ENHANCEMENT] New /runtime_config endpoint that returns the defined runtime configuration in YAML format. The returned configuration includes overrides. #3639
* [ENHANCEMENT] Query-frontend: included the parameter name failed to validate in HTTP 400 message. #3703
* [ENHANCEMENT] Fail to startup Cortex if provided runtime config is invalid. #3707
* [ENHANCEMENT] Alertmanager: Add flags to customize the cluster configuration: #3667
  * `-alertmanager.cluster.gossip-interval`: The interval between sending gossip messages. By lowering this value (more frequent) gossip messages are propagated across cluster more quickly at the expense of increased bandwidth usage.
  * `-alertmanager.cluster.push-pull-interval`: The interval between gossip state syncs. Setting this interval lower (more frequent) will increase convergence speeds across larger clusters at the expense of increased bandwidth usage.
* [ENHANCEMENT] Distributor: change the error message returned when a received series has too many label values. The new message format has the series at the end and this plays better with Prometheus logs truncation. #3718
  - From: `sample for '<series>' has <value> label names; limit <value>`
  - To: `series has too many labels (actual: <value>, limit: <value>) series: '<series>'`
* [ENHANCEMENT] Improve bucket index loader to handle edge case where new tenant has not had blocks uploaded to storage yet. #3717
* [BUGFIX] Allow `-querier.max-query-lookback` use `y|w|d` suffix like deprecated `-store.max-look-back-period`. #3598
* [BUGFIX] Memberlist: Entry in the ring should now not appear again after using "Forget" feature (unless it's still heartbeating). #3603
* [BUGFIX] Ingester: do not close idle TSDBs while blocks shipping is in progress. #3630 #3632
* [BUGFIX] Ingester: correctly update `cortex_ingester_memory_users` and `cortex_ingester_active_series` when a tenant's idle TSDB is closed, when running Cortex with the blocks storage. #3646
* [BUGFIX] Querier: fix default value incorrectly overriding `-querier.frontend-address` in single-binary mode. #3650
* [BUGFIX] Compactor: delete `deletion-mark.json` at last when deleting a block in order to not leave partial blocks without deletion mark in the bucket if the compactor is interrupted while deleting a block. #3660
* [BUGFIX] Blocks storage: do not cleanup a partially uploaded block when `meta.json` upload fails. Despite failure to upload `meta.json`, this file may in some cases still appear in the bucket later. By skipping early cleanup, we avoid having corrupted blocks in the storage. #3660
* [BUGFIX] Alertmanager: disable access to `/alertmanager/metrics` (which exposes all Cortex metrics), `/alertmanager/-/reload` and `/alertmanager/debug/*`, which were available to any authenticated user with enabled AlertManager. #3678
* [BUGFIX] Query-Frontend: avoid creating many small sub-queries by discarding cache extents under 5 minutes #3653
* [BUGFIX] Ruler: Ensure the stale markers generated for evaluated rules respect the configured `-ruler.evaluation-delay-duration`. This will avoid issues with samples with NaN be persisted with timestamps set ahead of the next rule evaluation. #3687
* [BUGFIX] Alertmanager: don't serve HTTP requests until Alertmanager has fully started. Serving HTTP requests earlier may result in loss of configuration for the user. #3679
* [BUGFIX] Do not log "failed to load config" if runtime config file is empty. #3706
* [BUGFIX] Do not allow to use a runtime config file containing multiple YAML documents. #3706
* [BUGFIX] HA Tracker: don't track as error in the `cortex_kv_request_duration_seconds` metric a CAS operation intentionally aborted. #3745

## 1.6.0 / 2020-12-29

* [CHANGE] Query Frontend: deprecate `-querier.compress-http-responses` in favour of `-api.response-compression-enabled`. #3544
* [CHANGE] Querier: deprecated `-store.max-look-back-period`. You should use `-querier.max-query-lookback` instead. #3452
* [CHANGE] Blocks storage: increased `-blocks-storage.bucket-store.chunks-cache.attributes-ttl` default from `24h` to `168h` (1 week). #3528
* [CHANGE] Blocks storage: the config option `-blocks-storage.bucket-store.index-cache.postings-compression-enabled` has been deprecated and postings compression is always enabled. #3538
* [CHANGE] Ruler: gRPC message size default limits on the Ruler-client side have changed: #3523
  - limit for outgoing gRPC messages has changed from 2147483647 to 16777216 bytes
  - limit for incoming gRPC messages has changed from 4194304 to 104857600 bytes
* [FEATURE] Distributor/Ingester: Provide ability to not overflow writes in the presence of a leaving or unhealthy ingester. This allows for more efficient ingester rolling restarts. #3305
* [FEATURE] Query-frontend: introduced query statistics logged in the query-frontend when enabled via `-frontend.query-stats-enabled=true`. When enabled, the metric `cortex_query_seconds_total` is tracked, counting the sum of the wall time spent across all queriers while running queries (on a per-tenant basis). The metrics `cortex_request_duration_seconds` and `cortex_query_seconds_total` are different: the first one tracks the request duration (eg. HTTP request from the client), while the latter tracks the sum of the wall time on all queriers involved executing the query. #3539
* [ENHANCEMENT] API: Add GZIP HTTP compression to the API responses. Compression can be enabled via `-api.response-compression-enabled`. #3536
* [ENHANCEMENT] Added zone-awareness support on queries. When zone-awareness is enabled, queries will still succeed if all ingesters in a single zone will fail. #3414
* [ENHANCEMENT] Blocks storage ingester: exported more TSDB-related metrics. #3412
  - `cortex_ingester_tsdb_wal_corruptions_total`
  - `cortex_ingester_tsdb_head_truncations_failed_total`
  - `cortex_ingester_tsdb_head_truncations_total`
  - `cortex_ingester_tsdb_head_gc_duration_seconds`
* [ENHANCEMENT] Enforced keepalive on all gRPC clients used for inter-service communication. #3431
* [ENHANCEMENT] Added `cortex_alertmanager_config_hash` metric to expose hash of Alertmanager Config loaded per user. #3388
* [ENHANCEMENT] Query-Frontend / Query-Scheduler: New component called "Query-Scheduler" has been introduced. Query-Scheduler is simply a queue of requests, moved outside of Query-Frontend. This allows Query-Frontend to be scaled separately from number of queues. To make Query-Frontend and Querier use Query-Scheduler, they need to be started with `-frontend.scheduler-address` and `-querier.scheduler-address` options respectively. #3374 #3471
* [ENHANCEMENT] Query-frontend / Querier / Ruler: added `-querier.max-query-lookback` to limit how long back data (series and metadata) can be queried. This setting can be overridden on a per-tenant basis and is enforced in the query-frontend, querier and ruler. #3452 #3458
* [ENHANCEMENT] Querier: added `-querier.query-store-for-labels-enabled` to query store for label names, label values and series APIs. Only works with blocks storage engine. #3461 #3520
* [ENHANCEMENT] Ingester: exposed `-blocks-storage.tsdb.wal-segment-size-bytes` config option to customise the TSDB WAL segment max size. #3476
* [ENHANCEMENT] Compactor: concurrently run blocks cleaner for multiple tenants. Concurrency can be configured via `-compactor.cleanup-concurrency`. #3483
* [ENHANCEMENT] Compactor: shuffle tenants before running compaction. #3483
* [ENHANCEMENT] Compactor: wait for a stable ring at startup, when sharding is enabled. #3484
* [ENHANCEMENT] Store-gateway: added `-blocks-storage.bucket-store.index-header-lazy-loading-enabled` to enable index-header lazy loading (experimental). When enabled, index-headers will be mmap-ed only once required by a query and will be automatically released after `-blocks-storage.bucket-store.index-header-lazy-loading-idle-timeout` time of inactivity. #3498
* [ENHANCEMENT] Alertmanager: added metrics `cortex_alertmanager_notification_requests_total` and `cortex_alertmanager_notification_requests_failed_total`. #3518
* [ENHANCEMENT] Ingester: added `-blocks-storage.tsdb.head-chunks-write-buffer-size-bytes` to fine-tune the TSDB head chunks write buffer size when running Cortex blocks storage. #3518
* [ENHANCEMENT] /metrics now supports OpenMetrics output. HTTP and gRPC servers metrics can now include exemplars. #3524
* [ENHANCEMENT] Expose gRPC keepalive policy options by gRPC server. #3524
* [ENHANCEMENT] Blocks storage: enabled caching of `meta.json` attributes, configurable via `-blocks-storage.bucket-store.metadata-cache.metafile-attributes-ttl`. #3528
* [ENHANCEMENT] Compactor: added a config validation check to fail fast if the compactor has been configured invalid block range periods (each period is expected to be a multiple of the previous one). #3534
* [ENHANCEMENT] Blocks storage: concurrently fetch deletion marks from object storage. #3538
* [ENHANCEMENT] Blocks storage ingester: ingester can now close idle TSDB and delete local data. #3491 #3552
* [ENHANCEMENT] Blocks storage: add option to use V2 signatures for S3 authentication. #3540
* [ENHANCEMENT] Exported process metrics to monitor the number of memory map areas allocated. #3537
  * - `process_memory_map_areas`
  * - `process_memory_map_areas_limit`
* [ENHANCEMENT] Ruler: Expose gRPC client options. #3523
* [ENHANCEMENT] Compactor: added metrics to track on-going compaction. #3535
  * `cortex_compactor_tenants_discovered`
  * `cortex_compactor_tenants_skipped`
  * `cortex_compactor_tenants_processing_succeeded`
  * `cortex_compactor_tenants_processing_failed`
* [ENHANCEMENT] Added new experimental API endpoints: `POST /purger/delete_tenant` and `GET /purger/delete_tenant_status` for deleting all tenant data. Only works with blocks storage. Compactor removes blocks that belong to user marked for deletion. #3549 #3558
* [ENHANCEMENT] Chunks storage: add option to use V2 signatures for S3 authentication. #3560
* [ENHANCEMENT] HA Tracker: Added new limit `ha_max_clusters` to set the max number of clusters tracked for single user. This limit is disabled by default. #3668
* [BUGFIX] Query-Frontend: `cortex_query_seconds_total` now return seconds not nanoseconds. #3589
* [BUGFIX] Blocks storage ingester: fixed some cases leading to a TSDB WAL corruption after a partial write to disk. #3423
* [BUGFIX] Blocks storage: Fix the race between ingestion and `/flush` call resulting in overlapping blocks. #3422
* [BUGFIX] Querier: fixed `-querier.max-query-into-future` which wasn't correctly enforced on range queries. #3452
* [BUGFIX] Fixed float64 precision stability when aggregating metrics before exposing them. This could have lead to false counters resets when querying some metrics exposed by Cortex. #3506
* [BUGFIX] Querier: the meta.json sync concurrency done when running Cortex with the blocks storage is now controlled by `-blocks-storage.bucket-store.meta-sync-concurrency` instead of the incorrect `-blocks-storage.bucket-store.block-sync-concurrency` (default values are the same). #3531
* [BUGFIX] Querier: fixed initialization order of querier module when using blocks storage. It now (again) waits until blocks have been synchronized. #3551

## Blocksconvert

* [ENHANCEMENT] Scheduler: ability to ignore users based on regexp, using `-scheduler.ignore-users-regex` flag. #3477
* [ENHANCEMENT] Builder: Parallelize reading chunks in the final stage of building block. #3470
* [ENHANCEMENT] Builder: remove duplicate label names from chunk. #3547

## 1.5.0 / 2020-11-09

### Cortex

* [CHANGE] Blocks storage: update the default HTTP configuration values for the S3 client to the upstream Thanos default values. #3244
  - `-blocks-storage.s3.http.idle-conn-timeout` is set 90 seconds.
  - `-blocks-storage.s3.http.response-header-timeout` is set to 2 minutes.
* [CHANGE] Improved shuffle sharding support in the write path. This work introduced some config changes: #3090
  * Introduced `-distributor.sharding-strategy` CLI flag (and its respective `sharding_strategy` YAML config option) to explicitly specify which sharding strategy should be used in the write path
  * `-experimental.distributor.user-subring-size` flag renamed to `-distributor.ingestion-tenant-shard-size`
  * `user_subring_size` limit YAML config option renamed to `ingestion_tenant_shard_size`
* [CHANGE] Dropped "blank Alertmanager configuration; using fallback" message from Info to Debug level. #3205
* [CHANGE] Zone-awareness replication for time-series now should be explicitly enabled in the distributor via the `-distributor.zone-awareness-enabled` CLI flag (or its respective YAML config option). Before, zone-aware replication was implicitly enabled if a zone was set on ingesters. #3200
* [CHANGE] Removed the deprecated CLI flag `-config-yaml`. You should use `-schema-config-file` instead. #3225
* [CHANGE] Enforced the HTTP method required by some API endpoints which did (incorrectly) allow any method before that. #3228
  - `GET /`
  - `GET /config`
  - `GET /debug/fgprof`
  - `GET /distributor/all_user_stats`
  - `GET /distributor/ha_tracker`
  - `GET /all_user_stats`
  - `GET /ha-tracker`
  - `GET /api/v1/user_stats`
  - `GET /api/v1/chunks`
  - `GET <legacy-http-prefix>/user_stats`
  - `GET <legacy-http-prefix>/chunks`
  - `GET /services`
  - `GET /multitenant_alertmanager/status`
  - `GET /status` (alertmanager microservice)
  - `GET|POST /ingester/ring`
  - `GET|POST /ring`
  - `GET|POST /store-gateway/ring`
  - `GET|POST /compactor/ring`
  - `GET|POST /ingester/flush`
  - `GET|POST /ingester/shutdown`
  - `GET|POST /flush`
  - `GET|POST /shutdown`
  - `GET|POST /ruler/ring`
  - `POST /api/v1/push`
  - `POST <legacy-http-prefix>/push`
  - `POST /push`
  - `POST /ingester/push`
* [CHANGE] Renamed CLI flags to configure the network interface names from which automatically detect the instance IP. #3295
  - `-compactor.ring.instance-interface` renamed to `-compactor.ring.instance-interface-names`
  - `-store-gateway.sharding-ring.instance-interface` renamed to `-store-gateway.sharding-ring.instance-interface-names`
  - `-distributor.ring.instance-interface` renamed to `-distributor.ring.instance-interface-names`
  - `-ruler.ring.instance-interface` renamed to `-ruler.ring.instance-interface-names`
* [CHANGE] Renamed `-<prefix>.redis.enable-tls` CLI flag to `-<prefix>.redis.tls-enabled`, and its respective YAML config option from `enable_tls` to `tls_enabled`. #3298
* [CHANGE] Increased default `-<prefix>.redis.timeout` from `100ms` to `500ms`. #3301
* [CHANGE] `cortex_alertmanager_config_invalid` has been removed in favor of `cortex_alertmanager_config_last_reload_successful`. #3289
* [CHANGE] Query-frontend: POST requests whose body size exceeds 10MiB will be rejected. The max body size can be customised via `-frontend.max-body-size`. #3276
* [FEATURE] Shuffle sharding: added support for shuffle-sharding queriers in the query-frontend. When configured (`-frontend.max-queriers-per-tenant` globally, or using per-tenant limit `max_queriers_per_tenant`), each tenants's requests will be handled by different set of queriers. #3113 #3257
* [FEATURE] Shuffle sharding: added support for shuffle-sharding ingesters on the read path. When ingesters shuffle-sharding is enabled and `-querier.shuffle-sharding-ingesters-lookback-period` is set, queriers will fetch in-memory series from the minimum set of required ingesters, selecting only ingesters which may have received series since 'now - lookback period'. #3252
* [FEATURE] Query-frontend: added `compression` config to support results cache with compression. #3217
* [FEATURE] Add OpenStack Swift support to blocks storage. #3303
* [FEATURE] Added support for applying Prometheus relabel configs on series received by the distributor. A `metric_relabel_configs` field has been added to the per-tenant limits configuration. #3329
* [FEATURE] Support for Cassandra client SSL certificates. #3384
* [ENHANCEMENT] Ruler: Introduces two new limits `-ruler.max-rules-per-rule-group` and `-ruler.max-rule-groups-per-tenant` to control the number of rules per rule group and the total number of rule groups for a given user. They are disabled by default. #3366
* [ENHANCEMENT] Allow to specify multiple comma-separated Cortex services to `-target` CLI option (or its respective YAML config option). For example, `-target=all,compactor` can be used to start Cortex single-binary with compactor as well. #3275
* [ENHANCEMENT] Expose additional HTTP configs for the S3 backend client. New flag are listed below: #3244
  - `-blocks-storage.s3.http.idle-conn-timeout`
  - `-blocks-storage.s3.http.response-header-timeout`
  - `-blocks-storage.s3.http.insecure-skip-verify`
* [ENHANCEMENT] Added `cortex_query_frontend_connected_clients` metric to show the number of workers currently connected to the frontend. #3207
* [ENHANCEMENT] Shuffle sharding: improved shuffle sharding in the write path. Shuffle sharding now should be explicitly enabled via `-distributor.sharding-strategy` CLI flag (or its respective YAML config option) and guarantees stability, consistency, shuffling and balanced zone-awareness properties. #3090 #3214
* [ENHANCEMENT] Ingester: added new metric `cortex_ingester_active_series` to track active series more accurately. Also added options to control whether active series tracking is enabled (`-ingester.active-series-metrics-enabled`, defaults to false), and how often this metric is updated (`-ingester.active-series-metrics-update-period`) and max idle time for series to be considered inactive (`-ingester.active-series-metrics-idle-timeout`). #3153
* [ENHANCEMENT] Store-gateway: added zone-aware replication support to blocks replication in the store-gateway. #3200
* [ENHANCEMENT] Store-gateway: exported new metrics. #3231
  - `cortex_bucket_store_cached_series_fetch_duration_seconds`
  - `cortex_bucket_store_cached_postings_fetch_duration_seconds`
  - `cortex_bucket_stores_gate_queries_max`
* [ENHANCEMENT] Added `-version` flag to Cortex. #3233
* [ENHANCEMENT] Hash ring: added instance registered timestamp to the ring. #3248
* [ENHANCEMENT] Reduce tail latency by smoothing out spikes in rate of chunk flush operations. #3191
* [ENHANCEMENT] User Cortex as User Agent in http requests issued by Configs DB client. #3264
* [ENHANCEMENT] Experimental Ruler API: Fetch rule groups from object storage in parallel. #3218
* [ENHANCEMENT] Chunks GCS object storage client uses the `fields` selector to limit the payload size when listing objects in the bucket. #3218 #3292
* [ENHANCEMENT] Added shuffle sharding support to ruler. Added new metric `cortex_ruler_sync_rules_total`. #3235
* [ENHANCEMENT] Return an explicit error when the store-gateway is explicitly requested without a blocks storage engine. #3287
* [ENHANCEMENT] Ruler: only load rules that belong to the ruler. Improves rules synching performances when ruler sharding is enabled. #3269
* [ENHANCEMENT] Added `-<prefix>.redis.tls-insecure-skip-verify` flag. #3298
* [ENHANCEMENT] Added `cortex_alertmanager_config_last_reload_successful_seconds` metric to show timestamp of last successful AM config reload. #3289
* [ENHANCEMENT] Blocks storage: reduced number of bucket listing operations to list block content (applies to newly created blocks only). #3363
* [ENHANCEMENT] Ruler: Include the tenant ID on the notifier logs. #3372
* [ENHANCEMENT] Blocks storage Compactor: Added `-compactor.enabled-tenants` and `-compactor.disabled-tenants` to explicitly enable or disable compaction of specific tenants. #3385
* [ENHANCEMENT] Blocks storage ingester: Creating checkpoint only once even when there are multiple Head compactions in a single `Compact()` call. #3373
* [BUGFIX] Blocks storage ingester: Read repair memory-mapped chunks file which can end up being empty on abrupt shutdowns combined with faulty disks. #3373
* [BUGFIX] Blocks storage ingester: Close TSDB resources on failed startup preventing ingester OOMing. #3373
* [BUGFIX] No-longer-needed ingester operations for queries triggered by queriers and rulers are now canceled. #3178
* [BUGFIX] Ruler: directories in the configured `rules-path` will be removed on startup and shutdown in order to ensure they don't persist between runs. #3195
* [BUGFIX] Handle hash-collisions in the query path. #3192
* [BUGFIX] Check for postgres rows errors. #3197
* [BUGFIX] Ruler Experimental API: Don't allow rule groups without names or empty rule groups. #3210
* [BUGFIX] Experimental Alertmanager API: Do not allow empty Alertmanager configurations or bad template filenames to be submitted through the configuration API. #3185
* [BUGFIX] Reduce failures to update heartbeat when using Consul. #3259
* [BUGFIX] When using ruler sharding, moving all user rule groups from ruler to a different one and then back could end up with some user groups not being evaluated at all. #3235
* [BUGFIX] Fixed shuffle sharding consistency when zone-awareness is enabled and the shard size is increased or instances in a new zone are added. #3299
* [BUGFIX] Use a valid grpc header when logging IP addresses. #3307
* [BUGFIX] Fixed the metric `cortex_prometheus_rule_group_duration_seconds` in the Ruler, it wouldn't report any values. #3310
* [BUGFIX] Fixed gRPC connections leaking in rulers when rulers sharding is enabled and APIs called. #3314
* [BUGFIX] Fixed shuffle sharding consistency when zone-awareness is enabled and the shard size is increased or instances in a new zone are added. #3299
* [BUGFIX] Fixed Gossip memberlist members joining when addresses are configured using DNS-based service discovery. #3360
* [BUGFIX] Ingester: fail to start an ingester running the blocks storage, if unable to load any existing TSDB at startup. #3354
* [BUGFIX] Blocks storage: Avoid deletion of blocks in the ingester which are not shipped to the storage yet. #3346
* [BUGFIX] Fix common prefixes returned by List method of S3 client. #3358
* [BUGFIX] Honor configured timeout in Azure and GCS object clients. #3285
* [BUGFIX] Blocks storage: Avoid creating blocks larger than configured block range period on forced compaction and when TSDB is idle. #3344
* [BUGFIX] Shuffle sharding: fixed max global series per user/metric limit when shuffle sharding and `-distributor.shard-by-all-labels=true` are both enabled in distributor. When using these global limits you should now set `-distributor.sharding-strategy` and `-distributor.zone-awareness-enabled` to ingesters too. #3369
* [BUGFIX] Slow query logging: when using downstream server request parameters were not logged. #3276
* [BUGFIX] Fixed tenant detection in the ruler and alertmanager API when running without auth. #3343

### Blocksconvert

* [ENHANCEMENT] Blocksconvert – Builder: download plan file locally before processing it. #3209
* [ENHANCEMENT] Blocksconvert – Cleaner: added new tool for deleting chunks data. #3283
* [ENHANCEMENT] Blocksconvert – Scanner: support for scanning specific date-range only. #3222
* [ENHANCEMENT] Blocksconvert – Scanner: metrics for tracking progress. #3222
* [ENHANCEMENT] Blocksconvert – Builder: retry block upload before giving up. #3245
* [ENHANCEMENT] Blocksconvert – Scanner: upload plans concurrently. #3340
* [BUGFIX] Blocksconvert: fix chunks ordering in the block. Chunks in different order than series work just fine in TSDB blocks at the moment, but it's not consistent with what Prometheus does and future Prometheus and Cortex optimizations may rely on this ordering. #3371

## 1.4.0 / 2020-10-02

* [CHANGE] TLS configuration for gRPC, HTTP and etcd clients is now marked as experimental. These features are not yet fully baked, and we expect possible small breaking changes in Cortex 1.5. #3198
* [CHANGE] Cassandra backend support is now GA (stable). #3180
* [CHANGE] Blocks storage is now GA (stable). The `-experimental` prefix has been removed from all CLI flags related to the blocks storage (no YAML config changes). #3180 #3201
  - `-experimental.blocks-storage.*` flags renamed to `-blocks-storage.*`
  - `-experimental.store-gateway.*` flags renamed to `-store-gateway.*`
  - `-experimental.querier.store-gateway-client.*` flags renamed to `-querier.store-gateway-client.*`
  - `-experimental.querier.store-gateway-addresses` flag renamed to `-querier.store-gateway-addresses`
  - `-store-gateway.replication-factor` flag renamed to `-store-gateway.sharding-ring.replication-factor`
  - `-store-gateway.tokens-file-path` flag renamed to `store-gateway.sharding-ring.tokens-file-path`
* [CHANGE] Ingester: Removed deprecated untyped record from chunks WAL. Only if you are running `v1.0` or below, it is recommended to first upgrade to `v1.1`/`v1.2`/`v1.3` and run it for a day before upgrading to `v1.4` to avoid data loss. #3115
* [CHANGE] Distributor API endpoints are no longer served unless target is set to `distributor` or `all`. #3112
* [CHANGE] Increase the default Cassandra client replication factor to 3. #3007
* [CHANGE] Blocks storage: removed the support to transfer blocks between ingesters on shutdown. When running the Cortex blocks storage, ingesters are expected to run with a persistent disk. The following metrics have been removed: #2996
  * `cortex_ingester_sent_files`
  * `cortex_ingester_received_files`
  * `cortex_ingester_received_bytes_total`
  * `cortex_ingester_sent_bytes_total`
* [CHANGE] The buckets for the `cortex_chunk_store_index_lookups_per_query` metric have been changed to 1, 2, 4, 8, 16. #3021
* [CHANGE] Blocks storage: the `operation` label value `getrange` has changed into `get_range` for the metrics `thanos_store_bucket_cache_operation_requests_total` and `thanos_store_bucket_cache_operation_hits_total`. #3000
* [CHANGE] Experimental Delete Series: `/api/v1/admin/tsdb/delete_series` and `/api/v1/admin/tsdb/cancel_delete_request` purger APIs to return status code `204` instead of `200` for success. #2946
* [CHANGE] Histogram `cortex_memcache_request_duration_seconds` `method` label value changes from `Memcached.Get` to `Memcached.GetBatched` for batched lookups, and is not reported for non-batched lookups (label value `Memcached.GetMulti` remains, and had exactly the same value as `Get` in nonbatched lookups).  The same change applies to tracing spans. #3046
* [CHANGE] TLS server validation is now enabled by default, a new parameter `tls_insecure_skip_verify` can be set to true to skip validation optionally. #3030
* [CHANGE] `cortex_ruler_config_update_failures_total` has been removed in favor of `cortex_ruler_config_last_reload_successful`. #3056
* [CHANGE] `ruler.evaluation_delay_duration` field in YAML config has been moved and renamed to `limits.ruler_evaluation_delay_duration`. #3098
* [CHANGE] Removed obsolete `results_cache.max_freshness` from YAML config (deprecated since Cortex 1.2). #3145
* [CHANGE] Removed obsolete `-promql.lookback-delta` option (deprecated since Cortex 1.2, replaced with `-querier.lookback-delta`). #3144
* [CHANGE] Cache: added support for Redis Cluster and Redis Sentinel. #2961
  - The following changes have been made in Redis configuration:
   - `-redis.master_name` added
   - `-redis.db` added
   - `-redis.max-active-conns` changed to `-redis.pool-size`
   - `-redis.max-conn-lifetime` changed to `-redis.max-connection-age`
   - `-redis.max-idle-conns` removed
   - `-redis.wait-on-pool-exhaustion` removed
* [CHANGE] TLS configuration for gRPC, HTTP and etcd clients is now marked as experimental. These features are not yet fully baked, and we expect possible small breaking changes in Cortex 1.5. #3198
* [CHANGE] Fixed store-gateway CLI flags inconsistencies. #3201
  - `-store-gateway.replication-factor` flag renamed to `-store-gateway.sharding-ring.replication-factor`
  - `-store-gateway.tokens-file-path` flag renamed to `store-gateway.sharding-ring.tokens-file-path`
* [FEATURE] Logging of the source IP passed along by a reverse proxy is now supported by setting the `-server.log-source-ips-enabled`. For non standard headers the settings `-server.log-source-ips-header` and `-server.log-source-ips-regex` can be used. #2985
* [FEATURE] Blocks storage: added shuffle sharding support to store-gateway blocks sharding. Added the following additional metrics to store-gateway: #3069
  * `cortex_bucket_stores_tenants_discovered`
  * `cortex_bucket_stores_tenants_synced`
* [FEATURE] Experimental blocksconvert: introduce an experimental tool `blocksconvert` to migrate long-term storage chunks to blocks. #3092 #3122 #3127 #3162
* [ENHANCEMENT] Improve the Alertmanager logging when serving requests from its API / UI. #3397
* [ENHANCEMENT] Add support for azure storage in China, German and US Government environments. #2988
* [ENHANCEMENT] Query-tee: added a small tolerance to floating point sample values comparison. #2994
* [ENHANCEMENT] Query-tee: add support for doing a passthrough of requests to preferred backend for unregistered routes #3018
* [ENHANCEMENT] Expose `storage.aws.dynamodb.backoff_config` configuration file field. #3026
* [ENHANCEMENT] Added `cortex_request_message_bytes` and `cortex_response_message_bytes` histograms to track received and sent gRPC message and HTTP request/response sizes. Added `cortex_inflight_requests` gauge to track number of inflight gRPC and HTTP requests. #3064
* [ENHANCEMENT] Publish ruler's ring metrics. #3074
* [ENHANCEMENT] Add config validation to the experimental Alertmanager API. Invalid configs are no longer accepted. #3053
* [ENHANCEMENT] Add "integration" as a label for `cortex_alertmanager_notifications_total` and `cortex_alertmanager_notifications_failed_total` metrics. #3056
* [ENHANCEMENT] Add `cortex_ruler_config_last_reload_successful` and `cortex_ruler_config_last_reload_successful_seconds` to check status of users rule manager. #3056
* [ENHANCEMENT] The configuration validation now fails if an empty YAML node has been set for a root YAML config property. #3080
* [ENHANCEMENT] Memcached dial() calls now have a circuit-breaker to avoid hammering a broken cache. #3051, #3189
* [ENHANCEMENT] `-ruler.evaluation-delay-duration` is now overridable as a per-tenant limit, `ruler_evaluation_delay_duration`. #3098
* [ENHANCEMENT] Add TLS support to etcd client. #3102
* [ENHANCEMENT] When a tenant accesses the Alertmanager UI or its API, if we have valid `-alertmanager.configs.fallback` we'll use that to start the manager and avoid failing the request. #3073
* [ENHANCEMENT] Add `DELETE api/v1/rules/{namespace}` to the Ruler. It allows all the rule groups of a namespace to be deleted. #3120
* [ENHANCEMENT] Experimental Delete Series: Retry processing of Delete requests during failures. #2926
* [ENHANCEMENT] Improve performance of QueryStream() in ingesters. #3177
* [ENHANCEMENT] Modules included in "All" target are now visible in output of `-modules` CLI flag. #3155
* [ENHANCEMENT] Added `/debug/fgprof` endpoint to debug running Cortex process using `fgprof`. This adds up to the existing `/debug/...` endpoints. #3131
* [ENHANCEMENT] Blocks storage: optimised `/api/v1/series` for blocks storage. (#2976)
* [BUGFIX] Ruler: when loading rules from "local" storage, check for directory after resolving symlink. #3137
* [BUGFIX] Query-frontend: Fixed rounding for incoming query timestamps, to be 100% Prometheus compatible. #2990
* [BUGFIX] Querier: Merge results from chunks and blocks ingesters when using streaming of results. #3013
* [BUGFIX] Querier: query /series from ingesters regardless the `-querier.query-ingesters-within` setting. #3035
* [BUGFIX] Blocks storage: Ingester is less likely to hit gRPC message size limit when streaming data to queriers. #3015
* [BUGFIX] Blocks storage: fixed memberlist support for the store-gateways and compactors ring used when blocks sharding is enabled. #3058 #3095
* [BUGFIX] Fix configuration for TLS server validation, TLS skip verify was hardcoded to true for all TLS configurations and prevented validation of server certificates. #3030
* [BUGFIX] Fixes the Alertmanager panicking when no `-alertmanager.web.external-url` is provided. #3017
* [BUGFIX] Fixes the registration of the Alertmanager API metrics `cortex_alertmanager_alerts_received_total` and `cortex_alertmanager_alerts_invalid_total`. #3065
* [BUGFIX] Fixes `flag needs an argument: -config.expand-env` error. #3087
* [BUGFIX] An index optimisation actually slows things down when using caching. Moved it to the right location. #2973
* [BUGFIX] Ingester: If push request contained both valid and invalid samples, valid samples were ingested but not stored to WAL of the chunks storage. This has been fixed. #3067
* [BUGFIX] Cassandra: fixed consistency setting in the CQL session when creating the keyspace. #3105
* [BUGFIX] Ruler: Config API would return both the `record` and `alert` in `YAML` response keys even when one of them must be empty. #3120
* [BUGFIX] Index page now uses configured HTTP path prefix when creating links. #3126
* [BUGFIX] Purger: fixed deadlock when reloading of tombstones failed. #3182
* [BUGFIX] Fixed panic in flusher job, when error writing chunks to the store would cause "idle" chunks to be flushed, which triggered panic. #3140
* [BUGFIX] Index page no longer shows links that are not valid for running Cortex instance. #3133
* [BUGFIX] Configs: prevent validation of templates to fail when using template functions. #3157
* [BUGFIX] Configuring the S3 URL with an `@` but without username and password doesn't enable the AWS static credentials anymore. #3170
* [BUGFIX] Limit errors on ranged queries (`api/v1/query_range`) no longer return a status code `500` but `422` instead. #3167
* [BUGFIX] Handle hash-collisions in the query path. Before this fix, Cortex could occasionally mix up two different series in a query, leading to invalid results, when `-querier.ingester-streaming` was used. #3192

## 1.3.0 / 2020-08-21

* [CHANGE] Replace the metric `cortex_alertmanager_configs` with `cortex_alertmanager_config_invalid` exposed by Alertmanager. #2960
* [CHANGE] Experimental Delete Series: Change target flag for purger from `data-purger` to `purger`. #2777
* [CHANGE] Experimental blocks storage: The max concurrent queries against the long-term storage, configured via `-experimental.blocks-storage.bucket-store.max-concurrent`, is now a limit shared across all tenants and not a per-tenant limit anymore. The default value has changed from `20` to `100` and the following new metrics have been added: #2797
  * `cortex_bucket_stores_gate_queries_concurrent_max`
  * `cortex_bucket_stores_gate_queries_in_flight`
  * `cortex_bucket_stores_gate_duration_seconds`
* [CHANGE] Metric `cortex_ingester_flush_reasons` has been renamed to `cortex_ingester_flushing_enqueued_series_total`, and new metric `cortex_ingester_flushing_dequeued_series_total` with `outcome` label (superset of reason) has been added. #2802 #2818 #2998
* [CHANGE] Experimental Delete Series: Metric `cortex_purger_oldest_pending_delete_request_age_seconds` would track age of delete requests since they are over their cancellation period instead of their creation time. #2806
* [CHANGE] Experimental blocks storage: the store-gateway service is required in a Cortex cluster running with the experimental blocks storage. Removed the `-experimental.tsdb.store-gateway-enabled` CLI flag and `store_gateway_enabled` YAML config option. The store-gateway is now always enabled when the storage engine is `blocks`. #2822
* [CHANGE] Experimental blocks storage: removed support for `-experimental.blocks-storage.bucket-store.max-sample-count` flag because the implementation was flawed. To limit the number of samples/chunks processed by a single query you can set `-store.query-chunk-limit`, which is now supported by the blocks storage too. #2852
* [CHANGE] Ingester: Chunks flushed via /flush stay in memory until retention period is reached. This affects `cortex_ingester_memory_chunks` metric. #2778
* [CHANGE] Querier: the error message returned when the query time range exceeds `-store.max-query-length` has changed from `invalid query, length > limit (X > Y)` to `the query time range exceeds the limit (query length: X, limit: Y)`. #2826
* [CHANGE] Add `component` label to metrics exposed by chunk, delete and index store clients. #2774
* [CHANGE] Querier: when `-querier.query-ingesters-within` is configured, the time range of the query sent to ingesters is now manipulated to ensure the query start time is not older than 'now - query-ingesters-within'. #2904
* [CHANGE] KV: The `role` label which was a label of `multi` KV store client only has been added to metrics of every KV store client. If KV store client is not `multi`, then the value of `role` label is `primary`. #2837
* [CHANGE] Added the `engine` label to the metrics exposed by the Prometheus query engine, to distinguish between `ruler` and `querier` metrics. #2854
* [CHANGE] Added ruler to the single binary when started with `-target=all` (default). #2854
* [CHANGE] Experimental blocks storage: compact head when opening TSDB. This should only affect ingester startup after it was unable to compact head in previous run. #2870
* [CHANGE] Metric `cortex_overrides_last_reload_successful` has been renamed to `cortex_runtime_config_last_reload_successful`. #2874
* [CHANGE] HipChat support has been removed from the alertmanager (because removed from the Prometheus upstream too). #2902
* [CHANGE] Add constant label `name` to metric `cortex_cache_request_duration_seconds`. #2903
* [CHANGE] Add `user` label to metric `cortex_query_frontend_queue_length`. #2939
* [CHANGE] Experimental blocks storage: cleaned up the config and renamed "TSDB" to "blocks storage". #2937
  - The storage engine setting value has been changed from `tsdb` to `blocks`; this affects `-store.engine` CLI flag and its respective YAML option.
  - The root level YAML config has changed from `tsdb` to `blocks_storage`
  - The prefix of all CLI flags has changed from `-experimental.tsdb.` to `-experimental.blocks-storage.`
  - The following settings have been grouped under `tsdb` property in the YAML config and their CLI flags changed:
    - `-experimental.tsdb.dir` changed to `-experimental.blocks-storage.tsdb.dir`
    - `-experimental.tsdb.block-ranges-period` changed to `-experimental.blocks-storage.tsdb.block-ranges-period`
    - `-experimental.tsdb.retention-period` changed to `-experimental.blocks-storage.tsdb.retention-period`
    - `-experimental.tsdb.ship-interval` changed to `-experimental.blocks-storage.tsdb.ship-interval`
    - `-experimental.tsdb.ship-concurrency` changed to `-experimental.blocks-storage.tsdb.ship-concurrency`
    - `-experimental.tsdb.max-tsdb-opening-concurrency-on-startup` changed to `-experimental.blocks-storage.tsdb.max-tsdb-opening-concurrency-on-startup`
    - `-experimental.tsdb.head-compaction-interval` changed to `-experimental.blocks-storage.tsdb.head-compaction-interval`
    - `-experimental.tsdb.head-compaction-concurrency` changed to `-experimental.blocks-storage.tsdb.head-compaction-concurrency`
    - `-experimental.tsdb.head-compaction-idle-timeout` changed to `-experimental.blocks-storage.tsdb.head-compaction-idle-timeout`
    - `-experimental.tsdb.stripe-size` changed to `-experimental.blocks-storage.tsdb.stripe-size`
    - `-experimental.tsdb.wal-compression-enabled` changed to `-experimental.blocks-storage.tsdb.wal-compression-enabled`
    - `-experimental.tsdb.flush-blocks-on-shutdown` changed to `-experimental.blocks-storage.tsdb.flush-blocks-on-shutdown`
* [CHANGE] Flags `-bigtable.grpc-use-gzip-compression`, `-ingester.client.grpc-use-gzip-compression`, `-querier.frontend-client.grpc-use-gzip-compression` are now deprecated. #2940
* [CHANGE] Limit errors reported by ingester during query-time now return HTTP status code 422. #2941
* [FEATURE] Introduced `ruler.for-outage-tolerance`, Max time to tolerate outage for restoring "for" state of alert. #2783
* [FEATURE] Introduced `ruler.for-grace-period`, Minimum duration between alert and restored "for" state. This is maintained only for alerts with configured "for" time greater than grace period. #2783
* [FEATURE] Introduced `ruler.resend-delay`, Minimum amount of time to wait before resending an alert to Alertmanager. #2783
* [FEATURE] Ruler: added `local` filesystem support to store rules (read-only). #2854
* [ENHANCEMENT] Upgraded Docker base images to `alpine:3.12`. #2862
* [ENHANCEMENT] Experimental: Querier can now optionally query secondary store. This is specified by using `-querier.second-store-engine` option, with values `chunks` or `blocks`. Standard configuration options for this store are used. Additionally, this querying can be configured to happen only for queries that need data older than `-querier.use-second-store-before-time`. Default value of zero will always query secondary store. #2747
* [ENHANCEMENT] Query-tee: increased the `cortex_querytee_request_duration_seconds` metric buckets granularity. #2799
* [ENHANCEMENT] Query-tee: fail to start if the configured `-backend.preferred` is unknown. #2799
* [ENHANCEMENT] Ruler: Added the following metrics: #2786
  * `cortex_prometheus_notifications_latency_seconds`
  * `cortex_prometheus_notifications_errors_total`
  * `cortex_prometheus_notifications_sent_total`
  * `cortex_prometheus_notifications_dropped_total`
  * `cortex_prometheus_notifications_queue_length`
  * `cortex_prometheus_notifications_queue_capacity`
  * `cortex_prometheus_notifications_alertmanagers_discovered`
* [ENHANCEMENT] The behavior of the `/ready` was changed for the query frontend to indicate when it was ready to accept queries. This is intended for use by a read path load balancer that would want to wait for the frontend to have attached queriers before including it in the backend. #2733
* [ENHANCEMENT] Experimental Delete Series: Add support for deletion of chunks for remaining stores. #2801
* [ENHANCEMENT] Add `-modules` command line flag to list possible values for `-target`. Also, log warning if given target is internal component. #2752
* [ENHANCEMENT] Added `-ingester.flush-on-shutdown-with-wal-enabled` option to enable chunks flushing even when WAL is enabled. #2780
* [ENHANCEMENT] Query-tee: Support for custom API prefix by using `-server.path-prefix` option. #2814
* [ENHANCEMENT] Query-tee: Forward `X-Scope-OrgId` header to backend, if present in the request. #2815
* [ENHANCEMENT] Experimental blocks storage: Added `-experimental.blocks-storage.tsdb.head-compaction-idle-timeout` option to force compaction of data in memory into a block. #2803
* [ENHANCEMENT] Experimental blocks storage: Added support for flushing blocks via `/flush`, `/shutdown` (previously these only worked for chunks storage) and by using `-experimental.blocks-storage.tsdb.flush-blocks-on-shutdown` option. #2794
* [ENHANCEMENT] Experimental blocks storage: Added support to enforce max query time range length via `-store.max-query-length`. #2826
* [ENHANCEMENT] Experimental blocks storage: Added support to limit the max number of chunks that can be fetched from the long-term storage while executing a query. The limit is enforced both in the querier and store-gateway, and is configurable via `-store.query-chunk-limit`. #2852 #2922
* [ENHANCEMENT] Ingester: Added new metric `cortex_ingester_flush_series_in_progress` that reports number of ongoing flush-series operations. Useful when calling `/flush` handler: if `cortex_ingester_flush_queue_length + cortex_ingester_flush_series_in_progress` is 0, all flushes are finished. #2778
* [ENHANCEMENT] Memberlist members can join cluster via SRV records. #2788
* [ENHANCEMENT] Added configuration options for chunks s3 client. #2831
  * `s3.endpoint`
  * `s3.region`
  * `s3.access-key-id`
  * `s3.secret-access-key`
  * `s3.insecure`
  * `s3.sse-encryption`
  * `s3.http.idle-conn-timeout`
  * `s3.http.response-header-timeout`
  * `s3.http.insecure-skip-verify`
* [ENHANCEMENT] Prometheus upgraded. #2798 #2849 #2867 #2902 #2918
  * Optimized labels regex matchers for patterns containing literals (eg. `foo.*`, `.*foo`, `.*foo.*`)
* [ENHANCEMENT] Add metric `cortex_ruler_config_update_failures_total` to Ruler to track failures of loading rules files. #2857
* [ENHANCEMENT] Experimental Alertmanager: Alertmanager configuration persisted to object storage using an experimental API that accepts and returns YAML-based Alertmanager configuration. #2768
* [ENHANCEMENT] Ruler: `-ruler.alertmanager-url` now supports multiple URLs. Each URL is treated as a separate Alertmanager group. Support for multiple Alertmanagers in a group can be achieved by using DNS service discovery. #2851
* [ENHANCEMENT] Experimental blocks storage: Cortex Flusher now works with blocks engine. Flusher needs to be provided with blocks-engine configuration, existing Flusher flags are not used (they are only relevant for chunks engine). Note that flush errors are only reported via log. #2877
* [ENHANCEMENT] Flusher: Added `-flusher.exit-after-flush` option (defaults to true) to control whether Cortex should stop completely after Flusher has finished its work. #2877
* [ENHANCEMENT] Added metrics `cortex_config_hash` and `cortex_runtime_config_hash` to expose hash of the currently active config file. #2874
* [ENHANCEMENT] Logger: added JSON logging support, configured via the `-log.format=json` CLI flag or its respective YAML config option. #2386
* [ENHANCEMENT] Added new flags `-bigtable.grpc-compression`, `-ingester.client.grpc-compression`, `-querier.frontend-client.grpc-compression` to configure compression used by gRPC. Valid values are `gzip`, `snappy`, or empty string (no compression, default). #2940
* [ENHANCEMENT] Clarify limitations of the `/api/v1/series`, `/api/v1/labels` and `/api/v1/label/{name}/values` endpoints. #2953
* [ENHANCEMENT] Ingester: added `Dropped` outcome to metric `cortex_ingester_flushing_dequeued_series_total`. #2998
* [BUGFIX] Fixed a bug with `api/v1/query_range` where no responses would return null values for `result` and empty values for `resultType`. #2962
* [BUGFIX] Fixed a bug in the index intersect code causing storage to return more chunks/series than required. #2796
* [BUGFIX] Fixed the number of reported keys in the background cache queue. #2764
* [BUGFIX] Fix race in processing of headers in sharded queries. #2762
* [BUGFIX] Query Frontend: Do not re-split sharded requests around ingester boundaries. #2766
* [BUGFIX] Experimental Delete Series: Fixed a problem with cache generation numbers prefixed to cache keys. #2800
* [BUGFIX] Ingester: Flushing chunks via `/flush` endpoint could previously lead to panic, if chunks were already flushed before and then removed from memory during the flush caused by `/flush` handler. Immediate flush now doesn't cause chunks to be flushed again. Samples received during flush triggered via `/flush` handler are no longer discarded. #2778
* [BUGFIX] Prometheus upgraded. #2849
  * Fixed unknown symbol error during head compaction
* [BUGFIX] Fix panic when using cassandra as store for both index and delete requests. #2774
* [BUGFIX] Experimental Delete Series: Fixed a data race in Purger. #2817
* [BUGFIX] KV: Fixed a bug that triggered a panic due to metrics being registered with the same name but different labels when using a `multi` configured KV client. #2837
* [BUGFIX] Query-frontend: Fix passing HTTP `Host` header if `-frontend.downstream-url` is configured. #2880
* [BUGFIX] Ingester: Improve time-series distribution when `-experimental.distributor.user-subring-size` is enabled. #2887
* [BUGFIX] Set content type to `application/x-protobuf` for remote_read responses. #2915
* [BUGFIX] Fixed ruler and store-gateway instance registration in the ring (when sharding is enabled) when a new instance replaces abruptly terminated one, and the only difference between the two instances is the address. #2954
* [BUGFIX] Fixed `Missing chunks and index config causing silent failure` Absence of chunks and index from schema config is not validated. #2732
* [BUGFIX] Fix panic caused by KVs from boltdb being used beyond their life. #2971
* [BUGFIX] Experimental blocks storage: `/api/v1/series`, `/api/v1/labels` and `/api/v1/label/{name}/values` only query the TSDB head regardless of the configured `-experimental.blocks-storage.tsdb.retention-period`. #2974
* [BUGFIX] Ingester: Avoid indefinite checkpointing in case of surge in number of series. #2955
* [BUGFIX] Querier: query /series from ingesters regardless the `-querier.query-ingesters-within` setting. #3035
* [BUGFIX] Ruler: fixed an unintentional breaking change introduced in the ruler's `alertmanager_url` YAML config option, which changed the value from a string to a list of strings. #2989

## 1.2.0 / 2020-07-01

* [CHANGE] Metric `cortex_kv_request_duration_seconds` now includes `name` label to denote which client is being used as well as the `backend` label to denote the KV backend implementation in use. #2648
* [CHANGE] Experimental Ruler: Rule groups persisted to object storage using the experimental API have an updated object key encoding to better handle special characters. Rule groups previously-stored using object storage must be renamed to the new format. #2646
* [CHANGE] Query Frontend now uses Round Robin to choose a tenant queue to service next. #2553
* [CHANGE] `-promql.lookback-delta` is now deprecated and has been replaced by `-querier.lookback-delta` along with `lookback_delta` entry under `querier` in the config file. `-promql.lookback-delta` will be removed in v1.4.0. #2604
* [CHANGE] Experimental TSDB: removed `-experimental.tsdb.bucket-store.binary-index-header-enabled` flag. Now the binary index-header is always enabled.
* [CHANGE] Experimental TSDB: Renamed index-cache metrics to use original metric names from Thanos, as Cortex is not aggregating them in any way: #2627
  * `cortex_<service>_blocks_index_cache_items_evicted_total` => `thanos_store_index_cache_items_evicted_total{name="index-cache"}`
  * `cortex_<service>_blocks_index_cache_items_added_total` => `thanos_store_index_cache_items_added_total{name="index-cache"}`
  * `cortex_<service>_blocks_index_cache_requests_total` => `thanos_store_index_cache_requests_total{name="index-cache"}`
  * `cortex_<service>_blocks_index_cache_items_overflowed_total` => `thanos_store_index_cache_items_overflowed_total{name="index-cache"}`
  * `cortex_<service>_blocks_index_cache_hits_total` => `thanos_store_index_cache_hits_total{name="index-cache"}`
  * `cortex_<service>_blocks_index_cache_items` => `thanos_store_index_cache_items{name="index-cache"}`
  * `cortex_<service>_blocks_index_cache_items_size_bytes` => `thanos_store_index_cache_items_size_bytes{name="index-cache"}`
  * `cortex_<service>_blocks_index_cache_total_size_bytes` => `thanos_store_index_cache_total_size_bytes{name="index-cache"}`
  * `cortex_<service>_blocks_index_cache_memcached_operations_total` =>  `thanos_memcached_operations_total{name="index-cache"}`
  * `cortex_<service>_blocks_index_cache_memcached_operation_failures_total` =>  `thanos_memcached_operation_failures_total{name="index-cache"}`
  * `cortex_<service>_blocks_index_cache_memcached_operation_duration_seconds` =>  `thanos_memcached_operation_duration_seconds{name="index-cache"}`
  * `cortex_<service>_blocks_index_cache_memcached_operation_skipped_total` =>  `thanos_memcached_operation_skipped_total{name="index-cache"}`
* [CHANGE] Experimental TSDB: Renamed metrics in bucket stores: #2627
  * `cortex_<service>_blocks_meta_syncs_total` => `cortex_blocks_meta_syncs_total{component="<service>"}`
  * `cortex_<service>_blocks_meta_sync_failures_total` => `cortex_blocks_meta_sync_failures_total{component="<service>"}`
  * `cortex_<service>_blocks_meta_sync_duration_seconds` => `cortex_blocks_meta_sync_duration_seconds{component="<service>"}`
  * `cortex_<service>_blocks_meta_sync_consistency_delay_seconds` => `cortex_blocks_meta_sync_consistency_delay_seconds{component="<service>"}`
  * `cortex_<service>_blocks_meta_synced` => `cortex_blocks_meta_synced{component="<service>"}`
  * `cortex_<service>_bucket_store_block_loads_total` => `cortex_bucket_store_block_loads_total{component="<service>"}`
  * `cortex_<service>_bucket_store_block_load_failures_total` => `cortex_bucket_store_block_load_failures_total{component="<service>"}`
  * `cortex_<service>_bucket_store_block_drops_total` => `cortex_bucket_store_block_drops_total{component="<service>"}`
  * `cortex_<service>_bucket_store_block_drop_failures_total` => `cortex_bucket_store_block_drop_failures_total{component="<service>"}`
  * `cortex_<service>_bucket_store_blocks_loaded` => `cortex_bucket_store_blocks_loaded{component="<service>"}`
  * `cortex_<service>_bucket_store_series_data_touched` => `cortex_bucket_store_series_data_touched{component="<service>"}`
  * `cortex_<service>_bucket_store_series_data_fetched` => `cortex_bucket_store_series_data_fetched{component="<service>"}`
  * `cortex_<service>_bucket_store_series_data_size_touched_bytes` => `cortex_bucket_store_series_data_size_touched_bytes{component="<service>"}`
  * `cortex_<service>_bucket_store_series_data_size_fetched_bytes` => `cortex_bucket_store_series_data_size_fetched_bytes{component="<service>"}`
  * `cortex_<service>_bucket_store_series_blocks_queried` => `cortex_bucket_store_series_blocks_queried{component="<service>"}`
  * `cortex_<service>_bucket_store_series_get_all_duration_seconds` => `cortex_bucket_store_series_get_all_duration_seconds{component="<service>"}`
  * `cortex_<service>_bucket_store_series_merge_duration_seconds` => `cortex_bucket_store_series_merge_duration_seconds{component="<service>"}`
  * `cortex_<service>_bucket_store_series_refetches_total` => `cortex_bucket_store_series_refetches_total{component="<service>"}`
  * `cortex_<service>_bucket_store_series_result_series` => `cortex_bucket_store_series_result_series{component="<service>"}`
  * `cortex_<service>_bucket_store_cached_postings_compressions_total` => `cortex_bucket_store_cached_postings_compressions_total{component="<service>"}`
  * `cortex_<service>_bucket_store_cached_postings_compression_errors_total` => `cortex_bucket_store_cached_postings_compression_errors_total{component="<service>"}`
  * `cortex_<service>_bucket_store_cached_postings_compression_time_seconds` => `cortex_bucket_store_cached_postings_compression_time_seconds{component="<service>"}`
  * `cortex_<service>_bucket_store_cached_postings_original_size_bytes_total` => `cortex_bucket_store_cached_postings_original_size_bytes_total{component="<service>"}`
  * `cortex_<service>_bucket_store_cached_postings_compressed_size_bytes_total` => `cortex_bucket_store_cached_postings_compressed_size_bytes_total{component="<service>"}`
  * `cortex_<service>_blocks_sync_seconds` => `cortex_bucket_stores_blocks_sync_seconds{component="<service>"}`
  * `cortex_<service>_blocks_last_successful_sync_timestamp_seconds` => `cortex_bucket_stores_blocks_last_successful_sync_timestamp_seconds{component="<service>"}`
* [CHANGE] Available command-line flags are printed to stdout, and only when requested via `-help`. Using invalid flag no longer causes printing of all available flags. #2691
* [CHANGE] Experimental Memberlist ring: randomize gossip node names to avoid conflicts when running multiple clients on the same host, or reusing host names (eg. pods in statefulset). Node name randomization can be disabled by using `-memberlist.randomize-node-name=false`. #2715
* [CHANGE] Memberlist KV client is no longer considered experimental. #2725
* [CHANGE] Experimental Delete Series: Make delete request cancellation duration configurable. #2760
* [CHANGE] Removed `-store.fullsize-chunks` option which was undocumented and unused (it broke ingester hand-overs). #2656
* [CHANGE] Query with no metric name that has previously resulted in HTTP status code 500 now returns status code 422 instead. #2571
* [FEATURE] TLS config options added for GRPC clients in Querier (Query-frontend client & Ingester client), Ruler, Store Gateway, as well as HTTP client in Config store client. #2502
* [FEATURE] The flag `-frontend.max-cache-freshness` is now supported within the limits overrides, to specify per-tenant max cache freshness values. The corresponding YAML config parameter has been changed from `results_cache.max_freshness` to `limits_config.max_cache_freshness`. The legacy YAML config parameter (`results_cache.max_freshness`) will continue to be supported till Cortex release `v1.4.0`. #2609
* [FEATURE] Experimental gRPC Store: Added support to 3rd parties index and chunk stores using gRPC client/server plugin mechanism. #2220
* [FEATURE] Add `-cassandra.table-options` flag to customize table options of Cassandra when creating the index or chunk table. #2575
* [ENHANCEMENT] Propagate GOPROXY value when building `build-image`. This is to help the builders building the code in a Network where default Go proxy is not accessible (e.g. when behind some corporate VPN). #2741
* [ENHANCEMENT] Querier: Added metric `cortex_querier_request_duration_seconds` for all requests to the querier. #2708
* [ENHANCEMENT] Cortex is now built with Go 1.14. #2480 #2749 #2753
* [ENHANCEMENT] Experimental TSDB: added the following metrics to the ingester: #2580 #2583 #2589 #2654
  * `cortex_ingester_tsdb_appender_add_duration_seconds`
  * `cortex_ingester_tsdb_appender_commit_duration_seconds`
  * `cortex_ingester_tsdb_refcache_purge_duration_seconds`
  * `cortex_ingester_tsdb_compactions_total`
  * `cortex_ingester_tsdb_compaction_duration_seconds`
  * `cortex_ingester_tsdb_wal_fsync_duration_seconds`
  * `cortex_ingester_tsdb_wal_page_flushes_total`
  * `cortex_ingester_tsdb_wal_completed_pages_total`
  * `cortex_ingester_tsdb_wal_truncations_failed_total`
  * `cortex_ingester_tsdb_wal_truncations_total`
  * `cortex_ingester_tsdb_wal_writes_failed_total`
  * `cortex_ingester_tsdb_checkpoint_deletions_failed_total`
  * `cortex_ingester_tsdb_checkpoint_deletions_total`
  * `cortex_ingester_tsdb_checkpoint_creations_failed_total`
  * `cortex_ingester_tsdb_checkpoint_creations_total`
  * `cortex_ingester_tsdb_wal_truncate_duration_seconds`
  * `cortex_ingester_tsdb_head_active_appenders`
  * `cortex_ingester_tsdb_head_series_not_found_total`
  * `cortex_ingester_tsdb_head_chunks`
  * `cortex_ingester_tsdb_mmap_chunk_corruptions_total`
  * `cortex_ingester_tsdb_head_chunks_created_total`
  * `cortex_ingester_tsdb_head_chunks_removed_total`
* [ENHANCEMENT] Experimental TSDB: added metrics useful to alert on critical conditions of the blocks storage: #2573
  * `cortex_compactor_last_successful_run_timestamp_seconds`
  * `cortex_querier_blocks_last_successful_sync_timestamp_seconds` (when store-gateway is disabled)
  * `cortex_querier_blocks_last_successful_scan_timestamp_seconds` (when store-gateway is enabled)
  * `cortex_storegateway_blocks_last_successful_sync_timestamp_seconds`
* [ENHANCEMENT] Experimental TSDB: added the flag `-experimental.tsdb.wal-compression-enabled` to allow to enable TSDB WAL compression. #2585
* [ENHANCEMENT] Experimental TSDB: Querier and store-gateway components can now use so-called "caching bucket", which can currently cache fetched chunks into shared memcached server. #2572
* [ENHANCEMENT] Ruler: Automatically remove unhealthy rulers from the ring. #2587
* [ENHANCEMENT] Query-tee: added support to `/metadata`, `/alerts`, and `/rules` endpoints #2600
* [ENHANCEMENT] Query-tee: added support to query results comparison between two different backends. The comparison is disabled by default and can be enabled via `-proxy.compare-responses=true`. #2611
* [ENHANCEMENT] Query-tee: improved the query-tee to not wait all backend responses before sending back the response to the client. The query-tee now sends back to the client first successful response, while honoring the `-backend.preferred` option. #2702
* [ENHANCEMENT] Thanos and Prometheus upgraded. #2602 #2604 #2634 #2659 #2686 #2756
  * TSDB now holds less WAL files after Head Truncation.
  * TSDB now does memory-mapping of Head chunks and reduces memory usage.
* [ENHANCEMENT] Experimental TSDB: decoupled blocks deletion from blocks compaction in the compactor, so that blocks deletion is not blocked by a busy compactor. The following metrics have been added: #2623
  * `cortex_compactor_block_cleanup_started_total`
  * `cortex_compactor_block_cleanup_completed_total`
  * `cortex_compactor_block_cleanup_failed_total`
  * `cortex_compactor_block_cleanup_last_successful_run_timestamp_seconds`
* [ENHANCEMENT] Experimental TSDB: Use shared cache for metadata. This is especially useful when running multiple querier and store-gateway components to reduce number of object store API calls. #2626 #2640
* [ENHANCEMENT] Experimental TSDB: when `-querier.query-store-after` is configured and running the experimental blocks storage, the time range of the query sent to the store is now manipulated to ensure the query end time is not more recent than 'now - query-store-after'. #2642
* [ENHANCEMENT] Experimental TSDB: small performance improvement in concurrent usage of RefCache, used during samples ingestion. #2651
* [ENHANCEMENT] The following endpoints now respond appropriately to an `Accept` header with the value `application/json` #2673
  * `/distributor/all_user_stats`
  * `/distributor/ha_tracker`
  * `/ingester/ring`
  * `/store-gateway/ring`
  * `/compactor/ring`
  * `/ruler/ring`
  * `/services`
* [ENHANCEMENT] Experimental Cassandra backend: Add `-cassandra.num-connections` to allow increasing the number of TCP connections to each Cassandra server. #2666
* [ENHANCEMENT] Experimental Cassandra backend: Use separate Cassandra clients and connections for reads and writes. #2666
* [ENHANCEMENT] Experimental Cassandra backend: Add `-cassandra.reconnect-interval` to allow specifying the reconnect interval to a Cassandra server that has been marked `DOWN` by the gocql driver. Also change the default value of the reconnect interval from `60s` to `1s`. #2687
* [ENHANCEMENT] Experimental Cassandra backend: Add option `-cassandra.convict-hosts-on-failure=false` to not convict host of being down when a request fails. #2684
* [ENHANCEMENT] Experimental TSDB: Applied a jitter to the period bucket scans in order to better distribute bucket operations over the time and increase the probability of hitting the shared cache (if configured). #2693
* [ENHANCEMENT] Experimental TSDB: Series limit per user and per metric now work in TSDB blocks. #2676
* [ENHANCEMENT] Experimental Memberlist: Added ability to periodically rejoin the memberlist cluster. #2724
* [ENHANCEMENT] Experimental Delete Series: Added the following metrics for monitoring processing of delete requests: #2730
  - `cortex_purger_load_pending_requests_attempts_total`: Number of attempts that were made to load pending requests with status.
  - `cortex_purger_oldest_pending_delete_request_age_seconds`: Age of oldest pending delete request in seconds.
  - `cortex_purger_pending_delete_requests_count`: Count of requests which are in process or are ready to be processed.
* [ENHANCEMENT] Experimental TSDB: Improved compactor to hard-delete also partial blocks with an deletion mark (even if the deletion mark threshold has not been reached). #2751
* [ENHANCEMENT] Experimental TSDB: Introduced a consistency check done by the querier to ensure all expected blocks have been queried via the store-gateway. If a block is missing on a store-gateway, the querier retries fetching series from missing blocks up to 3 times. If the consistency check fails once all retries have been exhausted, the query execution fails. The following metrics have been added: #2593 #2630 #2689 #2695
  * `cortex_querier_blocks_consistency_checks_total`
  * `cortex_querier_blocks_consistency_checks_failed_total`
  * `cortex_querier_storegateway_refetches_per_query`
* [ENHANCEMENT] Delete requests can now be canceled #2555
* [ENHANCEMENT] Table manager can now provision tables for delete store #2546
* [BUGFIX] Ruler: Ensure temporary rule files with special characters are properly mapped and cleaned up. #2506
* [BUGFIX] Fixes #2411, Ensure requests are properly routed to the prometheus api embedded in the query if `-server.path-prefix` is set. #2372
* [BUGFIX] Experimental TSDB: fixed chunk data corruption when querying back series using the experimental blocks storage. #2400
* [BUGFIX] Fixed collection of tracing spans from Thanos components used internally. #2655
* [BUGFIX] Experimental TSDB: fixed memory leak in ingesters. #2586
* [BUGFIX] QueryFrontend: fixed a situation where HTTP error is ignored and an incorrect status code is set. #2590
* [BUGFIX] Ingester: Fix an ingester starting up in the JOINING state and staying there forever. #2565
* [BUGFIX] QueryFrontend: fixed a panic (`integer divide by zero`) in the query-frontend. The query-frontend now requires the `-querier.default-evaluation-interval` config to be set to the same value of the querier. #2614
* [BUGFIX] Experimental TSDB: when the querier receives a `/series` request with a time range older than the data stored in the ingester, it now ignores the requested time range and returns known series anyway instead of returning an empty response. This aligns the behaviour with the chunks storage. #2617
* [BUGFIX] Cassandra: fixed an edge case leading to an invalid CQL query when querying the index on a Cassandra store. #2639
* [BUGFIX] Ingester: increment series per metric when recovering from WAL or transfer. #2674
* [BUGFIX] Fixed `wrong number of arguments for 'mget' command` Redis error when a query has no chunks to lookup from storage. #2700 #2796
* [BUGFIX] Ingester: Automatically remove old tmp checkpoints, fixing a potential disk space leak after an ingester crashes. #2726

## 1.1.0 / 2020-05-21

This release brings the usual mix of bugfixes and improvements. The biggest change is that WAL support for chunks is now considered to be production-ready!

Please make sure to review renamed metrics, and update your dashboards and alerts accordingly.

* [CHANGE] Added v1 API routes documented in #2327. #2372
  * Added `-http.alertmanager-http-prefix` flag which allows the configuration of the path where the Alertmanager API and UI can be reached. The default is set to `/alertmanager`.
  * Added `-http.prometheus-http-prefix` flag which allows the configuration of the path where the Prometheus API and UI can be reached. The default is set to `/prometheus`.
  * Updated the index hosted at the root prefix to point to the updated routes.
  * Legacy routes hardcoded with the `/api/prom` prefix now respect the `-http.prefix` flag.
* [CHANGE] The metrics `cortex_distributor_ingester_appends_total` and `distributor_ingester_append_failures_total` now include a `type` label to differentiate between `samples` and `metadata`. #2336
* [CHANGE] The metrics for number of chunks and bytes flushed to the chunk store are renamed. Note that previous metrics were counted pre-deduplication, while new metrics are counted after deduplication. #2463
  * `cortex_ingester_chunks_stored_total` > `cortex_chunk_store_stored_chunks_total`
  * `cortex_ingester_chunk_stored_bytes_total` > `cortex_chunk_store_stored_chunk_bytes_total`
* [CHANGE] Experimental TSDB: renamed blocks meta fetcher metrics: #2375
  * `cortex_querier_bucket_store_blocks_meta_syncs_total` > `cortex_querier_blocks_meta_syncs_total`
  * `cortex_querier_bucket_store_blocks_meta_sync_failures_total` > `cortex_querier_blocks_meta_sync_failures_total`
  * `cortex_querier_bucket_store_blocks_meta_sync_duration_seconds` > `cortex_querier_blocks_meta_sync_duration_seconds`
  * `cortex_querier_bucket_store_blocks_meta_sync_consistency_delay_seconds` > `cortex_querier_blocks_meta_sync_consistency_delay_seconds`
* [CHANGE] Experimental TSDB: Modified default values for `compactor.deletion-delay` option from 48h to 12h and `-experimental.tsdb.bucket-store.ignore-deletion-marks-delay` from 24h to 6h. #2414
* [CHANGE] WAL: Default value of `-ingester.checkpoint-enabled` changed to `true`. #2416
* [CHANGE] `trace_id` field in log files has been renamed to `traceID`. #2518
* [CHANGE] Slow query log has a different output now. Previously used `url` field has been replaced with `host` and `path`, and query parameters are logged as individual log fields with `qs_` prefix. #2520
* [CHANGE] WAL: WAL and checkpoint compression is now disabled. #2436
* [CHANGE] Update in dependency `go-kit/kit` from `v0.9.0` to `v0.10.0`. HTML escaping disabled in JSON Logger. #2535
* [CHANGE] Experimental TSDB: Removed `cortex_<service>_` prefix from Thanos objstore metrics and added `component` label to distinguish which Cortex component is doing API calls to the object storage when running in single-binary mode: #2568
  - `cortex_<service>_thanos_objstore_bucket_operations_total` renamed to `thanos_objstore_bucket_operations_total{component="<name>"}`
  - `cortex_<service>_thanos_objstore_bucket_operation_failures_total` renamed to `thanos_objstore_bucket_operation_failures_total{component="<name>"}`
  - `cortex_<service>_thanos_objstore_bucket_operation_duration_seconds` renamed to `thanos_objstore_bucket_operation_duration_seconds{component="<name>"}`
  - `cortex_<service>_thanos_objstore_bucket_last_successful_upload_time` renamed to `thanos_objstore_bucket_last_successful_upload_time{component="<name>"}`
* [CHANGE] FIFO cache: The `-<prefix>.fifocache.size` CLI flag has been renamed to `-<prefix>.fifocache.max-size-items` as well as its YAML config option `size` renamed to `max_size_items`. #2319
* [FEATURE] Ruler: The `-ruler.evaluation-delay` flag was added to allow users to configure a default evaluation delay for all rules in cortex. The default value is 0 which is the current behavior. #2423
* [FEATURE] Experimental: Added a new object storage client for OpenStack Swift. #2440
* [FEATURE] TLS config options added to the Server. #2535
* [FEATURE] Experimental: Added support for `/api/v1/metadata` Prometheus-based endpoint. #2549
* [FEATURE] Add ability to limit concurrent queries to Cassandra with `-cassandra.query-concurrency` flag. #2562
* [FEATURE] Experimental TSDB: Introduced store-gateway service used by the experimental blocks storage to load and query blocks. The store-gateway optionally supports blocks sharding and replication via a dedicated hash ring, configurable via `-experimental.store-gateway.sharding-enabled` and `-experimental.store-gateway.sharding-ring.*` flags. The following metrics have been added: #2433 #2458 #2469 #2523
  * `cortex_querier_storegateway_instances_hit_per_query`
* [ENHANCEMENT] Experimental TSDB: sample ingestion errors are now reported via existing `cortex_discarded_samples_total` metric. #2370
* [ENHANCEMENT] Failures on samples at distributors and ingesters return the first validation error as opposed to the last. #2383
* [ENHANCEMENT] Experimental TSDB: Added `cortex_querier_blocks_meta_synced`, which reflects current state of synced blocks over all tenants. #2392
* [ENHANCEMENT] Added `cortex_distributor_latest_seen_sample_timestamp_seconds` metric to see how far behind Prometheus servers are in sending data. #2371
* [ENHANCEMENT] FIFO cache to support eviction based on memory usage. Added `-<prefix>.fifocache.max-size-bytes` CLI flag and YAML config option `max_size_bytes` to specify memory limit of the cache. #2319, #2527
* [ENHANCEMENT] Added `-querier.worker-match-max-concurrent`. Force worker concurrency to match the `-querier.max-concurrent` option.  Overrides `-querier.worker-parallelism`.  #2456
* [ENHANCEMENT] Added the following metrics for monitoring delete requests: #2445
  - `cortex_purger_delete_requests_received_total`: Number of delete requests received per user.
  - `cortex_purger_delete_requests_processed_total`: Number of delete requests processed per user.
  - `cortex_purger_delete_requests_chunks_selected_total`: Number of chunks selected while building delete plans per user.
  - `cortex_purger_delete_requests_processing_failures_total`: Number of delete requests processing failures per user.
* [ENHANCEMENT] Single Binary: Added query-frontend to the single binary.  Single binary users will now benefit from various query-frontend features.  Primarily: sharding, parallelization, load shedding, additional caching (if configured), and query retries. #2437
* [ENHANCEMENT] Allow 1w (where w denotes week) and 1y (where y denotes year) when setting `-store.cache-lookups-older-than` and `-store.max-look-back-period`. #2454
* [ENHANCEMENT] Optimize index queries for matchers using "a|b|c"-type regex. #2446 #2475
* [ENHANCEMENT] Added per tenant metrics for queries and chunks and bytes read from chunk store: #2463
  * `cortex_chunk_store_fetched_chunks_total` and `cortex_chunk_store_fetched_chunk_bytes_total`
  * `cortex_query_frontend_queries_total` (per tenant queries counted by the frontend)
* [ENHANCEMENT] WAL: New metrics `cortex_ingester_wal_logged_bytes_total` and `cortex_ingester_checkpoint_logged_bytes_total` added to track total bytes logged to disk for WAL and checkpoints. #2497
* [ENHANCEMENT] Add de-duplicated chunks counter `cortex_chunk_store_deduped_chunks_total` which counts every chunk not sent to the store because it was already sent by another replica. #2485
* [ENHANCEMENT] Query-frontend now also logs the POST data of long queries. #2481
* [ENHANCEMENT] WAL: Ingester WAL records now have type header and the custom WAL records have been replaced by Prometheus TSDB's WAL records. Old records will not be supported from 1.3 onwards. Note: once this is deployed, you cannot downgrade without data loss. #2436
* [ENHANCEMENT] Redis Cache: Added `idle_timeout`, `wait_on_pool_exhaustion` and `max_conn_lifetime` options to redis cache configuration. #2550
* [ENHANCEMENT] WAL: the experimental tag has been removed on the WAL in ingesters. #2560
* [ENHANCEMENT] Use newer AWS API for paginated queries - removes 'Deprecated' message from logfiles. #2452
* [ENHANCEMENT] Experimental memberlist: Add retry with backoff on memberlist join other members. #2705
* [ENHANCEMENT] Experimental TSDB: when the store-gateway sharding is enabled, unhealthy store-gateway instances are automatically removed from the ring after 10 consecutive `-experimental.store-gateway.sharding-ring.heartbeat-timeout` periods. #2526
* [BUGFIX] Ruler: Ensure temporary rule files with special characters are properly mapped and cleaned up. #2506
* [BUGFIX] Ensure requests are properly routed to the prometheus api embedded in the query if `-server.path-prefix` is set. Fixes #2411. #2372
* [BUGFIX] Experimental TSDB: Fixed chunk data corruption when querying back series using the experimental blocks storage. #2400
* [BUGFIX] Cassandra Storage: Fix endpoint TLS host verification. #2109
* [BUGFIX] Experimental TSDB: Fixed response status code from `422` to `500` when an error occurs while iterating chunks with the experimental blocks storage. #2402
* [BUGFIX] Ring: Fixed a situation where upgrading from pre-1.0 cortex with a rolling strategy caused new 1.0 ingesters to lose their zone value in the ring until manually forced to re-register. #2404
* [BUGFIX] Distributor: `/all_user_stats` now show API and Rule Ingest Rate correctly. #2457
* [BUGFIX] Fixed `version`, `revision` and `branch` labels exported by the `cortex_build_info` metric. #2468
* [BUGFIX] QueryFrontend: fixed a situation where span context missed when downstream_url is used. #2539
* [BUGFIX] Querier: Fixed a situation where querier would crash because of an unresponsive frontend instance. #2569

## 1.0.1 / 2020-04-23

* [BUGFIX] Fix gaps when querying ingesters with replication factor = 3 and 2 ingesters in the cluster. #2503

## 1.0.0 / 2020-04-02

This is the first major release of Cortex. We made a lot of **breaking changes** in this release which have been detailed below. Please also see the stability guarantees we provide as part of a major release: https://cortexmetrics.io/docs/configuration/v1guarantees/

* [CHANGE] Remove the following deprecated flags: #2339
  - `-metrics.error-rate-query` (use `-metrics.write-throttle-query` instead).
  - `-store.cardinality-cache-size` (use `-store.index-cache-read.enable-fifocache` and `-store.index-cache-read.fifocache.size` instead).
  - `-store.cardinality-cache-validity` (use `-store.index-cache-read.enable-fifocache` and `-store.index-cache-read.fifocache.duration` instead).
  - `-distributor.limiter-reload-period` (flag unused)
  - `-ingester.claim-on-rollout` (flag unused)
  - `-ingester.normalise-tokens` (flag unused)
* [CHANGE] Renamed YAML file options to be more consistent. See [full config file changes below](#config-file-breaking-changes). #2273
* [CHANGE] AWS based autoscaling has been removed. You can only use metrics based autoscaling now. `-applicationautoscaling.url` has been removed. See https://cortexmetrics.io/docs/production/aws/#dynamodb-capacity-provisioning on how to migrate. #2328
* [CHANGE] Renamed the `memcache.write-back-goroutines` and `memcache.write-back-buffer` flags to `background.write-back-concurrency` and `background.write-back-buffer`. This affects the following flags: #2241
  - `-frontend.memcache.write-back-buffer` --> `-frontend.background.write-back-buffer`
  - `-frontend.memcache.write-back-goroutines` --> `-frontend.background.write-back-concurrency`
  - `-store.index-cache-read.memcache.write-back-buffer` --> `-store.index-cache-read.background.write-back-buffer`
  - `-store.index-cache-read.memcache.write-back-goroutines` --> `-store.index-cache-read.background.write-back-concurrency`
  - `-store.index-cache-write.memcache.write-back-buffer` --> `-store.index-cache-write.background.write-back-buffer`
  - `-store.index-cache-write.memcache.write-back-goroutines` --> `-store.index-cache-write.background.write-back-concurrency`
  - `-memcache.write-back-buffer` --> `-store.chunks-cache.background.write-back-buffer`. Note the next change log for the difference.
  - `-memcache.write-back-goroutines` --> `-store.chunks-cache.background.write-back-concurrency`. Note the next change log for the difference.

* [CHANGE] Renamed the chunk cache flags to have `store.chunks-cache.` as prefix. This means the following flags have been changed: #2241
  - `-cache.enable-fifocache` --> `-store.chunks-cache.cache.enable-fifocache`
  - `-default-validity` --> `-store.chunks-cache.default-validity`
  - `-fifocache.duration` --> `-store.chunks-cache.fifocache.duration`
  - `-fifocache.size` --> `-store.chunks-cache.fifocache.size`
  - `-memcache.write-back-buffer` --> `-store.chunks-cache.background.write-back-buffer`. Note the previous change log for the difference.
  - `-memcache.write-back-goroutines` --> `-store.chunks-cache.background.write-back-concurrency`. Note the previous change log for the difference.
  - `-memcached.batchsize` --> `-store.chunks-cache.memcached.batchsize`
  - `-memcached.consistent-hash` --> `-store.chunks-cache.memcached.consistent-hash`
  - `-memcached.expiration` --> `-store.chunks-cache.memcached.expiration`
  - `-memcached.hostname` --> `-store.chunks-cache.memcached.hostname`
  - `-memcached.max-idle-conns` --> `-store.chunks-cache.memcached.max-idle-conns`
  - `-memcached.parallelism` --> `-store.chunks-cache.memcached.parallelism`
  - `-memcached.service` --> `-store.chunks-cache.memcached.service`
  - `-memcached.timeout` --> `-store.chunks-cache.memcached.timeout`
  - `-memcached.update-interval` --> `-store.chunks-cache.memcached.update-interval`
  - `-redis.enable-tls` --> `-store.chunks-cache.redis.enable-tls`
  - `-redis.endpoint` --> `-store.chunks-cache.redis.endpoint`
  - `-redis.expiration` --> `-store.chunks-cache.redis.expiration`
  - `-redis.max-active-conns` --> `-store.chunks-cache.redis.max-active-conns`
  - `-redis.max-idle-conns` --> `-store.chunks-cache.redis.max-idle-conns`
  - `-redis.password` --> `-store.chunks-cache.redis.password`
  - `-redis.timeout` --> `-store.chunks-cache.redis.timeout`
* [CHANGE] Rename the `-store.chunk-cache-stubs` to `-store.chunks-cache.cache-stubs` to be more inline with above. #2241
* [CHANGE] Change prefix of flags `-dynamodb.periodic-table.*` to `-table-manager.index-table.*`. #2359
* [CHANGE] Change prefix of flags `-dynamodb.chunk-table.*` to `-table-manager.chunk-table.*`. #2359
* [CHANGE] Change the following flags: #2359
  - `-dynamodb.poll-interval` --> `-table-manager.poll-interval`
  - `-dynamodb.periodic-table.grace-period` --> `-table-manager.periodic-table.grace-period`
* [CHANGE] Renamed the following flags: #2273
  - `-dynamodb.chunk.gang.size` --> `-dynamodb.chunk-gang-size`
  - `-dynamodb.chunk.get.max.parallelism` --> `-dynamodb.chunk-get-max-parallelism`
* [CHANGE] Don't support mixed time units anymore for duration. For example, 168h5m0s doesn't work anymore, please use just one unit (s|m|h|d|w|y). #2252
* [CHANGE] Utilize separate protos for rule state and storage. Experimental ruler API will not be functional until the rollout is complete. #2226
* [CHANGE] Frontend worker in querier now starts after all Querier module dependencies are started. This fixes issue where frontend worker started to send queries to querier before it was ready to serve them (mostly visible when using experimental blocks storage). #2246
* [CHANGE] Lifecycler component now enters Failed state on errors, and doesn't exit the process. (Important if you're vendoring Cortex and use Lifecycler) #2251
* [CHANGE] `/ready` handler now returns 200 instead of 204. #2330
* [CHANGE] Better defaults for the following options: #2344
  - `-<prefix>.consul.consistent-reads`: Old default: `true`, new default: `false`. This reduces the load on Consul.
  - `-<prefix>.consul.watch-rate-limit`: Old default: 0, new default: 1. This rate limits the reads to 1 per second. Which is good enough for ring watches.
  - `-distributor.health-check-ingesters`: Old default: `false`, new default: `true`.
  - `-ingester.max-stale-chunk-idle`: Old default: 0, new default: 2m. This lets us expire series that we know are stale early.
  - `-ingester.spread-flushes`: Old default: false, new default: true. This allows to better de-duplicate data and use less space.
  - `-ingester.chunk-age-jitter`: Old default: 20mins, new default: 0. This is to enable the `-ingester.spread-flushes` to true.
  - `-<prefix>.memcached.batchsize`: Old default: 0, new default: 1024. This allows batching of requests and keeps the concurrent requests low.
  - `-<prefix>.memcached.consistent-hash`: Old default: false, new default: true. This allows for better cache hits when the memcaches are scaled up and down.
  - `-querier.batch-iterators`: Old default: false, new default: true.
  - `-querier.ingester-streaming`: Old default: false, new default: true.
* [CHANGE] Experimental TSDB: Added `-experimental.tsdb.bucket-store.postings-cache-compression-enabled` to enable postings compression when storing to cache. #2335
* [CHANGE] Experimental TSDB: Added `-compactor.deletion-delay`, which is time before a block marked for deletion is deleted from bucket. If not 0, blocks will be marked for deletion and compactor component will delete blocks marked for deletion from the bucket. If delete-delay is 0, blocks will be deleted straight away. Note that deleting blocks immediately can cause query failures, if store gateway / querier still has the block loaded, or compactor is ignoring the deletion because it's compacting the block at the same time. Default value is 48h. #2335
* [CHANGE] Experimental TSDB: Added `-experimental.tsdb.bucket-store.index-cache.postings-compression-enabled`, to set duration after which the blocks marked for deletion will be filtered out while fetching blocks used for querying. This option allows querier to ignore blocks that are marked for deletion with some delay. This ensures store can still serve blocks that are meant to be deleted but do not have a replacement yet. Default is 24h, half of the default value for `-compactor.deletion-delay`. #2335
* [CHANGE] Experimental TSDB: Added `-experimental.tsdb.bucket-store.index-cache.memcached.max-item-size` to control maximum size of item that is stored to memcached. Defaults to 1 MiB. #2335
* [FEATURE] Added experimental storage API to the ruler service that is enabled when the `-experimental.ruler.enable-api` is set to true #2269
  * `-ruler.storage.type` flag now allows `s3`,`gcs`, and `azure` values
  * `-ruler.storage.(s3|gcs|azure)` flags exist to allow the configuration of object clients set for rule storage
* [CHANGE] Renamed table manager metrics. #2307 #2359
  * `cortex_dynamo_sync_tables_seconds` -> `cortex_table_manager_sync_duration_seconds`
  * `cortex_dynamo_table_capacity_units` -> `cortex_table_capacity_units`
* [FEATURE] Flusher target to flush the WAL. #2075
  * `-flusher.wal-dir` for the WAL directory to recover from.
  * `-flusher.concurrent-flushes` for number of concurrent flushes.
  * `-flusher.flush-op-timeout` is duration after which a flush should timeout.
* [FEATURE] Ingesters can now have an optional availability zone set, to ensure metric replication is distributed across zones. This is set via the `-ingester.availability-zone` flag or the `availability_zone` field in the config file. #2317
* [ENHANCEMENT] Better re-use of connections to DynamoDB and S3. #2268
* [ENHANCEMENT] Reduce number of goroutines used while executing a single index query. #2280
* [ENHANCEMENT] Experimental TSDB: Add support for local `filesystem` backend. #2245
* [ENHANCEMENT] Experimental TSDB: Added memcached support for the TSDB index cache. #2290
* [ENHANCEMENT] Experimental TSDB: Removed gRPC server to communicate between querier and BucketStore. #2324
* [ENHANCEMENT] Allow 1w (where w denotes week) and 1y (where y denotes year) when setting table period and retention. #2252
* [ENHANCEMENT] Added FIFO cache metrics for current number of entries and memory usage. #2270
* [ENHANCEMENT] Output all config fields to /config API, including those with empty value. #2209
* [ENHANCEMENT] Add "missing_metric_name" and "metric_name_invalid" reasons to cortex_discarded_samples_total metric. #2346
* [ENHANCEMENT] Experimental TSDB: sample ingestion errors are now reported via existing `cortex_discarded_samples_total` metric. #2370
* [BUGFIX] Ensure user state metrics are updated if a transfer fails. #2338
* [BUGFIX] Fixed etcd client keepalive settings. #2278
* [BUGFIX] Register the metrics of the WAL. #2295
* [BUXFIX] Experimental TSDB: fixed error handling when ingesting out of bound samples. #2342

### Known issues

- This experimental blocks storage in Cortex `1.0.0` has a bug which may lead to the error `cannot iterate chunk for series` when running queries. This bug has been fixed in #2400. If you're running the experimental blocks storage, please build Cortex from `master`.

### Config file breaking changes

In this section you can find a config file diff showing the breaking changes introduced in Cortex. You can also find the [full configuration file reference doc](https://cortexmetrics.io/docs/configuration/configuration-file/) in the website.

```diff
### ingester_config

 # Period with which to attempt to flush chunks.
 # CLI flag: -ingester.flush-period
-[flushcheckperiod: <duration> | default = 1m0s]
+[flush_period: <duration> | default = 1m0s]

 # Period chunks will remain in memory after flushing.
 # CLI flag: -ingester.retain-period
-[retainperiod: <duration> | default = 5m0s]
+[retain_period: <duration> | default = 5m0s]

 # Maximum chunk idle time before flushing.
 # CLI flag: -ingester.max-chunk-idle
-[maxchunkidle: <duration> | default = 5m0s]
+[max_chunk_idle_time: <duration> | default = 5m0s]

 # Maximum chunk idle time for chunks terminating in stale markers before
 # flushing. 0 disables it and a stale series is not flushed until the
 # max-chunk-idle timeout is reached.
 # CLI flag: -ingester.max-stale-chunk-idle
-[maxstalechunkidle: <duration> | default = 0s]
+[max_stale_chunk_idle_time: <duration> | default = 2m0s]

 # Timeout for individual flush operations.
 # CLI flag: -ingester.flush-op-timeout
-[flushoptimeout: <duration> | default = 1m0s]
+[flush_op_timeout: <duration> | default = 1m0s]

 # Maximum chunk age before flushing.
 # CLI flag: -ingester.max-chunk-age
-[maxchunkage: <duration> | default = 12h0m0s]
+[max_chunk_age: <duration> | default = 12h0m0s]

-# Range of time to subtract from MaxChunkAge to spread out flushes
+# Range of time to subtract from -ingester.max-chunk-age to spread out flushes
 # CLI flag: -ingester.chunk-age-jitter
-[chunkagejitter: <duration> | default = 20m0s]
+[chunk_age_jitter: <duration> | default = 0]

 # Number of concurrent goroutines flushing to dynamodb.
 # CLI flag: -ingester.concurrent-flushes
-[concurrentflushes: <int> | default = 50]
+[concurrent_flushes: <int> | default = 50]

-# If true, spread series flushes across the whole period of MaxChunkAge
+# If true, spread series flushes across the whole period of
+# -ingester.max-chunk-age.
 # CLI flag: -ingester.spread-flushes
-[spreadflushes: <boolean> | default = false]
+[spread_flushes: <boolean> | default = true]

 # Period with which to update the per-user ingestion rates.
 # CLI flag: -ingester.rate-update-period
-[rateupdateperiod: <duration> | default = 15s]
+[rate_update_period: <duration> | default = 15s]


### querier_config

 # The maximum number of concurrent queries.
 # CLI flag: -querier.max-concurrent
-[maxconcurrent: <int> | default = 20]
+[max_concurrent: <int> | default = 20]

 # Use batch iterators to execute query, as opposed to fully materialising the
 # series in memory.  Takes precedent over the -querier.iterators flag.
 # CLI flag: -querier.batch-iterators
-[batchiterators: <boolean> | default = false]
+[batch_iterators: <boolean> | default = true]

 # Use streaming RPCs to query ingester.
 # CLI flag: -querier.ingester-streaming
-[ingesterstreaming: <boolean> | default = false]
+[ingester_streaming: <boolean> | default = true]

 # Maximum number of samples a single query can load into memory.
 # CLI flag: -querier.max-samples
-[maxsamples: <int> | default = 50000000]
+[max_samples: <int> | default = 50000000]

 # The default evaluation interval or step size for subqueries.
 # CLI flag: -querier.default-evaluation-interval
-[defaultevaluationinterval: <duration> | default = 1m0s]
+[default_evaluation_interval: <duration> | default = 1m0s]

### query_frontend_config

 # URL of downstream Prometheus.
 # CLI flag: -frontend.downstream-url
-[downstream: <string> | default = ""]
+[downstream_url: <string> | default = ""]


### ruler_config

 # URL of alerts return path.
 # CLI flag: -ruler.external.url
-[externalurl: <url> | default = ]
+[external_url: <url> | default = ]

 # How frequently to evaluate rules
 # CLI flag: -ruler.evaluation-interval
-[evaluationinterval: <duration> | default = 1m0s]
+[evaluation_interval: <duration> | default = 1m0s]

 # How frequently to poll for rule changes
 # CLI flag: -ruler.poll-interval
-[pollinterval: <duration> | default = 1m0s]
+[poll_interval: <duration> | default = 1m0s]

-storeconfig:
+storage:

 # file path to store temporary rule files for the prometheus rule managers
 # CLI flag: -ruler.rule-path
-[rulepath: <string> | default = "/rules"]
+[rule_path: <string> | default = "/rules"]

 # URL of the Alertmanager to send notifications to.
 # CLI flag: -ruler.alertmanager-url
-[alertmanagerurl: <url> | default = ]
+[alertmanager_url: <url> | default = ]

 # Use DNS SRV records to discover alertmanager hosts.
 # CLI flag: -ruler.alertmanager-discovery
-[alertmanagerdiscovery: <boolean> | default = false]
+[enable_alertmanager_discovery: <boolean> | default = false]

 # How long to wait between refreshing alertmanager hosts.
 # CLI flag: -ruler.alertmanager-refresh-interval
-[alertmanagerrefreshinterval: <duration> | default = 1m0s]
+[alertmanager_refresh_interval: <duration> | default = 1m0s]

 # If enabled requests to alertmanager will utilize the V2 API.
 # CLI flag: -ruler.alertmanager-use-v2
-[alertmanangerenablev2api: <boolean> | default = false]
+[enable_alertmanager_v2: <boolean> | default = false]

 # Capacity of the queue for notifications to be sent to the Alertmanager.
 # CLI flag: -ruler.notification-queue-capacity
-[notificationqueuecapacity: <int> | default = 10000]
+[notification_queue_capacity: <int> | default = 10000]

 # HTTP timeout duration when sending notifications to the Alertmanager.
 # CLI flag: -ruler.notification-timeout
-[notificationtimeout: <duration> | default = 10s]
+[notification_timeout: <duration> | default = 10s]

 # Distribute rule evaluation using ring backend
 # CLI flag: -ruler.enable-sharding
-[enablesharding: <boolean> | default = false]
+[enable_sharding: <boolean> | default = false]

 # Time to spend searching for a pending ruler when shutting down.
 # CLI flag: -ruler.search-pending-for
-[searchpendingfor: <duration> | default = 5m0s]
+[search_pending_for: <duration> | default = 5m0s]

 # Period with which to attempt to flush rule groups.
 # CLI flag: -ruler.flush-period
-[flushcheckperiod: <duration> | default = 1m0s]
+[flush_period: <duration> | default = 1m0s]

### alertmanager_config

 # Base path for data storage.
 # CLI flag: -alertmanager.storage.path
-[datadir: <string> | default = "data/"]
+[data_dir: <string> | default = "data/"]

 # will be used to prefix all HTTP endpoints served by Alertmanager. If omitted,
 # relevant URL components will be derived automatically.
 # CLI flag: -alertmanager.web.external-url
-[externalurl: <url> | default = ]
+[external_url: <url> | default = ]

 # How frequently to poll Cortex configs
 # CLI flag: -alertmanager.configs.poll-interval
-[pollinterval: <duration> | default = 15s]
+[poll_interval: <duration> | default = 15s]

 # Listen address for cluster.
 # CLI flag: -cluster.listen-address
-[clusterbindaddr: <string> | default = "0.0.0.0:9094"]
+[cluster_bind_address: <string> | default = "0.0.0.0:9094"]

 # Explicit address to advertise in cluster.
 # CLI flag: -cluster.advertise-address
-[clusteradvertiseaddr: <string> | default = ""]
+[cluster_advertise_address: <string> | default = ""]

 # Time to wait between peers to send notifications.
 # CLI flag: -cluster.peer-timeout
-[peertimeout: <duration> | default = 15s]
+[peer_timeout: <duration> | default = 15s]

 # Filename of fallback config to use if none specified for instance.
 # CLI flag: -alertmanager.configs.fallback
-[fallbackconfigfile: <string> | default = ""]
+[fallback_config_file: <string> | default = ""]

 # Root of URL to generate if config is http://internal.monitor
 # CLI flag: -alertmanager.configs.auto-webhook-root
-[autowebhookroot: <string> | default = ""]
+[auto_webhook_root: <string> | default = ""]

### table_manager_config

-store:
+storage:

-# How frequently to poll DynamoDB to learn our capacity.
-# CLI flag: -dynamodb.poll-interval
-[dynamodb_poll_interval: <duration> | default = 2m0s]
+# How frequently to poll backend to learn our capacity.
+# CLI flag: -table-manager.poll-interval
+[poll_interval: <duration> | default = 2m0s]

-# DynamoDB periodic tables grace period (duration which table will be
-# created/deleted before/after it's needed).
-# CLI flag: -dynamodb.periodic-table.grace-period
+# Periodic tables grace period (duration which table will be created/deleted
+# before/after it's needed).
+# CLI flag: -table-manager.periodic-table.grace-period
 [creation_grace_period: <duration> | default = 10m0s]

 index_tables_provisioning:
   # Enables on demand throughput provisioning for the storage provider (if
-  # supported). Applies only to tables which are not autoscaled
-  # CLI flag: -dynamodb.periodic-table.enable-ondemand-throughput-mode
-  [provisioned_throughput_on_demand_mode: <boolean> | default = false]
+  # supported). Applies only to tables which are not autoscaled. Supported by
+  # DynamoDB
+  # CLI flag: -table-manager.index-table.enable-ondemand-throughput-mode
+  [enable_ondemand_throughput_mode: <boolean> | default = false]


   # Enables on demand throughput provisioning for the storage provider (if
-  # supported). Applies only to tables which are not autoscaled
-  # CLI flag: -dynamodb.periodic-table.inactive-enable-ondemand-throughput-mode
-  [inactive_throughput_on_demand_mode: <boolean> | default = false]
+  # supported). Applies only to tables which are not autoscaled. Supported by
+  # DynamoDB
+  # CLI flag: -table-manager.index-table.inactive-enable-ondemand-throughput-mode
+  [enable_inactive_throughput_on_demand_mode: <boolean> | default = false]


 chunk_tables_provisioning:
   # Enables on demand throughput provisioning for the storage provider (if
-  # supported). Applies only to tables which are not autoscaled
-  # CLI flag: -dynamodb.chunk-table.enable-ondemand-throughput-mode
-  [provisioned_throughput_on_demand_mode: <boolean> | default = false]
+  # supported). Applies only to tables which are not autoscaled. Supported by
+  # DynamoDB
+  # CLI flag: -table-manager.chunk-table.enable-ondemand-throughput-mode
+  [enable_ondemand_throughput_mode: <boolean> | default = false]

### storage_config

 aws:
-  dynamodbconfig:
+  dynamodb:
     # DynamoDB endpoint URL with escaped Key and Secret encoded. If only region
     # is specified as a host, proper endpoint will be deduced. Use
     # inmemory:///<table-name> to use a mock in-memory implementation.
     # CLI flag: -dynamodb.url
-    [dynamodb: <url> | default = ]
+    [dynamodb_url: <url> | default = ]

     # DynamoDB table management requests per second limit.
     # CLI flag: -dynamodb.api-limit
-    [apilimit: <float> | default = 2]
+    [api_limit: <float> | default = 2]

     # DynamoDB rate cap to back off when throttled.
     # CLI flag: -dynamodb.throttle-limit
-    [throttlelimit: <float> | default = 10]
+    [throttle_limit: <float> | default = 10]
-
-    # ApplicationAutoscaling endpoint URL with escaped Key and Secret encoded.
-    # CLI flag: -applicationautoscaling.url
-    [applicationautoscaling: <url> | default = ]


       # Queue length above which we will scale up capacity
       # CLI flag: -metrics.target-queue-length
-      [targetqueuelen: <int> | default = 100000]
+      [target_queue_length: <int> | default = 100000]

       # Scale up capacity by this multiple
       # CLI flag: -metrics.scale-up-factor
-      [scaleupfactor: <float> | default = 1.3]
+      [scale_up_factor: <float> | default = 1.3]

       # Ignore throttling below this level (rate per second)
       # CLI flag: -metrics.ignore-throttle-below
-      [minthrottling: <float> | default = 1]
+      [ignore_throttle_below: <float> | default = 1]

       # query to fetch ingester queue length
       # CLI flag: -metrics.queue-length-query
-      [queuelengthquery: <string> | default = "sum(avg_over_time(cortex_ingester_flush_queue_length{job=\"cortex/ingester\"}[2m]))"]
+      [queue_length_query: <string> | default = "sum(avg_over_time(cortex_ingester_flush_queue_length{job=\"cortex/ingester\"}[2m]))"]

       # query to fetch throttle rates per table
       # CLI flag: -metrics.write-throttle-query
-      [throttlequery: <string> | default = "sum(rate(cortex_dynamo_throttled_total{operation=\"DynamoDB.BatchWriteItem\"}[1m])) by (table) > 0"]
+      [write_throttle_query: <string> | default = "sum(rate(cortex_dynamo_throttled_total{operation=\"DynamoDB.BatchWriteItem\"}[1m])) by (table) > 0"]

       # query to fetch write capacity usage per table
       # CLI flag: -metrics.usage-query
-      [usagequery: <string> | default = "sum(rate(cortex_dynamo_consumed_capacity_total{operation=\"DynamoDB.BatchWriteItem\"}[15m])) by (table) > 0"]
+      [write_usage_query: <string> | default = "sum(rate(cortex_dynamo_consumed_capacity_total{operation=\"DynamoDB.BatchWriteItem\"}[15m])) by (table) > 0"]

       # query to fetch read capacity usage per table
       # CLI flag: -metrics.read-usage-query
-      [readusagequery: <string> | default = "sum(rate(cortex_dynamo_consumed_capacity_total{operation=\"DynamoDB.QueryPages\"}[1h])) by (table) > 0"]
+      [read_usage_query: <string> | default = "sum(rate(cortex_dynamo_consumed_capacity_total{operation=\"DynamoDB.QueryPages\"}[1h])) by (table) > 0"]

       # query to fetch read errors per table
       # CLI flag: -metrics.read-error-query
-      [readerrorquery: <string> | default = "sum(increase(cortex_dynamo_failures_total{operation=\"DynamoDB.QueryPages\",error=\"ProvisionedThroughputExceededException\"}[1m])) by (table) > 0"]
+      [read_error_query: <string> | default = "sum(increase(cortex_dynamo_failures_total{operation=\"DynamoDB.QueryPages\",error=\"ProvisionedThroughputExceededException\"}[1m])) by (table) > 0"]

     # Number of chunks to group together to parallelise fetches (zero to
     # disable)
-    # CLI flag: -dynamodb.chunk.gang.size
-    [chunkgangsize: <int> | default = 10]
+    # CLI flag: -dynamodb.chunk-gang-size
+    [chunk_gang_size: <int> | default = 10]

     # Max number of chunk-get operations to start in parallel
-    # CLI flag: -dynamodb.chunk.get.max.parallelism
-    [chunkgetmaxparallelism: <int> | default = 32]
+    # CLI flag: -dynamodb.chunk.get-max-parallelism
+    [chunk_get_max_parallelism: <int> | default = 32]

     backoff_config:
       # Minimum delay when backing off.
       # CLI flag: -bigtable.backoff-min-period
-      [minbackoff: <duration> | default = 100ms]
+      [min_period: <duration> | default = 100ms]

       # Maximum delay when backing off.
       # CLI flag: -bigtable.backoff-max-period
-      [maxbackoff: <duration> | default = 10s]
+      [max_period: <duration> | default = 10s]

       # Number of times to backoff and retry before failing.
       # CLI flag: -bigtable.backoff-retries
-      [maxretries: <int> | default = 10]
+      [max_retries: <int> | default = 10]

   # If enabled, once a tables info is fetched, it is cached.
   # CLI flag: -bigtable.table-cache.enabled
-  [tablecacheenabled: <boolean> | default = true]
+  [table_cache_enabled: <boolean> | default = true]

   # Duration to cache tables before checking again.
   # CLI flag: -bigtable.table-cache.expiration
-  [tablecacheexpiration: <duration> | default = 30m0s]
+  [table_cache_expiration: <duration> | default = 30m0s]

 # Cache validity for active index entries. Should be no higher than
 # -ingester.max-chunk-idle.
 # CLI flag: -store.index-cache-validity
-[indexcachevalidity: <duration> | default = 5m0s]
+[index_cache_validity: <duration> | default = 5m0s]

### ingester_client_config

 grpc_client_config:
   backoff_config:
     # Minimum delay when backing off.
     # CLI flag: -ingester.client.backoff-min-period
-    [minbackoff: <duration> | default = 100ms]
+    [min_period: <duration> | default = 100ms]

     # Maximum delay when backing off.
     # CLI flag: -ingester.client.backoff-max-period
-    [maxbackoff: <duration> | default = 10s]
+    [max_period: <duration> | default = 10s]

     # Number of times to backoff and retry before failing.
     # CLI flag: -ingester.client.backoff-retries
-    [maxretries: <int> | default = 10]
+    [max_retries: <int> | default = 10]

### frontend_worker_config

-# Address of query frontend service.
+# Address of query frontend service, in host:port format.
 # CLI flag: -querier.frontend-address
-[address: <string> | default = ""]
+[frontend_address: <string> | default = ""]

 # How often to query DNS.
 # CLI flag: -querier.dns-lookup-period
-[dnslookupduration: <duration> | default = 10s]
+[dns_lookup_duration: <duration> | default = 10s]

 grpc_client_config:
   backoff_config:
     # Minimum delay when backing off.
     # CLI flag: -querier.frontend-client.backoff-min-period
-    [minbackoff: <duration> | default = 100ms]
+    [min_period: <duration> | default = 100ms]

     # Maximum delay when backing off.
     # CLI flag: -querier.frontend-client.backoff-max-period
-    [maxbackoff: <duration> | default = 10s]
+    [max_period: <duration> | default = 10s]

     # Number of times to backoff and retry before failing.
     # CLI flag: -querier.frontend-client.backoff-retries
-    [maxretries: <int> | default = 10]
+    [max_retries: <int> | default = 10]

### consul_config

 # ACL Token used to interact with Consul.
-# CLI flag: -<prefix>.consul.acltoken
-[acltoken: <string> | default = ""]
+# CLI flag: -<prefix>.consul.acl-token
+[acl_token: <string> | default = ""]

 # HTTP timeout when talking to Consul
 # CLI flag: -<prefix>.consul.client-timeout
-[httpclienttimeout: <duration> | default = 20s]
+[http_client_timeout: <duration> | default = 20s]

 # Enable consistent reads to Consul.
 # CLI flag: -<prefix>.consul.consistent-reads
-[consistentreads: <boolean> | default = true]
+[consistent_reads: <boolean> | default = false]

 # Rate limit when watching key or prefix in Consul, in requests per second. 0
 # disables the rate limit.
 # CLI flag: -<prefix>.consul.watch-rate-limit
-[watchkeyratelimit: <float> | default = 0]
+[watch_rate_limit: <float> | default = 1]

 # Burst size used in rate limit. Values less than 1 are treated as 1.
 # CLI flag: -<prefix>.consul.watch-burst-size
-[watchkeyburstsize: <int> | default = 1]
+[watch_burst_size: <int> | default = 1]


### configstore_config
 # URL of configs API server.
 # CLI flag: -<prefix>.configs.url
-[configsapiurl: <url> | default = ]
+[configs_api_url: <url> | default = ]

 # Timeout for requests to Weave Cloud configs service.
 # CLI flag: -<prefix>.configs.client-timeout
-[clienttimeout: <duration> | default = 5s]
+[client_timeout: <duration> | default = 5s]
```

## 0.7.0 / 2020-03-16

Cortex `0.7.0` is a major step forward the upcoming `1.0` release. In this release, we've got 164 contributions from 26 authors. Thanks to all contributors! ❤️

Please be aware that Cortex `0.7.0` introduces some **breaking changes**. You're encouraged to read all the `[CHANGE]` entries below before upgrading your Cortex cluster. In particular:

- Cleaned up some configuration options in preparation for the Cortex `1.0.0` release (see also the [annotated config file breaking changes](#annotated-config-file-breaking-changes) below):
  - Removed CLI flags support to configure the schema (see [how to migrate from flags to schema file](https://cortexmetrics.io/docs/configuration/schema-configuration/#migrating-from-flags-to-schema-file))
  - Renamed CLI flag `-config-yaml` to `-schema-config-file`
  - Removed CLI flag `-store.min-chunk-age` in favor of `-querier.query-store-after`. The corresponding YAML config option `ingestermaxquerylookback` has been renamed to [`query_ingesters_within`](https://cortexmetrics.io/docs/configuration/configuration-file/#querier-config)
  - Deprecated CLI flag `-frontend.cache-split-interval` in favor of `-querier.split-queries-by-interval`
  - Renamed the YAML config option `defaul_validity` to `default_validity`
  - Removed the YAML config option `config_store` (in the [`alertmanager YAML config`](https://cortexmetrics.io/docs/configuration/configuration-file/#alertmanager-config)) in favor of `store`
  - Removed the YAML config root block `configdb` in favor of [`configs`](https://cortexmetrics.io/docs/configuration/configuration-file/#configs-config). This change is also reflected in the following CLI flags renaming:
      * `-database.*` -> `-configs.database.*`
      * `-database.migrations` -> `-configs.database.migrations-dir`
  - Removed the fluentd-based billing infrastructure including the CLI flags:
      * `-distributor.enable-billing`
      * `-billing.max-buffered-events`
      * `-billing.retry-delay`
      * `-billing.ingester`
- Removed support for using denormalised tokens in the ring. Before upgrading, make sure your Cortex cluster is already running `v0.6.0` or an earlier version with `-ingester.normalise-tokens=true`

### Full changelog

* [CHANGE] Removed support for flags to configure schema. Further, the flag for specifying the config file (`-config-yaml`) has been deprecated. Please use `-schema-config-file`. See the [Schema Configuration documentation](https://cortexmetrics.io/docs/configuration/schema-configuration/) for more details on how to configure the schema using the YAML file. #2221
* [CHANGE] In the config file, the root level `config_store` config option has been moved to `alertmanager` > `store` > `configdb`. #2125
* [CHANGE] Removed unnecessary `frontend.cache-split-interval` in favor of `querier.split-queries-by-interval` both to reduce configuration complexity and guarantee alignment of these two configs. Starting from now, `-querier.cache-results` may only be enabled in conjunction with `-querier.split-queries-by-interval` (previously the cache interval default was `24h` so if you want to preserve the same behaviour you should set `-querier.split-queries-by-interval=24h`). #2040
* [CHANGE] Renamed Configs configuration options. #2187
  * configuration options
    * `-database.*` -> `-configs.database.*`
    * `-database.migrations` -> `-configs.database.migrations-dir`
  * config file
    * `configdb.uri:` -> `configs.database.uri:`
    * `configdb.migrationsdir:` -> `configs.database.migrations_dir:`
    * `configdb.passwordfile:` -> `configs.database.password_file:`
* [CHANGE] Moved `-store.min-chunk-age` to the Querier config as `-querier.query-store-after`, allowing the store to be skipped during query time if the metrics wouldn't be found. The YAML config option `ingestermaxquerylookback` has been renamed to `query_ingesters_within` to match its CLI flag. #1893
* [CHANGE] Renamed the cache configuration setting `defaul_validity` to `default_validity`. #2140
* [CHANGE] Remove fluentd-based billing infrastructure and flags such as `-distributor.enable-billing`. #1491
* [CHANGE] Removed remaining support for using denormalised tokens in the ring. If you're still running ingesters with denormalised tokens (Cortex 0.4 or earlier, with `-ingester.normalise-tokens=false`), such ingesters will now be completely invisible to distributors and need to be either switched to Cortex 0.6.0 or later, or be configured to use normalised tokens. #2034
* [CHANGE] The frontend http server will now send 502 in case of deadline exceeded and 499 if the user requested cancellation. #2156
* [CHANGE] We now enforce queries to be up to `-querier.max-query-into-future` into the future (defaults to 10m). #1929
  * `-store.min-chunk-age` has been removed
  * `-querier.query-store-after` has been added in it's place.
* [CHANGE] Removed unused `/validate_expr endpoint`. #2152
* [CHANGE] Updated Prometheus dependency to v2.16.0. This Prometheus version uses Active Query Tracker to limit concurrent queries. In order to keep `-querier.max-concurrent` working, Active Query Tracker is enabled by default, and is configured to store its data to `active-query-tracker` directory (relative to current directory when Cortex started). This can be changed by using `-querier.active-query-tracker-dir` option. Purpose of Active Query Tracker is to log queries that were running when Cortex crashes. This logging happens on next Cortex start. #2088
* [CHANGE] Default to BigChunk encoding; may result in slightly higher disk usage if many timeseries have a constant value, but should generally result in fewer, bigger chunks. #2207
* [CHANGE] WAL replays are now done while the rest of Cortex is starting, and more specifically, when HTTP server is running. This makes it possible to scrape metrics during WAL replays. Applies to both chunks and experimental blocks storage. #2222
* [CHANGE] Cortex now has `/ready` probe for all services, not just ingester and querier as before. In single-binary mode, /ready reports 204 only if all components are running properly. #2166
* [CHANGE] If you are vendoring Cortex and use its components in your project, be aware that many Cortex components no longer start automatically when they are created. You may want to review PR and attached document. #2166
* [CHANGE] Experimental TSDB: the querier in-memory index cache used by the experimental blocks storage shifted from per-tenant to per-querier. The `-experimental.tsdb.bucket-store.index-cache-size-bytes` now configures the per-querier index cache max size instead of a per-tenant cache and its default has been increased to 1GB. #2189
* [CHANGE] Experimental TSDB: TSDB head compaction interval and concurrency is now configurable (defaults to 1 min interval and 5 concurrent head compactions). New options: `-experimental.tsdb.head-compaction-interval` and `-experimental.tsdb.head-compaction-concurrency`. #2172
* [CHANGE] Experimental TSDB: switched the blocks storage index header to the binary format. This change is expected to have no visible impact, except lower startup times and memory usage in the queriers. It's possible to switch back to the old JSON format via the flag `-experimental.tsdb.bucket-store.binary-index-header-enabled=false`. #2223
* [CHANGE] Experimental Memberlist KV store can now be used in single-binary Cortex. Attempts to use it previously would fail with panic. This change also breaks existing binary protocol used to exchange gossip messages, so this version will not be able to understand gossiped Ring when used in combination with the previous version of Cortex. Easiest way to upgrade is to shutdown old Cortex installation, and restart it with new version. Incremental rollout works too, but with reduced functionality until all components run the same version. #2016
* [FEATURE] Added a read-only local alertmanager config store using files named corresponding to their tenant id. #2125
* [FEATURE] Added flag `-experimental.ruler.enable-api` to enable the ruler api which implements the Prometheus API `/api/v1/rules` and `/api/v1/alerts` endpoints under the configured `-http.prefix`. #1999
* [FEATURE] Added sharding support to compactor when using the experimental TSDB blocks storage. #2113
* [FEATURE] Added ability to override YAML config file settings using environment variables. #2147
  * `-config.expand-env`
* [FEATURE] Added flags to disable Alertmanager notifications methods. #2187
  * `-configs.notifications.disable-email`
  * `-configs.notifications.disable-webhook`
* [FEATURE] Add /config HTTP endpoint which exposes the current Cortex configuration as YAML. #2165
* [FEATURE] Allow Prometheus remote write directly to ingesters. #1491
* [FEATURE] Introduced new standalone service `query-tee` that can be used for testing purposes to send the same Prometheus query to multiple backends (ie. two Cortex clusters ingesting the same metrics) and compare the performances. #2203
* [FEATURE] Fan out parallelizable queries to backend queriers concurrently. #1878
  * `querier.parallelise-shardable-queries` (bool)
  * Requires a shard-compatible schema (v10+)
  * This causes the number of traces to increase accordingly.
  * The query-frontend now requires a schema config to determine how/when to shard queries, either from a file or from flags (i.e. by the `config-yaml` CLI flag). This is the same schema config the queriers consume. The schema is only required to use this option.
  * It's also advised to increase downstream concurrency controls as well:
    * `querier.max-outstanding-requests-per-tenant`
    * `querier.max-query-parallelism`
    * `querier.max-concurrent`
    * `server.grpc-max-concurrent-streams` (for both query-frontends and queriers)
* [FEATURE] Added user sub rings to distribute users to a subset of ingesters. #1947
  * `-experimental.distributor.user-subring-size`
* [FEATURE] Add flag `-experimental.tsdb.stripe-size` to expose TSDB stripe size option. #2185
* [FEATURE] Experimental Delete Series: Added support for Deleting Series with Prometheus style API. Needs to be enabled first by setting `-purger.enable` to `true`. Deletion only supported when using `boltdb` and `filesystem` as index and object store respectively. Support for other stores to follow in separate PRs #2103
* [ENHANCEMENT] Alertmanager: Expose Per-tenant alertmanager metrics #2124
* [ENHANCEMENT] Add `status` label to `cortex_alertmanager_configs` metric to gauge the number of valid and invalid configs. #2125
* [ENHANCEMENT] Cassandra Authentication: added the `custom_authenticators` config option that allows users to authenticate with cassandra clusters using password authenticators that are not approved by default in [gocql](https://github.com/gocql/gocql/blob/81b8263d9fe526782a588ef94d3fa5c6148e5d67/conn.go#L27) #2093
* [ENHANCEMENT] Cassandra Storage: added `max_retries`, `retry_min_backoff` and `retry_max_backoff` configuration options to enable retrying recoverable errors. #2054
* [ENHANCEMENT] Allow to configure HTTP and gRPC server listen address, maximum number of simultaneous connections and connection keepalive settings.
  * `-server.http-listen-address`
  * `-server.http-conn-limit`
  * `-server.grpc-listen-address`
  * `-server.grpc-conn-limit`
  * `-server.grpc.keepalive.max-connection-idle`
  * `-server.grpc.keepalive.max-connection-age`
  * `-server.grpc.keepalive.max-connection-age-grace`
  * `-server.grpc.keepalive.time`
  * `-server.grpc.keepalive.timeout`
* [ENHANCEMENT] PostgreSQL: Bump up `github.com/lib/pq` from `v1.0.0` to `v1.3.0` to support PostgreSQL SCRAM-SHA-256 authentication. #2097
* [ENHANCEMENT] Cassandra Storage: User no longer need `CREATE` privilege on `<all keyspaces>` if given keyspace exists. #2032
* [ENHANCEMENT] Cassandra Storage: added `password_file` configuration options to enable reading Cassandra password from file. #2096
* [ENHANCEMENT] Configs API: Allow GET/POST configs in YAML format. #2181
* [ENHANCEMENT] Background cache writes are batched to improve parallelism and observability. #2135
* [ENHANCEMENT] Add automatic repair for checkpoint and WAL. #2105
* [ENHANCEMENT] Support `lastEvaluation` and `evaluationTime` in `/api/v1/rules` endpoints and make order of groups stable. #2196
* [ENHANCEMENT] Skip expired requests in query-frontend scheduling. #2082
* [ENHANCEMENT] Add ability to configure gRPC keepalive settings. #2066
* [ENHANCEMENT] Experimental TSDB: Export TSDB Syncer metrics from Compactor component, they are prefixed with `cortex_compactor_`. #2023
* [ENHANCEMENT] Experimental TSDB: Added dedicated flag `-experimental.tsdb.bucket-store.tenant-sync-concurrency` to configure the maximum number of concurrent tenants for which blocks are synched. #2026
* [ENHANCEMENT] Experimental TSDB: Expose metrics for objstore operations (prefixed with `cortex_<component>_thanos_objstore_`, component being one of `ingester`, `querier` and `compactor`). #2027
* [ENHANCEMENT] Experimental TSDB: Added support for Azure Storage to be used for block storage, in addition to S3 and GCS. #2083
* [ENHANCEMENT] Experimental TSDB: Reduced memory allocations in the ingesters when using the experimental blocks storage. #2057
* [ENHANCEMENT] Experimental Memberlist KV: expose `-memberlist.gossip-to-dead-nodes-time` and `-memberlist.dead-node-reclaim-time` options to control how memberlist library handles dead nodes and name reuse. #2131
* [BUGFIX] Alertmanager: fixed panic upon applying a new config, caused by duplicate metrics registration in the `NewPipelineBuilder` function. #211
* [BUGFIX] Azure Blob ChunkStore: Fixed issue causing `invalid chunk checksum` errors. #2074
* [BUGFIX] The gauge `cortex_overrides_last_reload_successful` is now only exported by components that use a `RuntimeConfigManager`. Previously, for components that do not initialize a `RuntimeConfigManager` (such as the compactor) the gauge was initialized with 0 (indicating error state) and then never updated, resulting in a false-negative permanent error state. #2092
* [BUGFIX] Fixed WAL metric names, added the `cortex_` prefix.
* [BUGFIX] Restored histogram `cortex_configs_request_duration_seconds` #2138
* [BUGFIX] Fix wrong syntax for `url` in config-file-reference. #2148
* [BUGFIX] Fixed some 5xx status code returned by the query-frontend when they should actually be 4xx. #2122
* [BUGFIX] Fixed leaked goroutines in the querier. #2070
* [BUGFIX] Experimental TSDB: fixed `/all_user_stats` and `/api/prom/user_stats` endpoints when using the experimental TSDB blocks storage. #2042
* [BUGFIX] Experimental TSDB: fixed ruler to correctly work with the experimental TSDB blocks storage. #2101

### Changes to denormalised tokens in the ring

Cortex 0.4.0 is the last version that can *write* denormalised tokens. Cortex 0.5.0 and above always write normalised tokens.

Cortex 0.6.0 is the last version that can *read* denormalised tokens. Starting with Cortex 0.7.0 only normalised tokens are supported, and ingesters writing denormalised tokens to the ring (running Cortex 0.4.0 or earlier with `-ingester.normalise-tokens=false`) are ignored by distributors. Such ingesters should either switch to using normalised tokens, or be upgraded to Cortex 0.5.0 or later.

### Known issues

- The gRPC streaming for ingesters doesn't work when using the experimental TSDB blocks storage. Please do not enable `-querier.ingester-streaming` if you're using the TSDB blocks storage. If you want to enable it, you can build Cortex from `master` given the issue has been fixed after Cortex `0.7` branch has been cut and the fix wasn't included in the `0.7` because related to an experimental feature.

### Annotated config file breaking changes

In this section you can find a config file diff showing the breaking changes introduced in Cortex `0.7`. You can also find the [full configuration file reference doc](https://cortexmetrics.io/docs/configuration/configuration-file/) in the website.

 ```diff
### Root level config

 # "configdb" has been moved to "alertmanager > store > configdb".
-[configdb: <configdb_config>]

 # "config_store" has been renamed to "configs".
-[config_store: <configstore_config>]
+[configs: <configs_config>]


### `distributor_config`

 # The support to hook an external billing system has been removed.
-[enable_billing: <boolean> | default = false]
-billing:
-  [maxbufferedevents: <int> | default = 1024]
-  [retrydelay: <duration> | default = 500ms]
-  [ingesterhostport: <string> | default = "localhost:24225"]


### `querier_config`

 # "ingestermaxquerylookback" has been renamed to "query_ingesters_within".
-[ingestermaxquerylookback: <duration> | default = 0s]
+[query_ingesters_within: <duration> | default = 0s]


### `queryrange_config`

results_cache:
  cache:
     # "defaul_validity" has been renamed to "default_validity".
-    [defaul_validity: <duration> | default = 0s]
+    [default_validity: <duration> | default = 0s]

   # "cache_split_interval" has been deprecated in favor of "split_queries_by_interval".
-  [cache_split_interval: <duration> | default = 24h0m0s]


### `alertmanager_config`

# The "store" config block has been added. This includes "configdb" which previously
# was the "configdb" root level config block.
+store:
+  [type: <string> | default = "configdb"]
+  [configdb: <configstore_config>]
+  local:
+    [path: <string> | default = ""]


### `storage_config`

index_queries_cache_config:
   # "defaul_validity" has been renamed to "default_validity".
-  [defaul_validity: <duration> | default = 0s]
+  [default_validity: <duration> | default = 0s]


### `chunk_store_config`

chunk_cache_config:
   # "defaul_validity" has been renamed to "default_validity".
-  [defaul_validity: <duration> | default = 0s]
+  [default_validity: <duration> | default = 0s]

write_dedupe_cache_config:
   # "defaul_validity" has been renamed to "default_validity".
-  [defaul_validity: <duration> | default = 0s]
+  [default_validity: <duration> | default = 0s]

 # "min_chunk_age" has been removed in favor of "querier > query_store_after".
-[min_chunk_age: <duration> | default = 0s]


### `configs_config`

-# "uri" has been moved to "database > uri".
-[uri: <string> | default = "postgres://postgres@configs-db.weave.local/configs?sslmode=disable"]

-# "migrationsdir" has been moved to "database > migrations_dir".
-[migrationsdir: <string> | default = ""]

-# "passwordfile" has been moved to "database > password_file".
-[passwordfile: <string> | default = ""]

+database:
+  [uri: <string> | default = "postgres://postgres@configs-db.weave.local/configs?sslmode=disable"]
+  [migrations_dir: <string> | default = ""]
+  [password_file: <string> | default = ""]
```

## 0.6.1 / 2020-02-05

* [BUGFIX] Fixed parsing of the WAL configuration when specified in the YAML config file. #2071

## 0.6.0 / 2020-01-28

Note that the ruler flags need to be changed in this upgrade. You're moving from a single node ruler to something that might need to be sharded.
Further, if you're using the configs service, we've upgraded the migration library and this requires some manual intervention. See full instructions below to upgrade your PostgreSQL.

* [CHANGE] The frontend component now does not cache results if it finds a `Cache-Control` header and if one of its values is `no-store`. #1974
* [CHANGE] Flags changed with transition to upstream Prometheus rules manager:
  * `-ruler.client-timeout` is now `ruler.configs.client-timeout` in order to match `ruler.configs.url`.
  * `-ruler.group-timeout`has been removed.
  * `-ruler.num-workers` has been removed.
  * `-ruler.rule-path` has been added to specify where the prometheus rule manager will sync rule files.
  * `-ruler.storage.type` has beem added to specify the rule store backend type, currently only the configdb.
  * `-ruler.poll-interval` has been added to specify the interval in which to poll new rule groups.
  * `-ruler.evaluation-interval` default value has changed from `15s` to `1m` to match the default evaluation interval in Prometheus.
  * Ruler sharding requires a ring which can be configured via the ring flags prefixed by `ruler.ring.`. #1987
* [CHANGE] Use relative links from /ring page to make it work when used behind reverse proxy. #1896
* [CHANGE] Deprecated `-distributor.limiter-reload-period` flag. #1766
* [CHANGE] Ingesters now write only normalised tokens to the ring, although they can still read denormalised tokens used by other ingesters. `-ingester.normalise-tokens` is now deprecated, and ignored. If you want to switch back to using denormalised tokens, you need to downgrade to Cortex 0.4.0. Previous versions don't handle claiming tokens from normalised ingesters correctly. #1809
* [CHANGE] Overrides mechanism has been renamed to "runtime config", and is now separate from limits. Runtime config is simply a file that is reloaded by Cortex every couple of seconds. Limits and now also multi KV use this mechanism.<br />New arguments were introduced: `-runtime-config.file` (defaults to empty) and `-runtime-config.reload-period` (defaults to 10 seconds), which replace previously used `-limits.per-user-override-config` and `-limits.per-user-override-period` options. Old options are still used if `-runtime-config.file` is not specified. This change is also reflected in YAML configuration, where old `limits.per_tenant_override_config` and `limits.per_tenant_override_period` fields are replaced with `runtime_config.file` and `runtime_config.period` respectively. #1749
* [CHANGE] Cortex now rejects data with duplicate labels. Previously, such data was accepted, with duplicate labels removed with only one value left. #1964
* [CHANGE] Changed the default value for `-distributor.ha-tracker.prefix` from `collectors/` to `ha-tracker/` in order to not clash with other keys (ie. ring) stored in the same key-value store. #1940
* [FEATURE] Experimental: Write-Ahead-Log added in ingesters for more data reliability against ingester crashes. #1103
  * `--ingester.wal-enabled`: Setting this to `true` enables writing to WAL during ingestion.
  * `--ingester.wal-dir`: Directory where the WAL data should be stored and/or recovered from.
  * `--ingester.checkpoint-enabled`: Set this to `true` to enable checkpointing of in-memory chunks to disk.
  * `--ingester.checkpoint-duration`: This is the interval at which checkpoints should be created.
  * `--ingester.recover-from-wal`: Set this to `true` to recover data from an existing WAL.
  * For more information, please checkout the ["Ingesters with WAL" guide](https://cortexmetrics.io/docs/guides/ingesters-with-wal/).
* [FEATURE] The distributor can now drop labels from samples (similar to the removal of the replica label for HA ingestion) per user via the `distributor.drop-label` flag. #1726
* [FEATURE] Added flag `debug.mutex-profile-fraction` to enable mutex profiling #1969
* [FEATURE] Added `global` ingestion rate limiter strategy. Deprecated `-distributor.limiter-reload-period` flag. #1766
* [FEATURE] Added support for Microsoft Azure blob storage to be used for storing chunk data. #1913
* [FEATURE] Added readiness probe endpoint`/ready` to queriers. #1934
* [FEATURE] Added "multi" KV store that can interact with two other KV stores, primary one for all reads and writes, and secondary one, which only receives writes. Primary/secondary store can be modified in runtime via runtime-config mechanism (previously "overrides"). #1749
* [FEATURE] Added support to store ring tokens to a file and read it back on startup, instead of generating/fetching the tokens to/from the ring. This feature can be enabled with the flag `-ingester.tokens-file-path`. #1750
* [FEATURE] Experimental TSDB: Added `/series` API endpoint support with TSDB blocks storage. #1830
* [FEATURE] Experimental TSDB: Added TSDB blocks `compactor` component, which iterates over users blocks stored in the bucket and compact them according to the configured block ranges. #1942
* [ENHANCEMENT] metric `cortex_ingester_flush_reasons` gets a new `reason` value: `Spread`, when `-ingester.spread-flushes` option is enabled. #1978
* [ENHANCEMENT] Added `password` and `enable_tls` options to redis cache configuration. Enables usage of Microsoft Azure Cache for Redis service. #1923
* [ENHANCEMENT] Upgraded Kubernetes API version for deployments from `extensions/v1beta1` to `apps/v1`. #1941
* [ENHANCEMENT] Experimental TSDB: Open existing TSDB on startup to prevent ingester from becoming ready before it can accept writes. The max concurrency is set via `--experimental.tsdb.max-tsdb-opening-concurrency-on-startup`. #1917
* [ENHANCEMENT] Experimental TSDB: Querier now exports aggregate metrics from Thanos bucket store and in memory index cache (many metrics to list, but all have `cortex_querier_bucket_store_` or `cortex_querier_blocks_index_cache_` prefix). #1996
* [ENHANCEMENT] Experimental TSDB: Improved multi-tenant bucket store. #1991
  * Allowed to configure the blocks sync interval via `-experimental.tsdb.bucket-store.sync-interval` (0 disables the sync)
  * Limited the number of tenants concurrently synched by `-experimental.tsdb.bucket-store.block-sync-concurrency`
  * Renamed `cortex_querier_sync_seconds` metric to `cortex_querier_blocks_sync_seconds`
  * Track `cortex_querier_blocks_sync_seconds` metric for the initial sync too
* [BUGFIX] Fixed unnecessary CAS operations done by the HA tracker when the jitter is enabled. #1861
* [BUGFIX] Fixed ingesters getting stuck in a LEAVING state after coming up from an ungraceful exit. #1921
* [BUGFIX] Reduce memory usage when ingester Push() errors. #1922
* [BUGFIX] Table Manager: Fixed calculation of expected tables and creation of tables from next active schema considering grace period. #1976
* [BUGFIX] Experimental TSDB: Fixed ingesters consistency during hand-over when using experimental TSDB blocks storage. #1854 #1818
* [BUGFIX] Experimental TSDB: Fixed metrics when using experimental TSDB blocks storage. #1981 #1982 #1990 #1983
* [BUGFIX] Experimental memberlist: Use the advertised address when sending packets to other peers of the Gossip memberlist. #1857
* [BUGFIX] Experimental TSDB: Fixed incorrect query results introduced in #2604 caused by a buffer incorrectly reused while iterating samples. #2697

### Upgrading PostgreSQL (if you're using configs service)

Reference: <https://github.com/golang-migrate/migrate/tree/master/database/postgres#upgrading-from-v1>

1. Install the migrate package cli tool: <https://github.com/golang-migrate/migrate/tree/master/cmd/migrate#installation>
2. Drop the `schema_migrations` table: `DROP TABLE schema_migrations;`.
2. Run the migrate command:

```bash
migrate  -path <absolute_path_to_cortex>/cmd/cortex/migrations -database postgres://localhost:5432/database force 2
```

### Known issues

- The `cortex_prometheus_rule_group_last_evaluation_timestamp_seconds` metric, tracked by the ruler, is not unregistered for rule groups not being used anymore. This issue will be fixed in the next Cortex release (see [2033](https://github.com/cortexproject/cortex/issues/2033)).

- Write-Ahead-Log (WAL) does not have automatic repair of corrupt checkpoint or WAL segments, which is possible if ingester crashes abruptly or the underlying disk corrupts. Currently the only way to resolve this is to manually delete the affected checkpoint and/or WAL segments. Automatic repair will be added in the future releases.

## 0.4.0 / 2019-12-02

* [CHANGE] The frontend component has been refactored to be easier to re-use. When upgrading the frontend, cache entries will be discarded and re-created with the new protobuf schema. #1734
* [CHANGE] Removed direct DB/API access from the ruler. `-ruler.configs.url` has been now deprecated. #1579
* [CHANGE] Removed `Delta` encoding. Any old chunks with `Delta` encoding cannot be read anymore. If `ingester.chunk-encoding` is set to `Delta` the ingester will fail to start. #1706
* [CHANGE] Setting `-ingester.max-transfer-retries` to 0 now disables hand-over when ingester is shutting down. Previously, zero meant infinite number of attempts. #1771
* [CHANGE] `dynamo` has been removed as a valid storage name to make it consistent for all components. `aws` and `aws-dynamo` remain as valid storage names.
* [CHANGE/FEATURE] The frontend split and cache intervals can now be configured using the respective flag `--querier.split-queries-by-interval` and `--frontend.cache-split-interval`.
  * If `--querier.split-queries-by-interval` is not provided request splitting is disabled by default.
  * __`--querier.split-queries-by-day` is still accepted for backward compatibility but has been deprecated. You should now use `--querier.split-queries-by-interval`. We recommend a to use a multiple of 24 hours.__
* [FEATURE] Global limit on the max series per user and metric #1760
  * `-ingester.max-global-series-per-user`
  * `-ingester.max-global-series-per-metric`
  * Requires `-distributor.replication-factor` and `-distributor.shard-by-all-labels` set for the ingesters too
* [FEATURE] Flush chunks with stale markers early with `ingester.max-stale-chunk-idle`. #1759
* [FEATURE] EXPERIMENTAL: Added new KV Store backend based on memberlist library. Components can gossip about tokens and ingester states, instead of using Consul or Etcd. #1721
* [FEATURE] EXPERIMENTAL: Use TSDB in the ingesters & flush blocks to S3/GCS ala Thanos. This will let us use an Object Store more efficiently and reduce costs. #1695
* [FEATURE] Allow Query Frontend to log slow queries with `frontend.log-queries-longer-than`. #1744
* [FEATURE] Add HTTP handler to trigger ingester flush & shutdown - used when running as a stateful set with the WAL enabled.  #1746
* [FEATURE] EXPERIMENTAL: Added GCS support to TSDB blocks storage. #1772
* [ENHANCEMENT] Reduce memory allocations in the write path. #1706
* [ENHANCEMENT] Consul client now follows recommended practices for blocking queries wrt returned Index value. #1708
* [ENHANCEMENT] Consul client can optionally rate-limit itself during Watch (used e.g. by ring watchers) and WatchPrefix (used by HA feature) operations. Rate limiting is disabled by default. New flags added: `--consul.watch-rate-limit`, and `--consul.watch-burst-size`. #1708
* [ENHANCEMENT] Added jitter to HA deduping heartbeats, configure using `distributor.ha-tracker.update-timeout-jitter-max` #1534
* [ENHANCEMENT] Add ability to flush chunks with stale markers early. #1759
* [BUGFIX] Stop reporting successful actions as 500 errors in KV store metrics. #1798
* [BUGFIX] Fix bug where duplicate labels can be returned through metadata APIs. #1790
* [BUGFIX] Fix reading of old, v3 chunk data. #1779
* [BUGFIX] Now support IAM roles in service accounts in AWS EKS. #1803
* [BUGFIX] Fixed duplicated series returned when querying both ingesters and store with the experimental TSDB blocks storage. #1778

In this release we updated the following dependencies:

- gRPC v1.25.0  (resulted in a drop of 30% CPU usage when compression is on)
- jaeger-client v2.20.0
- aws-sdk-go to v1.25.22

## 0.3.0 / 2019-10-11

This release adds support for Redis as an alternative to Memcached, and also includes many optimisations which reduce CPU and memory usage.

* [CHANGE] Gauge metrics were renamed to drop the `_total` suffix. #1685
  * In Alertmanager, `alertmanager_configs_total` is now `alertmanager_configs`
  * In Ruler, `scheduler_configs_total` is now `scheduler_configs`
  * `scheduler_groups_total` is now `scheduler_groups`.
* [CHANGE] `--alertmanager.configs.auto-slack-root` flag was dropped as auto Slack root is not supported anymore. #1597
* [CHANGE] In table-manager, default DynamoDB capacity was reduced from 3,000 units to 1,000 units. We recommend you do not run with the defaults: find out what figures are needed for your environment and set that via `-dynamodb.periodic-table.write-throughput` and `-dynamodb.chunk-table.write-throughput`.
* [FEATURE] Add Redis support for caching #1612
* [FEATURE] Allow spreading chunk writes across multiple S3 buckets #1625
* [FEATURE] Added `/shutdown` endpoint for ingester to shutdown all operations of the ingester. #1746
* [ENHANCEMENT] Upgraded Prometheus to 2.12.0 and Alertmanager to 0.19.0. #1597
* [ENHANCEMENT] Cortex is now built with Go 1.13 #1675, #1676, #1679
* [ENHANCEMENT] Many optimisations, mostly impacting ingester and querier: #1574, #1624, #1638, #1644, #1649, #1654, #1702

Full list of changes: <https://github.com/cortexproject/cortex/compare/v0.2.0...v0.3.0>

## 0.2.0 / 2019-09-05

This release has several exciting features, the most notable of them being setting `-ingester.spread-flushes` to potentially reduce your storage space by upto 50%.

* [CHANGE] Flags changed due to changes upstream in Prometheus Alertmanager #929:
  * `alertmanager.mesh.listen-address` is now `cluster.listen-address`
  * `alertmanager.mesh.peer.host` and `alertmanager.mesh.peer.service` can be replaced by `cluster.peer`
  * `alertmanager.mesh.hardware-address`, `alertmanager.mesh.nickname`, `alertmanager.mesh.password`, and `alertmanager.mesh.peer.refresh-interval` all disappear.
* [CHANGE] --claim-on-rollout flag deprecated; feature is now always on #1566
* [CHANGE] Retention period must now be a multiple of periodic table duration #1564
* [CHANGE] The value for the name label for the chunks memcache in all `cortex_cache_` metrics is now `chunksmemcache` (before it was `memcache`) #1569
* [FEATURE] Makes the ingester flush each timeseries at a specific point in the max-chunk-age cycle with `-ingester.spread-flushes`. This means multiple replicas of a chunk are very likely to contain the same contents which cuts chunk storage space by up to 66%. #1578
* [FEATURE] Make minimum number of chunk samples configurable per user #1620
* [FEATURE] Honor HTTPS for custom S3 URLs #1603
* [FEATURE] You can now point the query-frontend at a normal Prometheus for parallelisation and caching #1441
* [FEATURE] You can now specify `http_config` on alert receivers #929
* [FEATURE] Add option to use jump hashing to load balance requests to memcached #1554
* [FEATURE] Add status page for HA tracker to distributors #1546
* [FEATURE] The distributor ring page is now easier to read with alternate rows grayed out #1621

## 0.1.0 / 2019-08-07

* [CHANGE] HA Tracker flags were renamed to provide more clarity #1465
  * `distributor.accept-ha-labels` is now `distributor.ha-tracker.enable`
  * `distributor.accept-ha-samples` is now `distributor.ha-tracker.enable-for-all-users`
  * `ha-tracker.replica` is now `distributor.ha-tracker.replica`
  * `ha-tracker.cluster` is now `distributor.ha-tracker.cluster`
* [FEATURE] You can specify "heap ballast" to reduce Go GC Churn #1489
* [BUGFIX] HA Tracker no longer always makes a request to Consul/Etcd when a request is not from the active replica #1516
* [BUGFIX] Queries are now correctly cancelled by the query-frontend #1508<|MERGE_RESOLUTION|>--- conflicted
+++ resolved
@@ -42,11 +42,8 @@
 * [ENHANCEMENT] Store Gateway/Querier/Compactor: Handling CMK Access Denied errors. #5420 #5442 #5446
 * [ENHANCEMENT] Store Gateway: Implementing multi level index cache. #5451
 * [ENHANCEMENT] Alertmanager: Add the alert name in error log when it get throttled. #5456
-<<<<<<< HEAD
 * [ENHANCEMENT] DDBKV: Change metric name from dynamodb_kv_read_capacity_total to dynamodb_kv_consumed_capacity_total and include Delete, Put, Batch dimension. #5481
-=======
 * [ENHANCEMENT] Querier: Retry store gateway on different zones when zone awareness is enabled. #5476
->>>>>>> 634df354
 * [BUGFIX] Ruler: Validate if rule group can be safely converted back to rule group yaml from protobuf message #5265
 * [BUGFIX] Querier: Convert gRPC `ResourceExhausted` status code from store gateway to 422 limit error. #5286
 * [BUGFIX] Alertmanager: Route web-ui requests to the alertmanager distributor when sharding is enabled. #5293
