package ingester

import (
	"sync"
	"sync/atomic"
	"unsafe"

	"github.com/prometheus/common/model"

	"github.com/cortexproject/cortex/pkg/util"
)

const seriesMapShards = 128

// seriesMap maps fingerprints to memory series. All its methods are
// goroutine-safe. A seriesMap is effectively is a goroutine-safe version of
// map[model.Fingerprint]*memorySeries.
type seriesMap struct {
	size   int32
	shards []shard
}

type shard struct {
	mtx sync.Mutex
	m   map[model.Fingerprint]*memorySeries
<<<<<<< HEAD
	// Align this struct.
	_ [cacheLineSize - unsafe.Sizeof(sync.Mutex{}) - unsafe.Sizeof(map[model.Fingerprint]*memorySeries{})]byte
=======
	//nolint:structcheck,unused // Align this struct.
	pad [cacheLineSize - unsafe.Sizeof(sync.Mutex{}) - unsafe.Sizeof(map[model.Fingerprint]*memorySeries{})]byte
>>>>>>> e698ab21
}

// fingerprintSeriesPair pairs a fingerprint with a memorySeries pointer.
type fingerprintSeriesPair struct {
	fp     model.Fingerprint
	series *memorySeries
}

// newSeriesMap returns a newly allocated empty seriesMap. To create a seriesMap
// based on a prefilled map, use an explicit initializer.
func newSeriesMap() *seriesMap {
	shards := make([]shard, seriesMapShards)
	for i := 0; i < seriesMapShards; i++ {
		shards[i].m = map[model.Fingerprint]*memorySeries{}
	}
	return &seriesMap{
		shards: shards,
	}
}

// get returns a memorySeries for a fingerprint. Return values have the same
// semantics as the native Go map.
func (sm *seriesMap) get(fp model.Fingerprint) (*memorySeries, bool) {
	shard := &sm.shards[util.HashFP(fp)%seriesMapShards]
	shard.mtx.Lock()
	ms, ok := shard.m[fp]
	shard.mtx.Unlock()
	return ms, ok
}

// put adds a mapping to the seriesMap.
func (sm *seriesMap) put(fp model.Fingerprint, s *memorySeries) {
	shard := &sm.shards[util.HashFP(fp)%seriesMapShards]
	shard.mtx.Lock()
	_, ok := shard.m[fp]
	shard.m[fp] = s
	shard.mtx.Unlock()

	if !ok {
		atomic.AddInt32(&sm.size, 1)
	}
}

// del removes a mapping from the series Map.
func (sm *seriesMap) del(fp model.Fingerprint) {
	shard := &sm.shards[util.HashFP(fp)%seriesMapShards]
	shard.mtx.Lock()
	_, ok := shard.m[fp]
	delete(shard.m, fp)
	shard.mtx.Unlock()
	if ok {
		atomic.AddInt32(&sm.size, -1)
	}
}

// iter returns a channel that produces all mappings in the seriesMap. The
// channel will be closed once all fingerprints have been received. Not
// consuming all fingerprints from the channel will leak a goroutine. The
// semantics of concurrent modification of seriesMap is the similar as the one
// for iterating over a map with a 'range' clause. However, if the next element
// in iteration order is removed after the current element has been received
// from the channel, it will still be produced by the channel.
func (sm *seriesMap) iter() <-chan fingerprintSeriesPair {
	ch := make(chan fingerprintSeriesPair)
	go func() {
		for i := range sm.shards {
			sm.shards[i].mtx.Lock()
			for fp, ms := range sm.shards[i].m {
				sm.shards[i].mtx.Unlock()
				ch <- fingerprintSeriesPair{fp, ms}
				sm.shards[i].mtx.Lock()
			}
			sm.shards[i].mtx.Unlock()
		}
		close(ch)
	}()
	return ch
}

func (sm *seriesMap) length() int {
	return int(atomic.LoadInt32(&sm.size))
}<|MERGE_RESOLUTION|>--- conflicted
+++ resolved
@@ -23,13 +23,9 @@
 type shard struct {
 	mtx sync.Mutex
 	m   map[model.Fingerprint]*memorySeries
-<<<<<<< HEAD
+
 	// Align this struct.
 	_ [cacheLineSize - unsafe.Sizeof(sync.Mutex{}) - unsafe.Sizeof(map[model.Fingerprint]*memorySeries{})]byte
-=======
-	//nolint:structcheck,unused // Align this struct.
-	pad [cacheLineSize - unsafe.Sizeof(sync.Mutex{}) - unsafe.Sizeof(map[model.Fingerprint]*memorySeries{})]byte
->>>>>>> e698ab21
 }
 
 // fingerprintSeriesPair pairs a fingerprint with a memorySeries pointer.
