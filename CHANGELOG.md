# Changelog

## master / unreleased
<<<<<<< HEAD
* [ENHANCEMENT] Add support for azure storage of AzureChinaCloud,AzureGermanCloud,AzureUSGovernment. #2988
=======

* [ENHANCEMENT] Query-tee: added a small tolerance to floating point sample values comparison. #2994
>>>>>>> 8d8975c5

## 1.3.0 in progress

* [CHANGE] Replace the metric `cortex_alertmanager_configs` with `cortex_alertmanager_config_invalid` exposed by Alertmanager. #2960
* [CHANGE] Experimental Delete Series: Change target flag for purger from `data-purger` to `purger`. #2777
* [CHANGE] Experimental blocks storage: The max concurrent queries against the long-term storage, configured via `-experimental.blocks-storage.bucket-store.max-concurrent`, is now a limit shared across all tenants and not a per-tenant limit anymore. The default value has changed from `20` to `100` and the following new metrics have been added: #2797
  * `cortex_bucket_stores_gate_queries_concurrent_max`
  * `cortex_bucket_stores_gate_queries_in_flight`
  * `cortex_bucket_stores_gate_duration_seconds`
* [CHANGE] Metric `cortex_ingester_flush_reasons` has been renamed to `cortex_ingester_flushing_enqueued_series_total`, and new metric `cortex_ingester_flushing_dequeued_series_total` with `outcome` label (superset of reason) has been added. #2802, #2818
* [CHANGE] Experimental Delete Series: Metric `cortex_purger_oldest_pending_delete_request_age_seconds` would track age of delete requests since they are over their cancellation period instead of their creation time. #2806
* [CHANGE] Experimental blocks storage: the store-gateway service is required in a Cortex cluster running with the experimental blocks storage. Removed the `-experimental.tsdb.store-gateway-enabled` CLI flag and `store_gateway_enabled` YAML config option. The store-gateway is now always enabled when the storage engine is `blocks`. #2822
* [CHANGE] Experimental blocks storage: removed support for `-experimental.blocks-storage.bucket-store.max-sample-count` flag because the implementation was flawed. To limit the number of samples/chunks processed by a single query you can set `-store.query-chunk-limit`, which is now supported by the blocks storage too. #2852
* [CHANGE] Ingester: Chunks flushed via /flush stay in memory until retention period is reached. This affects `cortex_ingester_memory_chunks` metric. #2778
* [CHANGE] Querier: the error message returned when the query time range exceeds `-store.max-query-length` has changed from `invalid query, length > limit (X > Y)` to `the query time range exceeds the limit (query length: X, limit: Y)`. #2826
* [CHANGE] Add `component` label to metrics exposed by chunk, delete and index store clients. #2774
* [CHANGE] Querier: when `-querier.query-ingesters-within` is configured, the time range of the query sent to ingesters is now manipulated to ensure the query start time is not older than 'now - query-ingesters-within'. #2904
* [CHANGE] KV: The `role` label which was a label of `multi` KV store client only has been added to metrics of every KV store client. If KV store client is not `multi`, then the value of `role` label is `primary`. #2837
* [CHANGE] Added the `engine` label to the metrics exposed by the Prometheus query engine, to distinguish between `ruler` and `querier` metrics. #2854
* [CHANGE] Added ruler to the single binary when started with `-target=all` (default). #2854
* [CHANGE] Experimental blocks storage: compact head when opening TSDB. This should only affect ingester startup after it was unable to compact head in previous run. #2870
* [CHANGE] Metric `cortex_overrides_last_reload_successful` has been renamed to `cortex_runtime_config_last_reload_successful`. #2874
* [CHANGE] HipChat support has been removed from the alertmanager (because removed from the Prometheus upstream too). #2902
* [CHANGE] Add constant label `name` to metric `cortex_cache_request_duration_seconds`. #2903
* [CHANGE] Add `user` label to metric `cortex_query_frontend_queue_length`. #2939
* [CHANGE] Experimental blocks storage: cleaned up the config and renamed "TSDB" to "blocks storage". #2937
  - The storage engine setting value has been changed from `tsdb` to `blocks`; this affects `-store.engine` CLI flag and its respective YAML option.
  - The root level YAML config has changed from `tsdb` to `blocks_storage`
  - The prefix of all CLI flags has changed from `-experimental.tsdb.` to `-experimental.blocks-storage.`
  - The following settings have been grouped under `tsdb` property in the YAML config and their CLI flags changed:
    - `-experimental.tsdb.dir` changed to `-experimental.blocks-storage.tsdb.dir`
    - `-experimental.tsdb.block-ranges-period` changed to `-experimental.blocks-storage.tsdb.block-ranges-period`
    - `-experimental.tsdb.retention-period` changed to `-experimental.blocks-storage.tsdb.retention-period`
    - `-experimental.tsdb.ship-interval` changed to `-experimental.blocks-storage.tsdb.ship-interval`
    - `-experimental.tsdb.ship-concurrency` changed to `-experimental.blocks-storage.tsdb.ship-concurrency`
    - `-experimental.tsdb.max-tsdb-opening-concurrency-on-startup` changed to `-experimental.blocks-storage.tsdb.max-tsdb-opening-concurrency-on-startup`
    - `-experimental.tsdb.head-compaction-interval` changed to `-experimental.blocks-storage.tsdb.head-compaction-interval`
    - `-experimental.tsdb.head-compaction-concurrency` changed to `-experimental.blocks-storage.tsdb.head-compaction-concurrency`
    - `-experimental.tsdb.head-compaction-idle-timeout` changed to `-experimental.blocks-storage.tsdb.head-compaction-idle-timeout`
    - `-experimental.tsdb.stripe-size` changed to `-experimental.blocks-storage.tsdb.stripe-size`
    - `-experimental.tsdb.wal-compression-enabled` changed to `-experimental.blocks-storage.tsdb.wal-compression-enabled`
    - `-experimental.tsdb.flush-blocks-on-shutdown` changed to `-experimental.blocks-storage.tsdb.flush-blocks-on-shutdown`
* [CHANGE] Flags `-bigtable.grpc-use-gzip-compression`, `-ingester.client.grpc-use-gzip-compression`, `-querier.frontend-client.grpc-use-gzip-compression` are now deprecated. #2940
* [CHANGE] Limit errors reported by ingester during query-time now return HTTP status code 422. #2941
* [FEATURE] Introduced `ruler.for-outage-tolerance`, Max time to tolerate outage for restoring "for" state of alert. #2783
* [FEATURE] Introduced `ruler.for-grace-period`, Minimum duration between alert and restored "for" state. This is maintained only for alerts with configured "for" time greater than grace period. #2783
* [FEATURE] Introduced `ruler.resend-delay`, Minimum amount of time to wait before resending an alert to Alertmanager. #2783
* [FEATURE] Ruler: added `local` filesystem support to store rules (read-only). #2854
* [ENHANCEMENT] Upgraded Docker base images to `alpine:3.12`. #2862
* [ENHANCEMENT] Experimental: Querier can now optionally query secondary store. This is specified by using `-querier.second-store-engine` option, with values `chunks` or `blocks`. Standard configuration options for this store are used. Additionally, this querying can be configured to happen only for queries that need data older than `-querier.use-second-store-before-time`. Default value of zero will always query secondary store. #2747
* [ENHANCEMENT] Query-tee: increased the `cortex_querytee_request_duration_seconds` metric buckets granularity. #2799
* [ENHANCEMENT] Query-tee: fail to start if the configured `-backend.preferred` is unknown. #2799
* [ENHANCEMENT] Ruler: Added the following metrics: #2786
  * `cortex_prometheus_notifications_latency_seconds`
  * `cortex_prometheus_notifications_errors_total`
  * `cortex_prometheus_notifications_sent_total`
  * `cortex_prometheus_notifications_dropped_total`
  * `cortex_prometheus_notifications_queue_length`
  * `cortex_prometheus_notifications_queue_capacity`
  * `cortex_prometheus_notifications_alertmanagers_discovered`
* [ENHANCEMENT] The behavior of the `/ready` was changed for the query frontend to indicate when it was ready to accept queries. This is intended for use by a read path load balancer that would want to wait for the frontend to have attached queriers before including it in the backend. #2733
* [ENHANCEMENT] Experimental Delete Series: Add support for deletion of chunks for remaining stores. #2801
* [ENHANCEMENT] Add `-modules` command line flag to list possible values for `-target`. Also, log warning if given target is internal component. #2752
* [ENHANCEMENT] Added `-ingester.flush-on-shutdown-with-wal-enabled` option to enable chunks flushing even when WAL is enabled. #2780
* [ENHANCEMENT] Query-tee: Support for custom API prefix by using `-server.path-prefix` option. #2814
* [ENHANCEMENT] Query-tee: Forward `X-Scope-OrgId` header to backend, if present in the request. #2815
* [ENHANCEMENT] Experimental blocks storage: Added `-experimental.blocks-storage.tsdb.head-compaction-idle-timeout` option to force compaction of data in memory into a block. #2803
* [ENHANCEMENT] Experimental blocks storage: Added support for flushing blocks via `/flush`, `/shutdown` (previously these only worked for chunks storage) and by using `-experimental.blocks-storage.tsdb.flush-blocks-on-shutdown` option. #2794
* [ENHANCEMENT] Experimental blocks storage: Added support to enforce max query time range length via `-store.max-query-length`. #2826
* [ENHANCEMENT] Experimental blocks storage: Added support to limit the max number of chunks that can be fetched from the long-term storage while executing a query. The limit is enforced both in the querier and store-gateway, and is configurable via `-store.query-chunk-limit`. #2852 #2922
* [ENHANCEMENT] Ingester: Added new metric `cortex_ingester_flush_series_in_progress` that reports number of ongoing flush-series operations. Useful when calling `/flush` handler: if `cortex_ingester_flush_queue_length + cortex_ingester_flush_series_in_progress` is 0, all flushes are finished. #2778
* [ENHANCEMENT] Memberlist members can join cluster via SRV records. #2788
* [ENHANCEMENT] Added configuration options for chunks s3 client. #2831
  * `s3.endpoint`
  * `s3.region`
  * `s3.access-key-id`
  * `s3.secret-access-key`
  * `s3.insecure`
  * `s3.sse-encryption`
  * `s3.http.idle-conn-timeout`
  * `s3.http.response-header-timeout`
  * `s3.http.insecure-skip-verify`
* [ENHANCEMENT] Prometheus upgraded. #2798 #2849 #2867 #2902 #2918
  * Optimized labels regex matchers for patterns containing literals (eg. `foo.*`, `.*foo`, `.*foo.*`)
* [ENHANCEMENT] Add metric `cortex_ruler_config_update_failures_total` to Ruler to track failures of loading rules files. #2857
* [ENHANCEMENT] Experimental Alertmanager: Alertmanager configuration persisted to object storage using an experimental API that accepts and returns YAML-based Alertmanager configuration. #2768
* [ENHANCEMENT] Ruler: `-ruler.alertmanager-url` now supports multiple URLs. Each URL is treated as a separate Alertmanager group. Support for multiple Alertmanagers in a group can be achieved by using DNS service discovery. #2851
* [ENHANCEMENT] Experimental blocks storage: Cortex Flusher now works with blocks engine. Flusher needs to be provided with blocks-engine configuration, existing Flusher flags are not used (they are only relevant for chunks engine). Note that flush errors are only reported via log. #2877
* [ENHANCEMENT] Flusher: Added `-flusher.exit-after-flush` option (defaults to true) to control whether Cortex should stop completely after Flusher has finished its work. #2877
* [ENHANCEMENT] Added metrics `cortex_config_hash` and `cortex_runtime_config_hash` to expose hash of the currently active config file. #2874
* [ENHANCEMENT] Logger: added JSON logging support, configured via the `-log.format=json` CLI flag or its respective YAML config option. #2386
* [ENHANCEMENT] Added new flags `-bigtable.grpc-compression`, `-ingester.client.grpc-compression`, `-querier.frontend-client.grpc-compression` to configure compression used by gRPC. Valid values are `gzip`, `snappy`, or empty string (no compression, default). #2940
* [ENHANCEMENT] Clarify limitations of the `/api/v1/series`, `/api/v1/labels` and `/api/v1/label/{name}/values` endpoints. #2953
* [BUGFIX] Fixed a bug with `api/v1/query_range` where no responses would return null values for `result` and empty values for `resultType`. #2962
* [BUGFIX] Fixed a bug in the index intersect code causing storage to return more chunks/series than required. #2796
* [BUGFIX] Fixed the number of reported keys in the background cache queue. #2764
* [BUGFIX] Fix race in processing of headers in sharded queries. #2762
* [BUGFIX] Query Frontend: Do not re-split sharded requests around ingester boundaries. #2766
* [BUGFIX] Experimental Delete Series: Fixed a problem with cache generation numbers prefixed to cache keys. #2800
* [BUGFIX] Ingester: Flushing chunks via `/flush` endpoint could previously lead to panic, if chunks were already flushed before and then removed from memory during the flush caused by `/flush` handler. Immediate flush now doesn't cause chunks to be flushed again. Samples received during flush triggered via `/flush` handler are no longer discarded. #2778
* [BUGFIX] Prometheus upgraded. #2849
  * Fixed unknown symbol error during head compaction
* [BUGFIX] Fix panic when using cassandra as store for both index and delete requests. #2774
* [BUGFIX] Experimental Delete Series: Fixed a data race in Purger. #2817
* [BUGFIX] KV: Fixed a bug that triggered a panic due to metrics being registered with the same name but different labels when using a `multi` configured KV client. #2837
* [BUGFIX] Query-frontend: Fix passing HTTP `Host` header if `-frontend.downstream-url` is configured. #2880
* [BUGFIX] Ingester: Improve time-series distribution when `-experimental.distributor.user-subring-size` is enabled. #2887
* [BUGFIX] Set content type to `application/x-protobuf` for remote_read responses. #2915
* [BUGFIX] Fixed ruler and store-gateway instance registration in the ring (when sharding is enabled) when a new instance replaces abruptly terminated one, and the only difference between the two instances is the address. #2954
* [BUGFIX] Fixed `Missing chunks and index config causing silent failure` Absence of chunks and index from schema config is not validated. #2732
* [BUGFIX] Fix panic caused by KVs from boltdb being used beyond their life. #2971
* [BUGFIX] Experimental blocks storage: `/api/v1/series`, `/api/v1/labels` and `/api/v1/label/{name}/values` only query the TSDB head regardless of the configured `-experimental.blocks-storage.tsdb.retention-period`. #2974
* [BUGFIX] Ingester: Avoid indefinite checkpointing in case of surge in number of series. #2955

## 1.2.0 / 2020-07-01

* [CHANGE] Metric `cortex_kv_request_duration_seconds` now includes `name` label to denote which client is being used as well as the `backend` label to denote the KV backend implementation in use. #2648
* [CHANGE] Experimental Ruler: Rule groups persisted to object storage using the experimental API have an updated object key encoding to better handle special characters. Rule groups previously-stored using object storage must be renamed to the new format. #2646
* [CHANGE] Query Frontend now uses Round Robin to choose a tenant queue to service next. #2553
* [CHANGE] `-promql.lookback-delta` is now deprecated and has been replaced by `-querier.lookback-delta` along with `lookback_delta` entry under `querier` in the config file. `-promql.lookback-delta` will be removed in v1.4.0. #2604
* [CHANGE] Experimental TSDB: removed `-experimental.tsdb.bucket-store.binary-index-header-enabled` flag. Now the binary index-header is always enabled.
* [CHANGE] Experimental TSDB: Renamed index-cache metrics to use original metric names from Thanos, as Cortex is not aggregating them in any way: #2627
  * `cortex_<service>_blocks_index_cache_items_evicted_total` => `thanos_store_index_cache_items_evicted_total{name="index-cache"}`
  * `cortex_<service>_blocks_index_cache_items_added_total` => `thanos_store_index_cache_items_added_total{name="index-cache"}`
  * `cortex_<service>_blocks_index_cache_requests_total` => `thanos_store_index_cache_requests_total{name="index-cache"}`
  * `cortex_<service>_blocks_index_cache_items_overflowed_total` => `thanos_store_index_cache_items_overflowed_total{name="index-cache"}`
  * `cortex_<service>_blocks_index_cache_hits_total` => `thanos_store_index_cache_hits_total{name="index-cache"}`
  * `cortex_<service>_blocks_index_cache_items` => `thanos_store_index_cache_items{name="index-cache"}`
  * `cortex_<service>_blocks_index_cache_items_size_bytes` => `thanos_store_index_cache_items_size_bytes{name="index-cache"}`
  * `cortex_<service>_blocks_index_cache_total_size_bytes` => `thanos_store_index_cache_total_size_bytes{name="index-cache"}`
  * `cortex_<service>_blocks_index_cache_memcached_operations_total` =>  `thanos_memcached_operations_total{name="index-cache"}`
  * `cortex_<service>_blocks_index_cache_memcached_operation_failures_total` =>  `thanos_memcached_operation_failures_total{name="index-cache"}`
  * `cortex_<service>_blocks_index_cache_memcached_operation_duration_seconds` =>  `thanos_memcached_operation_duration_seconds{name="index-cache"}`
  * `cortex_<service>_blocks_index_cache_memcached_operation_skipped_total` =>  `thanos_memcached_operation_skipped_total{name="index-cache"}`
* [CHANGE] Experimental TSDB: Renamed metrics in bucket stores: #2627
  * `cortex_<service>_blocks_meta_syncs_total` => `cortex_blocks_meta_syncs_total{component="<service>"}`
  * `cortex_<service>_blocks_meta_sync_failures_total` => `cortex_blocks_meta_sync_failures_total{component="<service>"}`
  * `cortex_<service>_blocks_meta_sync_duration_seconds` => `cortex_blocks_meta_sync_duration_seconds{component="<service>"}`
  * `cortex_<service>_blocks_meta_sync_consistency_delay_seconds` => `cortex_blocks_meta_sync_consistency_delay_seconds{component="<service>"}`
  * `cortex_<service>_blocks_meta_synced` => `cortex_blocks_meta_synced{component="<service>"}`
  * `cortex_<service>_bucket_store_block_loads_total` => `cortex_bucket_store_block_loads_total{component="<service>"}`
  * `cortex_<service>_bucket_store_block_load_failures_total` => `cortex_bucket_store_block_load_failures_total{component="<service>"}`
  * `cortex_<service>_bucket_store_block_drops_total` => `cortex_bucket_store_block_drops_total{component="<service>"}`
  * `cortex_<service>_bucket_store_block_drop_failures_total` => `cortex_bucket_store_block_drop_failures_total{component="<service>"}`
  * `cortex_<service>_bucket_store_blocks_loaded` => `cortex_bucket_store_blocks_loaded{component="<service>"}`
  * `cortex_<service>_bucket_store_series_data_touched` => `cortex_bucket_store_series_data_touched{component="<service>"}`
  * `cortex_<service>_bucket_store_series_data_fetched` => `cortex_bucket_store_series_data_fetched{component="<service>"}`
  * `cortex_<service>_bucket_store_series_data_size_touched_bytes` => `cortex_bucket_store_series_data_size_touched_bytes{component="<service>"}`
  * `cortex_<service>_bucket_store_series_data_size_fetched_bytes` => `cortex_bucket_store_series_data_size_fetched_bytes{component="<service>"}`
  * `cortex_<service>_bucket_store_series_blocks_queried` => `cortex_bucket_store_series_blocks_queried{component="<service>"}`
  * `cortex_<service>_bucket_store_series_get_all_duration_seconds` => `cortex_bucket_store_series_get_all_duration_seconds{component="<service>"}`
  * `cortex_<service>_bucket_store_series_merge_duration_seconds` => `cortex_bucket_store_series_merge_duration_seconds{component="<service>"}`
  * `cortex_<service>_bucket_store_series_refetches_total` => `cortex_bucket_store_series_refetches_total{component="<service>"}`
  * `cortex_<service>_bucket_store_series_result_series` => `cortex_bucket_store_series_result_series{component="<service>"}`
  * `cortex_<service>_bucket_store_cached_postings_compressions_total` => `cortex_bucket_store_cached_postings_compressions_total{component="<service>"}`
  * `cortex_<service>_bucket_store_cached_postings_compression_errors_total` => `cortex_bucket_store_cached_postings_compression_errors_total{component="<service>"}`
  * `cortex_<service>_bucket_store_cached_postings_compression_time_seconds` => `cortex_bucket_store_cached_postings_compression_time_seconds{component="<service>"}`
  * `cortex_<service>_bucket_store_cached_postings_original_size_bytes_total` => `cortex_bucket_store_cached_postings_original_size_bytes_total{component="<service>"}`
  * `cortex_<service>_bucket_store_cached_postings_compressed_size_bytes_total` => `cortex_bucket_store_cached_postings_compressed_size_bytes_total{component="<service>"}`
  * `cortex_<service>_blocks_sync_seconds` => `cortex_bucket_stores_blocks_sync_seconds{component="<service>"}`
  * `cortex_<service>_blocks_last_successful_sync_timestamp_seconds` => `cortex_bucket_stores_blocks_last_successful_sync_timestamp_seconds{component="<service>"}`
* [CHANGE] Available command-line flags are printed to stdout, and only when requested via `-help`. Using invalid flag no longer causes printing of all available flags. #2691
* [CHANGE] Experimental Memberlist ring: randomize gossip node names to avoid conflicts when running multiple clients on the same host, or reusing host names (eg. pods in statefulset). Node name randomization can be disabled by using `-memberlist.randomize-node-name=false`. #2715
* [CHANGE] Memberlist KV client is no longer considered experimental. #2725
* [CHANGE] Experimental Delete Series: Make delete request cancellation duration configurable. #2760
* [CHANGE] Removed `-store.fullsize-chunks` option which was undocumented and unused (it broke ingester hand-overs). #2656
* [CHANGE] Query with no metric name that has previously resulted in HTTP status code 500 now returns status code 422 instead. #2571
* [FEATURE] TLS config options added for GRPC clients in Querier (Query-frontend client & Ingester client), Ruler, Store Gateway, as well as HTTP client in Config store client. #2502
* [FEATURE] The flag `-frontend.max-cache-freshness` is now supported within the limits overrides, to specify per-tenant max cache freshness values. The corresponding YAML config parameter has been changed from `results_cache.max_freshness` to `limits_config.max_cache_freshness`. The legacy YAML config parameter (`results_cache.max_freshness`) will continue to be supported till Cortex release `v1.4.0`. #2609
* [FEATURE] Experimental gRPC Store: Added support to 3rd parties index and chunk stores using gRPC client/server plugin mechanism. #2220
* [FEATURE] Add `-cassandra.table-options` flag to customize table options of Cassandra when creating the index or chunk table. #2575
* [ENHANCEMENT] Propagate GOPROXY value when building `build-image`. This is to help the builders building the code in a Network where default Go proxy is not accessible (e.g. when behind some corporate VPN). #2741
* [ENHANCEMENT] Querier: Added metric `cortex_querier_request_duration_seconds` for all requests to the querier. #2708
* [ENHANCEMENT] Cortex is now built with Go 1.14. #2480 #2749 #2753
* [ENHANCEMENT] Experimental TSDB: added the following metrics to the ingester: #2580 #2583 #2589 #2654
  * `cortex_ingester_tsdb_appender_add_duration_seconds`
  * `cortex_ingester_tsdb_appender_commit_duration_seconds`
  * `cortex_ingester_tsdb_refcache_purge_duration_seconds`
  * `cortex_ingester_tsdb_compactions_total`
  * `cortex_ingester_tsdb_compaction_duration_seconds`
  * `cortex_ingester_tsdb_wal_fsync_duration_seconds`
  * `cortex_ingester_tsdb_wal_page_flushes_total`
  * `cortex_ingester_tsdb_wal_completed_pages_total`
  * `cortex_ingester_tsdb_wal_truncations_failed_total`
  * `cortex_ingester_tsdb_wal_truncations_total`
  * `cortex_ingester_tsdb_wal_writes_failed_total`
  * `cortex_ingester_tsdb_checkpoint_deletions_failed_total`
  * `cortex_ingester_tsdb_checkpoint_deletions_total`
  * `cortex_ingester_tsdb_checkpoint_creations_failed_total`
  * `cortex_ingester_tsdb_checkpoint_creations_total`
  * `cortex_ingester_tsdb_wal_truncate_duration_seconds`
  * `cortex_ingester_tsdb_head_active_appenders`
  * `cortex_ingester_tsdb_head_series_not_found_total`
  * `cortex_ingester_tsdb_head_chunks`
  * `cortex_ingester_tsdb_mmap_chunk_corruptions_total`
  * `cortex_ingester_tsdb_head_chunks_created_total`
  * `cortex_ingester_tsdb_head_chunks_removed_total`
* [ENHANCEMENT] Experimental TSDB: added metrics useful to alert on critical conditions of the blocks storage: #2573
  * `cortex_compactor_last_successful_run_timestamp_seconds`
  * `cortex_querier_blocks_last_successful_sync_timestamp_seconds` (when store-gateway is disabled)
  * `cortex_querier_blocks_last_successful_scan_timestamp_seconds` (when store-gateway is enabled)
  * `cortex_storegateway_blocks_last_successful_sync_timestamp_seconds`
* [ENHANCEMENT] Experimental TSDB: added the flag `-experimental.tsdb.wal-compression-enabled` to allow to enable TSDB WAL compression. #2585
* [ENHANCEMENT] Experimental TSDB: Querier and store-gateway components can now use so-called "caching bucket", which can currently cache fetched chunks into shared memcached server. #2572
* [ENHANCEMENT] Ruler: Automatically remove unhealthy rulers from the ring. #2587
* [ENHANCEMENT] Query-tee: added support to `/metadata`, `/alerts`, and `/rules` endpoints #2600
* [ENHANCEMENT] Query-tee: added support to query results comparison between two different backends. The comparison is disabled by default and can be enabled via `-proxy.compare-responses=true`. #2611
* [ENHANCEMENT] Query-tee: improved the query-tee to not wait all backend responses before sending back the response to the client. The query-tee now sends back to the client first successful response, while honoring the `-backend.preferred` option. #2702
* [ENHANCEMENT] Thanos and Prometheus upgraded. #2602 #2604 #2634 #2659 #2686 #2756
  * TSDB now holds less WAL files after Head Truncation.
  * TSDB now does memory-mapping of Head chunks and reduces memory usage.
* [ENHANCEMENT] Experimental TSDB: decoupled blocks deletion from blocks compaction in the compactor, so that blocks deletion is not blocked by a busy compactor. The following metrics have been added: #2623
  * `cortex_compactor_block_cleanup_started_total`
  * `cortex_compactor_block_cleanup_completed_total`
  * `cortex_compactor_block_cleanup_failed_total`
  * `cortex_compactor_block_cleanup_last_successful_run_timestamp_seconds`
* [ENHANCEMENT] Experimental TSDB: Use shared cache for metadata. This is especially useful when running multiple querier and store-gateway components to reduce number of object store API calls. #2626 #2640
* [ENHANCEMENT] Experimental TSDB: when `-querier.query-store-after` is configured and running the experimental blocks storage, the time range of the query sent to the store is now manipulated to ensure the query end time is not more recent than 'now - query-store-after'. #2642
* [ENHANCEMENT] Experimental TSDB: small performance improvement in concurrent usage of RefCache, used during samples ingestion. #2651
* [ENHANCEMENT] The following endpoints now respond appropriately to an `Accept` header with the value `application/json` #2673
  * `/distributor/all_user_stats`
  * `/distributor/ha_tracker`
  * `/ingester/ring`
  * `/store-gateway/ring`
  * `/compactor/ring`
  * `/ruler/ring`
  * `/services`
* [ENHANCEMENT] Experimental Cassandra backend: Add `-cassandra.num-connections` to allow increasing the number of TCP connections to each Cassandra server. #2666
* [ENHANCEMENT] Experimental Cassandra backend: Use separate Cassandra clients and connections for reads and writes. #2666
* [ENHANCEMENT] Experimental Cassandra backend: Add `-cassandra.reconnect-interval` to allow specifying the reconnect interval to a Cassandra server that has been marked `DOWN` by the gocql driver. Also change the default value of the reconnect interval from `60s` to `1s`. #2687
* [ENHANCEMENT] Experimental Cassandra backend: Add option `-cassandra.convict-hosts-on-failure=false` to not convict host of being down when a request fails. #2684
* [ENHANCEMENT] Experimental TSDB: Applied a jitter to the period bucket scans in order to better distribute bucket operations over the time and increase the probability of hitting the shared cache (if configured). #2693
* [ENHANCEMENT] Experimental TSDB: Series limit per user and per metric now work in TSDB blocks. #2676
* [ENHANCEMENT] Experimental Memberlist: Added ability to periodically rejoin the memberlist cluster. #2724
* [ENHANCEMENT] Experimental Delete Series: Added the following metrics for monitoring processing of delete requests: #2730
  - `cortex_purger_load_pending_requests_attempts_total`: Number of attempts that were made to load pending requests with status.
  - `cortex_purger_oldest_pending_delete_request_age_seconds`: Age of oldest pending delete request in seconds.
  - `cortex_purger_pending_delete_requests_count`: Count of requests which are in process or are ready to be processed.
* [ENHANCEMENT] Experimental TSDB: Improved compactor to hard-delete also partial blocks with an deletion mark (even if the deletion mark threshold has not been reached). #2751
* [ENHANCEMENT] Experimental TSDB: Introduced a consistency check done by the querier to ensure all expected blocks have been queried via the store-gateway. If a block is missing on a store-gateway, the querier retries fetching series from missing blocks up to 3 times. If the consistency check fails once all retries have been exhausted, the query execution fails. The following metrics have been added: #2593 #2630 #2689 #2695
  * `cortex_querier_blocks_consistency_checks_total`
  * `cortex_querier_blocks_consistency_checks_failed_total`
  * `cortex_querier_storegateway_refetches_per_query`
* [ENHANCEMENT] Delete requests can now be canceled #2555
* [ENHANCEMENT] Table manager can now provision tables for delete store #2546
* [BUGFIX] Ruler: Ensure temporary rule files with special characters are properly mapped and cleaned up. #2506
* [BUGFIX] Fixes #2411, Ensure requests are properly routed to the prometheus api embedded in the query if `-server.path-prefix` is set. #2372
* [BUGFIX] Experimental TSDB: fixed chunk data corruption when querying back series using the experimental blocks storage. #2400
* [BUGFIX] Fixed collection of tracing spans from Thanos components used internally. #2655
* [BUGFIX] Experimental TSDB: fixed memory leak in ingesters. #2586
* [BUGFIX] QueryFrontend: fixed a situation where HTTP error is ignored and an incorrect status code is set. #2590
* [BUGFIX] Ingester: Fix an ingester starting up in the JOINING state and staying there forever. #2565
* [BUGFIX] QueryFrontend: fixed a panic (`integer divide by zero`) in the query-frontend. The query-frontend now requires the `-querier.default-evaluation-interval` config to be set to the same value of the querier. #2614
* [BUGFIX] Experimental TSDB: when the querier receives a `/series` request with a time range older than the data stored in the ingester, it now ignores the requested time range and returns known series anyway instead of returning an empty response. This aligns the behaviour with the chunks storage. #2617
* [BUGFIX] Cassandra: fixed an edge case leading to an invalid CQL query when querying the index on a Cassandra store. #2639
* [BUGFIX] Ingester: increment series per metric when recovering from WAL or transfer. #2674
* [BUGFIX] Fixed `wrong number of arguments for 'mget' command` Redis error when a query has no chunks to lookup from storage. #2700 #2796
* [BUGFIX] Ingester: Automatically remove old tmp checkpoints, fixing a potential disk space leak after an ingester crashes. #2726

## 1.1.0 / 2020-05-21

This release brings the usual mix of bugfixes and improvements. The biggest change is that WAL support for chunks is now considered to be production-ready!

Please make sure to review renamed metrics, and update your dashboards and alerts accordingly.

* [CHANGE] Added v1 API routes documented in #2327. #2372
  * Added `-http.alertmanager-http-prefix` flag which allows the configuration of the path where the Alertmanager API and UI can be reached. The default is set to `/alertmanager`.
  * Added `-http.prometheus-http-prefix` flag which allows the configuration of the path where the Prometheus API and UI can be reached. The default is set to `/prometheus`.
  * Updated the index hosted at the root prefix to point to the updated routes.
  * Legacy routes hardcoded with the `/api/prom` prefix now respect the `-http.prefix` flag.
* [CHANGE] The metrics `cortex_distributor_ingester_appends_total` and `distributor_ingester_append_failures_total` now include a `type` label to differentiate between `samples` and `metadata`. #2336
* [CHANGE] The metrics for number of chunks and bytes flushed to the chunk store are renamed. Note that previous metrics were counted pre-deduplication, while new metrics are counted after deduplication. #2463
  * `cortex_ingester_chunks_stored_total` > `cortex_chunk_store_stored_chunks_total`
  * `cortex_ingester_chunk_stored_bytes_total` > `cortex_chunk_store_stored_chunk_bytes_total`
* [CHANGE] Experimental TSDB: renamed blocks meta fetcher metrics: #2375
  * `cortex_querier_bucket_store_blocks_meta_syncs_total` > `cortex_querier_blocks_meta_syncs_total`
  * `cortex_querier_bucket_store_blocks_meta_sync_failures_total` > `cortex_querier_blocks_meta_sync_failures_total`
  * `cortex_querier_bucket_store_blocks_meta_sync_duration_seconds` > `cortex_querier_blocks_meta_sync_duration_seconds`
  * `cortex_querier_bucket_store_blocks_meta_sync_consistency_delay_seconds` > `cortex_querier_blocks_meta_sync_consistency_delay_seconds`
* [CHANGE] Experimental TSDB: Modified default values for `compactor.deletion-delay` option from 48h to 12h and `-experimental.tsdb.bucket-store.ignore-deletion-marks-delay` from 24h to 6h. #2414
* [CHANGE] WAL: Default value of `-ingester.checkpoint-enabled` changed to `true`. #2416
* [CHANGE] `trace_id` field in log files has been renamed to `traceID`. #2518
* [CHANGE] Slow query log has a different output now. Previously used `url` field has been replaced with `host` and `path`, and query parameters are logged as individual log fields with `qs_` prefix. #2520
* [CHANGE] WAL: WAL and checkpoint compression is now disabled. #2436
* [CHANGE] Update in dependency `go-kit/kit` from `v0.9.0` to `v0.10.0`. HTML escaping disabled in JSON Logger. #2535
* [CHANGE] Experimental TSDB: Removed `cortex_<service>_` prefix from Thanos objstore metrics and added `component` label to distinguish which Cortex component is doing API calls to the object storage when running in single-binary mode: #2568
  - `cortex_<service>_thanos_objstore_bucket_operations_total` renamed to `thanos_objstore_bucket_operations_total{component="<name>"}`
  - `cortex_<service>_thanos_objstore_bucket_operation_failures_total` renamed to `thanos_objstore_bucket_operation_failures_total{component="<name>"}`
  - `cortex_<service>_thanos_objstore_bucket_operation_duration_seconds` renamed to `thanos_objstore_bucket_operation_duration_seconds{component="<name>"}`
  - `cortex_<service>_thanos_objstore_bucket_last_successful_upload_time` renamed to `thanos_objstore_bucket_last_successful_upload_time{component="<name>"}`
* [CHANGE] FIFO cache: The `-<prefix>.fifocache.size` CLI flag has been renamed to `-<prefix>.fifocache.max-size-items` as well as its YAML config option `size` renamed to `max_size_items`. #2319
* [FEATURE] Ruler: The `-ruler.evaluation-delay` flag was added to allow users to configure a default evaluation delay for all rules in cortex. The default value is 0 which is the current behavior. #2423
* [FEATURE] Experimental: Added a new object storage client for OpenStack Swift. #2440
* [FEATURE] TLS config options added to the Server. #2535
* [FEATURE] Experimental: Added support for `/api/v1/metadata` Prometheus-based endpoint. #2549
* [FEATURE] Add ability to limit concurrent queries to Cassandra with `-cassandra.query-concurrency` flag. #2562
* [FEATURE] Experimental TSDB: Introduced store-gateway service used by the experimental blocks storage to load and query blocks. The store-gateway optionally supports blocks sharding and replication via a dedicated hash ring, configurable via `-experimental.store-gateway.sharding-enabled` and `-experimental.store-gateway.sharding-ring.*` flags. The following metrics have been added: #2433 #2458 #2469 #2523
  * `cortex_querier_storegateway_instances_hit_per_query`
* [ENHANCEMENT] Experimental TSDB: sample ingestion errors are now reported via existing `cortex_discarded_samples_total` metric. #2370
* [ENHANCEMENT] Failures on samples at distributors and ingesters return the first validation error as opposed to the last. #2383
* [ENHANCEMENT] Experimental TSDB: Added `cortex_querier_blocks_meta_synced`, which reflects current state of synced blocks over all tenants. #2392
* [ENHANCEMENT] Added `cortex_distributor_latest_seen_sample_timestamp_seconds` metric to see how far behind Prometheus servers are in sending data. #2371
* [ENHANCEMENT] FIFO cache to support eviction based on memory usage. Added `-<prefix>.fifocache.max-size-bytes` CLI flag and YAML config option `max_size_bytes` to specify memory limit of the cache. #2319, #2527
* [ENHANCEMENT] Added `-querier.worker-match-max-concurrent`. Force worker concurrency to match the `-querier.max-concurrent` option.  Overrides `-querier.worker-parallelism`.  #2456
* [ENHANCEMENT] Added the following metrics for monitoring delete requests: #2445
  - `cortex_purger_delete_requests_received_total`: Number of delete requests received per user.
  - `cortex_purger_delete_requests_processed_total`: Number of delete requests processed per user.
  - `cortex_purger_delete_requests_chunks_selected_total`: Number of chunks selected while building delete plans per user.
  - `cortex_purger_delete_requests_processing_failures_total`: Number of delete requests processing failures per user.
* [ENHANCEMENT] Single Binary: Added query-frontend to the single binary.  Single binary users will now benefit from various query-frontend features.  Primarily: sharding, parallelization, load shedding, additional caching (if configured), and query retries. #2437
* [ENHANCEMENT] Allow 1w (where w denotes week) and 1y (where y denotes year) when setting `-store.cache-lookups-older-than` and `-store.max-look-back-period`. #2454
* [ENHANCEMENT] Optimize index queries for matchers using "a|b|c"-type regex. #2446 #2475
* [ENHANCEMENT] Added per tenant metrics for queries and chunks and bytes read from chunk store: #2463
  * `cortex_chunk_store_fetched_chunks_total` and `cortex_chunk_store_fetched_chunk_bytes_total`
  * `cortex_query_frontend_queries_total` (per tenant queries counted by the frontend)
* [ENHANCEMENT] WAL: New metrics `cortex_ingester_wal_logged_bytes_total` and `cortex_ingester_checkpoint_logged_bytes_total` added to track total bytes logged to disk for WAL and checkpoints. #2497
* [ENHANCEMENT] Add de-duplicated chunks counter `cortex_chunk_store_deduped_chunks_total` which counts every chunk not sent to the store because it was already sent by another replica. #2485
* [ENHANCEMENT] Query-frontend now also logs the POST data of long queries. #2481
* [ENHANCEMENT] WAL: Ingester WAL records now have type header and the custom WAL records have been replaced by Prometheus TSDB's WAL records. Old records will not be supported from 1.3 onwards. Note: once this is deployed, you cannot downgrade without data loss. #2436
* [ENHANCEMENT] Redis Cache: Added `idle_timeout`, `wait_on_pool_exhaustion` and `max_conn_lifetime` options to redis cache configuration. #2550
* [ENHANCEMENT] WAL: the experimental tag has been removed on the WAL in ingesters. #2560
* [ENHANCEMENT] Use newer AWS API for paginated queries - removes 'Deprecated' message from logfiles. #2452
* [ENHANCEMENT] Experimental memberlist: Add retry with backoff on memberlist join other members. #2705
* [ENHANCEMENT] Experimental TSDB: when the store-gateway sharding is enabled, unhealthy store-gateway instances are automatically removed from the ring after 10 consecutive `-experimental.store-gateway.sharding-ring.heartbeat-timeout` periods. #2526
* [BUGFIX] Ruler: Ensure temporary rule files with special characters are properly mapped and cleaned up. #2506
* [BUGFIX] Ensure requests are properly routed to the prometheus api embedded in the query if `-server.path-prefix` is set. Fixes #2411. #2372
* [BUGFIX] Experimental TSDB: Fixed chunk data corruption when querying back series using the experimental blocks storage. #2400
* [BUGFIX] Cassandra Storage: Fix endpoint TLS host verification. #2109
* [BUGFIX] Experimental TSDB: Fixed response status code from `422` to `500` when an error occurs while iterating chunks with the experimental blocks storage. #2402
* [BUGFIX] Ring: Fixed a situation where upgrading from pre-1.0 cortex with a rolling strategy caused new 1.0 ingesters to lose their zone value in the ring until manually forced to re-register. #2404
* [BUGFIX] Distributor: `/all_user_stats` now show API and Rule Ingest Rate correctly. #2457
* [BUGFIX] Fixed `version`, `revision` and `branch` labels exported by the `cortex_build_info` metric. #2468
* [BUGFIX] QueryFrontend: fixed a situation where span context missed when downstream_url is used. #2539
* [BUGFIX] Querier: Fixed a situation where querier would crash because of an unresponsive frontend instance. #2569

## 1.0.1 / 2020-04-23

* [BUGFIX] Fix gaps when querying ingesters with replication factor = 3 and 2 ingesters in the cluster. #2503

## 1.0.0 / 2020-04-02

This is the first major release of Cortex. We made a lot of **breaking changes** in this release which have been detailed below. Please also see the stability guarantees we provide as part of a major release: https://cortexmetrics.io/docs/configuration/v1guarantees/

* [CHANGE] Remove the following deprecated flags: #2339
  - `-metrics.error-rate-query` (use `-metrics.write-throttle-query` instead).
  - `-store.cardinality-cache-size` (use `-store.index-cache-read.enable-fifocache` and `-store.index-cache-read.fifocache.size` instead).
  - `-store.cardinality-cache-validity` (use `-store.index-cache-read.enable-fifocache` and `-store.index-cache-read.fifocache.duration` instead).
  - `-distributor.limiter-reload-period` (flag unused)
  - `-ingester.claim-on-rollout` (flag unused)
  - `-ingester.normalise-tokens` (flag unused)
* [CHANGE] Renamed YAML file options to be more consistent. See [full config file changes below](#config-file-breaking-changes). #2273
* [CHANGE] AWS based autoscaling has been removed. You can only use metrics based autoscaling now. `-applicationautoscaling.url` has been removed. See https://cortexmetrics.io/docs/production/aws/#dynamodb-capacity-provisioning on how to migrate. #2328
* [CHANGE] Renamed the `memcache.write-back-goroutines` and `memcache.write-back-buffer` flags to `background.write-back-concurrency` and `background.write-back-buffer`. This affects the following flags: #2241
  - `-frontend.memcache.write-back-buffer` --> `-frontend.background.write-back-buffer`
  - `-frontend.memcache.write-back-goroutines` --> `-frontend.background.write-back-concurrency`
  - `-store.index-cache-read.memcache.write-back-buffer` --> `-store.index-cache-read.background.write-back-buffer`
  - `-store.index-cache-read.memcache.write-back-goroutines` --> `-store.index-cache-read.background.write-back-concurrency`
  - `-store.index-cache-write.memcache.write-back-buffer` --> `-store.index-cache-write.background.write-back-buffer`
  - `-store.index-cache-write.memcache.write-back-goroutines` --> `-store.index-cache-write.background.write-back-concurrency`
  - `-memcache.write-back-buffer` --> `-store.chunks-cache.background.write-back-buffer`. Note the next change log for the difference.
  - `-memcache.write-back-goroutines` --> `-store.chunks-cache.background.write-back-concurrency`. Note the next change log for the difference.

* [CHANGE] Renamed the chunk cache flags to have `store.chunks-cache.` as prefix. This means the following flags have been changed: #2241
  - `-cache.enable-fifocache` --> `-store.chunks-cache.cache.enable-fifocache`
  - `-default-validity` --> `-store.chunks-cache.default-validity`
  - `-fifocache.duration` --> `-store.chunks-cache.fifocache.duration`
  - `-fifocache.size` --> `-store.chunks-cache.fifocache.size`
  - `-memcache.write-back-buffer` --> `-store.chunks-cache.background.write-back-buffer`. Note the previous change log for the difference.
  - `-memcache.write-back-goroutines` --> `-store.chunks-cache.background.write-back-concurrency`. Note the previous change log for the difference.
  - `-memcached.batchsize` --> `-store.chunks-cache.memcached.batchsize`
  - `-memcached.consistent-hash` --> `-store.chunks-cache.memcached.consistent-hash`
  - `-memcached.expiration` --> `-store.chunks-cache.memcached.expiration`
  - `-memcached.hostname` --> `-store.chunks-cache.memcached.hostname`
  - `-memcached.max-idle-conns` --> `-store.chunks-cache.memcached.max-idle-conns`
  - `-memcached.parallelism` --> `-store.chunks-cache.memcached.parallelism`
  - `-memcached.service` --> `-store.chunks-cache.memcached.service`
  - `-memcached.timeout` --> `-store.chunks-cache.memcached.timeout`
  - `-memcached.update-interval` --> `-store.chunks-cache.memcached.update-interval`
  - `-redis.enable-tls` --> `-store.chunks-cache.redis.enable-tls`
  - `-redis.endpoint` --> `-store.chunks-cache.redis.endpoint`
  - `-redis.expiration` --> `-store.chunks-cache.redis.expiration`
  - `-redis.max-active-conns` --> `-store.chunks-cache.redis.max-active-conns`
  - `-redis.max-idle-conns` --> `-store.chunks-cache.redis.max-idle-conns`
  - `-redis.password` --> `-store.chunks-cache.redis.password`
  - `-redis.timeout` --> `-store.chunks-cache.redis.timeout`
* [CHANGE] Rename the `-store.chunk-cache-stubs` to `-store.chunks-cache.cache-stubs` to be more inline with above. #2241
* [CHANGE] Change prefix of flags `-dynamodb.periodic-table.*` to `-table-manager.index-table.*`. #2359
* [CHANGE] Change prefix of flags `-dynamodb.chunk-table.*` to `-table-manager.chunk-table.*`. #2359
* [CHANGE] Change the following flags: #2359
  - `-dynamodb.poll-interval` --> `-table-manager.poll-interval`
  - `-dynamodb.periodic-table.grace-period` --> `-table-manager.periodic-table.grace-period`
* [CHANGE] Renamed the following flags: #2273
  - `-dynamodb.chunk.gang.size` --> `-dynamodb.chunk-gang-size`
  - `-dynamodb.chunk.get.max.parallelism` --> `-dynamodb.chunk-get-max-parallelism`
* [CHANGE] Don't support mixed time units anymore for duration. For example, 168h5m0s doesn't work anymore, please use just one unit (s|m|h|d|w|y). #2252
* [CHANGE] Utilize separate protos for rule state and storage. Experimental ruler API will not be functional until the rollout is complete. #2226
* [CHANGE] Frontend worker in querier now starts after all Querier module dependencies are started. This fixes issue where frontend worker started to send queries to querier before it was ready to serve them (mostly visible when using experimental blocks storage). #2246
* [CHANGE] Lifecycler component now enters Failed state on errors, and doesn't exit the process. (Important if you're vendoring Cortex and use Lifecycler) #2251
* [CHANGE] `/ready` handler now returns 200 instead of 204. #2330
* [CHANGE] Better defaults for the following options: #2344
  - `-<prefix>.consul.consistent-reads`: Old default: `true`, new default: `false`. This reduces the load on Consul.
  - `-<prefix>.consul.watch-rate-limit`: Old default: 0, new default: 1. This rate limits the reads to 1 per second. Which is good enough for ring watches.
  - `-distributor.health-check-ingesters`: Old default: `false`, new default: `true`.
  - `-ingester.max-stale-chunk-idle`: Old default: 0, new default: 2m. This lets us expire series that we know are stale early.
  - `-ingester.spread-flushes`: Old default: false, new default: true. This allows to better de-duplicate data and use less space.
  - `-ingester.chunk-age-jitter`: Old default: 20mins, new default: 0. This is to enable the `-ingester.spread-flushes` to true.
  - `-<prefix>.memcached.batchsize`: Old default: 0, new default: 1024. This allows batching of requests and keeps the concurrent requests low.
  - `-<prefix>.memcached.consistent-hash`: Old default: false, new default: true. This allows for better cache hits when the memcaches are scaled up and down.
  - `-querier.batch-iterators`: Old default: false, new default: true.
  - `-querier.ingester-streaming`: Old default: false, new default: true.
* [CHANGE] Experimental TSDB: Added `-experimental.tsdb.bucket-store.postings-cache-compression-enabled` to enable postings compression when storing to cache. #2335
* [CHANGE] Experimental TSDB: Added `-compactor.deletion-delay`, which is time before a block marked for deletion is deleted from bucket. If not 0, blocks will be marked for deletion and compactor component will delete blocks marked for deletion from the bucket. If delete-delay is 0, blocks will be deleted straight away. Note that deleting blocks immediately can cause query failures, if store gateway / querier still has the block loaded, or compactor is ignoring the deletion because it's compacting the block at the same time. Default value is 48h. #2335
* [CHANGE] Experimental TSDB: Added `-experimental.tsdb.bucket-store.index-cache.postings-compression-enabled`, to set duration after which the blocks marked for deletion will be filtered out while fetching blocks used for querying. This option allows querier to ignore blocks that are marked for deletion with some delay. This ensures store can still serve blocks that are meant to be deleted but do not have a replacement yet. Default is 24h, half of the default value for `-compactor.deletion-delay`. #2335
* [CHANGE] Experimental TSDB: Added `-experimental.tsdb.bucket-store.index-cache.memcached.max-item-size` to control maximum size of item that is stored to memcached. Defaults to 1 MiB. #2335
* [FEATURE] Added experimental storage API to the ruler service that is enabled when the `-experimental.ruler.enable-api` is set to true #2269
  * `-ruler.storage.type` flag now allows `s3`,`gcs`, and `azure` values
  * `-ruler.storage.(s3|gcs|azure)` flags exist to allow the configuration of object clients set for rule storage
* [CHANGE] Renamed table manager metrics. #2307 #2359
  * `cortex_dynamo_sync_tables_seconds` -> `cortex_table_manager_sync_duration_seconds`
  * `cortex_dynamo_table_capacity_units` -> `cortex_table_capacity_units`
* [FEATURE] Flusher target to flush the WAL. #2075
  * `-flusher.wal-dir` for the WAL directory to recover from.
  * `-flusher.concurrent-flushes` for number of concurrent flushes.
  * `-flusher.flush-op-timeout` is duration after which a flush should timeout.
* [FEATURE] Ingesters can now have an optional availability zone set, to ensure metric replication is distributed across zones. This is set via the `-ingester.availability-zone` flag or the `availability_zone` field in the config file. #2317
* [ENHANCEMENT] Better re-use of connections to DynamoDB and S3. #2268
* [ENHANCEMENT] Reduce number of goroutines used while executing a single index query. #2280
* [ENHANCEMENT] Experimental TSDB: Add support for local `filesystem` backend. #2245
* [ENHANCEMENT] Experimental TSDB: Added memcached support for the TSDB index cache. #2290
* [ENHANCEMENT] Experimental TSDB: Removed gRPC server to communicate between querier and BucketStore. #2324
* [ENHANCEMENT] Allow 1w (where w denotes week) and 1y (where y denotes year) when setting table period and retention. #2252
* [ENHANCEMENT] Added FIFO cache metrics for current number of entries and memory usage. #2270
* [ENHANCEMENT] Output all config fields to /config API, including those with empty value. #2209
* [ENHANCEMENT] Add "missing_metric_name" and "metric_name_invalid" reasons to cortex_discarded_samples_total metric. #2346
* [ENHANCEMENT] Experimental TSDB: sample ingestion errors are now reported via existing `cortex_discarded_samples_total` metric. #2370
* [BUGFIX] Ensure user state metrics are updated if a transfer fails. #2338
* [BUGFIX] Fixed etcd client keepalive settings. #2278
* [BUGFIX] Register the metrics of the WAL. #2295
* [BUXFIX] Experimental TSDB: fixed error handling when ingesting out of bound samples. #2342

### Known issues

- This experimental blocks storage in Cortex `1.0.0` has a bug which may lead to the error `cannot iterate chunk for series` when running queries. This bug has been fixed in #2400. If you're running the experimental blocks storage, please build Cortex from `master`.

### Config file breaking changes

In this section you can find a config file diff showing the breaking changes introduced in Cortex. You can also find the [full configuration file reference doc](https://cortexmetrics.io/docs/configuration/configuration-file/) in the website.

```diff
### ingester_config

 # Period with which to attempt to flush chunks.
 # CLI flag: -ingester.flush-period
-[flushcheckperiod: <duration> | default = 1m0s]
+[flush_period: <duration> | default = 1m0s]

 # Period chunks will remain in memory after flushing.
 # CLI flag: -ingester.retain-period
-[retainperiod: <duration> | default = 5m0s]
+[retain_period: <duration> | default = 5m0s]

 # Maximum chunk idle time before flushing.
 # CLI flag: -ingester.max-chunk-idle
-[maxchunkidle: <duration> | default = 5m0s]
+[max_chunk_idle_time: <duration> | default = 5m0s]

 # Maximum chunk idle time for chunks terminating in stale markers before
 # flushing. 0 disables it and a stale series is not flushed until the
 # max-chunk-idle timeout is reached.
 # CLI flag: -ingester.max-stale-chunk-idle
-[maxstalechunkidle: <duration> | default = 0s]
+[max_stale_chunk_idle_time: <duration> | default = 2m0s]

 # Timeout for individual flush operations.
 # CLI flag: -ingester.flush-op-timeout
-[flushoptimeout: <duration> | default = 1m0s]
+[flush_op_timeout: <duration> | default = 1m0s]

 # Maximum chunk age before flushing.
 # CLI flag: -ingester.max-chunk-age
-[maxchunkage: <duration> | default = 12h0m0s]
+[max_chunk_age: <duration> | default = 12h0m0s]

-# Range of time to subtract from MaxChunkAge to spread out flushes
+# Range of time to subtract from -ingester.max-chunk-age to spread out flushes
 # CLI flag: -ingester.chunk-age-jitter
-[chunkagejitter: <duration> | default = 20m0s]
+[chunk_age_jitter: <duration> | default = 0]

 # Number of concurrent goroutines flushing to dynamodb.
 # CLI flag: -ingester.concurrent-flushes
-[concurrentflushes: <int> | default = 50]
+[concurrent_flushes: <int> | default = 50]

-# If true, spread series flushes across the whole period of MaxChunkAge
+# If true, spread series flushes across the whole period of
+# -ingester.max-chunk-age.
 # CLI flag: -ingester.spread-flushes
-[spreadflushes: <boolean> | default = false]
+[spread_flushes: <boolean> | default = true]

 # Period with which to update the per-user ingestion rates.
 # CLI flag: -ingester.rate-update-period
-[rateupdateperiod: <duration> | default = 15s]
+[rate_update_period: <duration> | default = 15s]


### querier_config

 # The maximum number of concurrent queries.
 # CLI flag: -querier.max-concurrent
-[maxconcurrent: <int> | default = 20]
+[max_concurrent: <int> | default = 20]

 # Use batch iterators to execute query, as opposed to fully materialising the
 # series in memory.  Takes precedent over the -querier.iterators flag.
 # CLI flag: -querier.batch-iterators
-[batchiterators: <boolean> | default = false]
+[batch_iterators: <boolean> | default = true]

 # Use streaming RPCs to query ingester.
 # CLI flag: -querier.ingester-streaming
-[ingesterstreaming: <boolean> | default = false]
+[ingester_streaming: <boolean> | default = true]

 # Maximum number of samples a single query can load into memory.
 # CLI flag: -querier.max-samples
-[maxsamples: <int> | default = 50000000]
+[max_samples: <int> | default = 50000000]

 # The default evaluation interval or step size for subqueries.
 # CLI flag: -querier.default-evaluation-interval
-[defaultevaluationinterval: <duration> | default = 1m0s]
+[default_evaluation_interval: <duration> | default = 1m0s]

### query_frontend_config

 # URL of downstream Prometheus.
 # CLI flag: -frontend.downstream-url
-[downstream: <string> | default = ""]
+[downstream_url: <string> | default = ""]


### ruler_config

 # URL of alerts return path.
 # CLI flag: -ruler.external.url
-[externalurl: <url> | default = ]
+[external_url: <url> | default = ]

 # How frequently to evaluate rules
 # CLI flag: -ruler.evaluation-interval
-[evaluationinterval: <duration> | default = 1m0s]
+[evaluation_interval: <duration> | default = 1m0s]

 # How frequently to poll for rule changes
 # CLI flag: -ruler.poll-interval
-[pollinterval: <duration> | default = 1m0s]
+[poll_interval: <duration> | default = 1m0s]

-storeconfig:
+storage:

 # file path to store temporary rule files for the prometheus rule managers
 # CLI flag: -ruler.rule-path
-[rulepath: <string> | default = "/rules"]
+[rule_path: <string> | default = "/rules"]

 # URL of the Alertmanager to send notifications to.
 # CLI flag: -ruler.alertmanager-url
-[alertmanagerurl: <url> | default = ]
+[alertmanager_url: <url> | default = ]

 # Use DNS SRV records to discover alertmanager hosts.
 # CLI flag: -ruler.alertmanager-discovery
-[alertmanagerdiscovery: <boolean> | default = false]
+[enable_alertmanager_discovery: <boolean> | default = false]

 # How long to wait between refreshing alertmanager hosts.
 # CLI flag: -ruler.alertmanager-refresh-interval
-[alertmanagerrefreshinterval: <duration> | default = 1m0s]
+[alertmanager_refresh_interval: <duration> | default = 1m0s]

 # If enabled requests to alertmanager will utilize the V2 API.
 # CLI flag: -ruler.alertmanager-use-v2
-[alertmanangerenablev2api: <boolean> | default = false]
+[enable_alertmanager_v2: <boolean> | default = false]

 # Capacity of the queue for notifications to be sent to the Alertmanager.
 # CLI flag: -ruler.notification-queue-capacity
-[notificationqueuecapacity: <int> | default = 10000]
+[notification_queue_capacity: <int> | default = 10000]

 # HTTP timeout duration when sending notifications to the Alertmanager.
 # CLI flag: -ruler.notification-timeout
-[notificationtimeout: <duration> | default = 10s]
+[notification_timeout: <duration> | default = 10s]

 # Distribute rule evaluation using ring backend
 # CLI flag: -ruler.enable-sharding
-[enablesharding: <boolean> | default = false]
+[enable_sharding: <boolean> | default = false]

 # Time to spend searching for a pending ruler when shutting down.
 # CLI flag: -ruler.search-pending-for
-[searchpendingfor: <duration> | default = 5m0s]
+[search_pending_for: <duration> | default = 5m0s]

 # Period with which to attempt to flush rule groups.
 # CLI flag: -ruler.flush-period
-[flushcheckperiod: <duration> | default = 1m0s]
+[flush_period: <duration> | default = 1m0s]

### alertmanager_config

 # Base path for data storage.
 # CLI flag: -alertmanager.storage.path
-[datadir: <string> | default = "data/"]
+[data_dir: <string> | default = "data/"]

 # will be used to prefix all HTTP endpoints served by Alertmanager. If omitted,
 # relevant URL components will be derived automatically.
 # CLI flag: -alertmanager.web.external-url
-[externalurl: <url> | default = ]
+[external_url: <url> | default = ]

 # How frequently to poll Cortex configs
 # CLI flag: -alertmanager.configs.poll-interval
-[pollinterval: <duration> | default = 15s]
+[poll_interval: <duration> | default = 15s]

 # Listen address for cluster.
 # CLI flag: -cluster.listen-address
-[clusterbindaddr: <string> | default = "0.0.0.0:9094"]
+[cluster_bind_address: <string> | default = "0.0.0.0:9094"]

 # Explicit address to advertise in cluster.
 # CLI flag: -cluster.advertise-address
-[clusteradvertiseaddr: <string> | default = ""]
+[cluster_advertise_address: <string> | default = ""]

 # Time to wait between peers to send notifications.
 # CLI flag: -cluster.peer-timeout
-[peertimeout: <duration> | default = 15s]
+[peer_timeout: <duration> | default = 15s]

 # Filename of fallback config to use if none specified for instance.
 # CLI flag: -alertmanager.configs.fallback
-[fallbackconfigfile: <string> | default = ""]
+[fallback_config_file: <string> | default = ""]

 # Root of URL to generate if config is http://internal.monitor
 # CLI flag: -alertmanager.configs.auto-webhook-root
-[autowebhookroot: <string> | default = ""]
+[auto_webhook_root: <string> | default = ""]

### table_manager_config

-store:
+storage:

-# How frequently to poll DynamoDB to learn our capacity.
-# CLI flag: -dynamodb.poll-interval
-[dynamodb_poll_interval: <duration> | default = 2m0s]
+# How frequently to poll backend to learn our capacity.
+# CLI flag: -table-manager.poll-interval
+[poll_interval: <duration> | default = 2m0s]

-# DynamoDB periodic tables grace period (duration which table will be
-# created/deleted before/after it's needed).
-# CLI flag: -dynamodb.periodic-table.grace-period
+# Periodic tables grace period (duration which table will be created/deleted
+# before/after it's needed).
+# CLI flag: -table-manager.periodic-table.grace-period
 [creation_grace_period: <duration> | default = 10m0s]

 index_tables_provisioning:
   # Enables on demand throughput provisioning for the storage provider (if
-  # supported). Applies only to tables which are not autoscaled
-  # CLI flag: -dynamodb.periodic-table.enable-ondemand-throughput-mode
-  [provisioned_throughput_on_demand_mode: <boolean> | default = false]
+  # supported). Applies only to tables which are not autoscaled. Supported by
+  # DynamoDB
+  # CLI flag: -table-manager.index-table.enable-ondemand-throughput-mode
+  [enable_ondemand_throughput_mode: <boolean> | default = false]


   # Enables on demand throughput provisioning for the storage provider (if
-  # supported). Applies only to tables which are not autoscaled
-  # CLI flag: -dynamodb.periodic-table.inactive-enable-ondemand-throughput-mode
-  [inactive_throughput_on_demand_mode: <boolean> | default = false]
+  # supported). Applies only to tables which are not autoscaled. Supported by
+  # DynamoDB
+  # CLI flag: -table-manager.index-table.inactive-enable-ondemand-throughput-mode
+  [enable_inactive_throughput_on_demand_mode: <boolean> | default = false]


 chunk_tables_provisioning:
   # Enables on demand throughput provisioning for the storage provider (if
-  # supported). Applies only to tables which are not autoscaled
-  # CLI flag: -dynamodb.chunk-table.enable-ondemand-throughput-mode
-  [provisioned_throughput_on_demand_mode: <boolean> | default = false]
+  # supported). Applies only to tables which are not autoscaled. Supported by
+  # DynamoDB
+  # CLI flag: -table-manager.chunk-table.enable-ondemand-throughput-mode
+  [enable_ondemand_throughput_mode: <boolean> | default = false]

### storage_config

 aws:
-  dynamodbconfig:
+  dynamodb:
     # DynamoDB endpoint URL with escaped Key and Secret encoded. If only region
     # is specified as a host, proper endpoint will be deduced. Use
     # inmemory:///<table-name> to use a mock in-memory implementation.
     # CLI flag: -dynamodb.url
-    [dynamodb: <url> | default = ]
+    [dynamodb_url: <url> | default = ]

     # DynamoDB table management requests per second limit.
     # CLI flag: -dynamodb.api-limit
-    [apilimit: <float> | default = 2]
+    [api_limit: <float> | default = 2]

     # DynamoDB rate cap to back off when throttled.
     # CLI flag: -dynamodb.throttle-limit
-    [throttlelimit: <float> | default = 10]
+    [throttle_limit: <float> | default = 10]
-
-    # ApplicationAutoscaling endpoint URL with escaped Key and Secret encoded.
-    # CLI flag: -applicationautoscaling.url
-    [applicationautoscaling: <url> | default = ]


       # Queue length above which we will scale up capacity
       # CLI flag: -metrics.target-queue-length
-      [targetqueuelen: <int> | default = 100000]
+      [target_queue_length: <int> | default = 100000]

       # Scale up capacity by this multiple
       # CLI flag: -metrics.scale-up-factor
-      [scaleupfactor: <float> | default = 1.3]
+      [scale_up_factor: <float> | default = 1.3]

       # Ignore throttling below this level (rate per second)
       # CLI flag: -metrics.ignore-throttle-below
-      [minthrottling: <float> | default = 1]
+      [ignore_throttle_below: <float> | default = 1]

       # query to fetch ingester queue length
       # CLI flag: -metrics.queue-length-query
-      [queuelengthquery: <string> | default = "sum(avg_over_time(cortex_ingester_flush_queue_length{job=\"cortex/ingester\"}[2m]))"]
+      [queue_length_query: <string> | default = "sum(avg_over_time(cortex_ingester_flush_queue_length{job=\"cortex/ingester\"}[2m]))"]

       # query to fetch throttle rates per table
       # CLI flag: -metrics.write-throttle-query
-      [throttlequery: <string> | default = "sum(rate(cortex_dynamo_throttled_total{operation=\"DynamoDB.BatchWriteItem\"}[1m])) by (table) > 0"]
+      [write_throttle_query: <string> | default = "sum(rate(cortex_dynamo_throttled_total{operation=\"DynamoDB.BatchWriteItem\"}[1m])) by (table) > 0"]

       # query to fetch write capacity usage per table
       # CLI flag: -metrics.usage-query
-      [usagequery: <string> | default = "sum(rate(cortex_dynamo_consumed_capacity_total{operation=\"DynamoDB.BatchWriteItem\"}[15m])) by (table) > 0"]
+      [write_usage_query: <string> | default = "sum(rate(cortex_dynamo_consumed_capacity_total{operation=\"DynamoDB.BatchWriteItem\"}[15m])) by (table) > 0"]

       # query to fetch read capacity usage per table
       # CLI flag: -metrics.read-usage-query
-      [readusagequery: <string> | default = "sum(rate(cortex_dynamo_consumed_capacity_total{operation=\"DynamoDB.QueryPages\"}[1h])) by (table) > 0"]
+      [read_usage_query: <string> | default = "sum(rate(cortex_dynamo_consumed_capacity_total{operation=\"DynamoDB.QueryPages\"}[1h])) by (table) > 0"]

       # query to fetch read errors per table
       # CLI flag: -metrics.read-error-query
-      [readerrorquery: <string> | default = "sum(increase(cortex_dynamo_failures_total{operation=\"DynamoDB.QueryPages\",error=\"ProvisionedThroughputExceededException\"}[1m])) by (table) > 0"]
+      [read_error_query: <string> | default = "sum(increase(cortex_dynamo_failures_total{operation=\"DynamoDB.QueryPages\",error=\"ProvisionedThroughputExceededException\"}[1m])) by (table) > 0"]

     # Number of chunks to group together to parallelise fetches (zero to
     # disable)
-    # CLI flag: -dynamodb.chunk.gang.size
-    [chunkgangsize: <int> | default = 10]
+    # CLI flag: -dynamodb.chunk-gang-size
+    [chunk_gang_size: <int> | default = 10]

     # Max number of chunk-get operations to start in parallel
-    # CLI flag: -dynamodb.chunk.get.max.parallelism
-    [chunkgetmaxparallelism: <int> | default = 32]
+    # CLI flag: -dynamodb.chunk.get-max-parallelism
+    [chunk_get_max_parallelism: <int> | default = 32]

     backoff_config:
       # Minimum delay when backing off.
       # CLI flag: -bigtable.backoff-min-period
-      [minbackoff: <duration> | default = 100ms]
+      [min_period: <duration> | default = 100ms]

       # Maximum delay when backing off.
       # CLI flag: -bigtable.backoff-max-period
-      [maxbackoff: <duration> | default = 10s]
+      [max_period: <duration> | default = 10s]

       # Number of times to backoff and retry before failing.
       # CLI flag: -bigtable.backoff-retries
-      [maxretries: <int> | default = 10]
+      [max_retries: <int> | default = 10]

   # If enabled, once a tables info is fetched, it is cached.
   # CLI flag: -bigtable.table-cache.enabled
-  [tablecacheenabled: <boolean> | default = true]
+  [table_cache_enabled: <boolean> | default = true]

   # Duration to cache tables before checking again.
   # CLI flag: -bigtable.table-cache.expiration
-  [tablecacheexpiration: <duration> | default = 30m0s]
+  [table_cache_expiration: <duration> | default = 30m0s]

 # Cache validity for active index entries. Should be no higher than
 # -ingester.max-chunk-idle.
 # CLI flag: -store.index-cache-validity
-[indexcachevalidity: <duration> | default = 5m0s]
+[index_cache_validity: <duration> | default = 5m0s]

### ingester_client_config

 grpc_client_config:
   backoff_config:
     # Minimum delay when backing off.
     # CLI flag: -ingester.client.backoff-min-period
-    [minbackoff: <duration> | default = 100ms]
+    [min_period: <duration> | default = 100ms]

     # Maximum delay when backing off.
     # CLI flag: -ingester.client.backoff-max-period
-    [maxbackoff: <duration> | default = 10s]
+    [max_period: <duration> | default = 10s]

     # Number of times to backoff and retry before failing.
     # CLI flag: -ingester.client.backoff-retries
-    [maxretries: <int> | default = 10]
+    [max_retries: <int> | default = 10]

### frontend_worker_config

-# Address of query frontend service.
+# Address of query frontend service, in host:port format.
 # CLI flag: -querier.frontend-address
-[address: <string> | default = ""]
+[frontend_address: <string> | default = ""]

 # How often to query DNS.
 # CLI flag: -querier.dns-lookup-period
-[dnslookupduration: <duration> | default = 10s]
+[dns_lookup_duration: <duration> | default = 10s]

 grpc_client_config:
   backoff_config:
     # Minimum delay when backing off.
     # CLI flag: -querier.frontend-client.backoff-min-period
-    [minbackoff: <duration> | default = 100ms]
+    [min_period: <duration> | default = 100ms]

     # Maximum delay when backing off.
     # CLI flag: -querier.frontend-client.backoff-max-period
-    [maxbackoff: <duration> | default = 10s]
+    [max_period: <duration> | default = 10s]

     # Number of times to backoff and retry before failing.
     # CLI flag: -querier.frontend-client.backoff-retries
-    [maxretries: <int> | default = 10]
+    [max_retries: <int> | default = 10]

### consul_config

 # ACL Token used to interact with Consul.
-# CLI flag: -<prefix>.consul.acltoken
-[acltoken: <string> | default = ""]
+# CLI flag: -<prefix>.consul.acl-token
+[acl_token: <string> | default = ""]

 # HTTP timeout when talking to Consul
 # CLI flag: -<prefix>.consul.client-timeout
-[httpclienttimeout: <duration> | default = 20s]
+[http_client_timeout: <duration> | default = 20s]

 # Enable consistent reads to Consul.
 # CLI flag: -<prefix>.consul.consistent-reads
-[consistentreads: <boolean> | default = true]
+[consistent_reads: <boolean> | default = false]

 # Rate limit when watching key or prefix in Consul, in requests per second. 0
 # disables the rate limit.
 # CLI flag: -<prefix>.consul.watch-rate-limit
-[watchkeyratelimit: <float> | default = 0]
+[watch_rate_limit: <float> | default = 1]

 # Burst size used in rate limit. Values less than 1 are treated as 1.
 # CLI flag: -<prefix>.consul.watch-burst-size
-[watchkeyburstsize: <int> | default = 1]
+[watch_burst_size: <int> | default = 1]


### configstore_config
 # URL of configs API server.
 # CLI flag: -<prefix>.configs.url
-[configsapiurl: <url> | default = ]
+[configs_api_url: <url> | default = ]

 # Timeout for requests to Weave Cloud configs service.
 # CLI flag: -<prefix>.configs.client-timeout
-[clienttimeout: <duration> | default = 5s]
+[client_timeout: <duration> | default = 5s]
```

## 0.7.0 / 2020-03-16

Cortex `0.7.0` is a major step forward the upcoming `1.0` release. In this release, we've got 164 contributions from 26 authors. Thanks to all contributors! ❤️

Please be aware that Cortex `0.7.0` introduces some **breaking changes**. You're encouraged to read all the `[CHANGE]` entries below before upgrading your Cortex cluster. In particular:

- Cleaned up some configuration options in preparation for the Cortex `1.0.0` release (see also the [annotated config file breaking changes](#annotated-config-file-breaking-changes) below):
  - Removed CLI flags support to configure the schema (see [how to migrate from flags to schema file](https://cortexmetrics.io/docs/configuration/schema-configuration/#migrating-from-flags-to-schema-file))
  - Renamed CLI flag `-config-yaml` to `-schema-config-file`
  - Removed CLI flag `-store.min-chunk-age` in favor of `-querier.query-store-after`. The corresponding YAML config option `ingestermaxquerylookback` has been renamed to [`query_ingesters_within`](https://cortexmetrics.io/docs/configuration/configuration-file/#querier-config)
  - Deprecated CLI flag `-frontend.cache-split-interval` in favor of `-querier.split-queries-by-interval`
  - Renamed the YAML config option `defaul_validity` to `default_validity`
  - Removed the YAML config option `config_store` (in the [`alertmanager YAML config`](https://cortexmetrics.io/docs/configuration/configuration-file/#alertmanager-config)) in favor of `store`
  - Removed the YAML config root block `configdb` in favor of [`configs`](https://cortexmetrics.io/docs/configuration/configuration-file/#configs-config). This change is also reflected in the following CLI flags renaming:
      * `-database.*` -> `-configs.database.*`
      * `-database.migrations` -> `-configs.database.migrations-dir`
  - Removed the fluentd-based billing infrastructure including the CLI flags:
      * `-distributor.enable-billing`
      * `-billing.max-buffered-events`
      * `-billing.retry-delay`
      * `-billing.ingester`
- Removed support for using denormalised tokens in the ring. Before upgrading, make sure your Cortex cluster is already running `v0.6.0` or an earlier version with `-ingester.normalise-tokens=true`

### Full changelog

* [CHANGE] Removed support for flags to configure schema. Further, the flag for specifying the config file (`-config-yaml`) has been deprecated. Please use `-schema-config-file`. See the [Schema Configuration documentation](https://cortexmetrics.io/docs/configuration/schema-configuration/) for more details on how to configure the schema using the YAML file. #2221
* [CHANGE] In the config file, the root level `config_store` config option has been moved to `alertmanager` > `store` > `configdb`. #2125
* [CHANGE] Removed unnecessary `frontend.cache-split-interval` in favor of `querier.split-queries-by-interval` both to reduce configuration complexity and guarantee alignment of these two configs. Starting from now, `-querier.cache-results` may only be enabled in conjunction with `-querier.split-queries-by-interval` (previously the cache interval default was `24h` so if you want to preserve the same behaviour you should set `-querier.split-queries-by-interval=24h`). #2040
* [CHANGE] Renamed Configs configuration options. #2187
  * configuration options
    * `-database.*` -> `-configs.database.*`
    * `-database.migrations` -> `-configs.database.migrations-dir`
  * config file
    * `configdb.uri:` -> `configs.database.uri:`
    * `configdb.migrationsdir:` -> `configs.database.migrations_dir:`
    * `configdb.passwordfile:` -> `configs.database.password_file:`
* [CHANGE] Moved `-store.min-chunk-age` to the Querier config as `-querier.query-store-after`, allowing the store to be skipped during query time if the metrics wouldn't be found. The YAML config option `ingestermaxquerylookback` has been renamed to `query_ingesters_within` to match its CLI flag. #1893
* [CHANGE] Renamed the cache configuration setting `defaul_validity` to `default_validity`. #2140
* [CHANGE] Remove fluentd-based billing infrastructure and flags such as `-distributor.enable-billing`. #1491
* [CHANGE] Removed remaining support for using denormalised tokens in the ring. If you're still running ingesters with denormalised tokens (Cortex 0.4 or earlier, with `-ingester.normalise-tokens=false`), such ingesters will now be completely invisible to distributors and need to be either switched to Cortex 0.6.0 or later, or be configured to use normalised tokens. #2034
* [CHANGE] The frontend http server will now send 502 in case of deadline exceeded and 499 if the user requested cancellation. #2156
* [CHANGE] We now enforce queries to be up to `-querier.max-query-into-future` into the future (defaults to 10m). #1929
  * `-store.min-chunk-age` has been removed
  * `-querier.query-store-after` has been added in it's place.
* [CHANGE] Removed unused `/validate_expr endpoint`. #2152
* [CHANGE] Updated Prometheus dependency to v2.16.0. This Prometheus version uses Active Query Tracker to limit concurrent queries. In order to keep `-querier.max-concurrent` working, Active Query Tracker is enabled by default, and is configured to store its data to `active-query-tracker` directory (relative to current directory when Cortex started). This can be changed by using `-querier.active-query-tracker-dir` option. Purpose of Active Query Tracker is to log queries that were running when Cortex crashes. This logging happens on next Cortex start. #2088
* [CHANGE] Default to BigChunk encoding; may result in slightly higher disk usage if many timeseries have a constant value, but should generally result in fewer, bigger chunks. #2207
* [CHANGE] WAL replays are now done while the rest of Cortex is starting, and more specifically, when HTTP server is running. This makes it possible to scrape metrics during WAL replays. Applies to both chunks and experimental blocks storage. #2222
* [CHANGE] Cortex now has `/ready` probe for all services, not just ingester and querier as before. In single-binary mode, /ready reports 204 only if all components are running properly. #2166
* [CHANGE] If you are vendoring Cortex and use its components in your project, be aware that many Cortex components no longer start automatically when they are created. You may want to review PR and attached document. #2166
* [CHANGE] Experimental TSDB: the querier in-memory index cache used by the experimental blocks storage shifted from per-tenant to per-querier. The `-experimental.tsdb.bucket-store.index-cache-size-bytes` now configures the per-querier index cache max size instead of a per-tenant cache and its default has been increased to 1GB. #2189
* [CHANGE] Experimental TSDB: TSDB head compaction interval and concurrency is now configurable (defaults to 1 min interval and 5 concurrent head compactions). New options: `-experimental.tsdb.head-compaction-interval` and `-experimental.tsdb.head-compaction-concurrency`. #2172
* [CHANGE] Experimental TSDB: switched the blocks storage index header to the binary format. This change is expected to have no visible impact, except lower startup times and memory usage in the queriers. It's possible to switch back to the old JSON format via the flag `-experimental.tsdb.bucket-store.binary-index-header-enabled=false`. #2223
* [CHANGE] Experimental Memberlist KV store can now be used in single-binary Cortex. Attempts to use it previously would fail with panic. This change also breaks existing binary protocol used to exchange gossip messages, so this version will not be able to understand gossiped Ring when used in combination with the previous version of Cortex. Easiest way to upgrade is to shutdown old Cortex installation, and restart it with new version. Incremental rollout works too, but with reduced functionality until all components run the same version. #2016
* [FEATURE] Added a read-only local alertmanager config store using files named corresponding to their tenant id. #2125
* [FEATURE] Added flag `-experimental.ruler.enable-api` to enable the ruler api which implements the Prometheus API `/api/v1/rules` and `/api/v1/alerts` endpoints under the configured `-http.prefix`. #1999
* [FEATURE] Added sharding support to compactor when using the experimental TSDB blocks storage. #2113
* [FEATURE] Added ability to override YAML config file settings using environment variables. #2147
  * `-config.expand-env`
* [FEATURE] Added flags to disable Alertmanager notifications methods. #2187
  * `-configs.notifications.disable-email`
  * `-configs.notifications.disable-webhook`
* [FEATURE] Add /config HTTP endpoint which exposes the current Cortex configuration as YAML. #2165
* [FEATURE] Allow Prometheus remote write directly to ingesters. #1491
* [FEATURE] Introduced new standalone service `query-tee` that can be used for testing purposes to send the same Prometheus query to multiple backends (ie. two Cortex clusters ingesting the same metrics) and compare the performances. #2203
* [FEATURE] Fan out parallelizable queries to backend queriers concurrently. #1878
  * `querier.parallelise-shardable-queries` (bool)
  * Requires a shard-compatible schema (v10+)
  * This causes the number of traces to increase accordingly.
  * The query-frontend now requires a schema config to determine how/when to shard queries, either from a file or from flags (i.e. by the `config-yaml` CLI flag). This is the same schema config the queriers consume. The schema is only required to use this option.
  * It's also advised to increase downstream concurrency controls as well:
    * `querier.max-outstanding-requests-per-tenant`
    * `querier.max-query-parallelism`
    * `querier.max-concurrent`
    * `server.grpc-max-concurrent-streams` (for both query-frontends and queriers)
* [FEATURE] Added user sub rings to distribute users to a subset of ingesters. #1947
  * `-experimental.distributor.user-subring-size`
* [FEATURE] Add flag `-experimental.tsdb.stripe-size` to expose TSDB stripe size option. #2185
* [FEATURE] Experimental Delete Series: Added support for Deleting Series with Prometheus style API. Needs to be enabled first by setting `-purger.enable` to `true`. Deletion only supported when using `boltdb` and `filesystem` as index and object store respectively. Support for other stores to follow in separate PRs #2103
* [ENHANCEMENT] Alertmanager: Expose Per-tenant alertmanager metrics #2124
* [ENHANCEMENT] Add `status` label to `cortex_alertmanager_configs` metric to gauge the number of valid and invalid configs. #2125
* [ENHANCEMENT] Cassandra Authentication: added the `custom_authenticators` config option that allows users to authenticate with cassandra clusters using password authenticators that are not approved by default in [gocql](https://github.com/gocql/gocql/blob/81b8263d9fe526782a588ef94d3fa5c6148e5d67/conn.go#L27) #2093
* [ENHANCEMENT] Cassandra Storage: added `max_retries`, `retry_min_backoff` and `retry_max_backoff` configuration options to enable retrying recoverable errors. #2054
* [ENHANCEMENT] Allow to configure HTTP and gRPC server listen address, maximum number of simultaneous connections and connection keepalive settings.
  * `-server.http-listen-address`
  * `-server.http-conn-limit`
  * `-server.grpc-listen-address`
  * `-server.grpc-conn-limit`
  * `-server.grpc.keepalive.max-connection-idle`
  * `-server.grpc.keepalive.max-connection-age`
  * `-server.grpc.keepalive.max-connection-age-grace`
  * `-server.grpc.keepalive.time`
  * `-server.grpc.keepalive.timeout`
* [ENHANCEMENT] PostgreSQL: Bump up `github.com/lib/pq` from `v1.0.0` to `v1.3.0` to support PostgreSQL SCRAM-SHA-256 authentication. #2097
* [ENHANCEMENT] Cassandra Storage: User no longer need `CREATE` privilege on `<all keyspaces>` if given keyspace exists. #2032
* [ENHANCEMENT] Cassandra Storage: added `password_file` configuration options to enable reading Cassandra password from file. #2096
* [ENHANCEMENT] Configs API: Allow GET/POST configs in YAML format. #2181
* [ENHANCEMENT] Background cache writes are batched to improve parallelism and observability. #2135
* [ENHANCEMENT] Add automatic repair for checkpoint and WAL. #2105
* [ENHANCEMENT] Support `lastEvaluation` and `evaluationTime` in `/api/v1/rules` endpoints and make order of groups stable. #2196
* [ENHANCEMENT] Skip expired requests in query-frontend scheduling. #2082
* [ENHANCEMENT] Add ability to configure gRPC keepalive settings. #2066
* [ENHANCEMENT] Experimental TSDB: Export TSDB Syncer metrics from Compactor component, they are prefixed with `cortex_compactor_`. #2023
* [ENHANCEMENT] Experimental TSDB: Added dedicated flag `-experimental.tsdb.bucket-store.tenant-sync-concurrency` to configure the maximum number of concurrent tenants for which blocks are synched. #2026
* [ENHANCEMENT] Experimental TSDB: Expose metrics for objstore operations (prefixed with `cortex_<component>_thanos_objstore_`, component being one of `ingester`, `querier` and `compactor`). #2027
* [ENHANCEMENT] Experimental TSDB: Added support for Azure Storage to be used for block storage, in addition to S3 and GCS. #2083
* [ENHANCEMENT] Experimental TSDB: Reduced memory allocations in the ingesters when using the experimental blocks storage. #2057
* [ENHANCEMENT] Experimental Memberlist KV: expose `-memberlist.gossip-to-dead-nodes-time` and `-memberlist.dead-node-reclaim-time` options to control how memberlist library handles dead nodes and name reuse. #2131
* [BUGFIX] Alertmanager: fixed panic upon applying a new config, caused by duplicate metrics registration in the `NewPipelineBuilder` function. #211
* [BUGFIX] Azure Blob ChunkStore: Fixed issue causing `invalid chunk checksum` errors. #2074
* [BUGFIX] The gauge `cortex_overrides_last_reload_successful` is now only exported by components that use a `RuntimeConfigManager`. Previously, for components that do not initialize a `RuntimeConfigManager` (such as the compactor) the gauge was initialized with 0 (indicating error state) and then never updated, resulting in a false-negative permanent error state. #2092
* [BUGFIX] Fixed WAL metric names, added the `cortex_` prefix.
* [BUGFIX] Restored histogram `cortex_configs_request_duration_seconds` #2138
* [BUGFIX] Fix wrong syntax for `url` in config-file-reference. #2148
* [BUGFIX] Fixed some 5xx status code returned by the query-frontend when they should actually be 4xx. #2122
* [BUGFIX] Fixed leaked goroutines in the querier. #2070
* [BUGFIX] Experimental TSDB: fixed `/all_user_stats` and `/api/prom/user_stats` endpoints when using the experimental TSDB blocks storage. #2042
* [BUGFIX] Experimental TSDB: fixed ruler to correctly work with the experimental TSDB blocks storage. #2101

### Changes to denormalised tokens in the ring

Cortex 0.4.0 is the last version that can *write* denormalised tokens. Cortex 0.5.0 and above always write normalised tokens.

Cortex 0.6.0 is the last version that can *read* denormalised tokens. Starting with Cortex 0.7.0 only normalised tokens are supported, and ingesters writing denormalised tokens to the ring (running Cortex 0.4.0 or earlier with `-ingester.normalise-tokens=false`) are ignored by distributors. Such ingesters should either switch to using normalised tokens, or be upgraded to Cortex 0.5.0 or later.

### Known issues

- The gRPC streaming for ingesters doesn't work when using the experimental TSDB blocks storage. Please do not enable `-querier.ingester-streaming` if you're using the TSDB blocks storage. If you want to enable it, you can build Cortex from `master` given the issue has been fixed after Cortex `0.7` branch has been cut and the fix wasn't included in the `0.7` because related to an experimental feature.

### Annotated config file breaking changes

In this section you can find a config file diff showing the breaking changes introduced in Cortex `0.7`. You can also find the [full configuration file reference doc](https://cortexmetrics.io/docs/configuration/configuration-file/) in the website.

 ```diff
### Root level config

 # "configdb" has been moved to "alertmanager > store > configdb".
-[configdb: <configdb_config>]

 # "config_store" has been renamed to "configs".
-[config_store: <configstore_config>]
+[configs: <configs_config>]


### `distributor_config`

 # The support to hook an external billing system has been removed.
-[enable_billing: <boolean> | default = false]
-billing:
-  [maxbufferedevents: <int> | default = 1024]
-  [retrydelay: <duration> | default = 500ms]
-  [ingesterhostport: <string> | default = "localhost:24225"]


### `querier_config`

 # "ingestermaxquerylookback" has been renamed to "query_ingesters_within".
-[ingestermaxquerylookback: <duration> | default = 0s]
+[query_ingesters_within: <duration> | default = 0s]


### `queryrange_config`

results_cache:
  cache:
     # "defaul_validity" has been renamed to "default_validity".
-    [defaul_validity: <duration> | default = 0s]
+    [default_validity: <duration> | default = 0s]

   # "cache_split_interval" has been deprecated in favor of "split_queries_by_interval".
-  [cache_split_interval: <duration> | default = 24h0m0s]


### `alertmanager_config`

# The "store" config block has been added. This includes "configdb" which previously
# was the "configdb" root level config block.
+store:
+  [type: <string> | default = "configdb"]
+  [configdb: <configstore_config>]
+  local:
+    [path: <string> | default = ""]


### `storage_config`

index_queries_cache_config:
   # "defaul_validity" has been renamed to "default_validity".
-  [defaul_validity: <duration> | default = 0s]
+  [default_validity: <duration> | default = 0s]


### `chunk_store_config`

chunk_cache_config:
   # "defaul_validity" has been renamed to "default_validity".
-  [defaul_validity: <duration> | default = 0s]
+  [default_validity: <duration> | default = 0s]

write_dedupe_cache_config:
   # "defaul_validity" has been renamed to "default_validity".
-  [defaul_validity: <duration> | default = 0s]
+  [default_validity: <duration> | default = 0s]

 # "min_chunk_age" has been removed in favor of "querier > query_store_after".
-[min_chunk_age: <duration> | default = 0s]


### `configs_config`

-# "uri" has been moved to "database > uri".
-[uri: <string> | default = "postgres://postgres@configs-db.weave.local/configs?sslmode=disable"]

-# "migrationsdir" has been moved to "database > migrations_dir".
-[migrationsdir: <string> | default = ""]

-# "passwordfile" has been moved to "database > password_file".
-[passwordfile: <string> | default = ""]

+database:
+  [uri: <string> | default = "postgres://postgres@configs-db.weave.local/configs?sslmode=disable"]
+  [migrations_dir: <string> | default = ""]
+  [password_file: <string> | default = ""]
```

## 0.6.1 / 2020-02-05

* [BUGFIX] Fixed parsing of the WAL configuration when specified in the YAML config file. #2071

## 0.6.0 / 2020-01-28

Note that the ruler flags need to be changed in this upgrade. You're moving from a single node ruler to something that might need to be sharded.
Further, if you're using the configs service, we've upgraded the migration library and this requires some manual intervention. See full instructions below to upgrade your PostgreSQL.

* [CHANGE] The frontend component now does not cache results if it finds a `Cache-Control` header and if one of its values is `no-store`. #1974
* [CHANGE] Flags changed with transition to upstream Prometheus rules manager:
  * `-ruler.client-timeout` is now `ruler.configs.client-timeout` in order to match `ruler.configs.url`.
  * `-ruler.group-timeout`has been removed.
  * `-ruler.num-workers` has been removed.
  * `-ruler.rule-path` has been added to specify where the prometheus rule manager will sync rule files.
  * `-ruler.storage.type` has beem added to specify the rule store backend type, currently only the configdb.
  * `-ruler.poll-interval` has been added to specify the interval in which to poll new rule groups.
  * `-ruler.evaluation-interval` default value has changed from `15s` to `1m` to match the default evaluation interval in Prometheus.
  * Ruler sharding requires a ring which can be configured via the ring flags prefixed by `ruler.ring.`. #1987
* [CHANGE] Use relative links from /ring page to make it work when used behind reverse proxy. #1896
* [CHANGE] Deprecated `-distributor.limiter-reload-period` flag. #1766
* [CHANGE] Ingesters now write only normalised tokens to the ring, although they can still read denormalised tokens used by other ingesters. `-ingester.normalise-tokens` is now deprecated, and ignored. If you want to switch back to using denormalised tokens, you need to downgrade to Cortex 0.4.0. Previous versions don't handle claiming tokens from normalised ingesters correctly. #1809
* [CHANGE] Overrides mechanism has been renamed to "runtime config", and is now separate from limits. Runtime config is simply a file that is reloaded by Cortex every couple of seconds. Limits and now also multi KV use this mechanism.<br />New arguments were introduced: `-runtime-config.file` (defaults to empty) and `-runtime-config.reload-period` (defaults to 10 seconds), which replace previously used `-limits.per-user-override-config` and `-limits.per-user-override-period` options. Old options are still used if `-runtime-config.file` is not specified. This change is also reflected in YAML configuration, where old `limits.per_tenant_override_config` and `limits.per_tenant_override_period` fields are replaced with `runtime_config.file` and `runtime_config.period` respectively. #1749
* [CHANGE] Cortex now rejects data with duplicate labels. Previously, such data was accepted, with duplicate labels removed with only one value left. #1964
* [CHANGE] Changed the default value for `-distributor.ha-tracker.prefix` from `collectors/` to `ha-tracker/` in order to not clash with other keys (ie. ring) stored in the same key-value store. #1940
* [FEATURE] Experimental: Write-Ahead-Log added in ingesters for more data reliability against ingester crashes. #1103
  * `--ingester.wal-enabled`: Setting this to `true` enables writing to WAL during ingestion.
  * `--ingester.wal-dir`: Directory where the WAL data should be stored and/or recovered from.
  * `--ingester.checkpoint-enabled`: Set this to `true` to enable checkpointing of in-memory chunks to disk.
  * `--ingester.checkpoint-duration`: This is the interval at which checkpoints should be created.
  * `--ingester.recover-from-wal`: Set this to `true` to recover data from an existing WAL.
  * For more information, please checkout the ["Ingesters with WAL" guide](https://cortexmetrics.io/docs/guides/ingesters-with-wal/).
* [FEATURE] The distributor can now drop labels from samples (similar to the removal of the replica label for HA ingestion) per user via the `distributor.drop-label` flag. #1726
* [FEATURE] Added flag `debug.mutex-profile-fraction` to enable mutex profiling #1969
* [FEATURE] Added `global` ingestion rate limiter strategy. Deprecated `-distributor.limiter-reload-period` flag. #1766
* [FEATURE] Added support for Microsoft Azure blob storage to be used for storing chunk data. #1913
* [FEATURE] Added readiness probe endpoint`/ready` to queriers. #1934
* [FEATURE] Added "multi" KV store that can interact with two other KV stores, primary one for all reads and writes, and secondary one, which only receives writes. Primary/secondary store can be modified in runtime via runtime-config mechanism (previously "overrides"). #1749
* [FEATURE] Added support to store ring tokens to a file and read it back on startup, instead of generating/fetching the tokens to/from the ring. This feature can be enabled with the flag `-ingester.tokens-file-path`. #1750
* [FEATURE] Experimental TSDB: Added `/series` API endpoint support with TSDB blocks storage. #1830
* [FEATURE] Experimental TSDB: Added TSDB blocks `compactor` component, which iterates over users blocks stored in the bucket and compact them according to the configured block ranges. #1942
* [ENHANCEMENT] metric `cortex_ingester_flush_reasons` gets a new `reason` value: `Spread`, when `-ingester.spread-flushes` option is enabled. #1978
* [ENHANCEMENT] Added `password` and `enable_tls` options to redis cache configuration. Enables usage of Microsoft Azure Cache for Redis service. #1923
* [ENHANCEMENT] Upgraded Kubernetes API version for deployments from `extensions/v1beta1` to `apps/v1`. #1941
* [ENHANCEMENT] Experimental TSDB: Open existing TSDB on startup to prevent ingester from becoming ready before it can accept writes. The max concurrency is set via `--experimental.tsdb.max-tsdb-opening-concurrency-on-startup`. #1917
* [ENHANCEMENT] Experimental TSDB: Querier now exports aggregate metrics from Thanos bucket store and in memory index cache (many metrics to list, but all have `cortex_querier_bucket_store_` or `cortex_querier_blocks_index_cache_` prefix). #1996
* [ENHANCEMENT] Experimental TSDB: Improved multi-tenant bucket store. #1991
  * Allowed to configure the blocks sync interval via `-experimental.tsdb.bucket-store.sync-interval` (0 disables the sync)
  * Limited the number of tenants concurrently synched by `-experimental.tsdb.bucket-store.block-sync-concurrency`
  * Renamed `cortex_querier_sync_seconds` metric to `cortex_querier_blocks_sync_seconds`
  * Track `cortex_querier_blocks_sync_seconds` metric for the initial sync too
* [BUGFIX] Fixed unnecessary CAS operations done by the HA tracker when the jitter is enabled. #1861
* [BUGFIX] Fixed ingesters getting stuck in a LEAVING state after coming up from an ungraceful exit. #1921
* [BUGFIX] Reduce memory usage when ingester Push() errors. #1922
* [BUGFIX] Table Manager: Fixed calculation of expected tables and creation of tables from next active schema considering grace period. #1976
* [BUGFIX] Experimental TSDB: Fixed ingesters consistency during hand-over when using experimental TSDB blocks storage. #1854 #1818
* [BUGFIX] Experimental TSDB: Fixed metrics when using experimental TSDB blocks storage. #1981 #1982 #1990 #1983
* [BUGFIX] Experimental memberlist: Use the advertised address when sending packets to other peers of the Gossip memberlist. #1857
* [BUGFIX] Experimental TSDB: Fixed incorrect query results introduced in #2604 caused by a buffer incorrectly reused while iterating samples. #2697

### Upgrading PostgreSQL (if you're using configs service)

Reference: <https://github.com/golang-migrate/migrate/tree/master/database/postgres#upgrading-from-v1>

1. Install the migrate package cli tool: <https://github.com/golang-migrate/migrate/tree/master/cmd/migrate#installation>
2. Drop the `schema_migrations` table: `DROP TABLE schema_migrations;`.
2. Run the migrate command:

```bash
migrate  -path <absolute_path_to_cortex>/cmd/cortex/migrations -database postgres://localhost:5432/database force 2
```

### Known issues

- The `cortex_prometheus_rule_group_last_evaluation_timestamp_seconds` metric, tracked by the ruler, is not unregistered for rule groups not being used anymore. This issue will be fixed in the next Cortex release (see [2033](https://github.com/cortexproject/cortex/issues/2033)).

- Write-Ahead-Log (WAL) does not have automatic repair of corrupt checkpoint or WAL segments, which is possible if ingester crashes abruptly or the underlying disk corrupts. Currently the only way to resolve this is to manually delete the affected checkpoint and/or WAL segments. Automatic repair will be added in the future releases.

## 0.4.0 / 2019-12-02

* [CHANGE] The frontend component has been refactored to be easier to re-use. When upgrading the frontend, cache entries will be discarded and re-created with the new protobuf schema. #1734
* [CHANGE] Removed direct DB/API access from the ruler. `-ruler.configs.url` has been now deprecated. #1579
* [CHANGE] Removed `Delta` encoding. Any old chunks with `Delta` encoding cannot be read anymore. If `ingester.chunk-encoding` is set to `Delta` the ingester will fail to start. #1706
* [CHANGE] Setting `-ingester.max-transfer-retries` to 0 now disables hand-over when ingester is shutting down. Previously, zero meant infinite number of attempts. #1771
* [CHANGE] `dynamo` has been removed as a valid storage name to make it consistent for all components. `aws` and `aws-dynamo` remain as valid storage names.
* [CHANGE/FEATURE] The frontend split and cache intervals can now be configured using the respective flag `--querier.split-queries-by-interval` and `--frontend.cache-split-interval`.
  * If `--querier.split-queries-by-interval` is not provided request splitting is disabled by default.
  * __`--querier.split-queries-by-day` is still accepted for backward compatibility but has been deprecated. You should now use `--querier.split-queries-by-interval`. We recommend a to use a multiple of 24 hours.__
* [FEATURE] Global limit on the max series per user and metric #1760
  * `-ingester.max-global-series-per-user`
  * `-ingester.max-global-series-per-metric`
  * Requires `-distributor.replication-factor` and `-distributor.shard-by-all-labels` set for the ingesters too
* [FEATURE] Flush chunks with stale markers early with `ingester.max-stale-chunk-idle`. #1759
* [FEATURE] EXPERIMENTAL: Added new KV Store backend based on memberlist library. Components can gossip about tokens and ingester states, instead of using Consul or Etcd. #1721
* [FEATURE] EXPERIMENTAL: Use TSDB in the ingesters & flush blocks to S3/GCS ala Thanos. This will let us use an Object Store more efficiently and reduce costs. #1695
* [FEATURE] Allow Query Frontend to log slow queries with `frontend.log-queries-longer-than`. #1744
* [FEATURE] Add HTTP handler to trigger ingester flush & shutdown - used when running as a stateful set with the WAL enabled.  #1746
* [FEATURE] EXPERIMENTAL: Added GCS support to TSDB blocks storage. #1772
* [ENHANCEMENT] Reduce memory allocations in the write path. #1706
* [ENHANCEMENT] Consul client now follows recommended practices for blocking queries wrt returned Index value. #1708
* [ENHANCEMENT] Consul client can optionally rate-limit itself during Watch (used e.g. by ring watchers) and WatchPrefix (used by HA feature) operations. Rate limiting is disabled by default. New flags added: `--consul.watch-rate-limit`, and `--consul.watch-burst-size`. #1708
* [ENHANCEMENT] Added jitter to HA deduping heartbeats, configure using `distributor.ha-tracker.update-timeout-jitter-max` #1534
* [ENHANCEMENT] Add ability to flush chunks with stale markers early. #1759
* [BUGFIX] Stop reporting successful actions as 500 errors in KV store metrics. #1798
* [BUGFIX] Fix bug where duplicate labels can be returned through metadata APIs. #1790
* [BUGFIX] Fix reading of old, v3 chunk data. #1779
* [BUGFIX] Now support IAM roles in service accounts in AWS EKS. #1803
* [BUGFIX] Fixed duplicated series returned when querying both ingesters and store with the experimental TSDB blocks storage. #1778

In this release we updated the following dependencies:

- gRPC v1.25.0  (resulted in a drop of 30% CPU usage when compression is on)
- jaeger-client v2.20.0
- aws-sdk-go to v1.25.22

## 0.3.0 / 2019-10-11

This release adds support for Redis as an alternative to Memcached, and also includes many optimisations which reduce CPU and memory usage.

* [CHANGE] Gauge metrics were renamed to drop the `_total` suffix. #1685
  * In Alertmanager, `alertmanager_configs_total` is now `alertmanager_configs`
  * In Ruler, `scheduler_configs_total` is now `scheduler_configs`
  * `scheduler_groups_total` is now `scheduler_groups`.
* [CHANGE] `--alertmanager.configs.auto-slack-root` flag was dropped as auto Slack root is not supported anymore. #1597
* [CHANGE] In table-manager, default DynamoDB capacity was reduced from 3,000 units to 1,000 units. We recommend you do not run with the defaults: find out what figures are needed for your environment and set that via `-dynamodb.periodic-table.write-throughput` and `-dynamodb.chunk-table.write-throughput`.
* [FEATURE] Add Redis support for caching #1612
* [FEATURE] Allow spreading chunk writes across multiple S3 buckets #1625
* [FEATURE] Added `/shutdown` endpoint for ingester to shutdown all operations of the ingester. #1746
* [ENHANCEMENT] Upgraded Prometheus to 2.12.0 and Alertmanager to 0.19.0. #1597
* [ENHANCEMENT] Cortex is now built with Go 1.13 #1675, #1676, #1679
* [ENHANCEMENT] Many optimisations, mostly impacting ingester and querier: #1574, #1624, #1638, #1644, #1649, #1654, #1702

Full list of changes: <https://github.com/cortexproject/cortex/compare/v0.2.0...v0.3.0>

## 0.2.0 / 2019-09-05

This release has several exciting features, the most notable of them being setting `-ingester.spread-flushes` to potentially reduce your storage space by upto 50%.

* [CHANGE] Flags changed due to changes upstream in Prometheus Alertmanager #929:
  * `alertmanager.mesh.listen-address` is now `cluster.listen-address`
  * `alertmanager.mesh.peer.host` and `alertmanager.mesh.peer.service` can be replaced by `cluster.peer`
  * `alertmanager.mesh.hardware-address`, `alertmanager.mesh.nickname`, `alertmanager.mesh.password`, and `alertmanager.mesh.peer.refresh-interval` all disappear.
* [CHANGE] --claim-on-rollout flag deprecated; feature is now always on #1566
* [CHANGE] Retention period must now be a multiple of periodic table duration #1564
* [CHANGE] The value for the name label for the chunks memcache in all `cortex_cache_` metrics is now `chunksmemcache` (before it was `memcache`) #1569
* [FEATURE] Makes the ingester flush each timeseries at a specific point in the max-chunk-age cycle with `-ingester.spread-flushes`. This means multiple replicas of a chunk are very likely to contain the same contents which cuts chunk storage space by up to 66%. #1578
* [FEATURE] Make minimum number of chunk samples configurable per user #1620
* [FEATURE] Honor HTTPS for custom S3 URLs #1603
* [FEATURE] You can now point the query-frontend at a normal Prometheus for parallelisation and caching #1441
* [FEATURE] You can now specify `http_config` on alert receivers #929
* [FEATURE] Add option to use jump hashing to load balance requests to memcached #1554
* [FEATURE] Add status page for HA tracker to distributors #1546
* [FEATURE] The distributor ring page is now easier to read with alternate rows grayed out #1621

## 0.1.0 / 2019-08-07

* [CHANGE] HA Tracker flags were renamed to provide more clarity #1465
  * `distributor.accept-ha-labels` is now `distributor.ha-tracker.enable`
  * `distributor.accept-ha-samples` is now `distributor.ha-tracker.enable-for-all-users`
  * `ha-tracker.replica` is now `distributor.ha-tracker.replica`
  * `ha-tracker.cluster` is now `distributor.ha-tracker.cluster`
* [FEATURE] You can specify "heap ballast" to reduce Go GC Churn #1489
* [BUGFIX] HA Tracker no longer always makes a request to Consul/Etcd when a request is not from the active replica #1516
* [BUGFIX] Queries are now correctly cancelled by the query-frontend #1508<|MERGE_RESOLUTION|>--- conflicted
+++ resolved
@@ -1,12 +1,8 @@
 # Changelog
 
 ## master / unreleased
-<<<<<<< HEAD
 * [ENHANCEMENT] Add support for azure storage of AzureChinaCloud,AzureGermanCloud,AzureUSGovernment. #2988
-=======
-
 * [ENHANCEMENT] Query-tee: added a small tolerance to floating point sample values comparison. #2994
->>>>>>> 8d8975c5
 
 ## 1.3.0 in progress
 
