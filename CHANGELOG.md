--- conflicted
+++ resolved
@@ -37,15 +37,13 @@
 * [ENHANCEMENT] Querier/Ruler: Expose `store_gateway_consistency_check_max_attempts` for max retries when querying store gateway in consistency check. #6276
 * [ENHANCEMENT] StoreGateway: Add new `cortex_bucket_store_chunk_pool_inuse_bytes` metric to track the usage in chunk pool. #6310
 * [BUGFIX] Runtime-config: Handle absolute file paths when working directory is not / #6224
-<<<<<<< HEAD
+* [BUGFIX] Ruler: Allow rule evaluation to complete during shutdown. #6326
 * [BUGFIX] Ring: update ring with new ip address when instance is lost, rejoins, but heartbeat is disabled  #6271
-=======
-* [BUGFIX] Ruler: Allow rule evaluation to complete during shutdown. #6326
 
 ## 1.18.1 2024-10-14
 
 * [BUGFIX] Backporting upgrade to go 1.22.7 to patch CVE-2024-34155, CVE-2024-34156, CVE-2024-34158 #6217 #6264
->>>>>>> 71dccee6
+
 
 ## 1.18.0 2024-09-03
 
