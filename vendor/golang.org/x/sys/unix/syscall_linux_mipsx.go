--- conflicted
+++ resolved
@@ -15,10 +15,6 @@
 
 func Syscall9(trap, a1, a2, a3, a4, a5, a6, a7, a8, a9 uintptr) (r1, r2 uintptr, err syscall.Errno)
 
-<<<<<<< HEAD
-//sys	dup2(oldfd int, newfd int) (err error)
-=======
->>>>>>> 4e9fc3a2
 //sys	EpollWait(epfd int, events []EpollEvent, msec int) (n int, err error)
 //sys	Fadvise(fd int, offset int64, length int64, advice int) (err error) = SYS_FADVISE64
 //sys	Fchown(fd int, uid int, gid int) (err error)
