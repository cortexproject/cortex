--- conflicted
+++ resolved
@@ -40,11 +40,8 @@
 * [ENHANCEMENT] Cortex is now built with Go 1.16. #4062
 * [ENHANCEMENT] Distributor: added per-distributor limits: max number of inflight requests (`-distributor.instance-limits.max-inflight-push-requests`) and max ingestion rate in samples/sec (`-distributor.instance-limits.max-ingestion-rate`). If not set, these two are unlimited. Also added metrics to expose current values (`cortex_distributor_inflight_push_requests`, `cortex_distributor_ingestion_rate_samples_per_second`) as well as limits (`cortex_distributor_instance_limits` with various `limit` label values). #4071
 * [ENHANCEMENT] Ruler: Added `-ruler.enabled-tenants` and `-ruler.disabled-tenants` to explicitly enable or disable rules processing for specific tenants. #4074
-<<<<<<< HEAD
+* [ENHANCEMENT] Block Storage Ingester: `/flush` now accepts two new parameters: `tenant` to specify tenant to flush and `wait=true` to make call synchronous. Multiple tenants can be specified by repeating `tenant` parameter. If no `tenant` is specified, all tenants are flushed, as before. #4073
 * [ENHANCEMENT] Allow configuration of Cassandra's host selection policy. #4069
-=======
-* [ENHANCEMENT] Block Storage Ingester: `/flush` now accepts two new parameters: `tenant` to specify tenant to flush and `wait=true` to make call synchronous. Multiple tenants can be specified by repeating `tenant` parameter. If no `tenant` is specified, all tenants are flushed, as before. #4073
->>>>>>> 588e47aa
 * [BUGFIX] Ruler-API: fix bug where `/api/v1/rules/<namespace>/<group_name>` endpoint return `400` instead of `404`. #4013
 * [BUGFIX] Distributor: reverted changes done to rate limiting in #3825. #3948
 * [BUGFIX] Ingester: Fix race condition when opening and closing tsdb concurrently. #3959
