--- conflicted
+++ resolved
@@ -21,9 +21,6 @@
 * [CHANGE] Experimental TSDB: compact head when opening TSDB. This should only affect ingester startup after it was unable to compact head in previous run. #2870
 * [CHANGE] Metric `cortex_overrides_last_reload_successful` has been renamed to `cortex_runtime_config_last_reload_successful`. #2874
 * [CHANGE] HipChat support has been removed from the alertmanager (because removed from the Prometheus upstream too). #2902
-<<<<<<< HEAD
-* [CHANGE] Limit errors reported by ingester during query-time now return HTTP status code 422. #2941
-=======
 * [CHANGE] Add constant label `name` to metric `cortex_cache_request_duration_seconds`. #2903
 * [CHANGE] Add `user` label to metric `cortex_query_frontend_queue_length`. #2939
 * [CHANGE] Experimental TSDB: cleaned up the config and renamed "TSDB" to "blocks storage".
@@ -43,7 +40,7 @@
     - `-experimental.tsdb.stripe-size` changed to `-experimental.blocks-storage.tsdb.stripe-size`
     - `-experimental.tsdb.wal-compression-enabled` changed to `-experimental.blocks-storage.tsdb.wal-compression-enabled`
     - `-experimental.tsdb.flush-blocks-on-shutdown` changed to `-experimental.blocks-storage.tsdb.flush-blocks-on-shutdown`
->>>>>>> 0cb6ff14
+* [CHANGE] Limit errors reported by ingester during query-time now return HTTP status code 422. #2941
 * [FEATURE] Introduced `ruler.for-outage-tolerance`, Max time to tolerate outage for restoring "for" state of alert. #2783
 * [FEATURE] Introduced `ruler.for-grace-period`, Minimum duration between alert and restored "for" state. This is maintained only for alerts with configured "for" time greater than grace period. #2783
 * [FEATURE] Introduced `ruler.resend-delay`, Minimum amount of time to wait before resending an alert to Alertmanager. #2783
