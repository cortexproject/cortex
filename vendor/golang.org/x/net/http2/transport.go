--- conflicted
+++ resolved
@@ -385,28 +385,10 @@
 	cc := cs.cc
 	cc.mu.Lock()
 	defer cc.mu.Unlock()
-<<<<<<< HEAD
-	return cs.startedWrite
-}
-
-func (cs *clientStream) abortRequestBodyWrite(err error) {
-	if err == nil {
-		panic("nil error")
-	}
-	cc := cs.cc
-	cc.mu.Lock()
-	if cs.stopReqBody == nil {
-		cs.stopReqBody = err
-=======
 	if cs.reqBody != nil && !cs.reqBodyClosed {
 		cs.reqBody.Close()
 		cs.reqBodyClosed = true
->>>>>>> 4e9fc3a2
 		cc.cond.Broadcast()
-		// Close the body after releasing the mutex, in case it blocks.
-		if body := cs.req.Body; body != nil {
-			defer body.Close()
-		}
 	}
 }
 
@@ -494,12 +476,7 @@
 		}
 		reused := !atomic.CompareAndSwapUint32(&cc.reused, 0, 1)
 		traceGotConn(req, cc, reused)
-<<<<<<< HEAD
-		body := req.Body
-		res, gotErrAfterReqBodyWrite, err := cc.roundTrip(req)
-=======
 		res, err := cc.RoundTrip(req)
->>>>>>> 4e9fc3a2
 		if err != nil && retry <= 6 {
 			if req, err = shouldRetryRequest(req, err); err == nil {
 				// After the first retry, do exponential backoff with 10% jitter.
@@ -518,11 +495,6 @@
 		}
 		if err != nil {
 			t.vlogf("RoundTrip failure: %v", err)
-			// If the error occurred after the body write started,
-			// the body writer will close the body. Otherwise, do so here.
-			if body != nil && !gotErrAfterReqBodyWrite {
-				body.Close()
-			}
 			return nil, err
 		}
 		return res, nil
@@ -561,10 +533,6 @@
 	// If the request body can be reset back to its original
 	// state via the optional req.GetBody, do that.
 	if req.GetBody != nil {
-<<<<<<< HEAD
-		req.Body.Close()
-=======
->>>>>>> 4e9fc3a2
 		body, err := req.GetBody()
 		if err != nil {
 			return nil, err
@@ -880,11 +848,7 @@
 		// writing it.
 		maxConcurrentOkay = true
 	} else {
-<<<<<<< HEAD
-		maxConcurrentOkay = int64(len(cc.streams)+1) <= int64(cc.maxConcurrentStreams)
-=======
 		maxConcurrentOkay = int64(len(cc.streams)+cc.streamsReserved+1) <= int64(cc.maxConcurrentStreams)
->>>>>>> 4e9fc3a2
 	}
 
 	st.canTakeNewRequest = cc.goAway == nil && !cc.closed && !cc.closing && maxConcurrentOkay &&
@@ -1009,27 +973,10 @@
 // err is sent to streams.
 func (cc *ClientConn) closeForError(err error) error {
 	cc.mu.Lock()
-<<<<<<< HEAD
-	streams := cc.streams
-	cc.streams = nil
-	cc.closed = true
-	cc.mu.Unlock()
-
-	for _, cs := range streams {
-		select {
-		case cs.resc <- resAndError{err: err}:
-		default:
-		}
-		cs.bufPipe.CloseWithError(err)
-	}
-
-	cc.mu.Lock()
-=======
 	cc.closed = true
 	for _, cs := range cc.streams {
 		cs.abortStreamLocked(err)
 	}
->>>>>>> 4e9fc3a2
 	defer cc.cond.Broadcast()
 	defer cc.mu.Unlock()
 	return cc.tconn.Close()
@@ -1194,10 +1141,6 @@
 	}
 }
 
-<<<<<<< HEAD
-func (cc *ClientConn) roundTrip(req *http.Request) (res *http.Response, gotErrAfterReqBodyWrite bool, err error) {
-	ctx := req.Context()
-=======
 // doRequest runs for the duration of the request lifetime.
 //
 // It sends the request and performs post-request cleanup (closing Request.Body, etc.).
@@ -1217,7 +1160,6 @@
 	cc := cs.cc
 	ctx := cs.ctx
 
->>>>>>> 4e9fc3a2
 	if err := checkConnHeaders(req); err != nil {
 		return err
 	}
@@ -1235,26 +1177,6 @@
 	case <-ctx.Done():
 		return ctx.Err()
 	}
-
-	// Acquire the new-request lock by writing to reqHeaderMu.
-	// This lock guards the critical section covering allocating a new stream ID
-	// (requires mu) and creating the stream (requires wmu).
-	if cc.reqHeaderMu == nil {
-		panic("RoundTrip on initialized ClientConn") // for tests
-	}
-	select {
-	case cc.reqHeaderMu <- struct{}{}:
-	case <-req.Cancel:
-		return nil, false, errRequestCanceled
-	case <-ctx.Done():
-		return nil, false, ctx.Err()
-	}
-	reqHeaderMuNeedsUnlock := true
-	defer func() {
-		if reqHeaderMuNeedsUnlock {
-			<-cc.reqHeaderMu
-		}
-	}()
 
 	cc.mu.Lock()
 	if cc.idleTimer != nil {
@@ -1289,32 +1211,6 @@
 		cs.requestedGzip = true
 	}
 
-<<<<<<< HEAD
-	cs := cc.newStream()
-	cs.req = req
-	cs.trace = httptrace.ContextClientTrace(req.Context())
-	cs.requestedGzip = requestedGzip
-	bodyWriter := cc.t.getBodyWriterState(cs, body)
-	cs.on100 = bodyWriter.on100
-	cc.mu.Unlock()
-
-	// we send: HEADERS{1}, CONTINUATION{0,} + DATA{0,} (DATA is
-	// sent by writeRequestBody below, along with any Trailers,
-	// again in form HEADERS{1}, CONTINUATION{0,})
-	cc.wmu.Lock()
-	hdrs, err := cc.encodeHeaders(req, requestedGzip, trailers, contentLen)
-	if err != nil {
-		cc.wmu.Unlock()
-		return nil, false, err
-	}
-
-	defer func() {
-		cc.wmu.Lock()
-		werr := cc.werr
-		cc.wmu.Unlock()
-		if werr != nil {
-			cc.Close()
-=======
 	continueTimeout := cc.t.expectContinueTimeout()
 	if continueTimeout != 0 &&
 		!httpguts.HeaderValuesContainsToken(
@@ -1367,7 +1263,6 @@
 			}
 		} else {
 			cs.sentEndStream = true
->>>>>>> 4e9fc3a2
 		}
 	}
 
@@ -1406,27 +1301,6 @@
 	cc := cs.cc
 	ctx := cs.ctx
 
-<<<<<<< HEAD
-	endStream := !hasBody && !hasTrailers
-	err = cc.writeHeaders(cs.ID, endStream, int(cc.maxFrameSize), hdrs)
-	cc.wmu.Unlock()
-	<-cc.reqHeaderMu // release the new-request lock
-	reqHeaderMuNeedsUnlock = false
-	traceWroteHeaders(cs.trace)
-
-	if err != nil {
-		if hasBody {
-			bodyWriter.cancel()
-		}
-		cc.forgetStreamID(cs.ID)
-		// Don't bother sending a RST_STREAM (our write already failed;
-		// no need to keep writing)
-		traceWroteRequest(cs.trace, err)
-		// TODO(dneil): An error occurred while writing the headers.
-		// Should we return an error indicating that this request can be retried?
-		return nil, false, err
-	}
-=======
 	cc.wmu.Lock()
 	defer cc.wmu.Unlock()
 
@@ -1472,17 +1346,12 @@
 // cleanupWriteRequest will send a reset to the peer.
 func (cs *clientStream) cleanupWriteRequest(err error) {
 	cc := cs.cc
->>>>>>> 4e9fc3a2
 
 	if cs.ID == 0 {
 		// We were canceled before creating the stream, so return our reservation.
 		cc.decrStreamReservations()
 	}
 
-<<<<<<< HEAD
-	readLoopResCh := cs.resc
-	bodyWritten := false
-=======
 	// TODO: write h12Compare test showing whether
 	// Request.Body is closed by the Transport,
 	// and in multiple cases: server replies <=299 and >299
@@ -1494,7 +1363,6 @@
 	if !bodyClosed && cs.reqBody != nil {
 		cs.reqBody.Close()
 	}
->>>>>>> 4e9fc3a2
 
 	if err != nil && cs.sentEndStream {
 		// If the connection is closed immediately after the response is read,
@@ -1548,12 +1416,6 @@
 		}
 		cc.lastIdle = time.Time{}
 		if int64(len(cc.streams)) < int64(cc.maxConcurrentStreams) {
-<<<<<<< HEAD
-			if waitingForConn != nil {
-				close(waitingForConn)
-			}
-=======
->>>>>>> 4e9fc3a2
 			return nil
 		}
 		cc.pendingRequests++
@@ -1727,20 +1589,6 @@
 		return nil
 	}
 
-<<<<<<< HEAD
-	cc.wmu.Lock()
-	var trls []byte
-	if hasTrailers {
-		trls, err = cc.encodeTrailers(req)
-		if err != nil {
-			cc.wmu.Unlock()
-			cc.writeStreamReset(cs.ID, ErrCodeInternal, err)
-			cc.forgetStreamID(cs.ID)
-			return err
-		}
-	}
-	defer cc.wmu.Unlock()
-=======
 	// Since the RoundTrip contract permits the caller to "mutate or reuse"
 	// a request after the Response's Body is closed, verify that this hasn't
 	// happened before accessing the trailers.
@@ -1761,7 +1609,6 @@
 			return err
 		}
 	}
->>>>>>> 4e9fc3a2
 
 	// Two ways to send END_STREAM: either with trailers, or
 	// with an empty DATA frame.
@@ -1817,11 +1664,8 @@
 	}
 }
 
-<<<<<<< HEAD
-=======
 var errNilRequestURL = errors.New("http2: Request.URI is nil")
 
->>>>>>> 4e9fc3a2
 // requires cc.wmu be held.
 func (cc *ClientConn) encodeHeaders(req *http.Request, addGzipHeader bool, trailers string, contentLength int64) ([]byte, error) {
 	cc.hbuf.Reset()
@@ -2014,11 +1858,7 @@
 }
 
 // requires cc.wmu be held.
-<<<<<<< HEAD
-func (cc *ClientConn) encodeTrailers(req *http.Request) ([]byte, error) {
-=======
 func (cc *ClientConn) encodeTrailers(trailer http.Header) ([]byte, error) {
->>>>>>> 4e9fc3a2
 	cc.hbuf.Reset()
 
 	hlSize := uint64(0)
@@ -2167,15 +2007,7 @@
 		err = io.ErrUnexpectedEOF
 	}
 	cc.closed = true
-<<<<<<< HEAD
-	streams := cc.streams
-	cc.streams = nil
-	cc.mu.Unlock()
-	for _, cs := range streams {
-		cs.bufPipe.CloseWithError(err) // no-op if already closed
-=======
 	for _, cs := range cc.streams {
->>>>>>> 4e9fc3a2
 		select {
 		case <-cs.peerClosed:
 			// The server closed the stream before closing the conn,
@@ -2184,10 +2016,6 @@
 			cs.abortStreamLocked(err)
 		}
 	}
-<<<<<<< HEAD
-	cc.mu.Lock()
-=======
->>>>>>> 4e9fc3a2
 	cc.cond.Broadcast()
 	cc.mu.Unlock()
 }
@@ -2575,28 +2403,15 @@
 	unread := cs.bufPipe.Len()
 	if unread > 0 {
 		cc.mu.Lock()
-<<<<<<< HEAD
-		if !serverSentStreamEnd {
-			cs.didReset = true
-		}
-=======
->>>>>>> 4e9fc3a2
 		// Return connection-level flow control.
 		if unread > 0 {
 			cc.inflow.add(int32(unread))
 		}
 		cc.mu.Unlock()
 
-<<<<<<< HEAD
-		cc.wmu.Lock()
-		if !serverSentStreamEnd {
-			cc.fr.WriteRSTStream(cs.ID, ErrCodeCancel)
-		}
-=======
 		// TODO(dneil): Acquiring this mutex can block indefinitely.
 		// Move flow control return to a goroutine?
 		cc.wmu.Lock()
->>>>>>> 4e9fc3a2
 		// Return connection-level flow control.
 		if unread > 0 {
 			cc.fr.WriteWindowUpdate(0, uint32(unread))
@@ -2702,12 +2517,9 @@
 
 		if refund > 0 {
 			cc.inflow.add(int32(refund))
-<<<<<<< HEAD
-=======
 			if !didReset {
 				cs.inflow.add(int32(refund))
 			}
->>>>>>> 4e9fc3a2
 		}
 		cc.mu.Unlock()
 
@@ -2893,32 +2705,10 @@
 		// TODO: return error if server tries to RST_STREAM an idle stream
 		return nil
 	}
-<<<<<<< HEAD
-	select {
-	case <-cs.peerReset:
-		// Already reset.
-		// This is the only goroutine
-		// which closes this, so there
-		// isn't a race.
-	default:
-		serr := streamError(cs.ID, f.ErrCode)
-		if f.ErrCode == ErrCodeProtocol {
-			rl.cc.SetDoNotReuse()
-			serr.Cause = errFromPeer
-		}
-		if fn := cs.cc.t.CountError; fn != nil {
-			fn("recv_rststream_" + f.ErrCode.stringToken())
-		}
-		cs.resetErr = serr
-		close(cs.peerReset)
-		cs.bufPipe.CloseWithError(serr)
-		cs.cc.cond.Broadcast() // wake up checkResetOrDone via clientStream.awaitFlowControl
-=======
 	serr := streamError(cs.ID, f.ErrCode)
 	serr.Cause = errFromPeer
 	if f.ErrCode == ErrCodeProtocol {
 		rl.cc.SetDoNotReuse()
->>>>>>> 4e9fc3a2
 	}
 	if fn := cs.cc.t.CountError; fn != nil {
 		fn("recv_rststream_" + f.ErrCode.stringToken())
