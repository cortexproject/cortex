# Changelog

## master / unreleased

* [CHANGE] Querier / ruler: deprecated `-store.query-chunk-limit` CLI flag (and its respective YAML config option `max_chunks_per_query`) in favour of `-querier.max-fetched-chunks-per-query` (and its respective YAML config option `max_fetched_chunks_per_query`). The new limit specifies the maximum number of chunks that can be fetched in a single query from ingesters and long-term storage: the total number of actual fetched chunks could be 2x the limit, being independently applied when querying ingesters and long-term storage. #4125
* [CHANGE] Alertmanager: allowed to configure the experimental receivers firewall on a per-tenant basis. The following CLI flags (and their respective YAML config options) have been changed and moved to the limits config section: #4143
  - `-alertmanager.receivers-firewall.block.cidr-networks` renamed to `-alertmanager.receivers-firewall-block-cidr-networks`
  - `-alertmanager.receivers-firewall.block.private-addresses` renamed to `-alertmanager.receivers-firewall-block-private-addresses`
* [CHANGE] Change default value of `-server.grpc.keepalive.min-time-between-pings` to `10s` and `-server.grpc.keepalive.ping-without-stream-allowed` to `true`. #4168
* [FEATURE] Alertmanager: Added rate-limits to email notifier. Rate limits can be configured using `-alertmanager.email-notification-rate-limit` and `-alertmanager.email-notification-burst-size`. These limits are applied on individual alertmanagers. Rate-limited email notifications are failed notifications. It is possible to monitor rate-limited notifications via new `cortex_alertmanager_notification_rate_limited_total` metric. #4135
* [FEATURE] Querier: Added new `-querier.max-fetched-series-per-query` flag. When Cortex is running with blocks storage, the max series per query limit is enforced in the querier and applies to unique series received from ingesters and store-gateway (long-term storage). #4179
* [ENHANCEMENT] Alertmanager: introduced new metrics to monitor operation when using `-alertmanager.sharding-enabled`: #4149
  * `cortex_alertmanager_state_fetch_replica_state_total`
  * `cortex_alertmanager_state_fetch_replica_state_failed_total`
  * `cortex_alertmanager_state_initial_sync_total`
  * `cortex_alertmanager_state_initial_sync_completed_total`
  * `cortex_alertmanager_state_initial_sync_duration_seconds`
  * `cortex_alertmanager_state_persist_total`
  * `cortex_alertmanager_state_persist_failed_total`
* [ENHANCEMENT] Blocks storage: support ingesting exemplars.  Enabled by setting new CLI flag `-blocks-storage.tsdb.max-exemplars=<n>` or config option `blocks_storage.tsdb.max_exemplars` to positive value. #4124
* [ENHANCEMENT] Distributor: Added distributors ring status section in the admin page. #4151
* [BUGFIX] Purger: fix `Invalid null value in condition for column range` caused by `nil` value in range for WriteBatch query. #4128
* [BUGFIX] Ingester: fixed infrequent panic caused by a race condition between TSDB mmap-ed head chunks truncation and queries. #4176

## Blocksconvert

* [ENHANCEMENT] Scanner: add support for DynamoDB (v9 schema only). #3828

<<<<<<< HEAD
## 1.9.0 in progress

* [CHANGE] Fix for CVE-2021-31232: Local file disclosure vulnerability when `-experimental.alertmanager.enable-api` is used. The HTTP basic auth `password_file` can be used as an attack vector to send any file content via a webhook. The alertmanager templates can be used as an attack vector to send any file content because the alertmanager can load any text file specified in the templates list. #4129
=======
## 1.9.0 / 2021-05-14

>>>>>>> de52eff1
* [CHANGE] Alertmanager now removes local files after Alertmanager is no longer running for removed or resharded user. #3910
* [CHANGE] Alertmanager now stores local files in per-tenant folders. Files stored by Alertmanager previously are migrated to new hierarchy. Support for this migration will be removed in Cortex 1.11. #3910
* [CHANGE] Ruler: deprecated `-ruler.storage.*` CLI flags (and their respective YAML config options) in favour of `-ruler-storage.*`. The deprecated config will be removed in Cortex 1.11. #3945
* [CHANGE] Alertmanager: deprecated `-alertmanager.storage.*` CLI flags (and their respective YAML config options) in favour of `-alertmanager-storage.*`. This change doesn't apply to `alertmanager.storage.path` and `alertmanager.storage.retention`. The deprecated config will be removed in Cortex 1.11. #4002
* [CHANGE] Alertmanager: removed `-cluster.` CLI flags deprecated in Cortex 1.7. The new config options to use are: #3946
  * `-alertmanager.cluster.listen-address` instead of `-cluster.listen-address`
  * `-alertmanager.cluster.advertise-address` instead of `-cluster.advertise-address`
  * `-alertmanager.cluster.peers` instead of `-cluster.peer`
  * `-alertmanager.cluster.peer-timeout` instead of `-cluster.peer-timeout`
* [CHANGE] Blocks storage: removed the config option `-blocks-storage.bucket-store.index-cache.postings-compression-enabled`, which was deprecated in Cortex 1.6. Postings compression is always enabled. #4101
* [CHANGE] Querier: removed the config option `-store.max-look-back-period`, which was deprecated in Cortex 1.6 and was used only by the chunks storage. You should use `-querier.max-query-lookback` instead. #4101
* [CHANGE] Query Frontend: removed the config option `-querier.compress-http-responses`, which was deprecated in Cortex 1.6. You should use`-api.response-compression-enabled` instead. #4101
* [CHANGE] Runtime-config / overrides: removed the config options `-limits.per-user-override-config` (use `-runtime-config.file`) and `-limits.per-user-override-period` (use `-runtime-config.reload-period`), both deprecated since Cortex 0.6.0. #4112
* [CHANGE] Cortex now fails fast on startup if unable to connect to the ring backend. #4068
* [FEATURE] The following features have been marked as stable: #4101
  - Shuffle-sharding
  - Querier support for querying chunks and blocks store at the same time
  - Tracking of active series and exporting them as metrics (`-ingester.active-series-metrics-enabled` and related flags)
  - Blocks storage: lazy mmap of block indexes in the store-gateway (`-blocks-storage.bucket-store.index-header-lazy-loading-enabled`)
  - Ingester: close idle TSDB and remove them from local disk (`-blocks-storage.tsdb.close-idle-tsdb-timeout`)
* [FEATURE] Memberlist: add TLS configuration options for the memberlist transport layer used by the gossip KV store. #4046
  * New flags added for memberlist communication:
    * `-memberlist.tls-enabled`
    * `-memberlist.tls-cert-path`
    * `-memberlist.tls-key-path`
    * `-memberlist.tls-ca-path`
    * `-memberlist.tls-server-name`
    * `-memberlist.tls-insecure-skip-verify`
* [FEATURE] Ruler: added `local` backend support to the ruler storage configuration under the `-ruler-storage.` flag prefix. #3932
* [ENHANCEMENT] Upgraded Docker base images to `alpine:3.13`. #4042
* [ENHANCEMENT] Blocks storage: reduce ingester memory by eliminating series reference cache. #3951
* [ENHANCEMENT] Ruler: optimized `<prefix>/api/v1/rules` and `<prefix>/api/v1/alerts` when ruler sharding is enabled. #3916
* [ENHANCEMENT] Ruler: added the following metrics when ruler sharding is enabled: #3916
  * `cortex_ruler_clients`
  * `cortex_ruler_client_request_duration_seconds`
* [ENHANCEMENT] Alertmanager: Add API endpoint to list all tenant alertmanager configs: `GET /multitenant_alertmanager/configs`. #3529
* [ENHANCEMENT] Ruler: Add API endpoint to list all tenant ruler rule groups: `GET /ruler/rule_groups`. #3529
* [ENHANCEMENT] Query-frontend/scheduler: added querier forget delay (`-query-frontend.querier-forget-delay` and `-query-scheduler.querier-forget-delay`) to mitigate the blast radius in the event queriers crash because of a repeatedly sent "query of death" when shuffle-sharding is enabled. #3901
* [ENHANCEMENT] Query-frontend: reduced memory allocations when serializing query response. #3964
* [ENHANCEMENT] Querier / ruler: some optimizations to PromQL query engine. #3934 #3989
* [ENHANCEMENT] Ingester: reduce CPU and memory when an high number of errors are returned by the ingester on the write path with the blocks storage. #3969 #3971 #3973
* [ENHANCEMENT] Distributor: reduce CPU and memory when an high number of errors are returned by the distributor on the write path. #3990
* [ENHANCEMENT] Put metric before label value in the "label value too long" error message. #4018
* [ENHANCEMENT] Allow use of `y|w|d` suffixes for duration related limits and per-tenant limits. #4044
* [ENHANCEMENT] Query-frontend: Small optimization on top of PR #3968 to avoid unnecessary Extents merging. #4026
* [ENHANCEMENT] Add a metric `cortex_compactor_compaction_interval_seconds` for the compaction interval config value. #4040
* [ENHANCEMENT] Ingester: added following per-ingester (instance) experimental limits: max number of series in memory (`-ingester.instance-limits.max-series`), max number of users in memory (`-ingester.instance-limits.max-tenants`), max ingestion rate (`-ingester.instance-limits.max-ingestion-rate`), and max inflight requests (`-ingester.instance-limits.max-inflight-push-requests`). These limits are only used when using blocks storage. Limits can also be configured using runtime-config feature, and current values are exported as `cortex_ingester_instance_limits` metric. #3992.
* [ENHANCEMENT] Cortex is now built with Go 1.16. #4062
* [ENHANCEMENT] Distributor: added per-distributor experimental limits: max number of inflight requests (`-distributor.instance-limits.max-inflight-push-requests`) and max ingestion rate in samples/sec (`-distributor.instance-limits.max-ingestion-rate`). If not set, these two are unlimited. Also added metrics to expose current values (`cortex_distributor_inflight_push_requests`, `cortex_distributor_ingestion_rate_samples_per_second`) as well as limits (`cortex_distributor_instance_limits` with various `limit` label values). #4071
* [ENHANCEMENT] Ruler: Added `-ruler.enabled-tenants` and `-ruler.disabled-tenants` to explicitly enable or disable rules processing for specific tenants. #4074
* [ENHANCEMENT] Block Storage Ingester: `/flush` now accepts two new parameters: `tenant` to specify tenant to flush and `wait=true` to make call synchronous. Multiple tenants can be specified by repeating `tenant` parameter. If no `tenant` is specified, all tenants are flushed, as before. #4073
* [ENHANCEMENT] Alertmanager: validate configured `-alertmanager.web.external-url` and fail if ends with `/`. #4081
* [ENHANCEMENT] Alertmanager: added `-alertmanager.receivers-firewall.block.cidr-networks` and `-alertmanager.receivers-firewall.block.private-addresses` to block specific network addresses in HTTP-based Alertmanager receiver integrations. #4085
* [ENHANCEMENT] Allow configuration of Cassandra's host selection policy. #4069
* [ENHANCEMENT] Store-gateway: retry synching blocks if a per-tenant sync fails. #3975 #4088
* [ENHANCEMENT] Add metric `cortex_tcp_connections` exposing the current number of accepted TCP connections. #4099
* [ENHANCEMENT] Querier: Allow federated queries to run concurrently. #4065
* [ENHANCEMENT] Label Values API call now supports `match[]` parameter when querying blocks on storage (assuming `-querier.query-store-for-labels-enabled` is enabled). #4133
* [BUGFIX] Ruler-API: fix bug where `/api/v1/rules/<namespace>/<group_name>` endpoint return `400` instead of `404`. #4013
* [BUGFIX] Distributor: reverted changes done to rate limiting in #3825. #3948
* [BUGFIX] Ingester: Fix race condition when opening and closing tsdb concurrently. #3959
* [BUGFIX] Querier: streamline tracing spans. #3924
* [BUGFIX] Ruler Storage: ignore objects with empty namespace or group in the name. #3999
* [BUGFIX] Distributor: fix issue causing distributors to not extend the replication set because of failing instances when zone-aware replication is enabled. #3977
* [BUGFIX] Query-frontend: Fix issue where cached entry size keeps increasing when making tiny query repeatedly. #3968
* [BUGFIX] Compactor: `-compactor.blocks-retention-period` now supports weeks (`w`) and years (`y`). #4027
* [BUGFIX] Querier: returning 422 (instead of 500) when query hits `max_chunks_per_query` limit with block storage, when the limit is hit in the store-gateway. #3937
* [BUGFIX] Ruler: Rule group limit enforcement should now allow the same number of rules in a group as the limit. #3616
* [BUGFIX] Frontend, Query-scheduler: allow querier to notify about shutdown without providing any authentication. #4066
* [BUGFIX] Querier: fixed race condition causing queries to fail right after querier startup with the "empty ring" error. #4068
* [BUGFIX] Compactor: Increment `cortex_compactor_runs_failed_total` if compactor failed compact a single tenant. #4094
* [BUGFIX] Tracing: hot fix to avoid the Jaeger tracing client to indefinitely block the Cortex process shutdown in case the HTTP connection to the tracing backend is blocked. #4134
* [BUGFIX] Forward proper EndsAt from ruler to Alertmanager inline with Prometheus behaviour. #4017

## Blocksconvert

* [ENHANCEMENT] Builder: add `-builder.timestamp-tolerance` option which may reduce block size by rounding timestamps to make difference whole seconds. #3891

## 1.8.1 / 2021-04-27

* [CHANGE] Fix for CVE-2021-31232: Local file disclosure vulnerability when `-experimental.alertmanager.enable-api` is used. The HTTP basic auth `password_file` can be used as an attack vector to send any file content via a webhook. The alertmanager templates can be used as an attack vector to send any file content because the alertmanager can load any text file specified in the templates list.

## 1.8.0 / 2021-03-24

* [CHANGE] Alertmanager: Don't expose cluster information to tenants via the `/alertmanager/api/v1/status` API endpoint when operating with clustering enabled. #3903
* [CHANGE] Ingester: don't update internal "last updated" timestamp of TSDB if tenant only sends invalid samples. This affects how "idle" time is computed. #3727
* [CHANGE] Require explicit flag `-<prefix>.tls-enabled` to enable TLS in GRPC clients. Previously it was enough to specify a TLS flag to enable TLS validation. #3156
* [CHANGE] Query-frontend: removed `-querier.split-queries-by-day` (deprecated in Cortex 0.4.0). Please use `-querier.split-queries-by-interval` instead. #3813
* [CHANGE] Store-gateway: the chunks pool controlled by `-blocks-storage.bucket-store.max-chunk-pool-bytes` is now shared across all tenants. #3830
* [CHANGE] Ingester: return error code 400 instead of 429 when per-user/per-tenant series/metadata limits are reached. #3833
* [CHANGE] Compactor: add `reason` label to `cortex_compactor_blocks_marked_for_deletion_total` metric. Source blocks marked for deletion by compactor are labelled as `compaction`, while blocks passing the retention period are labelled as `retention`. #3879
* [CHANGE] Alertmanager: the `DELETE /api/v1/alerts` is now idempotent. No error is returned if the alertmanager config doesn't exist. #3888
* [FEATURE] Experimental Ruler Storage: Add a separate set of configuration options to configure the ruler storage backend under the `-ruler-storage.` flag prefix. All blocks storage bucket clients and the config service are currently supported. Clients using this implementation will only be enabled if the existing `-ruler.storage` flags are left unset. #3805 #3864
* [FEATURE] Experimental Alertmanager Storage: Add a separate set of configuration options to configure the alertmanager storage backend under the `-alertmanager-storage.` flag prefix. All blocks storage bucket clients and the config service are currently supported. Clients using this implementation will only be enabled if the existing `-alertmanager.storage` flags are left unset. #3888
* [FEATURE] Adds support to S3 server-side encryption using KMS. The S3 server-side encryption config can be overridden on a per-tenant basis for the blocks storage, ruler and alertmanager. Deprecated `-<prefix>.s3.sse-encryption`, please use the following CLI flags that have been added. #3651 #3810 #3811 #3870 #3886 #3906
  - `-<prefix>.s3.sse.type`
  - `-<prefix>.s3.sse.kms-key-id`
  - `-<prefix>.s3.sse.kms-encryption-context`
* [FEATURE] Querier: Enable `@ <timestamp>` modifier in PromQL using the new `-querier.at-modifier-enabled` flag. #3744
* [FEATURE] Overrides Exporter: Add `overrides-exporter` module for exposing per-tenant resource limit overrides as metrics. It is not included in `all` target (single-binary mode), and must be explicitly enabled. #3785
* [FEATURE] Experimental thanosconvert: introduce an experimental tool `thanosconvert` to migrate Thanos block metadata to Cortex metadata. #3770
* [FEATURE] Alertmanager: It now shards the `/api/v1/alerts` API using the ring when sharding is enabled. #3671
  * Added `-alertmanager.max-recv-msg-size` (defaults to 16M) to limit the size of HTTP request body handled by the alertmanager.
  * New flags added for communication between alertmanagers:
    * `-alertmanager.max-recv-msg-size`
    * `-alertmanager.alertmanager-client.remote-timeout`
    * `-alertmanager.alertmanager-client.tls-enabled`
    * `-alertmanager.alertmanager-client.tls-cert-path`
    * `-alertmanager.alertmanager-client.tls-key-path`
    * `-alertmanager.alertmanager-client.tls-ca-path`
    * `-alertmanager.alertmanager-client.tls-server-name`
    * `-alertmanager.alertmanager-client.tls-insecure-skip-verify`
* [FEATURE] Compactor: added blocks storage per-tenant retention support. This is configured via `-compactor.retention-period`, and can be overridden on a per-tenant basis. #3879
* [ENHANCEMENT] Queries: Instrument queries that were discarded due to the configured `max_outstanding_requests_per_tenant`. #3894
  * `cortex_query_frontend_discarded_requests_total`
  * `cortex_query_scheduler_discarded_requests_total`
* [ENHANCEMENT] Ruler: Add TLS and explicit basis authentication configuration options for the HTTP client the ruler uses to communicate with the alertmanager. #3752
  * `-ruler.alertmanager-client.basic-auth-username`: Configure the basic authentication username used by the client. Takes precedent over a URL configured username.
  * `-ruler.alertmanager-client.basic-auth-password`: Configure the basic authentication password used by the client. Takes precedent over a URL configured password.
  * `-ruler.alertmanager-client.tls-ca-path`: File path to the CA file.
  * `-ruler.alertmanager-client.tls-cert-path`: File path to the TLS certificate.
  * `-ruler.alertmanager-client.tls-insecure-skip-verify`: Boolean to disable verifying the certificate.
  * `-ruler.alertmanager-client.tls-key-path`: File path to the TLS key certificate.
  * `-ruler.alertmanager-client.tls-server-name`: Expected name on the TLS certificate.
* [ENHANCEMENT] Ingester: exposed metric `cortex_ingester_oldest_unshipped_block_timestamp_seconds`, tracking the unix timestamp of the oldest TSDB block not shipped to the storage yet. #3705
* [ENHANCEMENT] Prometheus upgraded. #3739 #3806
  * Avoid unnecessary `runtime.GC()` during compactions.
  * Prevent compaction loop in TSDB on data gap.
* [ENHANCEMENT] Query-Frontend now returns server side performance metrics using `Server-Timing` header when query stats is enabled. #3685
* [ENHANCEMENT] Runtime Config: Add a `mode` query parameter for the runtime config endpoint. `/runtime_config?mode=diff` now shows the YAML runtime configuration with all values that differ from the defaults. #3700
* [ENHANCEMENT] Distributor: Enable downstream projects to wrap distributor push function and access the deserialized write requests berfore/after they are pushed. #3755
* [ENHANCEMENT] Add flag `-<prefix>.tls-server-name` to require a specific server name instead of the hostname on the certificate. #3156
* [ENHANCEMENT] Alertmanager: Remove a tenant's alertmanager instead of pausing it as we determine it is no longer needed. #3722
* [ENHANCEMENT] Blocks storage: added more configuration options to S3 client. #3775
  * `-blocks-storage.s3.tls-handshake-timeout`: Maximum time to wait for a TLS handshake. 0 means no limit.
  * `-blocks-storage.s3.expect-continue-timeout`: The time to wait for a server's first response headers after fully writing the request headers if the request has an Expect header. 0 to send the request body immediately.
  * `-blocks-storage.s3.max-idle-connections`: Maximum number of idle (keep-alive) connections across all hosts. 0 means no limit.
  * `-blocks-storage.s3.max-idle-connections-per-host`: Maximum number of idle (keep-alive) connections to keep per-host. If 0, a built-in default value is used.
  * `-blocks-storage.s3.max-connections-per-host`: Maximum number of connections per host. 0 means no limit.
* [ENHANCEMENT] Ingester: when tenant's TSDB is closed, Ingester now removes pushed metrics-metadata from memory, and removes metadata (`cortex_ingester_memory_metadata`, `cortex_ingester_memory_metadata_created_total`, `cortex_ingester_memory_metadata_removed_total`) and validation metrics (`cortex_discarded_samples_total`, `cortex_discarded_metadata_total`). #3782
* [ENHANCEMENT] Distributor: cleanup metrics for inactive tenants. #3784
* [ENHANCEMENT] Ingester: Have ingester to re-emit following TSDB metrics. #3800
  * `cortex_ingester_tsdb_blocks_loaded`
  * `cortex_ingester_tsdb_reloads_total`
  * `cortex_ingester_tsdb_reloads_failures_total`
  * `cortex_ingester_tsdb_symbol_table_size_bytes`
  * `cortex_ingester_tsdb_storage_blocks_bytes`
  * `cortex_ingester_tsdb_time_retentions_total`
* [ENHANCEMENT] Querier: distribute workload across `-store-gateway.sharding-ring.replication-factor` store-gateway replicas when querying blocks and `-store-gateway.sharding-enabled=true`. #3824
* [ENHANCEMENT] Distributor / HA Tracker: added cleanup of unused elected HA replicas from KV store. Added following metrics to monitor this process: #3809
  * `cortex_ha_tracker_replicas_cleanup_started_total`
  * `cortex_ha_tracker_replicas_cleanup_marked_for_deletion_total`
  * `cortex_ha_tracker_replicas_cleanup_deleted_total`
  * `cortex_ha_tracker_replicas_cleanup_delete_failed_total`
* [ENHANCEMENT] Ruler now has new API endpoint `/ruler/delete_tenant_config` that can be used to delete all ruler groups for tenant. It is intended to be used by administrators who wish to clean up state after removed user. Note that this endpoint is enabled regardless of `-experimental.ruler.enable-api`. #3750 #3899
* [ENHANCEMENT] Query-frontend, query-scheduler: cleanup metrics for inactive tenants. #3826
* [ENHANCEMENT] Blocks storage: added `-blocks-storage.s3.region` support to S3 client configuration. #3811
* [ENHANCEMENT] Distributor: Remove cached subrings for inactive users when using shuffle sharding. #3849
* [ENHANCEMENT] Store-gateway: Reduced memory used to fetch chunks at query time. #3855
* [ENHANCEMENT] Ingester: attempt to prevent idle compaction from happening in concurrent ingesters by introducing a 25% jitter to the configured idle timeout (`-blocks-storage.tsdb.head-compaction-idle-timeout`). #3850
* [ENHANCEMENT] Compactor: cleanup local files for users that are no longer owned by compactor. #3851
* [ENHANCEMENT] Store-gateway: close empty bucket stores, and delete leftover local files for tenants that no longer belong to store-gateway. #3853
* [ENHANCEMENT] Store-gateway: added metrics to track partitioner behaviour. #3877
  * `cortex_bucket_store_partitioner_requested_bytes_total`
  * `cortex_bucket_store_partitioner_requested_ranges_total`
  * `cortex_bucket_store_partitioner_expanded_bytes_total`
  * `cortex_bucket_store_partitioner_expanded_ranges_total`
* [ENHANCEMENT] Store-gateway: added metrics to monitor chunk buffer pool behaviour. #3880
  * `cortex_bucket_store_chunk_pool_requested_bytes_total`
  * `cortex_bucket_store_chunk_pool_returned_bytes_total`
* [ENHANCEMENT] Alertmanager: load alertmanager configurations from object storage concurrently, and only load necessary configurations, speeding configuration synchronization process and executing fewer "GET object" operations to the storage when sharding is enabled. #3898
* [ENHANCEMENT] Ingester (blocks storage): Ingester can now stream entire chunks instead of individual samples to the querier. At the moment this feature must be explicitly enabled either by using `-ingester.stream-chunks-when-using-blocks` flag or `ingester_stream_chunks_when_using_blocks` (boolean) field in runtime config file, but these configuration options are temporary and will be removed when feature is stable. #3889
* [ENHANCEMENT] Alertmanager: New endpoint `/multitenant_alertmanager/delete_tenant_config` to delete configuration for tenant identified by `X-Scope-OrgID` header. This is an internal endpoint, available even if Alertmanager API is not enabled by using `-experimental.alertmanager.enable-api`. #3900
* [ENHANCEMENT] MemCached: Add `max_item_size` support. #3929
* [BUGFIX] Cortex: Fixed issue where fatal errors and various log messages where not logged. #3778
* [BUGFIX] HA Tracker: don't track as error in the `cortex_kv_request_duration_seconds` metric a CAS operation intentionally aborted. #3745
* [BUGFIX] Querier / ruler: do not log "error removing stale clients" if the ring is empty. #3761
* [BUGFIX] Store-gateway: fixed a panic caused by a race condition when the index-header lazy loading is enabled. #3775 #3789
* [BUGFIX] Compactor: fixed "could not guess file size" log when uploading blocks deletion marks to the global location. #3807
* [BUGFIX] Prevent panic at start if the http_prefix setting doesn't have a valid value. #3796
* [BUGFIX] Memberlist: fixed panic caused by race condition in `armon/go-metrics` used by memberlist client. #3725
* [BUGFIX] Querier: returning 422 (instead of 500) when query hits `max_chunks_per_query` limit with block storage. #3895
* [BUGFIX] Alertmanager: Ensure that experimental `/api/v1/alerts` endpoints work when `-http.prefix` is empty. #3905
* [BUGFIX] Chunk store: fix panic in inverted index when deleted fingerprint is no longer in the index. #3543

## 1.7.1 / 2021-04-27

* [CHANGE] Fix for CVE-2021-31232: Local file disclosure vulnerability when `-experimental.alertmanager.enable-api` is used. The HTTP basic auth `password_file` can be used as an attack vector to send any file content via a webhook. The alertmanager templates can be used as an attack vector to send any file content because the alertmanager can load any text file specified in the templates list.

## 1.7.0 / 2021-02-23

Note the blocks storage compactor runs a migration task at startup in this version, which can take many minutes and use a lot of RAM.
[Turn this off after first run](https://cortexmetrics.io/docs/blocks-storage/production-tips/#ensure-deletion-marks-migration-is-disabled-after-first-run).

* [CHANGE] FramedSnappy encoding support has been removed from Push and Remote Read APIs. This means Prometheus 1.6 support has been removed and the oldest Prometheus version supported in the remote write is 1.7. #3682
* [CHANGE] Ruler: removed the flag `-ruler.evaluation-delay-duration-deprecated` which was deprecated in 1.4.0. Please use the `ruler_evaluation_delay_duration` per-tenant limit instead. #3694
* [CHANGE] Removed the flags `-<prefix>.grpc-use-gzip-compression` which were deprecated in 1.3.0: #3694
  * `-query-scheduler.grpc-client-config.grpc-use-gzip-compression`: use `-query-scheduler.grpc-client-config.grpc-compression` instead
  * `-frontend.grpc-client-config.grpc-use-gzip-compression`: use `-frontend.grpc-client-config.grpc-compression` instead
  * `-ruler.client.grpc-use-gzip-compression`: use `-ruler.client.grpc-compression` instead
  * `-bigtable.grpc-use-gzip-compression`: use `-bigtable.grpc-compression` instead
  * `-ingester.client.grpc-use-gzip-compression`: use `-ingester.client.grpc-compression` instead
  * `-querier.frontend-client.grpc-use-gzip-compression`: use `-querier.frontend-client.grpc-compression` instead
* [CHANGE] Querier: it's not required to set `-frontend.query-stats-enabled=true` in the querier anymore to enable query statistics logging in the query-frontend. The flag is now required to be configured only in the query-frontend and it will be propagated to the queriers. #3595 #3695
* [CHANGE] Blocks storage: compactor is now required when running a Cortex cluster with the blocks storage, because it also keeps the bucket index updated. #3583
* [CHANGE] Blocks storage: block deletion marks are now stored in a per-tenant global markers/ location too, other than within the block location. The compactor, at startup, will copy deletion marks from the block location to the global location. This migration is required only once, so it can be safely disabled via `-compactor.block-deletion-marks-migration-enabled=false` after new compactor has successfully started at least once in the cluster. #3583
* [CHANGE] OpenStack Swift: the default value for the `-ruler.storage.swift.container-name` and `-swift.container-name` config options has changed from `cortex` to empty string. If you were relying on the default value, please set it back to `cortex`. #3660
* [CHANGE] HA Tracker: configured replica label is now verified against label value length limit (`-validation.max-length-label-value`). #3668
* [CHANGE] Distributor: `extend_writes` field in YAML configuration has moved from `lifecycler` (inside `ingester_config`) to `distributor_config`. This doesn't affect command line option `-distributor.extend-writes`, which stays the same. #3719
* [CHANGE] Alertmanager: Deprecated `-cluster.` CLI flags in favor of their `-alertmanager.cluster.` equivalent. The deprecated flags (and their respective YAML config options) are: #3677
  * `-cluster.listen-address` in favor of `-alertmanager.cluster.listen-address`
  * `-cluster.advertise-address` in favor of `-alertmanager.cluster.advertise-address`
  * `-cluster.peer` in favor of `-alertmanager.cluster.peers`
  * `-cluster.peer-timeout` in favor of `-alertmanager.cluster.peer-timeout`
* [CHANGE] Blocks storage: the default value of `-blocks-storage.bucket-store.sync-interval` has been changed from `5m` to `15m`. #3724
* [FEATURE] Querier: Queries can be federated across multiple tenants. The tenants IDs involved need to be specified separated by a `|` character in the `X-Scope-OrgID` request header. This is an experimental feature, which can be enabled by setting `-tenant-federation.enabled=true` on all Cortex services. #3250
* [FEATURE] Alertmanager: introduced the experimental option `-alertmanager.sharding-enabled` to shard tenants across multiple Alertmanager instances. This feature is still under heavy development and its usage is discouraged. The following new metrics are exported by the Alertmanager: #3664
  * `cortex_alertmanager_ring_check_errors_total`
  * `cortex_alertmanager_sync_configs_total`
  * `cortex_alertmanager_sync_configs_failed_total`
  * `cortex_alertmanager_tenants_discovered`
  * `cortex_alertmanager_tenants_owned`
* [ENHANCEMENT] Allow specifying JAEGER_ENDPOINT instead of sampling server or local agent port. #3682
* [ENHANCEMENT] Blocks storage: introduced a per-tenant bucket index, periodically updated by the compactor, used to avoid full bucket scanning done by queriers, store-gateways and rulers. The bucket index is updated by the compactor during blocks cleanup, on every `-compactor.cleanup-interval`. #3553 #3555 #3561 #3583 #3625 #3711 #3715
* [ENHANCEMENT] Blocks storage: introduced an option `-blocks-storage.bucket-store.bucket-index.enabled` to enable the usage of the bucket index in the querier, store-gateway and ruler. When enabled, the querier, store-gateway and ruler will use the bucket index to find a tenant's blocks instead of running the periodic bucket scan. The following new metrics are exported by the querier and ruler: #3614 #3625
  * `cortex_bucket_index_loads_total`
  * `cortex_bucket_index_load_failures_total`
  * `cortex_bucket_index_load_duration_seconds`
  * `cortex_bucket_index_loaded`
* [ENHANCEMENT] Compactor: exported the following metrics. #3583 #3625
  * `cortex_bucket_blocks_count`: Total number of blocks per tenant in the bucket. Includes blocks marked for deletion, but not partial blocks.
  * `cortex_bucket_blocks_marked_for_deletion_count`: Total number of blocks per tenant marked for deletion in the bucket.
  * `cortex_bucket_blocks_partials_count`: Total number of partial blocks.
  * `cortex_bucket_index_last_successful_update_timestamp_seconds`: Timestamp of the last successful update of a tenant's bucket index.
* [ENHANCEMENT] Ruler: Add `cortex_prometheus_last_evaluation_samples` to expose the number of samples generated by a rule group per tenant. #3582
* [ENHANCEMENT] Memberlist: add status page (/memberlist) with available details about memberlist-based KV store and memberlist cluster. It's also possible to view KV values in Go struct or JSON format, or download for inspection. #3575
* [ENHANCEMENT] Memberlist: client can now keep a size-bounded buffer with sent and received messages and display them in the admin UI (/memberlist) for troubleshooting. #3581 #3602
* [ENHANCEMENT] Blocks storage: added block index attributes caching support to metadata cache. The TTL can be configured via `-blocks-storage.bucket-store.metadata-cache.block-index-attributes-ttl`. #3629
* [ENHANCEMENT] Alertmanager: Add support for Azure blob storage. #3634
* [ENHANCEMENT] Compactor: tenants marked for deletion will now be fully cleaned up after some delay since deletion of last block. Cleanup includes removal of remaining marker files (including tenant deletion mark file) and files under `debug/metas`. #3613
* [ENHANCEMENT] Compactor: retry compaction of a single tenant on failure instead of re-running compaction for all tenants. #3627
* [ENHANCEMENT] Querier: Implement result caching for tenant query federation. #3640
* [ENHANCEMENT] API: Add a `mode` query parameter for the config endpoint: #3645
  * `/config?mode=diff`: Shows the YAML configuration with all values that differ from the defaults.
  * `/config?mode=defaults`: Shows the YAML configuration with all the default values.
* [ENHANCEMENT] OpenStack Swift: added the following config options to OpenStack Swift backend client: #3660
  - Chunks storage: `-swift.auth-version`, `-swift.max-retries`, `-swift.connect-timeout`, `-swift.request-timeout`.
  - Blocks storage: ` -blocks-storage.swift.auth-version`, ` -blocks-storage.swift.max-retries`, ` -blocks-storage.swift.connect-timeout`, ` -blocks-storage.swift.request-timeout`.
  - Ruler: `-ruler.storage.swift.auth-version`, `-ruler.storage.swift.max-retries`, `-ruler.storage.swift.connect-timeout`, `-ruler.storage.swift.request-timeout`.
* [ENHANCEMENT] Disabled in-memory shuffle-sharding subring cache in the store-gateway, ruler and compactor. This should reduce the memory utilisation in these services when shuffle-sharding is enabled, without introducing a significantly increase CPU utilisation. #3601
* [ENHANCEMENT] Shuffle sharding: optimised subring generation used by shuffle sharding. #3601
* [ENHANCEMENT] New /runtime_config endpoint that returns the defined runtime configuration in YAML format. The returned configuration includes overrides. #3639
* [ENHANCEMENT] Query-frontend: included the parameter name failed to validate in HTTP 400 message. #3703
* [ENHANCEMENT] Fail to startup Cortex if provided runtime config is invalid. #3707
* [ENHANCEMENT] Alertmanager: Add flags to customize the cluster configuration: #3667
  * `-alertmanager.cluster.gossip-interval`: The interval between sending gossip messages. By lowering this value (more frequent) gossip messages are propagated across cluster more quickly at the expense of increased bandwidth usage.
  * `-alertmanager.cluster.push-pull-interval`: The interval between gossip state syncs. Setting this interval lower (more frequent) will increase convergence speeds across larger clusters at the expense of increased bandwidth usage.
* [ENHANCEMENT] Distributor: change the error message returned when a received series has too many label values. The new message format has the series at the end and this plays better with Prometheus logs truncation. #3718
  - From: `sample for '<series>' has <value> label names; limit <value>`
  - To: `series has too many labels (actual: <value>, limit: <value>) series: '<series>'`
* [ENHANCEMENT] Improve bucket index loader to handle edge case where new tenant has not had blocks uploaded to storage yet. #3717
* [BUGFIX] Allow `-querier.max-query-lookback` use `y|w|d` suffix like deprecated `-store.max-look-back-period`. #3598
* [BUGFIX] Memberlist: Entry in the ring should now not appear again after using "Forget" feature (unless it's still heartbeating). #3603
* [BUGFIX] Ingester: do not close idle TSDBs while blocks shipping is in progress. #3630 #3632
* [BUGFIX] Ingester: correctly update `cortex_ingester_memory_users` and `cortex_ingester_active_series` when a tenant's idle TSDB is closed, when running Cortex with the blocks storage. #3646
* [BUGFIX] Querier: fix default value incorrectly overriding `-querier.frontend-address` in single-binary mode. #3650
* [BUGFIX] Compactor: delete `deletion-mark.json` at last when deleting a block in order to not leave partial blocks without deletion mark in the bucket if the compactor is interrupted while deleting a block. #3660
* [BUGFIX] Blocks storage: do not cleanup a partially uploaded block when `meta.json` upload fails. Despite failure to upload `meta.json`, this file may in some cases still appear in the bucket later. By skipping early cleanup, we avoid having corrupted blocks in the storage. #3660
* [BUGFIX] Alertmanager: disable access to `/alertmanager/metrics` (which exposes all Cortex metrics), `/alertmanager/-/reload` and `/alertmanager/debug/*`, which were available to any authenticated user with enabled AlertManager. #3678
* [BUGFIX] Query-Frontend: avoid creating many small sub-queries by discarding cache extents under 5 minutes #3653
* [BUGFIX] Ruler: Ensure the stale markers generated for evaluated rules respect the configured `-ruler.evaluation-delay-duration`. This will avoid issues with samples with NaN be persisted with timestamps set ahead of the next rule evaluation. #3687
* [BUGFIX] Alertmanager: don't serve HTTP requests until Alertmanager has fully started. Serving HTTP requests earlier may result in loss of configuration for the user. #3679
* [BUGFIX] Do not log "failed to load config" if runtime config file is empty. #3706
* [BUGFIX] Do not allow to use a runtime config file containing multiple YAML documents. #3706
* [BUGFIX] HA Tracker: don't track as error in the `cortex_kv_request_duration_seconds` metric a CAS operation intentionally aborted. #3745

## 1.6.0 / 2020-12-29

* [CHANGE] Query Frontend: deprecate `-querier.compress-http-responses` in favour of `-api.response-compression-enabled`. #3544
* [CHANGE] Querier: deprecated `-store.max-look-back-period`. You should use `-querier.max-query-lookback` instead. #3452
* [CHANGE] Blocks storage: increased `-blocks-storage.bucket-store.chunks-cache.attributes-ttl` default from `24h` to `168h` (1 week). #3528
* [CHANGE] Blocks storage: the config option `-blocks-storage.bucket-store.index-cache.postings-compression-enabled` has been deprecated and postings compression is always enabled. #3538
* [CHANGE] Ruler: gRPC message size default limits on the Ruler-client side have changed: #3523
  - limit for outgoing gRPC messages has changed from 2147483647 to 16777216 bytes
  - limit for incoming gRPC messages has changed from 4194304 to 104857600 bytes
* [FEATURE] Distributor/Ingester: Provide ability to not overflow writes in the presence of a leaving or unhealthy ingester. This allows for more efficient ingester rolling restarts. #3305
* [FEATURE] Query-frontend: introduced query statistics logged in the query-frontend when enabled via `-frontend.query-stats-enabled=true`. When enabled, the metric `cortex_query_seconds_total` is tracked, counting the sum of the wall time spent across all queriers while running queries (on a per-tenant basis). The metrics `cortex_request_duration_seconds` and `cortex_query_seconds_total` are different: the first one tracks the request duration (eg. HTTP request from the client), while the latter tracks the sum of the wall time on all queriers involved executing the query. #3539
* [ENHANCEMENT] API: Add GZIP HTTP compression to the API responses. Compression can be enabled via `-api.response-compression-enabled`. #3536
* [ENHANCEMENT] Added zone-awareness support on queries. When zone-awareness is enabled, queries will still succeed if all ingesters in a single zone will fail. #3414
* [ENHANCEMENT] Blocks storage ingester: exported more TSDB-related metrics. #3412
  - `cortex_ingester_tsdb_wal_corruptions_total`
  - `cortex_ingester_tsdb_head_truncations_failed_total`
  - `cortex_ingester_tsdb_head_truncations_total`
  - `cortex_ingester_tsdb_head_gc_duration_seconds`
* [ENHANCEMENT] Enforced keepalive on all gRPC clients used for inter-service communication. #3431
* [ENHANCEMENT] Added `cortex_alertmanager_config_hash` metric to expose hash of Alertmanager Config loaded per user. #3388
* [ENHANCEMENT] Query-Frontend / Query-Scheduler: New component called "Query-Scheduler" has been introduced. Query-Scheduler is simply a queue of requests, moved outside of Query-Frontend. This allows Query-Frontend to be scaled separately from number of queues. To make Query-Frontend and Querier use Query-Scheduler, they need to be started with `-frontend.scheduler-address` and `-querier.scheduler-address` options respectively. #3374 #3471
* [ENHANCEMENT] Query-frontend / Querier / Ruler: added `-querier.max-query-lookback` to limit how long back data (series and metadata) can be queried. This setting can be overridden on a per-tenant basis and is enforced in the query-frontend, querier and ruler. #3452 #3458
* [ENHANCEMENT] Querier: added `-querier.query-store-for-labels-enabled` to query store for label names, label values and series APIs. Only works with blocks storage engine. #3461 #3520
* [ENHANCEMENT] Ingester: exposed `-blocks-storage.tsdb.wal-segment-size-bytes` config option to customise the TSDB WAL segment max size. #3476
* [ENHANCEMENT] Compactor: concurrently run blocks cleaner for multiple tenants. Concurrency can be configured via `-compactor.cleanup-concurrency`. #3483
* [ENHANCEMENT] Compactor: shuffle tenants before running compaction. #3483
* [ENHANCEMENT] Compactor: wait for a stable ring at startup, when sharding is enabled. #3484
* [ENHANCEMENT] Store-gateway: added `-blocks-storage.bucket-store.index-header-lazy-loading-enabled` to enable index-header lazy loading (experimental). When enabled, index-headers will be mmap-ed only once required by a query and will be automatically released after `-blocks-storage.bucket-store.index-header-lazy-loading-idle-timeout` time of inactivity. #3498
* [ENHANCEMENT] Alertmanager: added metrics `cortex_alertmanager_notification_requests_total` and `cortex_alertmanager_notification_requests_failed_total`. #3518
* [ENHANCEMENT] Ingester: added `-blocks-storage.tsdb.head-chunks-write-buffer-size-bytes` to fine-tune the TSDB head chunks write buffer size when running Cortex blocks storage. #3518
* [ENHANCEMENT] /metrics now supports OpenMetrics output. HTTP and gRPC servers metrics can now include exemplars. #3524
* [ENHANCEMENT] Expose gRPC keepalive policy options by gRPC server. #3524
* [ENHANCEMENT] Blocks storage: enabled caching of `meta.json` attributes, configurable via `-blocks-storage.bucket-store.metadata-cache.metafile-attributes-ttl`. #3528
* [ENHANCEMENT] Compactor: added a config validation check to fail fast if the compactor has been configured invalid block range periods (each period is expected to be a multiple of the previous one). #3534
* [ENHANCEMENT] Blocks storage: concurrently fetch deletion marks from object storage. #3538
* [ENHANCEMENT] Blocks storage ingester: ingester can now close idle TSDB and delete local data. #3491 #3552
* [ENHANCEMENT] Blocks storage: add option to use V2 signatures for S3 authentication. #3540
* [ENHANCEMENT] Exported process metrics to monitor the number of memory map areas allocated. #3537
  * - `process_memory_map_areas`
  * - `process_memory_map_areas_limit`
* [ENHANCEMENT] Ruler: Expose gRPC client options. #3523
* [ENHANCEMENT] Compactor: added metrics to track on-going compaction. #3535
  * `cortex_compactor_tenants_discovered`
  * `cortex_compactor_tenants_skipped`
  * `cortex_compactor_tenants_processing_succeeded`
  * `cortex_compactor_tenants_processing_failed`
* [ENHANCEMENT] Added new experimental API endpoints: `POST /purger/delete_tenant` and `GET /purger/delete_tenant_status` for deleting all tenant data. Only works with blocks storage. Compactor removes blocks that belong to user marked for deletion. #3549 #3558
* [ENHANCEMENT] Chunks storage: add option to use V2 signatures for S3 authentication. #3560
* [ENHANCEMENT] HA Tracker: Added new limit `ha_max_clusters` to set the max number of clusters tracked for single user. This limit is disabled by default. #3668
* [BUGFIX] Query-Frontend: `cortex_query_seconds_total` now return seconds not nanoseconds. #3589
* [BUGFIX] Blocks storage ingester: fixed some cases leading to a TSDB WAL corruption after a partial write to disk. #3423
* [BUGFIX] Blocks storage: Fix the race between ingestion and `/flush` call resulting in overlapping blocks. #3422
* [BUGFIX] Querier: fixed `-querier.max-query-into-future` which wasn't correctly enforced on range queries. #3452
* [BUGFIX] Fixed float64 precision stability when aggregating metrics before exposing them. This could have lead to false counters resets when querying some metrics exposed by Cortex. #3506
* [BUGFIX] Querier: the meta.json sync concurrency done when running Cortex with the blocks storage is now controlled by `-blocks-storage.bucket-store.meta-sync-concurrency` instead of the incorrect `-blocks-storage.bucket-store.block-sync-concurrency` (default values are the same). #3531
* [BUGFIX] Querier: fixed initialization order of querier module when using blocks storage. It now (again) waits until blocks have been synchronized. #3551

## Blocksconvert

* [ENHANCEMENT] Scheduler: ability to ignore users based on regexp, using `-scheduler.ignore-users-regex` flag. #3477
* [ENHANCEMENT] Builder: Parallelize reading chunks in the final stage of building block. #3470
* [ENHANCEMENT] Builder: remove duplicate label names from chunk. #3547

## 1.5.0 / 2020-11-09

### Cortex

* [CHANGE] Blocks storage: update the default HTTP configuration values for the S3 client to the upstream Thanos default values. #3244
  - `-blocks-storage.s3.http.idle-conn-timeout` is set 90 seconds.
  - `-blocks-storage.s3.http.response-header-timeout` is set to 2 minutes.
* [CHANGE] Improved shuffle sharding support in the write path. This work introduced some config changes: #3090
  * Introduced `-distributor.sharding-strategy` CLI flag (and its respective `sharding_strategy` YAML config option) to explicitly specify which sharding strategy should be used in the write path
  * `-experimental.distributor.user-subring-size` flag renamed to `-distributor.ingestion-tenant-shard-size`
  * `user_subring_size` limit YAML config option renamed to `ingestion_tenant_shard_size`
* [CHANGE] Dropped "blank Alertmanager configuration; using fallback" message from Info to Debug level. #3205
* [CHANGE] Zone-awareness replication for time-series now should be explicitly enabled in the distributor via the `-distributor.zone-awareness-enabled` CLI flag (or its respective YAML config option). Before, zone-aware replication was implicitly enabled if a zone was set on ingesters. #3200
* [CHANGE] Removed the deprecated CLI flag `-config-yaml`. You should use `-schema-config-file` instead. #3225
* [CHANGE] Enforced the HTTP method required by some API endpoints which did (incorrectly) allow any method before that. #3228
  - `GET /`
  - `GET /config`
  - `GET /debug/fgprof`
  - `GET /distributor/all_user_stats`
  - `GET /distributor/ha_tracker`
  - `GET /all_user_stats`
  - `GET /ha-tracker`
  - `GET /api/v1/user_stats`
  - `GET /api/v1/chunks`
  - `GET <legacy-http-prefix>/user_stats`
  - `GET <legacy-http-prefix>/chunks`
  - `GET /services`
  - `GET /multitenant_alertmanager/status`
  - `GET /status` (alertmanager microservice)
  - `GET|POST /ingester/ring`
  - `GET|POST /ring`
  - `GET|POST /store-gateway/ring`
  - `GET|POST /compactor/ring`
  - `GET|POST /ingester/flush`
  - `GET|POST /ingester/shutdown`
  - `GET|POST /flush`
  - `GET|POST /shutdown`
  - `GET|POST /ruler/ring`
  - `POST /api/v1/push`
  - `POST <legacy-http-prefix>/push`
  - `POST /push`
  - `POST /ingester/push`
* [CHANGE] Renamed CLI flags to configure the network interface names from which automatically detect the instance IP. #3295
  - `-compactor.ring.instance-interface` renamed to `-compactor.ring.instance-interface-names`
  - `-store-gateway.sharding-ring.instance-interface` renamed to `-store-gateway.sharding-ring.instance-interface-names`
  - `-distributor.ring.instance-interface` renamed to `-distributor.ring.instance-interface-names`
  - `-ruler.ring.instance-interface` renamed to `-ruler.ring.instance-interface-names`
* [CHANGE] Renamed `-<prefix>.redis.enable-tls` CLI flag to `-<prefix>.redis.tls-enabled`, and its respective YAML config option from `enable_tls` to `tls_enabled`. #3298
* [CHANGE] Increased default `-<prefix>.redis.timeout` from `100ms` to `500ms`. #3301
* [CHANGE] `cortex_alertmanager_config_invalid` has been removed in favor of `cortex_alertmanager_config_last_reload_successful`. #3289
* [CHANGE] Query-frontend: POST requests whose body size exceeds 10MiB will be rejected. The max body size can be customised via `-frontend.max-body-size`. #3276
* [FEATURE] Shuffle sharding: added support for shuffle-sharding queriers in the query-frontend. When configured (`-frontend.max-queriers-per-tenant` globally, or using per-tenant limit `max_queriers_per_tenant`), each tenants's requests will be handled by different set of queriers. #3113 #3257
* [FEATURE] Shuffle sharding: added support for shuffle-sharding ingesters on the read path. When ingesters shuffle-sharding is enabled and `-querier.shuffle-sharding-ingesters-lookback-period` is set, queriers will fetch in-memory series from the minimum set of required ingesters, selecting only ingesters which may have received series since 'now - lookback period'. #3252
* [FEATURE] Query-frontend: added `compression` config to support results cache with compression. #3217
* [FEATURE] Add OpenStack Swift support to blocks storage. #3303
* [FEATURE] Added support for applying Prometheus relabel configs on series received by the distributor. A `metric_relabel_configs` field has been added to the per-tenant limits configuration. #3329
* [FEATURE] Support for Cassandra client SSL certificates. #3384
* [ENHANCEMENT] Ruler: Introduces two new limits `-ruler.max-rules-per-rule-group` and `-ruler.max-rule-groups-per-tenant` to control the number of rules per rule group and the total number of rule groups for a given user. They are disabled by default. #3366
* [ENHANCEMENT] Allow to specify multiple comma-separated Cortex services to `-target` CLI option (or its respective YAML config option). For example, `-target=all,compactor` can be used to start Cortex single-binary with compactor as well. #3275
* [ENHANCEMENT] Expose additional HTTP configs for the S3 backend client. New flag are listed below: #3244
  - `-blocks-storage.s3.http.idle-conn-timeout`
  - `-blocks-storage.s3.http.response-header-timeout`
  - `-blocks-storage.s3.http.insecure-skip-verify`
* [ENHANCEMENT] Added `cortex_query_frontend_connected_clients` metric to show the number of workers currently connected to the frontend. #3207
* [ENHANCEMENT] Shuffle sharding: improved shuffle sharding in the write path. Shuffle sharding now should be explicitly enabled via `-distributor.sharding-strategy` CLI flag (or its respective YAML config option) and guarantees stability, consistency, shuffling and balanced zone-awareness properties. #3090 #3214
* [ENHANCEMENT] Ingester: added new metric `cortex_ingester_active_series` to track active series more accurately. Also added options to control whether active series tracking is enabled (`-ingester.active-series-metrics-enabled`, defaults to false), and how often this metric is updated (`-ingester.active-series-metrics-update-period`) and max idle time for series to be considered inactive (`-ingester.active-series-metrics-idle-timeout`). #3153
* [ENHANCEMENT] Store-gateway: added zone-aware replication support to blocks replication in the store-gateway. #3200
* [ENHANCEMENT] Store-gateway: exported new metrics. #3231
  - `cortex_bucket_store_cached_series_fetch_duration_seconds`
  - `cortex_bucket_store_cached_postings_fetch_duration_seconds`
  - `cortex_bucket_stores_gate_queries_max`
* [ENHANCEMENT] Added `-version` flag to Cortex. #3233
* [ENHANCEMENT] Hash ring: added instance registered timestamp to the ring. #3248
* [ENHANCEMENT] Reduce tail latency by smoothing out spikes in rate of chunk flush operations. #3191
* [ENHANCEMENT] User Cortex as User Agent in http requests issued by Configs DB client. #3264
* [ENHANCEMENT] Experimental Ruler API: Fetch rule groups from object storage in parallel. #3218
* [ENHANCEMENT] Chunks GCS object storage client uses the `fields` selector to limit the payload size when listing objects in the bucket. #3218 #3292
* [ENHANCEMENT] Added shuffle sharding support to ruler. Added new metric `cortex_ruler_sync_rules_total`. #3235
* [ENHANCEMENT] Return an explicit error when the store-gateway is explicitly requested without a blocks storage engine. #3287
* [ENHANCEMENT] Ruler: only load rules that belong to the ruler. Improves rules synching performances when ruler sharding is enabled. #3269
* [ENHANCEMENT] Added `-<prefix>.redis.tls-insecure-skip-verify` flag. #3298
* [ENHANCEMENT] Added `cortex_alertmanager_config_last_reload_successful_seconds` metric to show timestamp of last successful AM config reload. #3289
* [ENHANCEMENT] Blocks storage: reduced number of bucket listing operations to list block content (applies to newly created blocks only). #3363
* [ENHANCEMENT] Ruler: Include the tenant ID on the notifier logs. #3372
* [ENHANCEMENT] Blocks storage Compactor: Added `-compactor.enabled-tenants` and `-compactor.disabled-tenants` to explicitly enable or disable compaction of specific tenants. #3385
* [ENHANCEMENT] Blocks storage ingester: Creating checkpoint only once even when there are multiple Head compactions in a single `Compact()` call. #3373
* [BUGFIX] Blocks storage ingester: Read repair memory-mapped chunks file which can end up being empty on abrupt shutdowns combined with faulty disks. #3373
* [BUGFIX] Blocks storage ingester: Close TSDB resources on failed startup preventing ingester OOMing. #3373
* [BUGFIX] No-longer-needed ingester operations for queries triggered by queriers and rulers are now canceled. #3178
* [BUGFIX] Ruler: directories in the configured `rules-path` will be removed on startup and shutdown in order to ensure they don't persist between runs. #3195
* [BUGFIX] Handle hash-collisions in the query path. #3192
* [BUGFIX] Check for postgres rows errors. #3197
* [BUGFIX] Ruler Experimental API: Don't allow rule groups without names or empty rule groups. #3210
* [BUGFIX] Experimental Alertmanager API: Do not allow empty Alertmanager configurations or bad template filenames to be submitted through the configuration API. #3185
* [BUGFIX] Reduce failures to update heartbeat when using Consul. #3259
* [BUGFIX] When using ruler sharding, moving all user rule groups from ruler to a different one and then back could end up with some user groups not being evaluated at all. #3235
* [BUGFIX] Fixed shuffle sharding consistency when zone-awareness is enabled and the shard size is increased or instances in a new zone are added. #3299
* [BUGFIX] Use a valid grpc header when logging IP addresses. #3307
* [BUGFIX] Fixed the metric `cortex_prometheus_rule_group_duration_seconds` in the Ruler, it wouldn't report any values. #3310
* [BUGFIX] Fixed gRPC connections leaking in rulers when rulers sharding is enabled and APIs called. #3314
* [BUGFIX] Fixed shuffle sharding consistency when zone-awareness is enabled and the shard size is increased or instances in a new zone are added. #3299
* [BUGFIX] Fixed Gossip memberlist members joining when addresses are configured using DNS-based service discovery. #3360
* [BUGFIX] Ingester: fail to start an ingester running the blocks storage, if unable to load any existing TSDB at startup. #3354
* [BUGFIX] Blocks storage: Avoid deletion of blocks in the ingester which are not shipped to the storage yet. #3346
* [BUGFIX] Fix common prefixes returned by List method of S3 client. #3358
* [BUGFIX] Honor configured timeout in Azure and GCS object clients. #3285
* [BUGFIX] Blocks storage: Avoid creating blocks larger than configured block range period on forced compaction and when TSDB is idle. #3344
* [BUGFIX] Shuffle sharding: fixed max global series per user/metric limit when shuffle sharding and `-distributor.shard-by-all-labels=true` are both enabled in distributor. When using these global limits you should now set `-distributor.sharding-strategy` and `-distributor.zone-awareness-enabled` to ingesters too. #3369
* [BUGFIX] Slow query logging: when using downstream server request parameters were not logged. #3276
* [BUGFIX] Fixed tenant detection in the ruler and alertmanager API when running without auth. #3343

### Blocksconvert

* [ENHANCEMENT] Blocksconvert – Builder: download plan file locally before processing it. #3209
* [ENHANCEMENT] Blocksconvert – Cleaner: added new tool for deleting chunks data. #3283
* [ENHANCEMENT] Blocksconvert – Scanner: support for scanning specific date-range only. #3222
* [ENHANCEMENT] Blocksconvert – Scanner: metrics for tracking progress. #3222
* [ENHANCEMENT] Blocksconvert – Builder: retry block upload before giving up. #3245
* [ENHANCEMENT] Blocksconvert – Scanner: upload plans concurrently. #3340
* [BUGFIX] Blocksconvert: fix chunks ordering in the block. Chunks in different order than series work just fine in TSDB blocks at the moment, but it's not consistent with what Prometheus does and future Prometheus and Cortex optimizations may rely on this ordering. #3371

## 1.4.0 / 2020-10-02

* [CHANGE] TLS configuration for gRPC, HTTP and etcd clients is now marked as experimental. These features are not yet fully baked, and we expect possible small breaking changes in Cortex 1.5. #3198
* [CHANGE] Cassandra backend support is now GA (stable). #3180
* [CHANGE] Blocks storage is now GA (stable). The `-experimental` prefix has been removed from all CLI flags related to the blocks storage (no YAML config changes). #3180 #3201
  - `-experimental.blocks-storage.*` flags renamed to `-blocks-storage.*`
  - `-experimental.store-gateway.*` flags renamed to `-store-gateway.*`
  - `-experimental.querier.store-gateway-client.*` flags renamed to `-querier.store-gateway-client.*`
  - `-experimental.querier.store-gateway-addresses` flag renamed to `-querier.store-gateway-addresses`
  - `-store-gateway.replication-factor` flag renamed to `-store-gateway.sharding-ring.replication-factor`
  - `-store-gateway.tokens-file-path` flag renamed to `store-gateway.sharding-ring.tokens-file-path`
* [CHANGE] Ingester: Removed deprecated untyped record from chunks WAL. Only if you are running `v1.0` or below, it is recommended to first upgrade to `v1.1`/`v1.2`/`v1.3` and run it for a day before upgrading to `v1.4` to avoid data loss. #3115
* [CHANGE] Distributor API endpoints are no longer served unless target is set to `distributor` or `all`. #3112
* [CHANGE] Increase the default Cassandra client replication factor to 3. #3007
* [CHANGE] Blocks storage: removed the support to transfer blocks between ingesters on shutdown. When running the Cortex blocks storage, ingesters are expected to run with a persistent disk. The following metrics have been removed: #2996
  * `cortex_ingester_sent_files`
  * `cortex_ingester_received_files`
  * `cortex_ingester_received_bytes_total`
  * `cortex_ingester_sent_bytes_total`
* [CHANGE] The buckets for the `cortex_chunk_store_index_lookups_per_query` metric have been changed to 1, 2, 4, 8, 16. #3021
* [CHANGE] Blocks storage: the `operation` label value `getrange` has changed into `get_range` for the metrics `thanos_store_bucket_cache_operation_requests_total` and `thanos_store_bucket_cache_operation_hits_total`. #3000
* [CHANGE] Experimental Delete Series: `/api/v1/admin/tsdb/delete_series` and `/api/v1/admin/tsdb/cancel_delete_request` purger APIs to return status code `204` instead of `200` for success. #2946
* [CHANGE] Histogram `cortex_memcache_request_duration_seconds` `method` label value changes from `Memcached.Get` to `Memcached.GetBatched` for batched lookups, and is not reported for non-batched lookups (label value `Memcached.GetMulti` remains, and had exactly the same value as `Get` in nonbatched lookups).  The same change applies to tracing spans. #3046
* [CHANGE] TLS server validation is now enabled by default, a new parameter `tls_insecure_skip_verify` can be set to true to skip validation optionally. #3030
* [CHANGE] `cortex_ruler_config_update_failures_total` has been removed in favor of `cortex_ruler_config_last_reload_successful`. #3056
* [CHANGE] `ruler.evaluation_delay_duration` field in YAML config has been moved and renamed to `limits.ruler_evaluation_delay_duration`. #3098
* [CHANGE] Removed obsolete `results_cache.max_freshness` from YAML config (deprecated since Cortex 1.2). #3145
* [CHANGE] Removed obsolete `-promql.lookback-delta` option (deprecated since Cortex 1.2, replaced with `-querier.lookback-delta`). #3144
* [CHANGE] Cache: added support for Redis Cluster and Redis Sentinel. #2961
  - The following changes have been made in Redis configuration:
   - `-redis.master_name` added
   - `-redis.db` added
   - `-redis.max-active-conns` changed to `-redis.pool-size`
   - `-redis.max-conn-lifetime` changed to `-redis.max-connection-age`
   - `-redis.max-idle-conns` removed
   - `-redis.wait-on-pool-exhaustion` removed
* [CHANGE] TLS configuration for gRPC, HTTP and etcd clients is now marked as experimental. These features are not yet fully baked, and we expect possible small breaking changes in Cortex 1.5. #3198
* [CHANGE] Fixed store-gateway CLI flags inconsistencies. #3201
  - `-store-gateway.replication-factor` flag renamed to `-store-gateway.sharding-ring.replication-factor`
  - `-store-gateway.tokens-file-path` flag renamed to `store-gateway.sharding-ring.tokens-file-path`
* [FEATURE] Logging of the source IP passed along by a reverse proxy is now supported by setting the `-server.log-source-ips-enabled`. For non standard headers the settings `-server.log-source-ips-header` and `-server.log-source-ips-regex` can be used. #2985
* [FEATURE] Blocks storage: added shuffle sharding support to store-gateway blocks sharding. Added the following additional metrics to store-gateway: #3069
  * `cortex_bucket_stores_tenants_discovered`
  * `cortex_bucket_stores_tenants_synced`
* [FEATURE] Experimental blocksconvert: introduce an experimental tool `blocksconvert` to migrate long-term storage chunks to blocks. #3092 #3122 #3127 #3162
* [ENHANCEMENT] Improve the Alertmanager logging when serving requests from its API / UI. #3397
* [ENHANCEMENT] Add support for azure storage in China, German and US Government environments. #2988
* [ENHANCEMENT] Query-tee: added a small tolerance to floating point sample values comparison. #2994
* [ENHANCEMENT] Query-tee: add support for doing a passthrough of requests to preferred backend for unregistered routes #3018
* [ENHANCEMENT] Expose `storage.aws.dynamodb.backoff_config` configuration file field. #3026
* [ENHANCEMENT] Added `cortex_request_message_bytes` and `cortex_response_message_bytes` histograms to track received and sent gRPC message and HTTP request/response sizes. Added `cortex_inflight_requests` gauge to track number of inflight gRPC and HTTP requests. #3064
* [ENHANCEMENT] Publish ruler's ring metrics. #3074
* [ENHANCEMENT] Add config validation to the experimental Alertmanager API. Invalid configs are no longer accepted. #3053
* [ENHANCEMENT] Add "integration" as a label for `cortex_alertmanager_notifications_total` and `cortex_alertmanager_notifications_failed_total` metrics. #3056
* [ENHANCEMENT] Add `cortex_ruler_config_last_reload_successful` and `cortex_ruler_config_last_reload_successful_seconds` to check status of users rule manager. #3056
* [ENHANCEMENT] The configuration validation now fails if an empty YAML node has been set for a root YAML config property. #3080
* [ENHANCEMENT] Memcached dial() calls now have a circuit-breaker to avoid hammering a broken cache. #3051, #3189
* [ENHANCEMENT] `-ruler.evaluation-delay-duration` is now overridable as a per-tenant limit, `ruler_evaluation_delay_duration`. #3098
* [ENHANCEMENT] Add TLS support to etcd client. #3102
* [ENHANCEMENT] When a tenant accesses the Alertmanager UI or its API, if we have valid `-alertmanager.configs.fallback` we'll use that to start the manager and avoid failing the request. #3073
* [ENHANCEMENT] Add `DELETE api/v1/rules/{namespace}` to the Ruler. It allows all the rule groups of a namespace to be deleted. #3120
* [ENHANCEMENT] Experimental Delete Series: Retry processing of Delete requests during failures. #2926
* [ENHANCEMENT] Improve performance of QueryStream() in ingesters. #3177
* [ENHANCEMENT] Modules included in "All" target are now visible in output of `-modules` CLI flag. #3155
* [ENHANCEMENT] Added `/debug/fgprof` endpoint to debug running Cortex process using `fgprof`. This adds up to the existing `/debug/...` endpoints. #3131
* [ENHANCEMENT] Blocks storage: optimised `/api/v1/series` for blocks storage. (#2976)
* [BUGFIX] Ruler: when loading rules from "local" storage, check for directory after resolving symlink. #3137
* [BUGFIX] Query-frontend: Fixed rounding for incoming query timestamps, to be 100% Prometheus compatible. #2990
* [BUGFIX] Querier: Merge results from chunks and blocks ingesters when using streaming of results. #3013
* [BUGFIX] Querier: query /series from ingesters regardless the `-querier.query-ingesters-within` setting. #3035
* [BUGFIX] Blocks storage: Ingester is less likely to hit gRPC message size limit when streaming data to queriers. #3015
* [BUGFIX] Blocks storage: fixed memberlist support for the store-gateways and compactors ring used when blocks sharding is enabled. #3058 #3095
* [BUGFIX] Fix configuration for TLS server validation, TLS skip verify was hardcoded to true for all TLS configurations and prevented validation of server certificates. #3030
* [BUGFIX] Fixes the Alertmanager panicking when no `-alertmanager.web.external-url` is provided. #3017
* [BUGFIX] Fixes the registration of the Alertmanager API metrics `cortex_alertmanager_alerts_received_total` and `cortex_alertmanager_alerts_invalid_total`. #3065
* [BUGFIX] Fixes `flag needs an argument: -config.expand-env` error. #3087
* [BUGFIX] An index optimisation actually slows things down when using caching. Moved it to the right location. #2973
* [BUGFIX] Ingester: If push request contained both valid and invalid samples, valid samples were ingested but not stored to WAL of the chunks storage. This has been fixed. #3067
* [BUGFIX] Cassandra: fixed consistency setting in the CQL session when creating the keyspace. #3105
* [BUGFIX] Ruler: Config API would return both the `record` and `alert` in `YAML` response keys even when one of them must be empty. #3120
* [BUGFIX] Index page now uses configured HTTP path prefix when creating links. #3126
* [BUGFIX] Purger: fixed deadlock when reloading of tombstones failed. #3182
* [BUGFIX] Fixed panic in flusher job, when error writing chunks to the store would cause "idle" chunks to be flushed, which triggered panic. #3140
* [BUGFIX] Index page no longer shows links that are not valid for running Cortex instance. #3133
* [BUGFIX] Configs: prevent validation of templates to fail when using template functions. #3157
* [BUGFIX] Configuring the S3 URL with an `@` but without username and password doesn't enable the AWS static credentials anymore. #3170
* [BUGFIX] Limit errors on ranged queries (`api/v1/query_range`) no longer return a status code `500` but `422` instead. #3167
* [BUGFIX] Handle hash-collisions in the query path. Before this fix, Cortex could occasionally mix up two different series in a query, leading to invalid results, when `-querier.ingester-streaming` was used. #3192

## 1.3.0 / 2020-08-21

* [CHANGE] Replace the metric `cortex_alertmanager_configs` with `cortex_alertmanager_config_invalid` exposed by Alertmanager. #2960
* [CHANGE] Experimental Delete Series: Change target flag for purger from `data-purger` to `purger`. #2777
* [CHANGE] Experimental blocks storage: The max concurrent queries against the long-term storage, configured via `-experimental.blocks-storage.bucket-store.max-concurrent`, is now a limit shared across all tenants and not a per-tenant limit anymore. The default value has changed from `20` to `100` and the following new metrics have been added: #2797
  * `cortex_bucket_stores_gate_queries_concurrent_max`
  * `cortex_bucket_stores_gate_queries_in_flight`
  * `cortex_bucket_stores_gate_duration_seconds`
* [CHANGE] Metric `cortex_ingester_flush_reasons` has been renamed to `cortex_ingester_flushing_enqueued_series_total`, and new metric `cortex_ingester_flushing_dequeued_series_total` with `outcome` label (superset of reason) has been added. #2802 #2818 #2998
* [CHANGE] Experimental Delete Series: Metric `cortex_purger_oldest_pending_delete_request_age_seconds` would track age of delete requests since they are over their cancellation period instead of their creation time. #2806
* [CHANGE] Experimental blocks storage: the store-gateway service is required in a Cortex cluster running with the experimental blocks storage. Removed the `-experimental.tsdb.store-gateway-enabled` CLI flag and `store_gateway_enabled` YAML config option. The store-gateway is now always enabled when the storage engine is `blocks`. #2822
* [CHANGE] Experimental blocks storage: removed support for `-experimental.blocks-storage.bucket-store.max-sample-count` flag because the implementation was flawed. To limit the number of samples/chunks processed by a single query you can set `-store.query-chunk-limit`, which is now supported by the blocks storage too. #2852
* [CHANGE] Ingester: Chunks flushed via /flush stay in memory until retention period is reached. This affects `cortex_ingester_memory_chunks` metric. #2778
* [CHANGE] Querier: the error message returned when the query time range exceeds `-store.max-query-length` has changed from `invalid query, length > limit (X > Y)` to `the query time range exceeds the limit (query length: X, limit: Y)`. #2826
* [CHANGE] Add `component` label to metrics exposed by chunk, delete and index store clients. #2774
* [CHANGE] Querier: when `-querier.query-ingesters-within` is configured, the time range of the query sent to ingesters is now manipulated to ensure the query start time is not older than 'now - query-ingesters-within'. #2904
* [CHANGE] KV: The `role` label which was a label of `multi` KV store client only has been added to metrics of every KV store client. If KV store client is not `multi`, then the value of `role` label is `primary`. #2837
* [CHANGE] Added the `engine` label to the metrics exposed by the Prometheus query engine, to distinguish between `ruler` and `querier` metrics. #2854
* [CHANGE] Added ruler to the single binary when started with `-target=all` (default). #2854
* [CHANGE] Experimental blocks storage: compact head when opening TSDB. This should only affect ingester startup after it was unable to compact head in previous run. #2870
* [CHANGE] Metric `cortex_overrides_last_reload_successful` has been renamed to `cortex_runtime_config_last_reload_successful`. #2874
* [CHANGE] HipChat support has been removed from the alertmanager (because removed from the Prometheus upstream too). #2902
* [CHANGE] Add constant label `name` to metric `cortex_cache_request_duration_seconds`. #2903
* [CHANGE] Add `user` label to metric `cortex_query_frontend_queue_length`. #2939
* [CHANGE] Experimental blocks storage: cleaned up the config and renamed "TSDB" to "blocks storage". #2937
  - The storage engine setting value has been changed from `tsdb` to `blocks`; this affects `-store.engine` CLI flag and its respective YAML option.
  - The root level YAML config has changed from `tsdb` to `blocks_storage`
  - The prefix of all CLI flags has changed from `-experimental.tsdb.` to `-experimental.blocks-storage.`
  - The following settings have been grouped under `tsdb` property in the YAML config and their CLI flags changed:
    - `-experimental.tsdb.dir` changed to `-experimental.blocks-storage.tsdb.dir`
    - `-experimental.tsdb.block-ranges-period` changed to `-experimental.blocks-storage.tsdb.block-ranges-period`
    - `-experimental.tsdb.retention-period` changed to `-experimental.blocks-storage.tsdb.retention-period`
    - `-experimental.tsdb.ship-interval` changed to `-experimental.blocks-storage.tsdb.ship-interval`
    - `-experimental.tsdb.ship-concurrency` changed to `-experimental.blocks-storage.tsdb.ship-concurrency`
    - `-experimental.tsdb.max-tsdb-opening-concurrency-on-startup` changed to `-experimental.blocks-storage.tsdb.max-tsdb-opening-concurrency-on-startup`
    - `-experimental.tsdb.head-compaction-interval` changed to `-experimental.blocks-storage.tsdb.head-compaction-interval`
    - `-experimental.tsdb.head-compaction-concurrency` changed to `-experimental.blocks-storage.tsdb.head-compaction-concurrency`
    - `-experimental.tsdb.head-compaction-idle-timeout` changed to `-experimental.blocks-storage.tsdb.head-compaction-idle-timeout`
    - `-experimental.tsdb.stripe-size` changed to `-experimental.blocks-storage.tsdb.stripe-size`
    - `-experimental.tsdb.wal-compression-enabled` changed to `-experimental.blocks-storage.tsdb.wal-compression-enabled`
    - `-experimental.tsdb.flush-blocks-on-shutdown` changed to `-experimental.blocks-storage.tsdb.flush-blocks-on-shutdown`
* [CHANGE] Flags `-bigtable.grpc-use-gzip-compression`, `-ingester.client.grpc-use-gzip-compression`, `-querier.frontend-client.grpc-use-gzip-compression` are now deprecated. #2940
* [CHANGE] Limit errors reported by ingester during query-time now return HTTP status code 422. #2941
* [FEATURE] Introduced `ruler.for-outage-tolerance`, Max time to tolerate outage for restoring "for" state of alert. #2783
* [FEATURE] Introduced `ruler.for-grace-period`, Minimum duration between alert and restored "for" state. This is maintained only for alerts with configured "for" time greater than grace period. #2783
* [FEATURE] Introduced `ruler.resend-delay`, Minimum amount of time to wait before resending an alert to Alertmanager. #2783
* [FEATURE] Ruler: added `local` filesystem support to store rules (read-only). #2854
* [ENHANCEMENT] Upgraded Docker base images to `alpine:3.12`. #2862
* [ENHANCEMENT] Experimental: Querier can now optionally query secondary store. This is specified by using `-querier.second-store-engine` option, with values `chunks` or `blocks`. Standard configuration options for this store are used. Additionally, this querying can be configured to happen only for queries that need data older than `-querier.use-second-store-before-time`. Default value of zero will always query secondary store. #2747
* [ENHANCEMENT] Query-tee: increased the `cortex_querytee_request_duration_seconds` metric buckets granularity. #2799
* [ENHANCEMENT] Query-tee: fail to start if the configured `-backend.preferred` is unknown. #2799
* [ENHANCEMENT] Ruler: Added the following metrics: #2786
  * `cortex_prometheus_notifications_latency_seconds`
  * `cortex_prometheus_notifications_errors_total`
  * `cortex_prometheus_notifications_sent_total`
  * `cortex_prometheus_notifications_dropped_total`
  * `cortex_prometheus_notifications_queue_length`
  * `cortex_prometheus_notifications_queue_capacity`
  * `cortex_prometheus_notifications_alertmanagers_discovered`
* [ENHANCEMENT] The behavior of the `/ready` was changed for the query frontend to indicate when it was ready to accept queries. This is intended for use by a read path load balancer that would want to wait for the frontend to have attached queriers before including it in the backend. #2733
* [ENHANCEMENT] Experimental Delete Series: Add support for deletion of chunks for remaining stores. #2801
* [ENHANCEMENT] Add `-modules` command line flag to list possible values for `-target`. Also, log warning if given target is internal component. #2752
* [ENHANCEMENT] Added `-ingester.flush-on-shutdown-with-wal-enabled` option to enable chunks flushing even when WAL is enabled. #2780
* [ENHANCEMENT] Query-tee: Support for custom API prefix by using `-server.path-prefix` option. #2814
* [ENHANCEMENT] Query-tee: Forward `X-Scope-OrgId` header to backend, if present in the request. #2815
* [ENHANCEMENT] Experimental blocks storage: Added `-experimental.blocks-storage.tsdb.head-compaction-idle-timeout` option to force compaction of data in memory into a block. #2803
* [ENHANCEMENT] Experimental blocks storage: Added support for flushing blocks via `/flush`, `/shutdown` (previously these only worked for chunks storage) and by using `-experimental.blocks-storage.tsdb.flush-blocks-on-shutdown` option. #2794
* [ENHANCEMENT] Experimental blocks storage: Added support to enforce max query time range length via `-store.max-query-length`. #2826
* [ENHANCEMENT] Experimental blocks storage: Added support to limit the max number of chunks that can be fetched from the long-term storage while executing a query. The limit is enforced both in the querier and store-gateway, and is configurable via `-store.query-chunk-limit`. #2852 #2922
* [ENHANCEMENT] Ingester: Added new metric `cortex_ingester_flush_series_in_progress` that reports number of ongoing flush-series operations. Useful when calling `/flush` handler: if `cortex_ingester_flush_queue_length + cortex_ingester_flush_series_in_progress` is 0, all flushes are finished. #2778
* [ENHANCEMENT] Memberlist members can join cluster via SRV records. #2788
* [ENHANCEMENT] Added configuration options for chunks s3 client. #2831
  * `s3.endpoint`
  * `s3.region`
  * `s3.access-key-id`
  * `s3.secret-access-key`
  * `s3.insecure`
  * `s3.sse-encryption`
  * `s3.http.idle-conn-timeout`
  * `s3.http.response-header-timeout`
  * `s3.http.insecure-skip-verify`
* [ENHANCEMENT] Prometheus upgraded. #2798 #2849 #2867 #2902 #2918
  * Optimized labels regex matchers for patterns containing literals (eg. `foo.*`, `.*foo`, `.*foo.*`)
* [ENHANCEMENT] Add metric `cortex_ruler_config_update_failures_total` to Ruler to track failures of loading rules files. #2857
* [ENHANCEMENT] Experimental Alertmanager: Alertmanager configuration persisted to object storage using an experimental API that accepts and returns YAML-based Alertmanager configuration. #2768
* [ENHANCEMENT] Ruler: `-ruler.alertmanager-url` now supports multiple URLs. Each URL is treated as a separate Alertmanager group. Support for multiple Alertmanagers in a group can be achieved by using DNS service discovery. #2851
* [ENHANCEMENT] Experimental blocks storage: Cortex Flusher now works with blocks engine. Flusher needs to be provided with blocks-engine configuration, existing Flusher flags are not used (they are only relevant for chunks engine). Note that flush errors are only reported via log. #2877
* [ENHANCEMENT] Flusher: Added `-flusher.exit-after-flush` option (defaults to true) to control whether Cortex should stop completely after Flusher has finished its work. #2877
* [ENHANCEMENT] Added metrics `cortex_config_hash` and `cortex_runtime_config_hash` to expose hash of the currently active config file. #2874
* [ENHANCEMENT] Logger: added JSON logging support, configured via the `-log.format=json` CLI flag or its respective YAML config option. #2386
* [ENHANCEMENT] Added new flags `-bigtable.grpc-compression`, `-ingester.client.grpc-compression`, `-querier.frontend-client.grpc-compression` to configure compression used by gRPC. Valid values are `gzip`, `snappy`, or empty string (no compression, default). #2940
* [ENHANCEMENT] Clarify limitations of the `/api/v1/series`, `/api/v1/labels` and `/api/v1/label/{name}/values` endpoints. #2953
* [ENHANCEMENT] Ingester: added `Dropped` outcome to metric `cortex_ingester_flushing_dequeued_series_total`. #2998
* [BUGFIX] Fixed a bug with `api/v1/query_range` where no responses would return null values for `result` and empty values for `resultType`. #2962
* [BUGFIX] Fixed a bug in the index intersect code causing storage to return more chunks/series than required. #2796
* [BUGFIX] Fixed the number of reported keys in the background cache queue. #2764
* [BUGFIX] Fix race in processing of headers in sharded queries. #2762
* [BUGFIX] Query Frontend: Do not re-split sharded requests around ingester boundaries. #2766
* [BUGFIX] Experimental Delete Series: Fixed a problem with cache generation numbers prefixed to cache keys. #2800
* [BUGFIX] Ingester: Flushing chunks via `/flush` endpoint could previously lead to panic, if chunks were already flushed before and then removed from memory during the flush caused by `/flush` handler. Immediate flush now doesn't cause chunks to be flushed again. Samples received during flush triggered via `/flush` handler are no longer discarded. #2778
* [BUGFIX] Prometheus upgraded. #2849
  * Fixed unknown symbol error during head compaction
* [BUGFIX] Fix panic when using cassandra as store for both index and delete requests. #2774
* [BUGFIX] Experimental Delete Series: Fixed a data race in Purger. #2817
* [BUGFIX] KV: Fixed a bug that triggered a panic due to metrics being registered with the same name but different labels when using a `multi` configured KV client. #2837
* [BUGFIX] Query-frontend: Fix passing HTTP `Host` header if `-frontend.downstream-url` is configured. #2880
* [BUGFIX] Ingester: Improve time-series distribution when `-experimental.distributor.user-subring-size` is enabled. #2887
* [BUGFIX] Set content type to `application/x-protobuf` for remote_read responses. #2915
* [BUGFIX] Fixed ruler and store-gateway instance registration in the ring (when sharding is enabled) when a new instance replaces abruptly terminated one, and the only difference between the two instances is the address. #2954
* [BUGFIX] Fixed `Missing chunks and index config causing silent failure` Absence of chunks and index from schema config is not validated. #2732
* [BUGFIX] Fix panic caused by KVs from boltdb being used beyond their life. #2971
* [BUGFIX] Experimental blocks storage: `/api/v1/series`, `/api/v1/labels` and `/api/v1/label/{name}/values` only query the TSDB head regardless of the configured `-experimental.blocks-storage.tsdb.retention-period`. #2974
* [BUGFIX] Ingester: Avoid indefinite checkpointing in case of surge in number of series. #2955
* [BUGFIX] Querier: query /series from ingesters regardless the `-querier.query-ingesters-within` setting. #3035
* [BUGFIX] Ruler: fixed an unintentional breaking change introduced in the ruler's `alertmanager_url` YAML config option, which changed the value from a string to a list of strings. #2989

## 1.2.0 / 2020-07-01

* [CHANGE] Metric `cortex_kv_request_duration_seconds` now includes `name` label to denote which client is being used as well as the `backend` label to denote the KV backend implementation in use. #2648
* [CHANGE] Experimental Ruler: Rule groups persisted to object storage using the experimental API have an updated object key encoding to better handle special characters. Rule groups previously-stored using object storage must be renamed to the new format. #2646
* [CHANGE] Query Frontend now uses Round Robin to choose a tenant queue to service next. #2553
* [CHANGE] `-promql.lookback-delta` is now deprecated and has been replaced by `-querier.lookback-delta` along with `lookback_delta` entry under `querier` in the config file. `-promql.lookback-delta` will be removed in v1.4.0. #2604
* [CHANGE] Experimental TSDB: removed `-experimental.tsdb.bucket-store.binary-index-header-enabled` flag. Now the binary index-header is always enabled.
* [CHANGE] Experimental TSDB: Renamed index-cache metrics to use original metric names from Thanos, as Cortex is not aggregating them in any way: #2627
  * `cortex_<service>_blocks_index_cache_items_evicted_total` => `thanos_store_index_cache_items_evicted_total{name="index-cache"}`
  * `cortex_<service>_blocks_index_cache_items_added_total` => `thanos_store_index_cache_items_added_total{name="index-cache"}`
  * `cortex_<service>_blocks_index_cache_requests_total` => `thanos_store_index_cache_requests_total{name="index-cache"}`
  * `cortex_<service>_blocks_index_cache_items_overflowed_total` => `thanos_store_index_cache_items_overflowed_total{name="index-cache"}`
  * `cortex_<service>_blocks_index_cache_hits_total` => `thanos_store_index_cache_hits_total{name="index-cache"}`
  * `cortex_<service>_blocks_index_cache_items` => `thanos_store_index_cache_items{name="index-cache"}`
  * `cortex_<service>_blocks_index_cache_items_size_bytes` => `thanos_store_index_cache_items_size_bytes{name="index-cache"}`
  * `cortex_<service>_blocks_index_cache_total_size_bytes` => `thanos_store_index_cache_total_size_bytes{name="index-cache"}`
  * `cortex_<service>_blocks_index_cache_memcached_operations_total` =>  `thanos_memcached_operations_total{name="index-cache"}`
  * `cortex_<service>_blocks_index_cache_memcached_operation_failures_total` =>  `thanos_memcached_operation_failures_total{name="index-cache"}`
  * `cortex_<service>_blocks_index_cache_memcached_operation_duration_seconds` =>  `thanos_memcached_operation_duration_seconds{name="index-cache"}`
  * `cortex_<service>_blocks_index_cache_memcached_operation_skipped_total` =>  `thanos_memcached_operation_skipped_total{name="index-cache"}`
* [CHANGE] Experimental TSDB: Renamed metrics in bucket stores: #2627
  * `cortex_<service>_blocks_meta_syncs_total` => `cortex_blocks_meta_syncs_total{component="<service>"}`
  * `cortex_<service>_blocks_meta_sync_failures_total` => `cortex_blocks_meta_sync_failures_total{component="<service>"}`
  * `cortex_<service>_blocks_meta_sync_duration_seconds` => `cortex_blocks_meta_sync_duration_seconds{component="<service>"}`
  * `cortex_<service>_blocks_meta_sync_consistency_delay_seconds` => `cortex_blocks_meta_sync_consistency_delay_seconds{component="<service>"}`
  * `cortex_<service>_blocks_meta_synced` => `cortex_blocks_meta_synced{component="<service>"}`
  * `cortex_<service>_bucket_store_block_loads_total` => `cortex_bucket_store_block_loads_total{component="<service>"}`
  * `cortex_<service>_bucket_store_block_load_failures_total` => `cortex_bucket_store_block_load_failures_total{component="<service>"}`
  * `cortex_<service>_bucket_store_block_drops_total` => `cortex_bucket_store_block_drops_total{component="<service>"}`
  * `cortex_<service>_bucket_store_block_drop_failures_total` => `cortex_bucket_store_block_drop_failures_total{component="<service>"}`
  * `cortex_<service>_bucket_store_blocks_loaded` => `cortex_bucket_store_blocks_loaded{component="<service>"}`
  * `cortex_<service>_bucket_store_series_data_touched` => `cortex_bucket_store_series_data_touched{component="<service>"}`
  * `cortex_<service>_bucket_store_series_data_fetched` => `cortex_bucket_store_series_data_fetched{component="<service>"}`
  * `cortex_<service>_bucket_store_series_data_size_touched_bytes` => `cortex_bucket_store_series_data_size_touched_bytes{component="<service>"}`
  * `cortex_<service>_bucket_store_series_data_size_fetched_bytes` => `cortex_bucket_store_series_data_size_fetched_bytes{component="<service>"}`
  * `cortex_<service>_bucket_store_series_blocks_queried` => `cortex_bucket_store_series_blocks_queried{component="<service>"}`
  * `cortex_<service>_bucket_store_series_get_all_duration_seconds` => `cortex_bucket_store_series_get_all_duration_seconds{component="<service>"}`
  * `cortex_<service>_bucket_store_series_merge_duration_seconds` => `cortex_bucket_store_series_merge_duration_seconds{component="<service>"}`
  * `cortex_<service>_bucket_store_series_refetches_total` => `cortex_bucket_store_series_refetches_total{component="<service>"}`
  * `cortex_<service>_bucket_store_series_result_series` => `cortex_bucket_store_series_result_series{component="<service>"}`
  * `cortex_<service>_bucket_store_cached_postings_compressions_total` => `cortex_bucket_store_cached_postings_compressions_total{component="<service>"}`
  * `cortex_<service>_bucket_store_cached_postings_compression_errors_total` => `cortex_bucket_store_cached_postings_compression_errors_total{component="<service>"}`
  * `cortex_<service>_bucket_store_cached_postings_compression_time_seconds` => `cortex_bucket_store_cached_postings_compression_time_seconds{component="<service>"}`
  * `cortex_<service>_bucket_store_cached_postings_original_size_bytes_total` => `cortex_bucket_store_cached_postings_original_size_bytes_total{component="<service>"}`
  * `cortex_<service>_bucket_store_cached_postings_compressed_size_bytes_total` => `cortex_bucket_store_cached_postings_compressed_size_bytes_total{component="<service>"}`
  * `cortex_<service>_blocks_sync_seconds` => `cortex_bucket_stores_blocks_sync_seconds{component="<service>"}`
  * `cortex_<service>_blocks_last_successful_sync_timestamp_seconds` => `cortex_bucket_stores_blocks_last_successful_sync_timestamp_seconds{component="<service>"}`
* [CHANGE] Available command-line flags are printed to stdout, and only when requested via `-help`. Using invalid flag no longer causes printing of all available flags. #2691
* [CHANGE] Experimental Memberlist ring: randomize gossip node names to avoid conflicts when running multiple clients on the same host, or reusing host names (eg. pods in statefulset). Node name randomization can be disabled by using `-memberlist.randomize-node-name=false`. #2715
* [CHANGE] Memberlist KV client is no longer considered experimental. #2725
* [CHANGE] Experimental Delete Series: Make delete request cancellation duration configurable. #2760
* [CHANGE] Removed `-store.fullsize-chunks` option which was undocumented and unused (it broke ingester hand-overs). #2656
* [CHANGE] Query with no metric name that has previously resulted in HTTP status code 500 now returns status code 422 instead. #2571
* [FEATURE] TLS config options added for GRPC clients in Querier (Query-frontend client & Ingester client), Ruler, Store Gateway, as well as HTTP client in Config store client. #2502
* [FEATURE] The flag `-frontend.max-cache-freshness` is now supported within the limits overrides, to specify per-tenant max cache freshness values. The corresponding YAML config parameter has been changed from `results_cache.max_freshness` to `limits_config.max_cache_freshness`. The legacy YAML config parameter (`results_cache.max_freshness`) will continue to be supported till Cortex release `v1.4.0`. #2609
* [FEATURE] Experimental gRPC Store: Added support to 3rd parties index and chunk stores using gRPC client/server plugin mechanism. #2220
* [FEATURE] Add `-cassandra.table-options` flag to customize table options of Cassandra when creating the index or chunk table. #2575
* [ENHANCEMENT] Propagate GOPROXY value when building `build-image`. This is to help the builders building the code in a Network where default Go proxy is not accessible (e.g. when behind some corporate VPN). #2741
* [ENHANCEMENT] Querier: Added metric `cortex_querier_request_duration_seconds` for all requests to the querier. #2708
* [ENHANCEMENT] Cortex is now built with Go 1.14. #2480 #2749 #2753
* [ENHANCEMENT] Experimental TSDB: added the following metrics to the ingester: #2580 #2583 #2589 #2654
  * `cortex_ingester_tsdb_appender_add_duration_seconds`
  * `cortex_ingester_tsdb_appender_commit_duration_seconds`
  * `cortex_ingester_tsdb_refcache_purge_duration_seconds`
  * `cortex_ingester_tsdb_compactions_total`
  * `cortex_ingester_tsdb_compaction_duration_seconds`
  * `cortex_ingester_tsdb_wal_fsync_duration_seconds`
  * `cortex_ingester_tsdb_wal_page_flushes_total`
  * `cortex_ingester_tsdb_wal_completed_pages_total`
  * `cortex_ingester_tsdb_wal_truncations_failed_total`
  * `cortex_ingester_tsdb_wal_truncations_total`
  * `cortex_ingester_tsdb_wal_writes_failed_total`
  * `cortex_ingester_tsdb_checkpoint_deletions_failed_total`
  * `cortex_ingester_tsdb_checkpoint_deletions_total`
  * `cortex_ingester_tsdb_checkpoint_creations_failed_total`
  * `cortex_ingester_tsdb_checkpoint_creations_total`
  * `cortex_ingester_tsdb_wal_truncate_duration_seconds`
  * `cortex_ingester_tsdb_head_active_appenders`
  * `cortex_ingester_tsdb_head_series_not_found_total`
  * `cortex_ingester_tsdb_head_chunks`
  * `cortex_ingester_tsdb_mmap_chunk_corruptions_total`
  * `cortex_ingester_tsdb_head_chunks_created_total`
  * `cortex_ingester_tsdb_head_chunks_removed_total`
* [ENHANCEMENT] Experimental TSDB: added metrics useful to alert on critical conditions of the blocks storage: #2573
  * `cortex_compactor_last_successful_run_timestamp_seconds`
  * `cortex_querier_blocks_last_successful_sync_timestamp_seconds` (when store-gateway is disabled)
  * `cortex_querier_blocks_last_successful_scan_timestamp_seconds` (when store-gateway is enabled)
  * `cortex_storegateway_blocks_last_successful_sync_timestamp_seconds`
* [ENHANCEMENT] Experimental TSDB: added the flag `-experimental.tsdb.wal-compression-enabled` to allow to enable TSDB WAL compression. #2585
* [ENHANCEMENT] Experimental TSDB: Querier and store-gateway components can now use so-called "caching bucket", which can currently cache fetched chunks into shared memcached server. #2572
* [ENHANCEMENT] Ruler: Automatically remove unhealthy rulers from the ring. #2587
* [ENHANCEMENT] Query-tee: added support to `/metadata`, `/alerts`, and `/rules` endpoints #2600
* [ENHANCEMENT] Query-tee: added support to query results comparison between two different backends. The comparison is disabled by default and can be enabled via `-proxy.compare-responses=true`. #2611
* [ENHANCEMENT] Query-tee: improved the query-tee to not wait all backend responses before sending back the response to the client. The query-tee now sends back to the client first successful response, while honoring the `-backend.preferred` option. #2702
* [ENHANCEMENT] Thanos and Prometheus upgraded. #2602 #2604 #2634 #2659 #2686 #2756
  * TSDB now holds less WAL files after Head Truncation.
  * TSDB now does memory-mapping of Head chunks and reduces memory usage.
* [ENHANCEMENT] Experimental TSDB: decoupled blocks deletion from blocks compaction in the compactor, so that blocks deletion is not blocked by a busy compactor. The following metrics have been added: #2623
  * `cortex_compactor_block_cleanup_started_total`
  * `cortex_compactor_block_cleanup_completed_total`
  * `cortex_compactor_block_cleanup_failed_total`
  * `cortex_compactor_block_cleanup_last_successful_run_timestamp_seconds`
* [ENHANCEMENT] Experimental TSDB: Use shared cache for metadata. This is especially useful when running multiple querier and store-gateway components to reduce number of object store API calls. #2626 #2640
* [ENHANCEMENT] Experimental TSDB: when `-querier.query-store-after` is configured and running the experimental blocks storage, the time range of the query sent to the store is now manipulated to ensure the query end time is not more recent than 'now - query-store-after'. #2642
* [ENHANCEMENT] Experimental TSDB: small performance improvement in concurrent usage of RefCache, used during samples ingestion. #2651
* [ENHANCEMENT] The following endpoints now respond appropriately to an `Accept` header with the value `application/json` #2673
  * `/distributor/all_user_stats`
  * `/distributor/ha_tracker`
  * `/ingester/ring`
  * `/store-gateway/ring`
  * `/compactor/ring`
  * `/ruler/ring`
  * `/services`
* [ENHANCEMENT] Experimental Cassandra backend: Add `-cassandra.num-connections` to allow increasing the number of TCP connections to each Cassandra server. #2666
* [ENHANCEMENT] Experimental Cassandra backend: Use separate Cassandra clients and connections for reads and writes. #2666
* [ENHANCEMENT] Experimental Cassandra backend: Add `-cassandra.reconnect-interval` to allow specifying the reconnect interval to a Cassandra server that has been marked `DOWN` by the gocql driver. Also change the default value of the reconnect interval from `60s` to `1s`. #2687
* [ENHANCEMENT] Experimental Cassandra backend: Add option `-cassandra.convict-hosts-on-failure=false` to not convict host of being down when a request fails. #2684
* [ENHANCEMENT] Experimental TSDB: Applied a jitter to the period bucket scans in order to better distribute bucket operations over the time and increase the probability of hitting the shared cache (if configured). #2693
* [ENHANCEMENT] Experimental TSDB: Series limit per user and per metric now work in TSDB blocks. #2676
* [ENHANCEMENT] Experimental Memberlist: Added ability to periodically rejoin the memberlist cluster. #2724
* [ENHANCEMENT] Experimental Delete Series: Added the following metrics for monitoring processing of delete requests: #2730
  - `cortex_purger_load_pending_requests_attempts_total`: Number of attempts that were made to load pending requests with status.
  - `cortex_purger_oldest_pending_delete_request_age_seconds`: Age of oldest pending delete request in seconds.
  - `cortex_purger_pending_delete_requests_count`: Count of requests which are in process or are ready to be processed.
* [ENHANCEMENT] Experimental TSDB: Improved compactor to hard-delete also partial blocks with an deletion mark (even if the deletion mark threshold has not been reached). #2751
* [ENHANCEMENT] Experimental TSDB: Introduced a consistency check done by the querier to ensure all expected blocks have been queried via the store-gateway. If a block is missing on a store-gateway, the querier retries fetching series from missing blocks up to 3 times. If the consistency check fails once all retries have been exhausted, the query execution fails. The following metrics have been added: #2593 #2630 #2689 #2695
  * `cortex_querier_blocks_consistency_checks_total`
  * `cortex_querier_blocks_consistency_checks_failed_total`
  * `cortex_querier_storegateway_refetches_per_query`
* [ENHANCEMENT] Delete requests can now be canceled #2555
* [ENHANCEMENT] Table manager can now provision tables for delete store #2546
* [BUGFIX] Ruler: Ensure temporary rule files with special characters are properly mapped and cleaned up. #2506
* [BUGFIX] Fixes #2411, Ensure requests are properly routed to the prometheus api embedded in the query if `-server.path-prefix` is set. #2372
* [BUGFIX] Experimental TSDB: fixed chunk data corruption when querying back series using the experimental blocks storage. #2400
* [BUGFIX] Fixed collection of tracing spans from Thanos components used internally. #2655
* [BUGFIX] Experimental TSDB: fixed memory leak in ingesters. #2586
* [BUGFIX] QueryFrontend: fixed a situation where HTTP error is ignored and an incorrect status code is set. #2590
* [BUGFIX] Ingester: Fix an ingester starting up in the JOINING state and staying there forever. #2565
* [BUGFIX] QueryFrontend: fixed a panic (`integer divide by zero`) in the query-frontend. The query-frontend now requires the `-querier.default-evaluation-interval` config to be set to the same value of the querier. #2614
* [BUGFIX] Experimental TSDB: when the querier receives a `/series` request with a time range older than the data stored in the ingester, it now ignores the requested time range and returns known series anyway instead of returning an empty response. This aligns the behaviour with the chunks storage. #2617
* [BUGFIX] Cassandra: fixed an edge case leading to an invalid CQL query when querying the index on a Cassandra store. #2639
* [BUGFIX] Ingester: increment series per metric when recovering from WAL or transfer. #2674
* [BUGFIX] Fixed `wrong number of arguments for 'mget' command` Redis error when a query has no chunks to lookup from storage. #2700 #2796
* [BUGFIX] Ingester: Automatically remove old tmp checkpoints, fixing a potential disk space leak after an ingester crashes. #2726

## 1.1.0 / 2020-05-21

This release brings the usual mix of bugfixes and improvements. The biggest change is that WAL support for chunks is now considered to be production-ready!

Please make sure to review renamed metrics, and update your dashboards and alerts accordingly.

* [CHANGE] Added v1 API routes documented in #2327. #2372
  * Added `-http.alertmanager-http-prefix` flag which allows the configuration of the path where the Alertmanager API and UI can be reached. The default is set to `/alertmanager`.
  * Added `-http.prometheus-http-prefix` flag which allows the configuration of the path where the Prometheus API and UI can be reached. The default is set to `/prometheus`.
  * Updated the index hosted at the root prefix to point to the updated routes.
  * Legacy routes hardcoded with the `/api/prom` prefix now respect the `-http.prefix` flag.
* [CHANGE] The metrics `cortex_distributor_ingester_appends_total` and `distributor_ingester_append_failures_total` now include a `type` label to differentiate between `samples` and `metadata`. #2336
* [CHANGE] The metrics for number of chunks and bytes flushed to the chunk store are renamed. Note that previous metrics were counted pre-deduplication, while new metrics are counted after deduplication. #2463
  * `cortex_ingester_chunks_stored_total` > `cortex_chunk_store_stored_chunks_total`
  * `cortex_ingester_chunk_stored_bytes_total` > `cortex_chunk_store_stored_chunk_bytes_total`
* [CHANGE] Experimental TSDB: renamed blocks meta fetcher metrics: #2375
  * `cortex_querier_bucket_store_blocks_meta_syncs_total` > `cortex_querier_blocks_meta_syncs_total`
  * `cortex_querier_bucket_store_blocks_meta_sync_failures_total` > `cortex_querier_blocks_meta_sync_failures_total`
  * `cortex_querier_bucket_store_blocks_meta_sync_duration_seconds` > `cortex_querier_blocks_meta_sync_duration_seconds`
  * `cortex_querier_bucket_store_blocks_meta_sync_consistency_delay_seconds` > `cortex_querier_blocks_meta_sync_consistency_delay_seconds`
* [CHANGE] Experimental TSDB: Modified default values for `compactor.deletion-delay` option from 48h to 12h and `-experimental.tsdb.bucket-store.ignore-deletion-marks-delay` from 24h to 6h. #2414
* [CHANGE] WAL: Default value of `-ingester.checkpoint-enabled` changed to `true`. #2416
* [CHANGE] `trace_id` field in log files has been renamed to `traceID`. #2518
* [CHANGE] Slow query log has a different output now. Previously used `url` field has been replaced with `host` and `path`, and query parameters are logged as individual log fields with `qs_` prefix. #2520
* [CHANGE] WAL: WAL and checkpoint compression is now disabled. #2436
* [CHANGE] Update in dependency `go-kit/kit` from `v0.9.0` to `v0.10.0`. HTML escaping disabled in JSON Logger. #2535
* [CHANGE] Experimental TSDB: Removed `cortex_<service>_` prefix from Thanos objstore metrics and added `component` label to distinguish which Cortex component is doing API calls to the object storage when running in single-binary mode: #2568
  - `cortex_<service>_thanos_objstore_bucket_operations_total` renamed to `thanos_objstore_bucket_operations_total{component="<name>"}`
  - `cortex_<service>_thanos_objstore_bucket_operation_failures_total` renamed to `thanos_objstore_bucket_operation_failures_total{component="<name>"}`
  - `cortex_<service>_thanos_objstore_bucket_operation_duration_seconds` renamed to `thanos_objstore_bucket_operation_duration_seconds{component="<name>"}`
  - `cortex_<service>_thanos_objstore_bucket_last_successful_upload_time` renamed to `thanos_objstore_bucket_last_successful_upload_time{component="<name>"}`
* [CHANGE] FIFO cache: The `-<prefix>.fifocache.size` CLI flag has been renamed to `-<prefix>.fifocache.max-size-items` as well as its YAML config option `size` renamed to `max_size_items`. #2319
* [FEATURE] Ruler: The `-ruler.evaluation-delay` flag was added to allow users to configure a default evaluation delay for all rules in cortex. The default value is 0 which is the current behavior. #2423
* [FEATURE] Experimental: Added a new object storage client for OpenStack Swift. #2440
* [FEATURE] TLS config options added to the Server. #2535
* [FEATURE] Experimental: Added support for `/api/v1/metadata` Prometheus-based endpoint. #2549
* [FEATURE] Add ability to limit concurrent queries to Cassandra with `-cassandra.query-concurrency` flag. #2562
* [FEATURE] Experimental TSDB: Introduced store-gateway service used by the experimental blocks storage to load and query blocks. The store-gateway optionally supports blocks sharding and replication via a dedicated hash ring, configurable via `-experimental.store-gateway.sharding-enabled` and `-experimental.store-gateway.sharding-ring.*` flags. The following metrics have been added: #2433 #2458 #2469 #2523
  * `cortex_querier_storegateway_instances_hit_per_query`
* [ENHANCEMENT] Experimental TSDB: sample ingestion errors are now reported via existing `cortex_discarded_samples_total` metric. #2370
* [ENHANCEMENT] Failures on samples at distributors and ingesters return the first validation error as opposed to the last. #2383
* [ENHANCEMENT] Experimental TSDB: Added `cortex_querier_blocks_meta_synced`, which reflects current state of synced blocks over all tenants. #2392
* [ENHANCEMENT] Added `cortex_distributor_latest_seen_sample_timestamp_seconds` metric to see how far behind Prometheus servers are in sending data. #2371
* [ENHANCEMENT] FIFO cache to support eviction based on memory usage. Added `-<prefix>.fifocache.max-size-bytes` CLI flag and YAML config option `max_size_bytes` to specify memory limit of the cache. #2319, #2527
* [ENHANCEMENT] Added `-querier.worker-match-max-concurrent`. Force worker concurrency to match the `-querier.max-concurrent` option.  Overrides `-querier.worker-parallelism`.  #2456
* [ENHANCEMENT] Added the following metrics for monitoring delete requests: #2445
  - `cortex_purger_delete_requests_received_total`: Number of delete requests received per user.
  - `cortex_purger_delete_requests_processed_total`: Number of delete requests processed per user.
  - `cortex_purger_delete_requests_chunks_selected_total`: Number of chunks selected while building delete plans per user.
  - `cortex_purger_delete_requests_processing_failures_total`: Number of delete requests processing failures per user.
* [ENHANCEMENT] Single Binary: Added query-frontend to the single binary.  Single binary users will now benefit from various query-frontend features.  Primarily: sharding, parallelization, load shedding, additional caching (if configured), and query retries. #2437
* [ENHANCEMENT] Allow 1w (where w denotes week) and 1y (where y denotes year) when setting `-store.cache-lookups-older-than` and `-store.max-look-back-period`. #2454
* [ENHANCEMENT] Optimize index queries for matchers using "a|b|c"-type regex. #2446 #2475
* [ENHANCEMENT] Added per tenant metrics for queries and chunks and bytes read from chunk store: #2463
  * `cortex_chunk_store_fetched_chunks_total` and `cortex_chunk_store_fetched_chunk_bytes_total`
  * `cortex_query_frontend_queries_total` (per tenant queries counted by the frontend)
* [ENHANCEMENT] WAL: New metrics `cortex_ingester_wal_logged_bytes_total` and `cortex_ingester_checkpoint_logged_bytes_total` added to track total bytes logged to disk for WAL and checkpoints. #2497
* [ENHANCEMENT] Add de-duplicated chunks counter `cortex_chunk_store_deduped_chunks_total` which counts every chunk not sent to the store because it was already sent by another replica. #2485
* [ENHANCEMENT] Query-frontend now also logs the POST data of long queries. #2481
* [ENHANCEMENT] WAL: Ingester WAL records now have type header and the custom WAL records have been replaced by Prometheus TSDB's WAL records. Old records will not be supported from 1.3 onwards. Note: once this is deployed, you cannot downgrade without data loss. #2436
* [ENHANCEMENT] Redis Cache: Added `idle_timeout`, `wait_on_pool_exhaustion` and `max_conn_lifetime` options to redis cache configuration. #2550
* [ENHANCEMENT] WAL: the experimental tag has been removed on the WAL in ingesters. #2560
* [ENHANCEMENT] Use newer AWS API for paginated queries - removes 'Deprecated' message from logfiles. #2452
* [ENHANCEMENT] Experimental memberlist: Add retry with backoff on memberlist join other members. #2705
* [ENHANCEMENT] Experimental TSDB: when the store-gateway sharding is enabled, unhealthy store-gateway instances are automatically removed from the ring after 10 consecutive `-experimental.store-gateway.sharding-ring.heartbeat-timeout` periods. #2526
* [BUGFIX] Ruler: Ensure temporary rule files with special characters are properly mapped and cleaned up. #2506
* [BUGFIX] Ensure requests are properly routed to the prometheus api embedded in the query if `-server.path-prefix` is set. Fixes #2411. #2372
* [BUGFIX] Experimental TSDB: Fixed chunk data corruption when querying back series using the experimental blocks storage. #2400
* [BUGFIX] Cassandra Storage: Fix endpoint TLS host verification. #2109
* [BUGFIX] Experimental TSDB: Fixed response status code from `422` to `500` when an error occurs while iterating chunks with the experimental blocks storage. #2402
* [BUGFIX] Ring: Fixed a situation where upgrading from pre-1.0 cortex with a rolling strategy caused new 1.0 ingesters to lose their zone value in the ring until manually forced to re-register. #2404
* [BUGFIX] Distributor: `/all_user_stats` now show API and Rule Ingest Rate correctly. #2457
* [BUGFIX] Fixed `version`, `revision` and `branch` labels exported by the `cortex_build_info` metric. #2468
* [BUGFIX] QueryFrontend: fixed a situation where span context missed when downstream_url is used. #2539
* [BUGFIX] Querier: Fixed a situation where querier would crash because of an unresponsive frontend instance. #2569

## 1.0.1 / 2020-04-23

* [BUGFIX] Fix gaps when querying ingesters with replication factor = 3 and 2 ingesters in the cluster. #2503

## 1.0.0 / 2020-04-02

This is the first major release of Cortex. We made a lot of **breaking changes** in this release which have been detailed below. Please also see the stability guarantees we provide as part of a major release: https://cortexmetrics.io/docs/configuration/v1guarantees/

* [CHANGE] Remove the following deprecated flags: #2339
  - `-metrics.error-rate-query` (use `-metrics.write-throttle-query` instead).
  - `-store.cardinality-cache-size` (use `-store.index-cache-read.enable-fifocache` and `-store.index-cache-read.fifocache.size` instead).
  - `-store.cardinality-cache-validity` (use `-store.index-cache-read.enable-fifocache` and `-store.index-cache-read.fifocache.duration` instead).
  - `-distributor.limiter-reload-period` (flag unused)
  - `-ingester.claim-on-rollout` (flag unused)
  - `-ingester.normalise-tokens` (flag unused)
* [CHANGE] Renamed YAML file options to be more consistent. See [full config file changes below](#config-file-breaking-changes). #2273
* [CHANGE] AWS based autoscaling has been removed. You can only use metrics based autoscaling now. `-applicationautoscaling.url` has been removed. See https://cortexmetrics.io/docs/production/aws/#dynamodb-capacity-provisioning on how to migrate. #2328
* [CHANGE] Renamed the `memcache.write-back-goroutines` and `memcache.write-back-buffer` flags to `background.write-back-concurrency` and `background.write-back-buffer`. This affects the following flags: #2241
  - `-frontend.memcache.write-back-buffer` --> `-frontend.background.write-back-buffer`
  - `-frontend.memcache.write-back-goroutines` --> `-frontend.background.write-back-concurrency`
  - `-store.index-cache-read.memcache.write-back-buffer` --> `-store.index-cache-read.background.write-back-buffer`
  - `-store.index-cache-read.memcache.write-back-goroutines` --> `-store.index-cache-read.background.write-back-concurrency`
  - `-store.index-cache-write.memcache.write-back-buffer` --> `-store.index-cache-write.background.write-back-buffer`
  - `-store.index-cache-write.memcache.write-back-goroutines` --> `-store.index-cache-write.background.write-back-concurrency`
  - `-memcache.write-back-buffer` --> `-store.chunks-cache.background.write-back-buffer`. Note the next change log for the difference.
  - `-memcache.write-back-goroutines` --> `-store.chunks-cache.background.write-back-concurrency`. Note the next change log for the difference.

* [CHANGE] Renamed the chunk cache flags to have `store.chunks-cache.` as prefix. This means the following flags have been changed: #2241
  - `-cache.enable-fifocache` --> `-store.chunks-cache.cache.enable-fifocache`
  - `-default-validity` --> `-store.chunks-cache.default-validity`
  - `-fifocache.duration` --> `-store.chunks-cache.fifocache.duration`
  - `-fifocache.size` --> `-store.chunks-cache.fifocache.size`
  - `-memcache.write-back-buffer` --> `-store.chunks-cache.background.write-back-buffer`. Note the previous change log for the difference.
  - `-memcache.write-back-goroutines` --> `-store.chunks-cache.background.write-back-concurrency`. Note the previous change log for the difference.
  - `-memcached.batchsize` --> `-store.chunks-cache.memcached.batchsize`
  - `-memcached.consistent-hash` --> `-store.chunks-cache.memcached.consistent-hash`
  - `-memcached.expiration` --> `-store.chunks-cache.memcached.expiration`
  - `-memcached.hostname` --> `-store.chunks-cache.memcached.hostname`
  - `-memcached.max-idle-conns` --> `-store.chunks-cache.memcached.max-idle-conns`
  - `-memcached.parallelism` --> `-store.chunks-cache.memcached.parallelism`
  - `-memcached.service` --> `-store.chunks-cache.memcached.service`
  - `-memcached.timeout` --> `-store.chunks-cache.memcached.timeout`
  - `-memcached.update-interval` --> `-store.chunks-cache.memcached.update-interval`
  - `-redis.enable-tls` --> `-store.chunks-cache.redis.enable-tls`
  - `-redis.endpoint` --> `-store.chunks-cache.redis.endpoint`
  - `-redis.expiration` --> `-store.chunks-cache.redis.expiration`
  - `-redis.max-active-conns` --> `-store.chunks-cache.redis.max-active-conns`
  - `-redis.max-idle-conns` --> `-store.chunks-cache.redis.max-idle-conns`
  - `-redis.password` --> `-store.chunks-cache.redis.password`
  - `-redis.timeout` --> `-store.chunks-cache.redis.timeout`
* [CHANGE] Rename the `-store.chunk-cache-stubs` to `-store.chunks-cache.cache-stubs` to be more inline with above. #2241
* [CHANGE] Change prefix of flags `-dynamodb.periodic-table.*` to `-table-manager.index-table.*`. #2359
* [CHANGE] Change prefix of flags `-dynamodb.chunk-table.*` to `-table-manager.chunk-table.*`. #2359
* [CHANGE] Change the following flags: #2359
  - `-dynamodb.poll-interval` --> `-table-manager.poll-interval`
  - `-dynamodb.periodic-table.grace-period` --> `-table-manager.periodic-table.grace-period`
* [CHANGE] Renamed the following flags: #2273
  - `-dynamodb.chunk.gang.size` --> `-dynamodb.chunk-gang-size`
  - `-dynamodb.chunk.get.max.parallelism` --> `-dynamodb.chunk-get-max-parallelism`
* [CHANGE] Don't support mixed time units anymore for duration. For example, 168h5m0s doesn't work anymore, please use just one unit (s|m|h|d|w|y). #2252
* [CHANGE] Utilize separate protos for rule state and storage. Experimental ruler API will not be functional until the rollout is complete. #2226
* [CHANGE] Frontend worker in querier now starts after all Querier module dependencies are started. This fixes issue where frontend worker started to send queries to querier before it was ready to serve them (mostly visible when using experimental blocks storage). #2246
* [CHANGE] Lifecycler component now enters Failed state on errors, and doesn't exit the process. (Important if you're vendoring Cortex and use Lifecycler) #2251
* [CHANGE] `/ready` handler now returns 200 instead of 204. #2330
* [CHANGE] Better defaults for the following options: #2344
  - `-<prefix>.consul.consistent-reads`: Old default: `true`, new default: `false`. This reduces the load on Consul.
  - `-<prefix>.consul.watch-rate-limit`: Old default: 0, new default: 1. This rate limits the reads to 1 per second. Which is good enough for ring watches.
  - `-distributor.health-check-ingesters`: Old default: `false`, new default: `true`.
  - `-ingester.max-stale-chunk-idle`: Old default: 0, new default: 2m. This lets us expire series that we know are stale early.
  - `-ingester.spread-flushes`: Old default: false, new default: true. This allows to better de-duplicate data and use less space.
  - `-ingester.chunk-age-jitter`: Old default: 20mins, new default: 0. This is to enable the `-ingester.spread-flushes` to true.
  - `-<prefix>.memcached.batchsize`: Old default: 0, new default: 1024. This allows batching of requests and keeps the concurrent requests low.
  - `-<prefix>.memcached.consistent-hash`: Old default: false, new default: true. This allows for better cache hits when the memcaches are scaled up and down.
  - `-querier.batch-iterators`: Old default: false, new default: true.
  - `-querier.ingester-streaming`: Old default: false, new default: true.
* [CHANGE] Experimental TSDB: Added `-experimental.tsdb.bucket-store.postings-cache-compression-enabled` to enable postings compression when storing to cache. #2335
* [CHANGE] Experimental TSDB: Added `-compactor.deletion-delay`, which is time before a block marked for deletion is deleted from bucket. If not 0, blocks will be marked for deletion and compactor component will delete blocks marked for deletion from the bucket. If delete-delay is 0, blocks will be deleted straight away. Note that deleting blocks immediately can cause query failures, if store gateway / querier still has the block loaded, or compactor is ignoring the deletion because it's compacting the block at the same time. Default value is 48h. #2335
* [CHANGE] Experimental TSDB: Added `-experimental.tsdb.bucket-store.index-cache.postings-compression-enabled`, to set duration after which the blocks marked for deletion will be filtered out while fetching blocks used for querying. This option allows querier to ignore blocks that are marked for deletion with some delay. This ensures store can still serve blocks that are meant to be deleted but do not have a replacement yet. Default is 24h, half of the default value for `-compactor.deletion-delay`. #2335
* [CHANGE] Experimental TSDB: Added `-experimental.tsdb.bucket-store.index-cache.memcached.max-item-size` to control maximum size of item that is stored to memcached. Defaults to 1 MiB. #2335
* [FEATURE] Added experimental storage API to the ruler service that is enabled when the `-experimental.ruler.enable-api` is set to true #2269
  * `-ruler.storage.type` flag now allows `s3`,`gcs`, and `azure` values
  * `-ruler.storage.(s3|gcs|azure)` flags exist to allow the configuration of object clients set for rule storage
* [CHANGE] Renamed table manager metrics. #2307 #2359
  * `cortex_dynamo_sync_tables_seconds` -> `cortex_table_manager_sync_duration_seconds`
  * `cortex_dynamo_table_capacity_units` -> `cortex_table_capacity_units`
* [FEATURE] Flusher target to flush the WAL. #2075
  * `-flusher.wal-dir` for the WAL directory to recover from.
  * `-flusher.concurrent-flushes` for number of concurrent flushes.
  * `-flusher.flush-op-timeout` is duration after which a flush should timeout.
* [FEATURE] Ingesters can now have an optional availability zone set, to ensure metric replication is distributed across zones. This is set via the `-ingester.availability-zone` flag or the `availability_zone` field in the config file. #2317
* [ENHANCEMENT] Better re-use of connections to DynamoDB and S3. #2268
* [ENHANCEMENT] Reduce number of goroutines used while executing a single index query. #2280
* [ENHANCEMENT] Experimental TSDB: Add support for local `filesystem` backend. #2245
* [ENHANCEMENT] Experimental TSDB: Added memcached support for the TSDB index cache. #2290
* [ENHANCEMENT] Experimental TSDB: Removed gRPC server to communicate between querier and BucketStore. #2324
* [ENHANCEMENT] Allow 1w (where w denotes week) and 1y (where y denotes year) when setting table period and retention. #2252
* [ENHANCEMENT] Added FIFO cache metrics for current number of entries and memory usage. #2270
* [ENHANCEMENT] Output all config fields to /config API, including those with empty value. #2209
* [ENHANCEMENT] Add "missing_metric_name" and "metric_name_invalid" reasons to cortex_discarded_samples_total metric. #2346
* [ENHANCEMENT] Experimental TSDB: sample ingestion errors are now reported via existing `cortex_discarded_samples_total` metric. #2370
* [BUGFIX] Ensure user state metrics are updated if a transfer fails. #2338
* [BUGFIX] Fixed etcd client keepalive settings. #2278
* [BUGFIX] Register the metrics of the WAL. #2295
* [BUXFIX] Experimental TSDB: fixed error handling when ingesting out of bound samples. #2342

### Known issues

- This experimental blocks storage in Cortex `1.0.0` has a bug which may lead to the error `cannot iterate chunk for series` when running queries. This bug has been fixed in #2400. If you're running the experimental blocks storage, please build Cortex from `master`.

### Config file breaking changes

In this section you can find a config file diff showing the breaking changes introduced in Cortex. You can also find the [full configuration file reference doc](https://cortexmetrics.io/docs/configuration/configuration-file/) in the website.

```diff
### ingester_config

 # Period with which to attempt to flush chunks.
 # CLI flag: -ingester.flush-period
-[flushcheckperiod: <duration> | default = 1m0s]
+[flush_period: <duration> | default = 1m0s]

 # Period chunks will remain in memory after flushing.
 # CLI flag: -ingester.retain-period
-[retainperiod: <duration> | default = 5m0s]
+[retain_period: <duration> | default = 5m0s]

 # Maximum chunk idle time before flushing.
 # CLI flag: -ingester.max-chunk-idle
-[maxchunkidle: <duration> | default = 5m0s]
+[max_chunk_idle_time: <duration> | default = 5m0s]

 # Maximum chunk idle time for chunks terminating in stale markers before
 # flushing. 0 disables it and a stale series is not flushed until the
 # max-chunk-idle timeout is reached.
 # CLI flag: -ingester.max-stale-chunk-idle
-[maxstalechunkidle: <duration> | default = 0s]
+[max_stale_chunk_idle_time: <duration> | default = 2m0s]

 # Timeout for individual flush operations.
 # CLI flag: -ingester.flush-op-timeout
-[flushoptimeout: <duration> | default = 1m0s]
+[flush_op_timeout: <duration> | default = 1m0s]

 # Maximum chunk age before flushing.
 # CLI flag: -ingester.max-chunk-age
-[maxchunkage: <duration> | default = 12h0m0s]
+[max_chunk_age: <duration> | default = 12h0m0s]

-# Range of time to subtract from MaxChunkAge to spread out flushes
+# Range of time to subtract from -ingester.max-chunk-age to spread out flushes
 # CLI flag: -ingester.chunk-age-jitter
-[chunkagejitter: <duration> | default = 20m0s]
+[chunk_age_jitter: <duration> | default = 0]

 # Number of concurrent goroutines flushing to dynamodb.
 # CLI flag: -ingester.concurrent-flushes
-[concurrentflushes: <int> | default = 50]
+[concurrent_flushes: <int> | default = 50]

-# If true, spread series flushes across the whole period of MaxChunkAge
+# If true, spread series flushes across the whole period of
+# -ingester.max-chunk-age.
 # CLI flag: -ingester.spread-flushes
-[spreadflushes: <boolean> | default = false]
+[spread_flushes: <boolean> | default = true]

 # Period with which to update the per-user ingestion rates.
 # CLI flag: -ingester.rate-update-period
-[rateupdateperiod: <duration> | default = 15s]
+[rate_update_period: <duration> | default = 15s]


### querier_config

 # The maximum number of concurrent queries.
 # CLI flag: -querier.max-concurrent
-[maxconcurrent: <int> | default = 20]
+[max_concurrent: <int> | default = 20]

 # Use batch iterators to execute query, as opposed to fully materialising the
 # series in memory.  Takes precedent over the -querier.iterators flag.
 # CLI flag: -querier.batch-iterators
-[batchiterators: <boolean> | default = false]
+[batch_iterators: <boolean> | default = true]

 # Use streaming RPCs to query ingester.
 # CLI flag: -querier.ingester-streaming
-[ingesterstreaming: <boolean> | default = false]
+[ingester_streaming: <boolean> | default = true]

 # Maximum number of samples a single query can load into memory.
 # CLI flag: -querier.max-samples
-[maxsamples: <int> | default = 50000000]
+[max_samples: <int> | default = 50000000]

 # The default evaluation interval or step size for subqueries.
 # CLI flag: -querier.default-evaluation-interval
-[defaultevaluationinterval: <duration> | default = 1m0s]
+[default_evaluation_interval: <duration> | default = 1m0s]

### query_frontend_config

 # URL of downstream Prometheus.
 # CLI flag: -frontend.downstream-url
-[downstream: <string> | default = ""]
+[downstream_url: <string> | default = ""]


### ruler_config

 # URL of alerts return path.
 # CLI flag: -ruler.external.url
-[externalurl: <url> | default = ]
+[external_url: <url> | default = ]

 # How frequently to evaluate rules
 # CLI flag: -ruler.evaluation-interval
-[evaluationinterval: <duration> | default = 1m0s]
+[evaluation_interval: <duration> | default = 1m0s]

 # How frequently to poll for rule changes
 # CLI flag: -ruler.poll-interval
-[pollinterval: <duration> | default = 1m0s]
+[poll_interval: <duration> | default = 1m0s]

-storeconfig:
+storage:

 # file path to store temporary rule files for the prometheus rule managers
 # CLI flag: -ruler.rule-path
-[rulepath: <string> | default = "/rules"]
+[rule_path: <string> | default = "/rules"]

 # URL of the Alertmanager to send notifications to.
 # CLI flag: -ruler.alertmanager-url
-[alertmanagerurl: <url> | default = ]
+[alertmanager_url: <url> | default = ]

 # Use DNS SRV records to discover alertmanager hosts.
 # CLI flag: -ruler.alertmanager-discovery
-[alertmanagerdiscovery: <boolean> | default = false]
+[enable_alertmanager_discovery: <boolean> | default = false]

 # How long to wait between refreshing alertmanager hosts.
 # CLI flag: -ruler.alertmanager-refresh-interval
-[alertmanagerrefreshinterval: <duration> | default = 1m0s]
+[alertmanager_refresh_interval: <duration> | default = 1m0s]

 # If enabled requests to alertmanager will utilize the V2 API.
 # CLI flag: -ruler.alertmanager-use-v2
-[alertmanangerenablev2api: <boolean> | default = false]
+[enable_alertmanager_v2: <boolean> | default = false]

 # Capacity of the queue for notifications to be sent to the Alertmanager.
 # CLI flag: -ruler.notification-queue-capacity
-[notificationqueuecapacity: <int> | default = 10000]
+[notification_queue_capacity: <int> | default = 10000]

 # HTTP timeout duration when sending notifications to the Alertmanager.
 # CLI flag: -ruler.notification-timeout
-[notificationtimeout: <duration> | default = 10s]
+[notification_timeout: <duration> | default = 10s]

 # Distribute rule evaluation using ring backend
 # CLI flag: -ruler.enable-sharding
-[enablesharding: <boolean> | default = false]
+[enable_sharding: <boolean> | default = false]

 # Time to spend searching for a pending ruler when shutting down.
 # CLI flag: -ruler.search-pending-for
-[searchpendingfor: <duration> | default = 5m0s]
+[search_pending_for: <duration> | default = 5m0s]

 # Period with which to attempt to flush rule groups.
 # CLI flag: -ruler.flush-period
-[flushcheckperiod: <duration> | default = 1m0s]
+[flush_period: <duration> | default = 1m0s]

### alertmanager_config

 # Base path for data storage.
 # CLI flag: -alertmanager.storage.path
-[datadir: <string> | default = "data/"]
+[data_dir: <string> | default = "data/"]

 # will be used to prefix all HTTP endpoints served by Alertmanager. If omitted,
 # relevant URL components will be derived automatically.
 # CLI flag: -alertmanager.web.external-url
-[externalurl: <url> | default = ]
+[external_url: <url> | default = ]

 # How frequently to poll Cortex configs
 # CLI flag: -alertmanager.configs.poll-interval
-[pollinterval: <duration> | default = 15s]
+[poll_interval: <duration> | default = 15s]

 # Listen address for cluster.
 # CLI flag: -cluster.listen-address
-[clusterbindaddr: <string> | default = "0.0.0.0:9094"]
+[cluster_bind_address: <string> | default = "0.0.0.0:9094"]

 # Explicit address to advertise in cluster.
 # CLI flag: -cluster.advertise-address
-[clusteradvertiseaddr: <string> | default = ""]
+[cluster_advertise_address: <string> | default = ""]

 # Time to wait between peers to send notifications.
 # CLI flag: -cluster.peer-timeout
-[peertimeout: <duration> | default = 15s]
+[peer_timeout: <duration> | default = 15s]

 # Filename of fallback config to use if none specified for instance.
 # CLI flag: -alertmanager.configs.fallback
-[fallbackconfigfile: <string> | default = ""]
+[fallback_config_file: <string> | default = ""]

 # Root of URL to generate if config is http://internal.monitor
 # CLI flag: -alertmanager.configs.auto-webhook-root
-[autowebhookroot: <string> | default = ""]
+[auto_webhook_root: <string> | default = ""]

### table_manager_config

-store:
+storage:

-# How frequently to poll DynamoDB to learn our capacity.
-# CLI flag: -dynamodb.poll-interval
-[dynamodb_poll_interval: <duration> | default = 2m0s]
+# How frequently to poll backend to learn our capacity.
+# CLI flag: -table-manager.poll-interval
+[poll_interval: <duration> | default = 2m0s]

-# DynamoDB periodic tables grace period (duration which table will be
-# created/deleted before/after it's needed).
-# CLI flag: -dynamodb.periodic-table.grace-period
+# Periodic tables grace period (duration which table will be created/deleted
+# before/after it's needed).
+# CLI flag: -table-manager.periodic-table.grace-period
 [creation_grace_period: <duration> | default = 10m0s]

 index_tables_provisioning:
   # Enables on demand throughput provisioning for the storage provider (if
-  # supported). Applies only to tables which are not autoscaled
-  # CLI flag: -dynamodb.periodic-table.enable-ondemand-throughput-mode
-  [provisioned_throughput_on_demand_mode: <boolean> | default = false]
+  # supported). Applies only to tables which are not autoscaled. Supported by
+  # DynamoDB
+  # CLI flag: -table-manager.index-table.enable-ondemand-throughput-mode
+  [enable_ondemand_throughput_mode: <boolean> | default = false]


   # Enables on demand throughput provisioning for the storage provider (if
-  # supported). Applies only to tables which are not autoscaled
-  # CLI flag: -dynamodb.periodic-table.inactive-enable-ondemand-throughput-mode
-  [inactive_throughput_on_demand_mode: <boolean> | default = false]
+  # supported). Applies only to tables which are not autoscaled. Supported by
+  # DynamoDB
+  # CLI flag: -table-manager.index-table.inactive-enable-ondemand-throughput-mode
+  [enable_inactive_throughput_on_demand_mode: <boolean> | default = false]


 chunk_tables_provisioning:
   # Enables on demand throughput provisioning for the storage provider (if
-  # supported). Applies only to tables which are not autoscaled
-  # CLI flag: -dynamodb.chunk-table.enable-ondemand-throughput-mode
-  [provisioned_throughput_on_demand_mode: <boolean> | default = false]
+  # supported). Applies only to tables which are not autoscaled. Supported by
+  # DynamoDB
+  # CLI flag: -table-manager.chunk-table.enable-ondemand-throughput-mode
+  [enable_ondemand_throughput_mode: <boolean> | default = false]

### storage_config

 aws:
-  dynamodbconfig:
+  dynamodb:
     # DynamoDB endpoint URL with escaped Key and Secret encoded. If only region
     # is specified as a host, proper endpoint will be deduced. Use
     # inmemory:///<table-name> to use a mock in-memory implementation.
     # CLI flag: -dynamodb.url
-    [dynamodb: <url> | default = ]
+    [dynamodb_url: <url> | default = ]

     # DynamoDB table management requests per second limit.
     # CLI flag: -dynamodb.api-limit
-    [apilimit: <float> | default = 2]
+    [api_limit: <float> | default = 2]

     # DynamoDB rate cap to back off when throttled.
     # CLI flag: -dynamodb.throttle-limit
-    [throttlelimit: <float> | default = 10]
+    [throttle_limit: <float> | default = 10]
-
-    # ApplicationAutoscaling endpoint URL with escaped Key and Secret encoded.
-    # CLI flag: -applicationautoscaling.url
-    [applicationautoscaling: <url> | default = ]


       # Queue length above which we will scale up capacity
       # CLI flag: -metrics.target-queue-length
-      [targetqueuelen: <int> | default = 100000]
+      [target_queue_length: <int> | default = 100000]

       # Scale up capacity by this multiple
       # CLI flag: -metrics.scale-up-factor
-      [scaleupfactor: <float> | default = 1.3]
+      [scale_up_factor: <float> | default = 1.3]

       # Ignore throttling below this level (rate per second)
       # CLI flag: -metrics.ignore-throttle-below
-      [minthrottling: <float> | default = 1]
+      [ignore_throttle_below: <float> | default = 1]

       # query to fetch ingester queue length
       # CLI flag: -metrics.queue-length-query
-      [queuelengthquery: <string> | default = "sum(avg_over_time(cortex_ingester_flush_queue_length{job=\"cortex/ingester\"}[2m]))"]
+      [queue_length_query: <string> | default = "sum(avg_over_time(cortex_ingester_flush_queue_length{job=\"cortex/ingester\"}[2m]))"]

       # query to fetch throttle rates per table
       # CLI flag: -metrics.write-throttle-query
-      [throttlequery: <string> | default = "sum(rate(cortex_dynamo_throttled_total{operation=\"DynamoDB.BatchWriteItem\"}[1m])) by (table) > 0"]
+      [write_throttle_query: <string> | default = "sum(rate(cortex_dynamo_throttled_total{operation=\"DynamoDB.BatchWriteItem\"}[1m])) by (table) > 0"]

       # query to fetch write capacity usage per table
       # CLI flag: -metrics.usage-query
-      [usagequery: <string> | default = "sum(rate(cortex_dynamo_consumed_capacity_total{operation=\"DynamoDB.BatchWriteItem\"}[15m])) by (table) > 0"]
+      [write_usage_query: <string> | default = "sum(rate(cortex_dynamo_consumed_capacity_total{operation=\"DynamoDB.BatchWriteItem\"}[15m])) by (table) > 0"]

       # query to fetch read capacity usage per table
       # CLI flag: -metrics.read-usage-query
-      [readusagequery: <string> | default = "sum(rate(cortex_dynamo_consumed_capacity_total{operation=\"DynamoDB.QueryPages\"}[1h])) by (table) > 0"]
+      [read_usage_query: <string> | default = "sum(rate(cortex_dynamo_consumed_capacity_total{operation=\"DynamoDB.QueryPages\"}[1h])) by (table) > 0"]

       # query to fetch read errors per table
       # CLI flag: -metrics.read-error-query
-      [readerrorquery: <string> | default = "sum(increase(cortex_dynamo_failures_total{operation=\"DynamoDB.QueryPages\",error=\"ProvisionedThroughputExceededException\"}[1m])) by (table) > 0"]
+      [read_error_query: <string> | default = "sum(increase(cortex_dynamo_failures_total{operation=\"DynamoDB.QueryPages\",error=\"ProvisionedThroughputExceededException\"}[1m])) by (table) > 0"]

     # Number of chunks to group together to parallelise fetches (zero to
     # disable)
-    # CLI flag: -dynamodb.chunk.gang.size
-    [chunkgangsize: <int> | default = 10]
+    # CLI flag: -dynamodb.chunk-gang-size
+    [chunk_gang_size: <int> | default = 10]

     # Max number of chunk-get operations to start in parallel
-    # CLI flag: -dynamodb.chunk.get.max.parallelism
-    [chunkgetmaxparallelism: <int> | default = 32]
+    # CLI flag: -dynamodb.chunk.get-max-parallelism
+    [chunk_get_max_parallelism: <int> | default = 32]

     backoff_config:
       # Minimum delay when backing off.
       # CLI flag: -bigtable.backoff-min-period
-      [minbackoff: <duration> | default = 100ms]
+      [min_period: <duration> | default = 100ms]

       # Maximum delay when backing off.
       # CLI flag: -bigtable.backoff-max-period
-      [maxbackoff: <duration> | default = 10s]
+      [max_period: <duration> | default = 10s]

       # Number of times to backoff and retry before failing.
       # CLI flag: -bigtable.backoff-retries
-      [maxretries: <int> | default = 10]
+      [max_retries: <int> | default = 10]

   # If enabled, once a tables info is fetched, it is cached.
   # CLI flag: -bigtable.table-cache.enabled
-  [tablecacheenabled: <boolean> | default = true]
+  [table_cache_enabled: <boolean> | default = true]

   # Duration to cache tables before checking again.
   # CLI flag: -bigtable.table-cache.expiration
-  [tablecacheexpiration: <duration> | default = 30m0s]
+  [table_cache_expiration: <duration> | default = 30m0s]

 # Cache validity for active index entries. Should be no higher than
 # -ingester.max-chunk-idle.
 # CLI flag: -store.index-cache-validity
-[indexcachevalidity: <duration> | default = 5m0s]
+[index_cache_validity: <duration> | default = 5m0s]

### ingester_client_config

 grpc_client_config:
   backoff_config:
     # Minimum delay when backing off.
     # CLI flag: -ingester.client.backoff-min-period
-    [minbackoff: <duration> | default = 100ms]
+    [min_period: <duration> | default = 100ms]

     # Maximum delay when backing off.
     # CLI flag: -ingester.client.backoff-max-period
-    [maxbackoff: <duration> | default = 10s]
+    [max_period: <duration> | default = 10s]

     # Number of times to backoff and retry before failing.
     # CLI flag: -ingester.client.backoff-retries
-    [maxretries: <int> | default = 10]
+    [max_retries: <int> | default = 10]

### frontend_worker_config

-# Address of query frontend service.
+# Address of query frontend service, in host:port format.
 # CLI flag: -querier.frontend-address
-[address: <string> | default = ""]
+[frontend_address: <string> | default = ""]

 # How often to query DNS.
 # CLI flag: -querier.dns-lookup-period
-[dnslookupduration: <duration> | default = 10s]
+[dns_lookup_duration: <duration> | default = 10s]

 grpc_client_config:
   backoff_config:
     # Minimum delay when backing off.
     # CLI flag: -querier.frontend-client.backoff-min-period
-    [minbackoff: <duration> | default = 100ms]
+    [min_period: <duration> | default = 100ms]

     # Maximum delay when backing off.
     # CLI flag: -querier.frontend-client.backoff-max-period
-    [maxbackoff: <duration> | default = 10s]
+    [max_period: <duration> | default = 10s]

     # Number of times to backoff and retry before failing.
     # CLI flag: -querier.frontend-client.backoff-retries
-    [maxretries: <int> | default = 10]
+    [max_retries: <int> | default = 10]

### consul_config

 # ACL Token used to interact with Consul.
-# CLI flag: -<prefix>.consul.acltoken
-[acltoken: <string> | default = ""]
+# CLI flag: -<prefix>.consul.acl-token
+[acl_token: <string> | default = ""]

 # HTTP timeout when talking to Consul
 # CLI flag: -<prefix>.consul.client-timeout
-[httpclienttimeout: <duration> | default = 20s]
+[http_client_timeout: <duration> | default = 20s]

 # Enable consistent reads to Consul.
 # CLI flag: -<prefix>.consul.consistent-reads
-[consistentreads: <boolean> | default = true]
+[consistent_reads: <boolean> | default = false]

 # Rate limit when watching key or prefix in Consul, in requests per second. 0
 # disables the rate limit.
 # CLI flag: -<prefix>.consul.watch-rate-limit
-[watchkeyratelimit: <float> | default = 0]
+[watch_rate_limit: <float> | default = 1]

 # Burst size used in rate limit. Values less than 1 are treated as 1.
 # CLI flag: -<prefix>.consul.watch-burst-size
-[watchkeyburstsize: <int> | default = 1]
+[watch_burst_size: <int> | default = 1]


### configstore_config
 # URL of configs API server.
 # CLI flag: -<prefix>.configs.url
-[configsapiurl: <url> | default = ]
+[configs_api_url: <url> | default = ]

 # Timeout for requests to Weave Cloud configs service.
 # CLI flag: -<prefix>.configs.client-timeout
-[clienttimeout: <duration> | default = 5s]
+[client_timeout: <duration> | default = 5s]
```

## 0.7.0 / 2020-03-16

Cortex `0.7.0` is a major step forward the upcoming `1.0` release. In this release, we've got 164 contributions from 26 authors. Thanks to all contributors! ❤️

Please be aware that Cortex `0.7.0` introduces some **breaking changes**. You're encouraged to read all the `[CHANGE]` entries below before upgrading your Cortex cluster. In particular:

- Cleaned up some configuration options in preparation for the Cortex `1.0.0` release (see also the [annotated config file breaking changes](#annotated-config-file-breaking-changes) below):
  - Removed CLI flags support to configure the schema (see [how to migrate from flags to schema file](https://cortexmetrics.io/docs/configuration/schema-configuration/#migrating-from-flags-to-schema-file))
  - Renamed CLI flag `-config-yaml` to `-schema-config-file`
  - Removed CLI flag `-store.min-chunk-age` in favor of `-querier.query-store-after`. The corresponding YAML config option `ingestermaxquerylookback` has been renamed to [`query_ingesters_within`](https://cortexmetrics.io/docs/configuration/configuration-file/#querier-config)
  - Deprecated CLI flag `-frontend.cache-split-interval` in favor of `-querier.split-queries-by-interval`
  - Renamed the YAML config option `defaul_validity` to `default_validity`
  - Removed the YAML config option `config_store` (in the [`alertmanager YAML config`](https://cortexmetrics.io/docs/configuration/configuration-file/#alertmanager-config)) in favor of `store`
  - Removed the YAML config root block `configdb` in favor of [`configs`](https://cortexmetrics.io/docs/configuration/configuration-file/#configs-config). This change is also reflected in the following CLI flags renaming:
      * `-database.*` -> `-configs.database.*`
      * `-database.migrations` -> `-configs.database.migrations-dir`
  - Removed the fluentd-based billing infrastructure including the CLI flags:
      * `-distributor.enable-billing`
      * `-billing.max-buffered-events`
      * `-billing.retry-delay`
      * `-billing.ingester`
- Removed support for using denormalised tokens in the ring. Before upgrading, make sure your Cortex cluster is already running `v0.6.0` or an earlier version with `-ingester.normalise-tokens=true`

### Full changelog

* [CHANGE] Removed support for flags to configure schema. Further, the flag for specifying the config file (`-config-yaml`) has been deprecated. Please use `-schema-config-file`. See the [Schema Configuration documentation](https://cortexmetrics.io/docs/configuration/schema-configuration/) for more details on how to configure the schema using the YAML file. #2221
* [CHANGE] In the config file, the root level `config_store` config option has been moved to `alertmanager` > `store` > `configdb`. #2125
* [CHANGE] Removed unnecessary `frontend.cache-split-interval` in favor of `querier.split-queries-by-interval` both to reduce configuration complexity and guarantee alignment of these two configs. Starting from now, `-querier.cache-results` may only be enabled in conjunction with `-querier.split-queries-by-interval` (previously the cache interval default was `24h` so if you want to preserve the same behaviour you should set `-querier.split-queries-by-interval=24h`). #2040
* [CHANGE] Renamed Configs configuration options. #2187
  * configuration options
    * `-database.*` -> `-configs.database.*`
    * `-database.migrations` -> `-configs.database.migrations-dir`
  * config file
    * `configdb.uri:` -> `configs.database.uri:`
    * `configdb.migrationsdir:` -> `configs.database.migrations_dir:`
    * `configdb.passwordfile:` -> `configs.database.password_file:`
* [CHANGE] Moved `-store.min-chunk-age` to the Querier config as `-querier.query-store-after`, allowing the store to be skipped during query time if the metrics wouldn't be found. The YAML config option `ingestermaxquerylookback` has been renamed to `query_ingesters_within` to match its CLI flag. #1893
* [CHANGE] Renamed the cache configuration setting `defaul_validity` to `default_validity`. #2140
* [CHANGE] Remove fluentd-based billing infrastructure and flags such as `-distributor.enable-billing`. #1491
* [CHANGE] Removed remaining support for using denormalised tokens in the ring. If you're still running ingesters with denormalised tokens (Cortex 0.4 or earlier, with `-ingester.normalise-tokens=false`), such ingesters will now be completely invisible to distributors and need to be either switched to Cortex 0.6.0 or later, or be configured to use normalised tokens. #2034
* [CHANGE] The frontend http server will now send 502 in case of deadline exceeded and 499 if the user requested cancellation. #2156
* [CHANGE] We now enforce queries to be up to `-querier.max-query-into-future` into the future (defaults to 10m). #1929
  * `-store.min-chunk-age` has been removed
  * `-querier.query-store-after` has been added in it's place.
* [CHANGE] Removed unused `/validate_expr endpoint`. #2152
* [CHANGE] Updated Prometheus dependency to v2.16.0. This Prometheus version uses Active Query Tracker to limit concurrent queries. In order to keep `-querier.max-concurrent` working, Active Query Tracker is enabled by default, and is configured to store its data to `active-query-tracker` directory (relative to current directory when Cortex started). This can be changed by using `-querier.active-query-tracker-dir` option. Purpose of Active Query Tracker is to log queries that were running when Cortex crashes. This logging happens on next Cortex start. #2088
* [CHANGE] Default to BigChunk encoding; may result in slightly higher disk usage if many timeseries have a constant value, but should generally result in fewer, bigger chunks. #2207
* [CHANGE] WAL replays are now done while the rest of Cortex is starting, and more specifically, when HTTP server is running. This makes it possible to scrape metrics during WAL replays. Applies to both chunks and experimental blocks storage. #2222
* [CHANGE] Cortex now has `/ready` probe for all services, not just ingester and querier as before. In single-binary mode, /ready reports 204 only if all components are running properly. #2166
* [CHANGE] If you are vendoring Cortex and use its components in your project, be aware that many Cortex components no longer start automatically when they are created. You may want to review PR and attached document. #2166
* [CHANGE] Experimental TSDB: the querier in-memory index cache used by the experimental blocks storage shifted from per-tenant to per-querier. The `-experimental.tsdb.bucket-store.index-cache-size-bytes` now configures the per-querier index cache max size instead of a per-tenant cache and its default has been increased to 1GB. #2189
* [CHANGE] Experimental TSDB: TSDB head compaction interval and concurrency is now configurable (defaults to 1 min interval and 5 concurrent head compactions). New options: `-experimental.tsdb.head-compaction-interval` and `-experimental.tsdb.head-compaction-concurrency`. #2172
* [CHANGE] Experimental TSDB: switched the blocks storage index header to the binary format. This change is expected to have no visible impact, except lower startup times and memory usage in the queriers. It's possible to switch back to the old JSON format via the flag `-experimental.tsdb.bucket-store.binary-index-header-enabled=false`. #2223
* [CHANGE] Experimental Memberlist KV store can now be used in single-binary Cortex. Attempts to use it previously would fail with panic. This change also breaks existing binary protocol used to exchange gossip messages, so this version will not be able to understand gossiped Ring when used in combination with the previous version of Cortex. Easiest way to upgrade is to shutdown old Cortex installation, and restart it with new version. Incremental rollout works too, but with reduced functionality until all components run the same version. #2016
* [FEATURE] Added a read-only local alertmanager config store using files named corresponding to their tenant id. #2125
* [FEATURE] Added flag `-experimental.ruler.enable-api` to enable the ruler api which implements the Prometheus API `/api/v1/rules` and `/api/v1/alerts` endpoints under the configured `-http.prefix`. #1999
* [FEATURE] Added sharding support to compactor when using the experimental TSDB blocks storage. #2113
* [FEATURE] Added ability to override YAML config file settings using environment variables. #2147
  * `-config.expand-env`
* [FEATURE] Added flags to disable Alertmanager notifications methods. #2187
  * `-configs.notifications.disable-email`
  * `-configs.notifications.disable-webhook`
* [FEATURE] Add /config HTTP endpoint which exposes the current Cortex configuration as YAML. #2165
* [FEATURE] Allow Prometheus remote write directly to ingesters. #1491
* [FEATURE] Introduced new standalone service `query-tee` that can be used for testing purposes to send the same Prometheus query to multiple backends (ie. two Cortex clusters ingesting the same metrics) and compare the performances. #2203
* [FEATURE] Fan out parallelizable queries to backend queriers concurrently. #1878
  * `querier.parallelise-shardable-queries` (bool)
  * Requires a shard-compatible schema (v10+)
  * This causes the number of traces to increase accordingly.
  * The query-frontend now requires a schema config to determine how/when to shard queries, either from a file or from flags (i.e. by the `config-yaml` CLI flag). This is the same schema config the queriers consume. The schema is only required to use this option.
  * It's also advised to increase downstream concurrency controls as well:
    * `querier.max-outstanding-requests-per-tenant`
    * `querier.max-query-parallelism`
    * `querier.max-concurrent`
    * `server.grpc-max-concurrent-streams` (for both query-frontends and queriers)
* [FEATURE] Added user sub rings to distribute users to a subset of ingesters. #1947
  * `-experimental.distributor.user-subring-size`
* [FEATURE] Add flag `-experimental.tsdb.stripe-size` to expose TSDB stripe size option. #2185
* [FEATURE] Experimental Delete Series: Added support for Deleting Series with Prometheus style API. Needs to be enabled first by setting `-purger.enable` to `true`. Deletion only supported when using `boltdb` and `filesystem` as index and object store respectively. Support for other stores to follow in separate PRs #2103
* [ENHANCEMENT] Alertmanager: Expose Per-tenant alertmanager metrics #2124
* [ENHANCEMENT] Add `status` label to `cortex_alertmanager_configs` metric to gauge the number of valid and invalid configs. #2125
* [ENHANCEMENT] Cassandra Authentication: added the `custom_authenticators` config option that allows users to authenticate with cassandra clusters using password authenticators that are not approved by default in [gocql](https://github.com/gocql/gocql/blob/81b8263d9fe526782a588ef94d3fa5c6148e5d67/conn.go#L27) #2093
* [ENHANCEMENT] Cassandra Storage: added `max_retries`, `retry_min_backoff` and `retry_max_backoff` configuration options to enable retrying recoverable errors. #2054
* [ENHANCEMENT] Allow to configure HTTP and gRPC server listen address, maximum number of simultaneous connections and connection keepalive settings.
  * `-server.http-listen-address`
  * `-server.http-conn-limit`
  * `-server.grpc-listen-address`
  * `-server.grpc-conn-limit`
  * `-server.grpc.keepalive.max-connection-idle`
  * `-server.grpc.keepalive.max-connection-age`
  * `-server.grpc.keepalive.max-connection-age-grace`
  * `-server.grpc.keepalive.time`
  * `-server.grpc.keepalive.timeout`
* [ENHANCEMENT] PostgreSQL: Bump up `github.com/lib/pq` from `v1.0.0` to `v1.3.0` to support PostgreSQL SCRAM-SHA-256 authentication. #2097
* [ENHANCEMENT] Cassandra Storage: User no longer need `CREATE` privilege on `<all keyspaces>` if given keyspace exists. #2032
* [ENHANCEMENT] Cassandra Storage: added `password_file` configuration options to enable reading Cassandra password from file. #2096
* [ENHANCEMENT] Configs API: Allow GET/POST configs in YAML format. #2181
* [ENHANCEMENT] Background cache writes are batched to improve parallelism and observability. #2135
* [ENHANCEMENT] Add automatic repair for checkpoint and WAL. #2105
* [ENHANCEMENT] Support `lastEvaluation` and `evaluationTime` in `/api/v1/rules` endpoints and make order of groups stable. #2196
* [ENHANCEMENT] Skip expired requests in query-frontend scheduling. #2082
* [ENHANCEMENT] Add ability to configure gRPC keepalive settings. #2066
* [ENHANCEMENT] Experimental TSDB: Export TSDB Syncer metrics from Compactor component, they are prefixed with `cortex_compactor_`. #2023
* [ENHANCEMENT] Experimental TSDB: Added dedicated flag `-experimental.tsdb.bucket-store.tenant-sync-concurrency` to configure the maximum number of concurrent tenants for which blocks are synched. #2026
* [ENHANCEMENT] Experimental TSDB: Expose metrics for objstore operations (prefixed with `cortex_<component>_thanos_objstore_`, component being one of `ingester`, `querier` and `compactor`). #2027
* [ENHANCEMENT] Experimental TSDB: Added support for Azure Storage to be used for block storage, in addition to S3 and GCS. #2083
* [ENHANCEMENT] Experimental TSDB: Reduced memory allocations in the ingesters when using the experimental blocks storage. #2057
* [ENHANCEMENT] Experimental Memberlist KV: expose `-memberlist.gossip-to-dead-nodes-time` and `-memberlist.dead-node-reclaim-time` options to control how memberlist library handles dead nodes and name reuse. #2131
* [BUGFIX] Alertmanager: fixed panic upon applying a new config, caused by duplicate metrics registration in the `NewPipelineBuilder` function. #211
* [BUGFIX] Azure Blob ChunkStore: Fixed issue causing `invalid chunk checksum` errors. #2074
* [BUGFIX] The gauge `cortex_overrides_last_reload_successful` is now only exported by components that use a `RuntimeConfigManager`. Previously, for components that do not initialize a `RuntimeConfigManager` (such as the compactor) the gauge was initialized with 0 (indicating error state) and then never updated, resulting in a false-negative permanent error state. #2092
* [BUGFIX] Fixed WAL metric names, added the `cortex_` prefix.
* [BUGFIX] Restored histogram `cortex_configs_request_duration_seconds` #2138
* [BUGFIX] Fix wrong syntax for `url` in config-file-reference. #2148
* [BUGFIX] Fixed some 5xx status code returned by the query-frontend when they should actually be 4xx. #2122
* [BUGFIX] Fixed leaked goroutines in the querier. #2070
* [BUGFIX] Experimental TSDB: fixed `/all_user_stats` and `/api/prom/user_stats` endpoints when using the experimental TSDB blocks storage. #2042
* [BUGFIX] Experimental TSDB: fixed ruler to correctly work with the experimental TSDB blocks storage. #2101

### Changes to denormalised tokens in the ring

Cortex 0.4.0 is the last version that can *write* denormalised tokens. Cortex 0.5.0 and above always write normalised tokens.

Cortex 0.6.0 is the last version that can *read* denormalised tokens. Starting with Cortex 0.7.0 only normalised tokens are supported, and ingesters writing denormalised tokens to the ring (running Cortex 0.4.0 or earlier with `-ingester.normalise-tokens=false`) are ignored by distributors. Such ingesters should either switch to using normalised tokens, or be upgraded to Cortex 0.5.0 or later.

### Known issues

- The gRPC streaming for ingesters doesn't work when using the experimental TSDB blocks storage. Please do not enable `-querier.ingester-streaming` if you're using the TSDB blocks storage. If you want to enable it, you can build Cortex from `master` given the issue has been fixed after Cortex `0.7` branch has been cut and the fix wasn't included in the `0.7` because related to an experimental feature.

### Annotated config file breaking changes

In this section you can find a config file diff showing the breaking changes introduced in Cortex `0.7`. You can also find the [full configuration file reference doc](https://cortexmetrics.io/docs/configuration/configuration-file/) in the website.

 ```diff
### Root level config

 # "configdb" has been moved to "alertmanager > store > configdb".
-[configdb: <configdb_config>]

 # "config_store" has been renamed to "configs".
-[config_store: <configstore_config>]
+[configs: <configs_config>]


### `distributor_config`

 # The support to hook an external billing system has been removed.
-[enable_billing: <boolean> | default = false]
-billing:
-  [maxbufferedevents: <int> | default = 1024]
-  [retrydelay: <duration> | default = 500ms]
-  [ingesterhostport: <string> | default = "localhost:24225"]


### `querier_config`

 # "ingestermaxquerylookback" has been renamed to "query_ingesters_within".
-[ingestermaxquerylookback: <duration> | default = 0s]
+[query_ingesters_within: <duration> | default = 0s]


### `queryrange_config`

results_cache:
  cache:
     # "defaul_validity" has been renamed to "default_validity".
-    [defaul_validity: <duration> | default = 0s]
+    [default_validity: <duration> | default = 0s]

   # "cache_split_interval" has been deprecated in favor of "split_queries_by_interval".
-  [cache_split_interval: <duration> | default = 24h0m0s]


### `alertmanager_config`

# The "store" config block has been added. This includes "configdb" which previously
# was the "configdb" root level config block.
+store:
+  [type: <string> | default = "configdb"]
+  [configdb: <configstore_config>]
+  local:
+    [path: <string> | default = ""]


### `storage_config`

index_queries_cache_config:
   # "defaul_validity" has been renamed to "default_validity".
-  [defaul_validity: <duration> | default = 0s]
+  [default_validity: <duration> | default = 0s]


### `chunk_store_config`

chunk_cache_config:
   # "defaul_validity" has been renamed to "default_validity".
-  [defaul_validity: <duration> | default = 0s]
+  [default_validity: <duration> | default = 0s]

write_dedupe_cache_config:
   # "defaul_validity" has been renamed to "default_validity".
-  [defaul_validity: <duration> | default = 0s]
+  [default_validity: <duration> | default = 0s]

 # "min_chunk_age" has been removed in favor of "querier > query_store_after".
-[min_chunk_age: <duration> | default = 0s]


### `configs_config`

-# "uri" has been moved to "database > uri".
-[uri: <string> | default = "postgres://postgres@configs-db.weave.local/configs?sslmode=disable"]

-# "migrationsdir" has been moved to "database > migrations_dir".
-[migrationsdir: <string> | default = ""]

-# "passwordfile" has been moved to "database > password_file".
-[passwordfile: <string> | default = ""]

+database:
+  [uri: <string> | default = "postgres://postgres@configs-db.weave.local/configs?sslmode=disable"]
+  [migrations_dir: <string> | default = ""]
+  [password_file: <string> | default = ""]
```

## 0.6.1 / 2020-02-05

* [BUGFIX] Fixed parsing of the WAL configuration when specified in the YAML config file. #2071

## 0.6.0 / 2020-01-28

Note that the ruler flags need to be changed in this upgrade. You're moving from a single node ruler to something that might need to be sharded.
Further, if you're using the configs service, we've upgraded the migration library and this requires some manual intervention. See full instructions below to upgrade your PostgreSQL.

* [CHANGE] The frontend component now does not cache results if it finds a `Cache-Control` header and if one of its values is `no-store`. #1974
* [CHANGE] Flags changed with transition to upstream Prometheus rules manager:
  * `-ruler.client-timeout` is now `ruler.configs.client-timeout` in order to match `ruler.configs.url`.
  * `-ruler.group-timeout`has been removed.
  * `-ruler.num-workers` has been removed.
  * `-ruler.rule-path` has been added to specify where the prometheus rule manager will sync rule files.
  * `-ruler.storage.type` has beem added to specify the rule store backend type, currently only the configdb.
  * `-ruler.poll-interval` has been added to specify the interval in which to poll new rule groups.
  * `-ruler.evaluation-interval` default value has changed from `15s` to `1m` to match the default evaluation interval in Prometheus.
  * Ruler sharding requires a ring which can be configured via the ring flags prefixed by `ruler.ring.`. #1987
* [CHANGE] Use relative links from /ring page to make it work when used behind reverse proxy. #1896
* [CHANGE] Deprecated `-distributor.limiter-reload-period` flag. #1766
* [CHANGE] Ingesters now write only normalised tokens to the ring, although they can still read denormalised tokens used by other ingesters. `-ingester.normalise-tokens` is now deprecated, and ignored. If you want to switch back to using denormalised tokens, you need to downgrade to Cortex 0.4.0. Previous versions don't handle claiming tokens from normalised ingesters correctly. #1809
* [CHANGE] Overrides mechanism has been renamed to "runtime config", and is now separate from limits. Runtime config is simply a file that is reloaded by Cortex every couple of seconds. Limits and now also multi KV use this mechanism.<br />New arguments were introduced: `-runtime-config.file` (defaults to empty) and `-runtime-config.reload-period` (defaults to 10 seconds), which replace previously used `-limits.per-user-override-config` and `-limits.per-user-override-period` options. Old options are still used if `-runtime-config.file` is not specified. This change is also reflected in YAML configuration, where old `limits.per_tenant_override_config` and `limits.per_tenant_override_period` fields are replaced with `runtime_config.file` and `runtime_config.period` respectively. #1749
* [CHANGE] Cortex now rejects data with duplicate labels. Previously, such data was accepted, with duplicate labels removed with only one value left. #1964
* [CHANGE] Changed the default value for `-distributor.ha-tracker.prefix` from `collectors/` to `ha-tracker/` in order to not clash with other keys (ie. ring) stored in the same key-value store. #1940
* [FEATURE] Experimental: Write-Ahead-Log added in ingesters for more data reliability against ingester crashes. #1103
  * `--ingester.wal-enabled`: Setting this to `true` enables writing to WAL during ingestion.
  * `--ingester.wal-dir`: Directory where the WAL data should be stored and/or recovered from.
  * `--ingester.checkpoint-enabled`: Set this to `true` to enable checkpointing of in-memory chunks to disk.
  * `--ingester.checkpoint-duration`: This is the interval at which checkpoints should be created.
  * `--ingester.recover-from-wal`: Set this to `true` to recover data from an existing WAL.
  * For more information, please checkout the ["Ingesters with WAL" guide](https://cortexmetrics.io/docs/guides/ingesters-with-wal/).
* [FEATURE] The distributor can now drop labels from samples (similar to the removal of the replica label for HA ingestion) per user via the `distributor.drop-label` flag. #1726
* [FEATURE] Added flag `debug.mutex-profile-fraction` to enable mutex profiling #1969
* [FEATURE] Added `global` ingestion rate limiter strategy. Deprecated `-distributor.limiter-reload-period` flag. #1766
* [FEATURE] Added support for Microsoft Azure blob storage to be used for storing chunk data. #1913
* [FEATURE] Added readiness probe endpoint`/ready` to queriers. #1934
* [FEATURE] Added "multi" KV store that can interact with two other KV stores, primary one for all reads and writes, and secondary one, which only receives writes. Primary/secondary store can be modified in runtime via runtime-config mechanism (previously "overrides"). #1749
* [FEATURE] Added support to store ring tokens to a file and read it back on startup, instead of generating/fetching the tokens to/from the ring. This feature can be enabled with the flag `-ingester.tokens-file-path`. #1750
* [FEATURE] Experimental TSDB: Added `/series` API endpoint support with TSDB blocks storage. #1830
* [FEATURE] Experimental TSDB: Added TSDB blocks `compactor` component, which iterates over users blocks stored in the bucket and compact them according to the configured block ranges. #1942
* [ENHANCEMENT] metric `cortex_ingester_flush_reasons` gets a new `reason` value: `Spread`, when `-ingester.spread-flushes` option is enabled. #1978
* [ENHANCEMENT] Added `password` and `enable_tls` options to redis cache configuration. Enables usage of Microsoft Azure Cache for Redis service. #1923
* [ENHANCEMENT] Upgraded Kubernetes API version for deployments from `extensions/v1beta1` to `apps/v1`. #1941
* [ENHANCEMENT] Experimental TSDB: Open existing TSDB on startup to prevent ingester from becoming ready before it can accept writes. The max concurrency is set via `--experimental.tsdb.max-tsdb-opening-concurrency-on-startup`. #1917
* [ENHANCEMENT] Experimental TSDB: Querier now exports aggregate metrics from Thanos bucket store and in memory index cache (many metrics to list, but all have `cortex_querier_bucket_store_` or `cortex_querier_blocks_index_cache_` prefix). #1996
* [ENHANCEMENT] Experimental TSDB: Improved multi-tenant bucket store. #1991
  * Allowed to configure the blocks sync interval via `-experimental.tsdb.bucket-store.sync-interval` (0 disables the sync)
  * Limited the number of tenants concurrently synched by `-experimental.tsdb.bucket-store.block-sync-concurrency`
  * Renamed `cortex_querier_sync_seconds` metric to `cortex_querier_blocks_sync_seconds`
  * Track `cortex_querier_blocks_sync_seconds` metric for the initial sync too
* [BUGFIX] Fixed unnecessary CAS operations done by the HA tracker when the jitter is enabled. #1861
* [BUGFIX] Fixed ingesters getting stuck in a LEAVING state after coming up from an ungraceful exit. #1921
* [BUGFIX] Reduce memory usage when ingester Push() errors. #1922
* [BUGFIX] Table Manager: Fixed calculation of expected tables and creation of tables from next active schema considering grace period. #1976
* [BUGFIX] Experimental TSDB: Fixed ingesters consistency during hand-over when using experimental TSDB blocks storage. #1854 #1818
* [BUGFIX] Experimental TSDB: Fixed metrics when using experimental TSDB blocks storage. #1981 #1982 #1990 #1983
* [BUGFIX] Experimental memberlist: Use the advertised address when sending packets to other peers of the Gossip memberlist. #1857
* [BUGFIX] Experimental TSDB: Fixed incorrect query results introduced in #2604 caused by a buffer incorrectly reused while iterating samples. #2697

### Upgrading PostgreSQL (if you're using configs service)

Reference: <https://github.com/golang-migrate/migrate/tree/master/database/postgres#upgrading-from-v1>

1. Install the migrate package cli tool: <https://github.com/golang-migrate/migrate/tree/master/cmd/migrate#installation>
2. Drop the `schema_migrations` table: `DROP TABLE schema_migrations;`.
2. Run the migrate command:

```bash
migrate  -path <absolute_path_to_cortex>/cmd/cortex/migrations -database postgres://localhost:5432/database force 2
```

### Known issues

- The `cortex_prometheus_rule_group_last_evaluation_timestamp_seconds` metric, tracked by the ruler, is not unregistered for rule groups not being used anymore. This issue will be fixed in the next Cortex release (see [2033](https://github.com/cortexproject/cortex/issues/2033)).

- Write-Ahead-Log (WAL) does not have automatic repair of corrupt checkpoint or WAL segments, which is possible if ingester crashes abruptly or the underlying disk corrupts. Currently the only way to resolve this is to manually delete the affected checkpoint and/or WAL segments. Automatic repair will be added in the future releases.

## 0.4.0 / 2019-12-02

* [CHANGE] The frontend component has been refactored to be easier to re-use. When upgrading the frontend, cache entries will be discarded and re-created with the new protobuf schema. #1734
* [CHANGE] Removed direct DB/API access from the ruler. `-ruler.configs.url` has been now deprecated. #1579
* [CHANGE] Removed `Delta` encoding. Any old chunks with `Delta` encoding cannot be read anymore. If `ingester.chunk-encoding` is set to `Delta` the ingester will fail to start. #1706
* [CHANGE] Setting `-ingester.max-transfer-retries` to 0 now disables hand-over when ingester is shutting down. Previously, zero meant infinite number of attempts. #1771
* [CHANGE] `dynamo` has been removed as a valid storage name to make it consistent for all components. `aws` and `aws-dynamo` remain as valid storage names.
* [CHANGE/FEATURE] The frontend split and cache intervals can now be configured using the respective flag `--querier.split-queries-by-interval` and `--frontend.cache-split-interval`.
  * If `--querier.split-queries-by-interval` is not provided request splitting is disabled by default.
  * __`--querier.split-queries-by-day` is still accepted for backward compatibility but has been deprecated. You should now use `--querier.split-queries-by-interval`. We recommend a to use a multiple of 24 hours.__
* [FEATURE] Global limit on the max series per user and metric #1760
  * `-ingester.max-global-series-per-user`
  * `-ingester.max-global-series-per-metric`
  * Requires `-distributor.replication-factor` and `-distributor.shard-by-all-labels` set for the ingesters too
* [FEATURE] Flush chunks with stale markers early with `ingester.max-stale-chunk-idle`. #1759
* [FEATURE] EXPERIMENTAL: Added new KV Store backend based on memberlist library. Components can gossip about tokens and ingester states, instead of using Consul or Etcd. #1721
* [FEATURE] EXPERIMENTAL: Use TSDB in the ingesters & flush blocks to S3/GCS ala Thanos. This will let us use an Object Store more efficiently and reduce costs. #1695
* [FEATURE] Allow Query Frontend to log slow queries with `frontend.log-queries-longer-than`. #1744
* [FEATURE] Add HTTP handler to trigger ingester flush & shutdown - used when running as a stateful set with the WAL enabled.  #1746
* [FEATURE] EXPERIMENTAL: Added GCS support to TSDB blocks storage. #1772
* [ENHANCEMENT] Reduce memory allocations in the write path. #1706
* [ENHANCEMENT] Consul client now follows recommended practices for blocking queries wrt returned Index value. #1708
* [ENHANCEMENT] Consul client can optionally rate-limit itself during Watch (used e.g. by ring watchers) and WatchPrefix (used by HA feature) operations. Rate limiting is disabled by default. New flags added: `--consul.watch-rate-limit`, and `--consul.watch-burst-size`. #1708
* [ENHANCEMENT] Added jitter to HA deduping heartbeats, configure using `distributor.ha-tracker.update-timeout-jitter-max` #1534
* [ENHANCEMENT] Add ability to flush chunks with stale markers early. #1759
* [BUGFIX] Stop reporting successful actions as 500 errors in KV store metrics. #1798
* [BUGFIX] Fix bug where duplicate labels can be returned through metadata APIs. #1790
* [BUGFIX] Fix reading of old, v3 chunk data. #1779
* [BUGFIX] Now support IAM roles in service accounts in AWS EKS. #1803
* [BUGFIX] Fixed duplicated series returned when querying both ingesters and store with the experimental TSDB blocks storage. #1778

In this release we updated the following dependencies:

- gRPC v1.25.0  (resulted in a drop of 30% CPU usage when compression is on)
- jaeger-client v2.20.0
- aws-sdk-go to v1.25.22

## 0.3.0 / 2019-10-11

This release adds support for Redis as an alternative to Memcached, and also includes many optimisations which reduce CPU and memory usage.

* [CHANGE] Gauge metrics were renamed to drop the `_total` suffix. #1685
  * In Alertmanager, `alertmanager_configs_total` is now `alertmanager_configs`
  * In Ruler, `scheduler_configs_total` is now `scheduler_configs`
  * `scheduler_groups_total` is now `scheduler_groups`.
* [CHANGE] `--alertmanager.configs.auto-slack-root` flag was dropped as auto Slack root is not supported anymore. #1597
* [CHANGE] In table-manager, default DynamoDB capacity was reduced from 3,000 units to 1,000 units. We recommend you do not run with the defaults: find out what figures are needed for your environment and set that via `-dynamodb.periodic-table.write-throughput` and `-dynamodb.chunk-table.write-throughput`.
* [FEATURE] Add Redis support for caching #1612
* [FEATURE] Allow spreading chunk writes across multiple S3 buckets #1625
* [FEATURE] Added `/shutdown` endpoint for ingester to shutdown all operations of the ingester. #1746
* [ENHANCEMENT] Upgraded Prometheus to 2.12.0 and Alertmanager to 0.19.0. #1597
* [ENHANCEMENT] Cortex is now built with Go 1.13 #1675, #1676, #1679
* [ENHANCEMENT] Many optimisations, mostly impacting ingester and querier: #1574, #1624, #1638, #1644, #1649, #1654, #1702

Full list of changes: <https://github.com/cortexproject/cortex/compare/v0.2.0...v0.3.0>

## 0.2.0 / 2019-09-05

This release has several exciting features, the most notable of them being setting `-ingester.spread-flushes` to potentially reduce your storage space by upto 50%.

* [CHANGE] Flags changed due to changes upstream in Prometheus Alertmanager #929:
  * `alertmanager.mesh.listen-address` is now `cluster.listen-address`
  * `alertmanager.mesh.peer.host` and `alertmanager.mesh.peer.service` can be replaced by `cluster.peer`
  * `alertmanager.mesh.hardware-address`, `alertmanager.mesh.nickname`, `alertmanager.mesh.password`, and `alertmanager.mesh.peer.refresh-interval` all disappear.
* [CHANGE] --claim-on-rollout flag deprecated; feature is now always on #1566
* [CHANGE] Retention period must now be a multiple of periodic table duration #1564
* [CHANGE] The value for the name label for the chunks memcache in all `cortex_cache_` metrics is now `chunksmemcache` (before it was `memcache`) #1569
* [FEATURE] Makes the ingester flush each timeseries at a specific point in the max-chunk-age cycle with `-ingester.spread-flushes`. This means multiple replicas of a chunk are very likely to contain the same contents which cuts chunk storage space by up to 66%. #1578
* [FEATURE] Make minimum number of chunk samples configurable per user #1620
* [FEATURE] Honor HTTPS for custom S3 URLs #1603
* [FEATURE] You can now point the query-frontend at a normal Prometheus for parallelisation and caching #1441
* [FEATURE] You can now specify `http_config` on alert receivers #929
* [FEATURE] Add option to use jump hashing to load balance requests to memcached #1554
* [FEATURE] Add status page for HA tracker to distributors #1546
* [FEATURE] The distributor ring page is now easier to read with alternate rows grayed out #1621

## 0.1.0 / 2019-08-07

* [CHANGE] HA Tracker flags were renamed to provide more clarity #1465
  * `distributor.accept-ha-labels` is now `distributor.ha-tracker.enable`
  * `distributor.accept-ha-samples` is now `distributor.ha-tracker.enable-for-all-users`
  * `ha-tracker.replica` is now `distributor.ha-tracker.replica`
  * `ha-tracker.cluster` is now `distributor.ha-tracker.cluster`
* [FEATURE] You can specify "heap ballast" to reduce Go GC Churn #1489
* [BUGFIX] HA Tracker no longer always makes a request to Consul/Etcd when a request is not from the active replica #1516
* [BUGFIX] Queries are now correctly cancelled by the query-frontend #1508<|MERGE_RESOLUTION|>--- conflicted
+++ resolved
@@ -26,14 +26,8 @@
 
 * [ENHANCEMENT] Scanner: add support for DynamoDB (v9 schema only). #3828
 
-<<<<<<< HEAD
-## 1.9.0 in progress
-
-* [CHANGE] Fix for CVE-2021-31232: Local file disclosure vulnerability when `-experimental.alertmanager.enable-api` is used. The HTTP basic auth `password_file` can be used as an attack vector to send any file content via a webhook. The alertmanager templates can be used as an attack vector to send any file content because the alertmanager can load any text file specified in the templates list. #4129
-=======
 ## 1.9.0 / 2021-05-14
 
->>>>>>> de52eff1
 * [CHANGE] Alertmanager now removes local files after Alertmanager is no longer running for removed or resharded user. #3910
 * [CHANGE] Alertmanager now stores local files in per-tenant folders. Files stored by Alertmanager previously are migrated to new hierarchy. Support for this migration will be removed in Cortex 1.11. #3910
 * [CHANGE] Ruler: deprecated `-ruler.storage.*` CLI flags (and their respective YAML config options) in favour of `-ruler-storage.*`. The deprecated config will be removed in Cortex 1.11. #3945
