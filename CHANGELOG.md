--- conflicted
+++ resolved
@@ -10,11 +10,8 @@
 * [ENHANCEMENT] Distributor: Add count, spans, and buckets validations for native histogram. #7072
 * [ENHANCEMENT] Alertmanager/Ruler: Introduce a user scanner to reduce the number of list calls to object storage. #6999
 * [ENHANCEMENT] Ruler: Add DecodingConcurrency config flag for Thanos Engine. #7118
-<<<<<<< HEAD
 * [ENHANCEMENT] Query Frontend: Add query priority based on operation. #7128
-=======
 * [ENHANCEMENT] Compactor: Avoid double compaction by cleaning partition files in 2 cycles. #7129
->>>>>>> 5859b3dc
 * [BUGFIX] Ring: Change DynamoDB KV to retry indefinitely for WatchKey. #7088
 * [BUGFIX] Ruler: Add XFunctions validation support. #7111
 * [BUGFIX] Distributor: Fix panic on health check failure when using stream push. #7116
