# Changelog

## master / unreleased

* [CHANGE] Cassandra backend support is now GA (stable).
* [CHANGE] Blocks storage is now GA (stable). The `-experimental` prefix has been removed from all CLI flags related to the blocks storage (no YAML config changes).
  - `-experimental.blocks-storage.*` flags renamed to `-blocks-storage.*`
  - `-experimental.store-gateway.*` flags renamed to `-store-gateway.*`
  - `-experimental.querier.store-gateway-client.*` flags renamed to `-querier.store-gateway-client.*`
  - `-experimental.querier.store-gateway-addresses` flag renamed to `-querier.store-gateway-addresses`
* [CHANGE] Distributor API endpoints are no longer served unless target is set to `distributor` or `all`. #3112
* [CHANGE] Increase the default Cassandra client replication factor to 3. #3007
* [CHANGE] Blocks storage: removed the support to transfer blocks between ingesters on shutdown. When running the Cortex blocks storage, ingesters are expected to run with a persistent disk. The following metrics have been removed: #2996
  * `cortex_ingester_sent_files`
  * `cortex_ingester_received_files`
  * `cortex_ingester_received_bytes_total`
  * `cortex_ingester_sent_bytes_total`
* [CHANGE] The buckets for the `cortex_chunk_store_index_lookups_per_query` metric have been changed to 1, 2, 4, 8, 16. #3021
* [CHANGE] Blocks storage: the `operation` label value `getrange` has changed into `get_range` for the metrics `thanos_store_bucket_cache_operation_requests_total` and `thanos_store_bucket_cache_operation_hits_total`. #3000
* [CHANGE] Experimental Delete Series: `/api/v1/admin/tsdb/delete_series` and `/api/v1/admin/tsdb/cancel_delete_request` purger APIs to return status code `204` instead of `200` for success. #2946
* [CHANGE] Histogram `cortex_memcache_request_duration_seconds` `method` label value changes from `Memcached.Get` to `Memcached.GetBatched` for batched lookups, and is not reported for non-batched lookups (label value `Memcached.GetMulti` remains, and had exactly the same value as `Get` in nonbatched lookups).  The same change applies to tracing spans. #3046
* [CHANGE] TLS server validation is now enabled by default, a new parameter `tls_insecure_skip_verify` can be set to true to skip validation optionally. #3030
* [CHANGE] `cortex_ruler_config_update_failures_total` has been removed in favor of `cortex_ruler_config_last_reload_successful`. #3056
* [CHANGE] `ruler.evaluation_delay_duration` field in YAML config has been moved and renamed to `limits.ruler_evaluation_delay_duration`. #3098
* [CHANGE] Removed obsolete `results_cache.max_freshness` from YAML config (deprecated since Cortex 1.2). #3145
* [CHANGE] Removed obsolete `-promql.lookback-delta` option (deprecated since Cortex 1.2, replaced with `-querier.lookback-delta`). #3144
* [FEATURE] Logging of the source IP passed along by a reverse proxy is now supported by setting the `-server.log-source-ips-enabled`. For non standard headers the settings `-server.log-source-ips-header` and `-server.log-source-ips-regex` can be used. #2985
* [CHANGE] Cache: added support for Redis Cluster and Redis Sentinel. #2961
  - The following changes have been made in Redis configuration:
   - `-redis.master_name` added
   - `-redis.db` added
   - `-redis.max-active-conns` changed to `-redis.pool-size`
   - `-redis.max-conn-lifetime` changed to `-redis.max-connection-age`
   - `-redis.max-idle-conns` removed
   - `-redis.wait-on-pool-exhaustion` removed
* [FEATURE] Blocks storage: added shuffle sharding support to store-gateway blocks sharding. Added the following additional metrics to store-gateway: #3069
  * `cortex_bucket_stores_tenants_discovered`
  * `cortex_bucket_stores_tenants_synced`
* [ENHANCEMENT] Add support for azure storage in China, German and US Government environments. #2988
* [ENHANCEMENT] Query-tee: added a small tolerance to floating point sample values comparison. #2994
* [ENHANCEMENT] Query-tee: add support for doing a passthrough of requests to preferred backend for unregistered routes #3018
* [ENHANCEMENT] Expose `storage.aws.dynamodb.backoff_config` configuration file field. #3026
* [ENHANCEMENT] Added `cortex_request_message_bytes` and `cortex_response_message_bytes` histograms to track received and sent gRPC message and HTTP request/response sizes. Added `cortex_inflight_requests` gauge to track number of inflight gRPC and HTTP requests. #3064
* [ENHANCEMENT] Publish ruler's ring metrics. #3074
* [ENHANCEMENT] Add config validation to the experimental Alertmanager API. Invalid configs are no longer accepted. #3053
* [ENHANCEMENT] Add "integration" as a label for `cortex_alertmanager_notifications_total` and `cortex_alertmanager_notifications_failed_total` metrics. #3056
* [ENHANCEMENT] Add `cortex_ruler_config_last_reload_successful` and `cortex_ruler_config_last_reload_successful_seconds` to check status of users rule manager. #3056
* [ENHANCEMENT] The configuration validation now fails if an empty YAML node has been set for a root YAML config property. #3080
* [ENHANCEMENT] Memcached dial() calls now have an optional circuit-breaker to avoid hammering a broken cache #3051
* [ENHANCEMENT] `-ruler.evaluation-delay-duration` is now overridable as a per-tenant limit, `ruler_evaluation_delay_duration`. #3098
* [ENHANCEMENT] Add TLS support to etcd client. #3102
* [ENHANCEMENT] When a tenant accesses the Alertmanager UI or its API, if we have valid `-alertmanager.configs.fallback` we'll use that to start the manager and avoid failing the request. #3073
* [ENHANCEMENT] Add `DELETE api/v1/rules/{namespace}` to the Ruler. It allows all the rule groups of a namespace to be deleted. #3120
* [ENHANCEMENT] Experimental Delete Series: Retry processing of Delete requests during failures. #2926
<<<<<<< HEAD
* [ENHANCEMENT] Improve performance of QueryStream() in ingesters. #3177
=======
* [ENHANCEMENT] Modules included in "All" target are now visible in output of `-modules` CLI flag. #3155
* [BUGFIX] Ruler: when loading rules from "local" storage, check for directory after resolving symlink. #3137
>>>>>>> c76689da
* [BUGFIX] Query-frontend: Fixed rounding for incoming query timestamps, to be 100% Prometheus compatible. #2990
* [BUGFIX] Querier: Merge results from chunks and blocks ingesters when using streaming of results. #3013
* [BUGFIX] Querier: query /series from ingesters regardless the `-querier.query-ingesters-within` setting. #3035
* [BUGFIX] Blocks storage: Ingester is less likely to hit gRPC message size limit when streaming data to queriers. #3015
* [BUGFIX] Blocks storage: fixed memberlist support for the store-gateways and compactors ring used when blocks sharding is enabled. #3058 #3095
* [BUGFIX] Fix configuration for TLS server validation, TLS skip verify was hardcoded to true for all TLS configurations and prevented validation of server certificates. #3030
* [BUGFIX] Fixes the Alertmanager panicking when no `-alertmanager.web.external-url` is provided. #3017
* [BUGFIX] Fixes the registration of the Alertmanager API metrics `cortex_alertmanager_alerts_received_total` and `cortex_alertmanager_alerts_invalid_total`. #3065
* [BUGFIX] Fixes `flag needs an argument: -config.expand-env` error. #3087
* [BUGFIX] An index optimisation actually slows things down when using caching. Moved it to the right location. #2973
* [BUGFIX] Ingester: If push request contained both valid and invalid samples, valid samples were ingested but not stored to WAL of the chunks storage. This has been fixed. #3067
* [BUGFIX] Cassandra: fixed consistency setting in the CQL session when creating the keyspace. #3105
* [BUGFIX] Ruler: Config API would return both the `record` and `alert` in `YAML` response keys even when one of them must be empty. #3120
* [BUGFIX] Index page now uses configured HTTP path prefix when creating links. #3126
* [BUGFIX] Fixed panic in flusher job, when error writing chunks to the store would cause "idle" chunks to be flushed, which triggered panic. #3140
* [BUGFIX] Index page no longer shows links that are not valid for running Cortex instance. #3133
* [BUGFIX] Configs: prevent validation of templates to fail when using template functions. #3157
* [BUGFIX] Configuring the S3 URL with an `@` but without username and password doesn't enable the AWS static credentials anymore. #3170
* [BUGFIX] Limit errors on ranged queries (`api/v1/query_range`) no longer return a status code `500` but `422` instead. #3167

## 1.3.0 / 2020-08-21

* [CHANGE] Replace the metric `cortex_alertmanager_configs` with `cortex_alertmanager_config_invalid` exposed by Alertmanager. #2960
* [CHANGE] Experimental Delete Series: Change target flag for purger from `data-purger` to `purger`. #2777
* [CHANGE] Experimental blocks storage: The max concurrent queries against the long-term storage, configured via `-experimental.blocks-storage.bucket-store.max-concurrent`, is now a limit shared across all tenants and not a per-tenant limit anymore. The default value has changed from `20` to `100` and the following new metrics have been added: #2797
  * `cortex_bucket_stores_gate_queries_concurrent_max`
  * `cortex_bucket_stores_gate_queries_in_flight`
  * `cortex_bucket_stores_gate_duration_seconds`
* [CHANGE] Metric `cortex_ingester_flush_reasons` has been renamed to `cortex_ingester_flushing_enqueued_series_total`, and new metric `cortex_ingester_flushing_dequeued_series_total` with `outcome` label (superset of reason) has been added. #2802 #2818 #2998
* [CHANGE] Experimental Delete Series: Metric `cortex_purger_oldest_pending_delete_request_age_seconds` would track age of delete requests since they are over their cancellation period instead of their creation time. #2806
* [CHANGE] Experimental blocks storage: the store-gateway service is required in a Cortex cluster running with the experimental blocks storage. Removed the `-experimental.tsdb.store-gateway-enabled` CLI flag and `store_gateway_enabled` YAML config option. The store-gateway is now always enabled when the storage engine is `blocks`. #2822
* [CHANGE] Experimental blocks storage: removed support for `-experimental.blocks-storage.bucket-store.max-sample-count` flag because the implementation was flawed. To limit the number of samples/chunks processed by a single query you can set `-store.query-chunk-limit`, which is now supported by the blocks storage too. #2852
* [CHANGE] Ingester: Chunks flushed via /flush stay in memory until retention period is reached. This affects `cortex_ingester_memory_chunks` metric. #2778
* [CHANGE] Querier: the error message returned when the query time range exceeds `-store.max-query-length` has changed from `invalid query, length > limit (X > Y)` to `the query time range exceeds the limit (query length: X, limit: Y)`. #2826
* [CHANGE] Add `component` label to metrics exposed by chunk, delete and index store clients. #2774
* [CHANGE] Querier: when `-querier.query-ingesters-within` is configured, the time range of the query sent to ingesters is now manipulated to ensure the query start time is not older than 'now - query-ingesters-within'. #2904
* [CHANGE] KV: The `role` label which was a label of `multi` KV store client only has been added to metrics of every KV store client. If KV store client is not `multi`, then the value of `role` label is `primary`. #2837
* [CHANGE] Added the `engine` label to the metrics exposed by the Prometheus query engine, to distinguish between `ruler` and `querier` metrics. #2854
* [CHANGE] Added ruler to the single binary when started with `-target=all` (default). #2854
* [CHANGE] Experimental blocks storage: compact head when opening TSDB. This should only affect ingester startup after it was unable to compact head in previous run. #2870
* [CHANGE] Metric `cortex_overrides_last_reload_successful` has been renamed to `cortex_runtime_config_last_reload_successful`. #2874
* [CHANGE] HipChat support has been removed from the alertmanager (because removed from the Prometheus upstream too). #2902
* [CHANGE] Add constant label `name` to metric `cortex_cache_request_duration_seconds`. #2903
* [CHANGE] Add `user` label to metric `cortex_query_frontend_queue_length`. #2939
* [CHANGE] Experimental blocks storage: cleaned up the config and renamed "TSDB" to "blocks storage". #2937
  - The storage engine setting value has been changed from `tsdb` to `blocks`; this affects `-store.engine` CLI flag and its respective YAML option.
  - The root level YAML config has changed from `tsdb` to `blocks_storage`
  - The prefix of all CLI flags has changed from `-experimental.tsdb.` to `-experimental.blocks-storage.`
  - The following settings have been grouped under `tsdb` property in the YAML config and their CLI flags changed:
    - `-experimental.tsdb.dir` changed to `-experimental.blocks-storage.tsdb.dir`
    - `-experimental.tsdb.block-ranges-period` changed to `-experimental.blocks-storage.tsdb.block-ranges-period`
    - `-experimental.tsdb.retention-period` changed to `-experimental.blocks-storage.tsdb.retention-period`
    - `-experimental.tsdb.ship-interval` changed to `-experimental.blocks-storage.tsdb.ship-interval`
    - `-experimental.tsdb.ship-concurrency` changed to `-experimental.blocks-storage.tsdb.ship-concurrency`
    - `-experimental.tsdb.max-tsdb-opening-concurrency-on-startup` changed to `-experimental.blocks-storage.tsdb.max-tsdb-opening-concurrency-on-startup`
    - `-experimental.tsdb.head-compaction-interval` changed to `-experimental.blocks-storage.tsdb.head-compaction-interval`
    - `-experimental.tsdb.head-compaction-concurrency` changed to `-experimental.blocks-storage.tsdb.head-compaction-concurrency`
    - `-experimental.tsdb.head-compaction-idle-timeout` changed to `-experimental.blocks-storage.tsdb.head-compaction-idle-timeout`
    - `-experimental.tsdb.stripe-size` changed to `-experimental.blocks-storage.tsdb.stripe-size`
    - `-experimental.tsdb.wal-compression-enabled` changed to `-experimental.blocks-storage.tsdb.wal-compression-enabled`
    - `-experimental.tsdb.flush-blocks-on-shutdown` changed to `-experimental.blocks-storage.tsdb.flush-blocks-on-shutdown`
* [CHANGE] Flags `-bigtable.grpc-use-gzip-compression`, `-ingester.client.grpc-use-gzip-compression`, `-querier.frontend-client.grpc-use-gzip-compression` are now deprecated. #2940
* [CHANGE] Limit errors reported by ingester during query-time now return HTTP status code 422. #2941
* [FEATURE] Introduced `ruler.for-outage-tolerance`, Max time to tolerate outage for restoring "for" state of alert. #2783
* [FEATURE] Introduced `ruler.for-grace-period`, Minimum duration between alert and restored "for" state. This is maintained only for alerts with configured "for" time greater than grace period. #2783
* [FEATURE] Introduced `ruler.resend-delay`, Minimum amount of time to wait before resending an alert to Alertmanager. #2783
* [FEATURE] Ruler: added `local` filesystem support to store rules (read-only). #2854
* [ENHANCEMENT] Upgraded Docker base images to `alpine:3.12`. #2862
* [ENHANCEMENT] Experimental: Querier can now optionally query secondary store. This is specified by using `-querier.second-store-engine` option, with values `chunks` or `blocks`. Standard configuration options for this store are used. Additionally, this querying can be configured to happen only for queries that need data older than `-querier.use-second-store-before-time`. Default value of zero will always query secondary store. #2747
* [ENHANCEMENT] Query-tee: increased the `cortex_querytee_request_duration_seconds` metric buckets granularity. #2799
* [ENHANCEMENT] Query-tee: fail to start if the configured `-backend.preferred` is unknown. #2799
* [ENHANCEMENT] Ruler: Added the following metrics: #2786
  * `cortex_prometheus_notifications_latency_seconds`
  * `cortex_prometheus_notifications_errors_total`
  * `cortex_prometheus_notifications_sent_total`
  * `cortex_prometheus_notifications_dropped_total`
  * `cortex_prometheus_notifications_queue_length`
  * `cortex_prometheus_notifications_queue_capacity`
  * `cortex_prometheus_notifications_alertmanagers_discovered`
* [ENHANCEMENT] The behavior of the `/ready` was changed for the query frontend to indicate when it was ready to accept queries. This is intended for use by a read path load balancer that would want to wait for the frontend to have attached queriers before including it in the backend. #2733
* [ENHANCEMENT] Experimental Delete Series: Add support for deletion of chunks for remaining stores. #2801
* [ENHANCEMENT] Add `-modules` command line flag to list possible values for `-target`. Also, log warning if given target is internal component. #2752
* [ENHANCEMENT] Added `-ingester.flush-on-shutdown-with-wal-enabled` option to enable chunks flushing even when WAL is enabled. #2780
* [ENHANCEMENT] Query-tee: Support for custom API prefix by using `-server.path-prefix` option. #2814
* [ENHANCEMENT] Query-tee: Forward `X-Scope-OrgId` header to backend, if present in the request. #2815
* [ENHANCEMENT] Experimental blocks storage: Added `-experimental.blocks-storage.tsdb.head-compaction-idle-timeout` option to force compaction of data in memory into a block. #2803
* [ENHANCEMENT] Experimental blocks storage: Added support for flushing blocks via `/flush`, `/shutdown` (previously these only worked for chunks storage) and by using `-experimental.blocks-storage.tsdb.flush-blocks-on-shutdown` option. #2794
* [ENHANCEMENT] Experimental blocks storage: Added support to enforce max query time range length via `-store.max-query-length`. #2826
* [ENHANCEMENT] Experimental blocks storage: Added support to limit the max number of chunks that can be fetched from the long-term storage while executing a query. The limit is enforced both in the querier and store-gateway, and is configurable via `-store.query-chunk-limit`. #2852 #2922
* [ENHANCEMENT] Ingester: Added new metric `cortex_ingester_flush_series_in_progress` that reports number of ongoing flush-series operations. Useful when calling `/flush` handler: if `cortex_ingester_flush_queue_length + cortex_ingester_flush_series_in_progress` is 0, all flushes are finished. #2778
* [ENHANCEMENT] Memberlist members can join cluster via SRV records. #2788
* [ENHANCEMENT] Added configuration options for chunks s3 client. #2831
  * `s3.endpoint`
  * `s3.region`
  * `s3.access-key-id`
  * `s3.secret-access-key`
  * `s3.insecure`
  * `s3.sse-encryption`
  * `s3.http.idle-conn-timeout`
  * `s3.http.response-header-timeout`
  * `s3.http.insecure-skip-verify`
* [ENHANCEMENT] Prometheus upgraded. #2798 #2849 #2867 #2902 #2918
  * Optimized labels regex matchers for patterns containing literals (eg. `foo.*`, `.*foo`, `.*foo.*`)
* [ENHANCEMENT] Add metric `cortex_ruler_config_update_failures_total` to Ruler to track failures of loading rules files. #2857
* [ENHANCEMENT] Experimental Alertmanager: Alertmanager configuration persisted to object storage using an experimental API that accepts and returns YAML-based Alertmanager configuration. #2768
* [ENHANCEMENT] Ruler: `-ruler.alertmanager-url` now supports multiple URLs. Each URL is treated as a separate Alertmanager group. Support for multiple Alertmanagers in a group can be achieved by using DNS service discovery. #2851
* [ENHANCEMENT] Experimental blocks storage: Cortex Flusher now works with blocks engine. Flusher needs to be provided with blocks-engine configuration, existing Flusher flags are not used (they are only relevant for chunks engine). Note that flush errors are only reported via log. #2877
* [ENHANCEMENT] Flusher: Added `-flusher.exit-after-flush` option (defaults to true) to control whether Cortex should stop completely after Flusher has finished its work. #2877
* [ENHANCEMENT] Added metrics `cortex_config_hash` and `cortex_runtime_config_hash` to expose hash of the currently active config file. #2874
* [ENHANCEMENT] Logger: added JSON logging support, configured via the `-log.format=json` CLI flag or its respective YAML config option. #2386
* [ENHANCEMENT] Added new flags `-bigtable.grpc-compression`, `-ingester.client.grpc-compression`, `-querier.frontend-client.grpc-compression` to configure compression used by gRPC. Valid values are `gzip`, `snappy`, or empty string (no compression, default). #2940
* [ENHANCEMENT] Clarify limitations of the `/api/v1/series`, `/api/v1/labels` and `/api/v1/label/{name}/values` endpoints. #2953
* [ENHANCEMENT] Ingester: added `Dropped` outcome to metric `cortex_ingester_flushing_dequeued_series_total`. #2998
* [BUGFIX] Fixed a bug with `api/v1/query_range` where no responses would return null values for `result` and empty values for `resultType`. #2962
* [BUGFIX] Fixed a bug in the index intersect code causing storage to return more chunks/series than required. #2796
* [BUGFIX] Fixed the number of reported keys in the background cache queue. #2764
* [BUGFIX] Fix race in processing of headers in sharded queries. #2762
* [BUGFIX] Query Frontend: Do not re-split sharded requests around ingester boundaries. #2766
* [BUGFIX] Experimental Delete Series: Fixed a problem with cache generation numbers prefixed to cache keys. #2800
* [BUGFIX] Ingester: Flushing chunks via `/flush` endpoint could previously lead to panic, if chunks were already flushed before and then removed from memory during the flush caused by `/flush` handler. Immediate flush now doesn't cause chunks to be flushed again. Samples received during flush triggered via `/flush` handler are no longer discarded. #2778
* [BUGFIX] Prometheus upgraded. #2849
  * Fixed unknown symbol error during head compaction
* [BUGFIX] Fix panic when using cassandra as store for both index and delete requests. #2774
* [BUGFIX] Experimental Delete Series: Fixed a data race in Purger. #2817
* [BUGFIX] KV: Fixed a bug that triggered a panic due to metrics being registered with the same name but different labels when using a `multi` configured KV client. #2837
* [BUGFIX] Query-frontend: Fix passing HTTP `Host` header if `-frontend.downstream-url` is configured. #2880
* [BUGFIX] Ingester: Improve time-series distribution when `-experimental.distributor.user-subring-size` is enabled. #2887
* [BUGFIX] Set content type to `application/x-protobuf` for remote_read responses. #2915
* [BUGFIX] Fixed ruler and store-gateway instance registration in the ring (when sharding is enabled) when a new instance replaces abruptly terminated one, and the only difference between the two instances is the address. #2954
* [BUGFIX] Fixed `Missing chunks and index config causing silent failure` Absence of chunks and index from schema config is not validated. #2732
* [BUGFIX] Fix panic caused by KVs from boltdb being used beyond their life. #2971
* [BUGFIX] Experimental blocks storage: `/api/v1/series`, `/api/v1/labels` and `/api/v1/label/{name}/values` only query the TSDB head regardless of the configured `-experimental.blocks-storage.tsdb.retention-period`. #2974
* [BUGFIX] Ingester: Avoid indefinite checkpointing in case of surge in number of series. #2955
* [BUGFIX] Querier: query /series from ingesters regardless the `-querier.query-ingesters-within` setting. #3035
* [BUGFIX] Ruler: fixed an unintentional breaking change introduced in the ruler's `alertmanager_url` YAML config option, which changed the value from a string to a list of strings. #2989

## 1.2.0 / 2020-07-01

* [CHANGE] Metric `cortex_kv_request_duration_seconds` now includes `name` label to denote which client is being used as well as the `backend` label to denote the KV backend implementation in use. #2648
* [CHANGE] Experimental Ruler: Rule groups persisted to object storage using the experimental API have an updated object key encoding to better handle special characters. Rule groups previously-stored using object storage must be renamed to the new format. #2646
* [CHANGE] Query Frontend now uses Round Robin to choose a tenant queue to service next. #2553
* [CHANGE] `-promql.lookback-delta` is now deprecated and has been replaced by `-querier.lookback-delta` along with `lookback_delta` entry under `querier` in the config file. `-promql.lookback-delta` will be removed in v1.4.0. #2604
* [CHANGE] Experimental TSDB: removed `-experimental.tsdb.bucket-store.binary-index-header-enabled` flag. Now the binary index-header is always enabled.
* [CHANGE] Experimental TSDB: Renamed index-cache metrics to use original metric names from Thanos, as Cortex is not aggregating them in any way: #2627
  * `cortex_<service>_blocks_index_cache_items_evicted_total` => `thanos_store_index_cache_items_evicted_total{name="index-cache"}`
  * `cortex_<service>_blocks_index_cache_items_added_total` => `thanos_store_index_cache_items_added_total{name="index-cache"}`
  * `cortex_<service>_blocks_index_cache_requests_total` => `thanos_store_index_cache_requests_total{name="index-cache"}`
  * `cortex_<service>_blocks_index_cache_items_overflowed_total` => `thanos_store_index_cache_items_overflowed_total{name="index-cache"}`
  * `cortex_<service>_blocks_index_cache_hits_total` => `thanos_store_index_cache_hits_total{name="index-cache"}`
  * `cortex_<service>_blocks_index_cache_items` => `thanos_store_index_cache_items{name="index-cache"}`
  * `cortex_<service>_blocks_index_cache_items_size_bytes` => `thanos_store_index_cache_items_size_bytes{name="index-cache"}`
  * `cortex_<service>_blocks_index_cache_total_size_bytes` => `thanos_store_index_cache_total_size_bytes{name="index-cache"}`
  * `cortex_<service>_blocks_index_cache_memcached_operations_total` =>  `thanos_memcached_operations_total{name="index-cache"}`
  * `cortex_<service>_blocks_index_cache_memcached_operation_failures_total` =>  `thanos_memcached_operation_failures_total{name="index-cache"}`
  * `cortex_<service>_blocks_index_cache_memcached_operation_duration_seconds` =>  `thanos_memcached_operation_duration_seconds{name="index-cache"}`
  * `cortex_<service>_blocks_index_cache_memcached_operation_skipped_total` =>  `thanos_memcached_operation_skipped_total{name="index-cache"}`
* [CHANGE] Experimental TSDB: Renamed metrics in bucket stores: #2627
  * `cortex_<service>_blocks_meta_syncs_total` => `cortex_blocks_meta_syncs_total{component="<service>"}`
  * `cortex_<service>_blocks_meta_sync_failures_total` => `cortex_blocks_meta_sync_failures_total{component="<service>"}`
  * `cortex_<service>_blocks_meta_sync_duration_seconds` => `cortex_blocks_meta_sync_duration_seconds{component="<service>"}`
  * `cortex_<service>_blocks_meta_sync_consistency_delay_seconds` => `cortex_blocks_meta_sync_consistency_delay_seconds{component="<service>"}`
  * `cortex_<service>_blocks_meta_synced` => `cortex_blocks_meta_synced{component="<service>"}`
  * `cortex_<service>_bucket_store_block_loads_total` => `cortex_bucket_store_block_loads_total{component="<service>"}`
  * `cortex_<service>_bucket_store_block_load_failures_total` => `cortex_bucket_store_block_load_failures_total{component="<service>"}`
  * `cortex_<service>_bucket_store_block_drops_total` => `cortex_bucket_store_block_drops_total{component="<service>"}`
  * `cortex_<service>_bucket_store_block_drop_failures_total` => `cortex_bucket_store_block_drop_failures_total{component="<service>"}`
  * `cortex_<service>_bucket_store_blocks_loaded` => `cortex_bucket_store_blocks_loaded{component="<service>"}`
  * `cortex_<service>_bucket_store_series_data_touched` => `cortex_bucket_store_series_data_touched{component="<service>"}`
  * `cortex_<service>_bucket_store_series_data_fetched` => `cortex_bucket_store_series_data_fetched{component="<service>"}`
  * `cortex_<service>_bucket_store_series_data_size_touched_bytes` => `cortex_bucket_store_series_data_size_touched_bytes{component="<service>"}`
  * `cortex_<service>_bucket_store_series_data_size_fetched_bytes` => `cortex_bucket_store_series_data_size_fetched_bytes{component="<service>"}`
  * `cortex_<service>_bucket_store_series_blocks_queried` => `cortex_bucket_store_series_blocks_queried{component="<service>"}`
  * `cortex_<service>_bucket_store_series_get_all_duration_seconds` => `cortex_bucket_store_series_get_all_duration_seconds{component="<service>"}`
  * `cortex_<service>_bucket_store_series_merge_duration_seconds` => `cortex_bucket_store_series_merge_duration_seconds{component="<service>"}`
  * `cortex_<service>_bucket_store_series_refetches_total` => `cortex_bucket_store_series_refetches_total{component="<service>"}`
  * `cortex_<service>_bucket_store_series_result_series` => `cortex_bucket_store_series_result_series{component="<service>"}`
  * `cortex_<service>_bucket_store_cached_postings_compressions_total` => `cortex_bucket_store_cached_postings_compressions_total{component="<service>"}`
  * `cortex_<service>_bucket_store_cached_postings_compression_errors_total` => `cortex_bucket_store_cached_postings_compression_errors_total{component="<service>"}`
  * `cortex_<service>_bucket_store_cached_postings_compression_time_seconds` => `cortex_bucket_store_cached_postings_compression_time_seconds{component="<service>"}`
  * `cortex_<service>_bucket_store_cached_postings_original_size_bytes_total` => `cortex_bucket_store_cached_postings_original_size_bytes_total{component="<service>"}`
  * `cortex_<service>_bucket_store_cached_postings_compressed_size_bytes_total` => `cortex_bucket_store_cached_postings_compressed_size_bytes_total{component="<service>"}`
  * `cortex_<service>_blocks_sync_seconds` => `cortex_bucket_stores_blocks_sync_seconds{component="<service>"}`
  * `cortex_<service>_blocks_last_successful_sync_timestamp_seconds` => `cortex_bucket_stores_blocks_last_successful_sync_timestamp_seconds{component="<service>"}`
* [CHANGE] Available command-line flags are printed to stdout, and only when requested via `-help`. Using invalid flag no longer causes printing of all available flags. #2691
* [CHANGE] Experimental Memberlist ring: randomize gossip node names to avoid conflicts when running multiple clients on the same host, or reusing host names (eg. pods in statefulset). Node name randomization can be disabled by using `-memberlist.randomize-node-name=false`. #2715
* [CHANGE] Memberlist KV client is no longer considered experimental. #2725
* [CHANGE] Experimental Delete Series: Make delete request cancellation duration configurable. #2760
* [CHANGE] Removed `-store.fullsize-chunks` option which was undocumented and unused (it broke ingester hand-overs). #2656
* [CHANGE] Query with no metric name that has previously resulted in HTTP status code 500 now returns status code 422 instead. #2571
* [FEATURE] TLS config options added for GRPC clients in Querier (Query-frontend client & Ingester client), Ruler, Store Gateway, as well as HTTP client in Config store client. #2502
* [FEATURE] The flag `-frontend.max-cache-freshness` is now supported within the limits overrides, to specify per-tenant max cache freshness values. The corresponding YAML config parameter has been changed from `results_cache.max_freshness` to `limits_config.max_cache_freshness`. The legacy YAML config parameter (`results_cache.max_freshness`) will continue to be supported till Cortex release `v1.4.0`. #2609
* [FEATURE] Experimental gRPC Store: Added support to 3rd parties index and chunk stores using gRPC client/server plugin mechanism. #2220
* [FEATURE] Add `-cassandra.table-options` flag to customize table options of Cassandra when creating the index or chunk table. #2575
* [ENHANCEMENT] Propagate GOPROXY value when building `build-image`. This is to help the builders building the code in a Network where default Go proxy is not accessible (e.g. when behind some corporate VPN). #2741
* [ENHANCEMENT] Querier: Added metric `cortex_querier_request_duration_seconds` for all requests to the querier. #2708
* [ENHANCEMENT] Cortex is now built with Go 1.14. #2480 #2749 #2753
* [ENHANCEMENT] Experimental TSDB: added the following metrics to the ingester: #2580 #2583 #2589 #2654
  * `cortex_ingester_tsdb_appender_add_duration_seconds`
  * `cortex_ingester_tsdb_appender_commit_duration_seconds`
  * `cortex_ingester_tsdb_refcache_purge_duration_seconds`
  * `cortex_ingester_tsdb_compactions_total`
  * `cortex_ingester_tsdb_compaction_duration_seconds`
  * `cortex_ingester_tsdb_wal_fsync_duration_seconds`
  * `cortex_ingester_tsdb_wal_page_flushes_total`
  * `cortex_ingester_tsdb_wal_completed_pages_total`
  * `cortex_ingester_tsdb_wal_truncations_failed_total`
  * `cortex_ingester_tsdb_wal_truncations_total`
  * `cortex_ingester_tsdb_wal_writes_failed_total`
  * `cortex_ingester_tsdb_checkpoint_deletions_failed_total`
  * `cortex_ingester_tsdb_checkpoint_deletions_total`
  * `cortex_ingester_tsdb_checkpoint_creations_failed_total`
  * `cortex_ingester_tsdb_checkpoint_creations_total`
  * `cortex_ingester_tsdb_wal_truncate_duration_seconds`
  * `cortex_ingester_tsdb_head_active_appenders`
  * `cortex_ingester_tsdb_head_series_not_found_total`
  * `cortex_ingester_tsdb_head_chunks`
  * `cortex_ingester_tsdb_mmap_chunk_corruptions_total`
  * `cortex_ingester_tsdb_head_chunks_created_total`
  * `cortex_ingester_tsdb_head_chunks_removed_total`
* [ENHANCEMENT] Experimental TSDB: added metrics useful to alert on critical conditions of the blocks storage: #2573
  * `cortex_compactor_last_successful_run_timestamp_seconds`
  * `cortex_querier_blocks_last_successful_sync_timestamp_seconds` (when store-gateway is disabled)
  * `cortex_querier_blocks_last_successful_scan_timestamp_seconds` (when store-gateway is enabled)
  * `cortex_storegateway_blocks_last_successful_sync_timestamp_seconds`
* [ENHANCEMENT] Experimental TSDB: added the flag `-experimental.tsdb.wal-compression-enabled` to allow to enable TSDB WAL compression. #2585
* [ENHANCEMENT] Experimental TSDB: Querier and store-gateway components can now use so-called "caching bucket", which can currently cache fetched chunks into shared memcached server. #2572
* [ENHANCEMENT] Ruler: Automatically remove unhealthy rulers from the ring. #2587
* [ENHANCEMENT] Query-tee: added support to `/metadata`, `/alerts`, and `/rules` endpoints #2600
* [ENHANCEMENT] Query-tee: added support to query results comparison between two different backends. The comparison is disabled by default and can be enabled via `-proxy.compare-responses=true`. #2611
* [ENHANCEMENT] Query-tee: improved the query-tee to not wait all backend responses before sending back the response to the client. The query-tee now sends back to the client first successful response, while honoring the `-backend.preferred` option. #2702
* [ENHANCEMENT] Thanos and Prometheus upgraded. #2602 #2604 #2634 #2659 #2686 #2756
  * TSDB now holds less WAL files after Head Truncation.
  * TSDB now does memory-mapping of Head chunks and reduces memory usage.
* [ENHANCEMENT] Experimental TSDB: decoupled blocks deletion from blocks compaction in the compactor, so that blocks deletion is not blocked by a busy compactor. The following metrics have been added: #2623
  * `cortex_compactor_block_cleanup_started_total`
  * `cortex_compactor_block_cleanup_completed_total`
  * `cortex_compactor_block_cleanup_failed_total`
  * `cortex_compactor_block_cleanup_last_successful_run_timestamp_seconds`
* [ENHANCEMENT] Experimental TSDB: Use shared cache for metadata. This is especially useful when running multiple querier and store-gateway components to reduce number of object store API calls. #2626 #2640
* [ENHANCEMENT] Experimental TSDB: when `-querier.query-store-after` is configured and running the experimental blocks storage, the time range of the query sent to the store is now manipulated to ensure the query end time is not more recent than 'now - query-store-after'. #2642
* [ENHANCEMENT] Experimental TSDB: small performance improvement in concurrent usage of RefCache, used during samples ingestion. #2651
* [ENHANCEMENT] The following endpoints now respond appropriately to an `Accept` header with the value `application/json` #2673
  * `/distributor/all_user_stats`
  * `/distributor/ha_tracker`
  * `/ingester/ring`
  * `/store-gateway/ring`
  * `/compactor/ring`
  * `/ruler/ring`
  * `/services`
* [ENHANCEMENT] Experimental Cassandra backend: Add `-cassandra.num-connections` to allow increasing the number of TCP connections to each Cassandra server. #2666
* [ENHANCEMENT] Experimental Cassandra backend: Use separate Cassandra clients and connections for reads and writes. #2666
* [ENHANCEMENT] Experimental Cassandra backend: Add `-cassandra.reconnect-interval` to allow specifying the reconnect interval to a Cassandra server that has been marked `DOWN` by the gocql driver. Also change the default value of the reconnect interval from `60s` to `1s`. #2687
* [ENHANCEMENT] Experimental Cassandra backend: Add option `-cassandra.convict-hosts-on-failure=false` to not convict host of being down when a request fails. #2684
* [ENHANCEMENT] Experimental TSDB: Applied a jitter to the period bucket scans in order to better distribute bucket operations over the time and increase the probability of hitting the shared cache (if configured). #2693
* [ENHANCEMENT] Experimental TSDB: Series limit per user and per metric now work in TSDB blocks. #2676
* [ENHANCEMENT] Experimental Memberlist: Added ability to periodically rejoin the memberlist cluster. #2724
* [ENHANCEMENT] Experimental Delete Series: Added the following metrics for monitoring processing of delete requests: #2730
  - `cortex_purger_load_pending_requests_attempts_total`: Number of attempts that were made to load pending requests with status.
  - `cortex_purger_oldest_pending_delete_request_age_seconds`: Age of oldest pending delete request in seconds.
  - `cortex_purger_pending_delete_requests_count`: Count of requests which are in process or are ready to be processed.
* [ENHANCEMENT] Experimental TSDB: Improved compactor to hard-delete also partial blocks with an deletion mark (even if the deletion mark threshold has not been reached). #2751
* [ENHANCEMENT] Experimental TSDB: Introduced a consistency check done by the querier to ensure all expected blocks have been queried via the store-gateway. If a block is missing on a store-gateway, the querier retries fetching series from missing blocks up to 3 times. If the consistency check fails once all retries have been exhausted, the query execution fails. The following metrics have been added: #2593 #2630 #2689 #2695
  * `cortex_querier_blocks_consistency_checks_total`
  * `cortex_querier_blocks_consistency_checks_failed_total`
  * `cortex_querier_storegateway_refetches_per_query`
* [ENHANCEMENT] Delete requests can now be canceled #2555
* [ENHANCEMENT] Table manager can now provision tables for delete store #2546
* [BUGFIX] Ruler: Ensure temporary rule files with special characters are properly mapped and cleaned up. #2506
* [BUGFIX] Fixes #2411, Ensure requests are properly routed to the prometheus api embedded in the query if `-server.path-prefix` is set. #2372
* [BUGFIX] Experimental TSDB: fixed chunk data corruption when querying back series using the experimental blocks storage. #2400
* [BUGFIX] Fixed collection of tracing spans from Thanos components used internally. #2655
* [BUGFIX] Experimental TSDB: fixed memory leak in ingesters. #2586
* [BUGFIX] QueryFrontend: fixed a situation where HTTP error is ignored and an incorrect status code is set. #2590
* [BUGFIX] Ingester: Fix an ingester starting up in the JOINING state and staying there forever. #2565
* [BUGFIX] QueryFrontend: fixed a panic (`integer divide by zero`) in the query-frontend. The query-frontend now requires the `-querier.default-evaluation-interval` config to be set to the same value of the querier. #2614
* [BUGFIX] Experimental TSDB: when the querier receives a `/series` request with a time range older than the data stored in the ingester, it now ignores the requested time range and returns known series anyway instead of returning an empty response. This aligns the behaviour with the chunks storage. #2617
* [BUGFIX] Cassandra: fixed an edge case leading to an invalid CQL query when querying the index on a Cassandra store. #2639
* [BUGFIX] Ingester: increment series per metric when recovering from WAL or transfer. #2674
* [BUGFIX] Fixed `wrong number of arguments for 'mget' command` Redis error when a query has no chunks to lookup from storage. #2700 #2796
* [BUGFIX] Ingester: Automatically remove old tmp checkpoints, fixing a potential disk space leak after an ingester crashes. #2726

## 1.1.0 / 2020-05-21

This release brings the usual mix of bugfixes and improvements. The biggest change is that WAL support for chunks is now considered to be production-ready!

Please make sure to review renamed metrics, and update your dashboards and alerts accordingly.

* [CHANGE] Added v1 API routes documented in #2327. #2372
  * Added `-http.alertmanager-http-prefix` flag which allows the configuration of the path where the Alertmanager API and UI can be reached. The default is set to `/alertmanager`.
  * Added `-http.prometheus-http-prefix` flag which allows the configuration of the path where the Prometheus API and UI can be reached. The default is set to `/prometheus`.
  * Updated the index hosted at the root prefix to point to the updated routes.
  * Legacy routes hardcoded with the `/api/prom` prefix now respect the `-http.prefix` flag.
* [CHANGE] The metrics `cortex_distributor_ingester_appends_total` and `distributor_ingester_append_failures_total` now include a `type` label to differentiate between `samples` and `metadata`. #2336
* [CHANGE] The metrics for number of chunks and bytes flushed to the chunk store are renamed. Note that previous metrics were counted pre-deduplication, while new metrics are counted after deduplication. #2463
  * `cortex_ingester_chunks_stored_total` > `cortex_chunk_store_stored_chunks_total`
  * `cortex_ingester_chunk_stored_bytes_total` > `cortex_chunk_store_stored_chunk_bytes_total`
* [CHANGE] Experimental TSDB: renamed blocks meta fetcher metrics: #2375
  * `cortex_querier_bucket_store_blocks_meta_syncs_total` > `cortex_querier_blocks_meta_syncs_total`
  * `cortex_querier_bucket_store_blocks_meta_sync_failures_total` > `cortex_querier_blocks_meta_sync_failures_total`
  * `cortex_querier_bucket_store_blocks_meta_sync_duration_seconds` > `cortex_querier_blocks_meta_sync_duration_seconds`
  * `cortex_querier_bucket_store_blocks_meta_sync_consistency_delay_seconds` > `cortex_querier_blocks_meta_sync_consistency_delay_seconds`
* [CHANGE] Experimental TSDB: Modified default values for `compactor.deletion-delay` option from 48h to 12h and `-experimental.tsdb.bucket-store.ignore-deletion-marks-delay` from 24h to 6h. #2414
* [CHANGE] WAL: Default value of `-ingester.checkpoint-enabled` changed to `true`. #2416
* [CHANGE] `trace_id` field in log files has been renamed to `traceID`. #2518
* [CHANGE] Slow query log has a different output now. Previously used `url` field has been replaced with `host` and `path`, and query parameters are logged as individual log fields with `qs_` prefix. #2520
* [CHANGE] WAL: WAL and checkpoint compression is now disabled. #2436
* [CHANGE] Update in dependency `go-kit/kit` from `v0.9.0` to `v0.10.0`. HTML escaping disabled in JSON Logger. #2535
* [CHANGE] Experimental TSDB: Removed `cortex_<service>_` prefix from Thanos objstore metrics and added `component` label to distinguish which Cortex component is doing API calls to the object storage when running in single-binary mode: #2568
  - `cortex_<service>_thanos_objstore_bucket_operations_total` renamed to `thanos_objstore_bucket_operations_total{component="<name>"}`
  - `cortex_<service>_thanos_objstore_bucket_operation_failures_total` renamed to `thanos_objstore_bucket_operation_failures_total{component="<name>"}`
  - `cortex_<service>_thanos_objstore_bucket_operation_duration_seconds` renamed to `thanos_objstore_bucket_operation_duration_seconds{component="<name>"}`
  - `cortex_<service>_thanos_objstore_bucket_last_successful_upload_time` renamed to `thanos_objstore_bucket_last_successful_upload_time{component="<name>"}`
* [CHANGE] FIFO cache: The `-<prefix>.fifocache.size` CLI flag has been renamed to `-<prefix>.fifocache.max-size-items` as well as its YAML config option `size` renamed to `max_size_items`. #2319
* [FEATURE] Ruler: The `-ruler.evaluation-delay` flag was added to allow users to configure a default evaluation delay for all rules in cortex. The default value is 0 which is the current behavior. #2423
* [FEATURE] Experimental: Added a new object storage client for OpenStack Swift. #2440
* [FEATURE] TLS config options added to the Server. #2535
* [FEATURE] Experimental: Added support for `/api/v1/metadata` Prometheus-based endpoint. #2549
* [FEATURE] Add ability to limit concurrent queries to Cassandra with `-cassandra.query-concurrency` flag. #2562
* [FEATURE] Experimental TSDB: Introduced store-gateway service used by the experimental blocks storage to load and query blocks. The store-gateway optionally supports blocks sharding and replication via a dedicated hash ring, configurable via `-experimental.store-gateway.sharding-enabled` and `-experimental.store-gateway.sharding-ring.*` flags. The following metrics have been added: #2433 #2458 #2469 #2523
  * `cortex_querier_storegateway_instances_hit_per_query`
* [ENHANCEMENT] Experimental TSDB: sample ingestion errors are now reported via existing `cortex_discarded_samples_total` metric. #2370
* [ENHANCEMENT] Failures on samples at distributors and ingesters return the first validation error as opposed to the last. #2383
* [ENHANCEMENT] Experimental TSDB: Added `cortex_querier_blocks_meta_synced`, which reflects current state of synced blocks over all tenants. #2392
* [ENHANCEMENT] Added `cortex_distributor_latest_seen_sample_timestamp_seconds` metric to see how far behind Prometheus servers are in sending data. #2371
* [ENHANCEMENT] FIFO cache to support eviction based on memory usage. Added `-<prefix>.fifocache.max-size-bytes` CLI flag and YAML config option `max_size_bytes` to specify memory limit of the cache. #2319, #2527
* [ENHANCEMENT] Added `-querier.worker-match-max-concurrent`. Force worker concurrency to match the `-querier.max-concurrent` option.  Overrides `-querier.worker-parallelism`.  #2456
* [ENHANCEMENT] Added the following metrics for monitoring delete requests: #2445
  - `cortex_purger_delete_requests_received_total`: Number of delete requests received per user.
  - `cortex_purger_delete_requests_processed_total`: Number of delete requests processed per user.
  - `cortex_purger_delete_requests_chunks_selected_total`: Number of chunks selected while building delete plans per user.
  - `cortex_purger_delete_requests_processing_failures_total`: Number of delete requests processing failures per user.
* [ENHANCEMENT] Single Binary: Added query-frontend to the single binary.  Single binary users will now benefit from various query-frontend features.  Primarily: sharding, parallelization, load shedding, additional caching (if configured), and query retries. #2437
* [ENHANCEMENT] Allow 1w (where w denotes week) and 1y (where y denotes year) when setting `-store.cache-lookups-older-than` and `-store.max-look-back-period`. #2454
* [ENHANCEMENT] Optimize index queries for matchers using "a|b|c"-type regex. #2446 #2475
* [ENHANCEMENT] Added per tenant metrics for queries and chunks and bytes read from chunk store: #2463
  * `cortex_chunk_store_fetched_chunks_total` and `cortex_chunk_store_fetched_chunk_bytes_total`
  * `cortex_query_frontend_queries_total` (per tenant queries counted by the frontend)
* [ENHANCEMENT] WAL: New metrics `cortex_ingester_wal_logged_bytes_total` and `cortex_ingester_checkpoint_logged_bytes_total` added to track total bytes logged to disk for WAL and checkpoints. #2497
* [ENHANCEMENT] Add de-duplicated chunks counter `cortex_chunk_store_deduped_chunks_total` which counts every chunk not sent to the store because it was already sent by another replica. #2485
* [ENHANCEMENT] Query-frontend now also logs the POST data of long queries. #2481
* [ENHANCEMENT] WAL: Ingester WAL records now have type header and the custom WAL records have been replaced by Prometheus TSDB's WAL records. Old records will not be supported from 1.3 onwards. Note: once this is deployed, you cannot downgrade without data loss. #2436
* [ENHANCEMENT] Redis Cache: Added `idle_timeout`, `wait_on_pool_exhaustion` and `max_conn_lifetime` options to redis cache configuration. #2550
* [ENHANCEMENT] WAL: the experimental tag has been removed on the WAL in ingesters. #2560
* [ENHANCEMENT] Use newer AWS API for paginated queries - removes 'Deprecated' message from logfiles. #2452
* [ENHANCEMENT] Experimental memberlist: Add retry with backoff on memberlist join other members. #2705
* [ENHANCEMENT] Experimental TSDB: when the store-gateway sharding is enabled, unhealthy store-gateway instances are automatically removed from the ring after 10 consecutive `-experimental.store-gateway.sharding-ring.heartbeat-timeout` periods. #2526
* [BUGFIX] Ruler: Ensure temporary rule files with special characters are properly mapped and cleaned up. #2506
* [BUGFIX] Ensure requests are properly routed to the prometheus api embedded in the query if `-server.path-prefix` is set. Fixes #2411. #2372
* [BUGFIX] Experimental TSDB: Fixed chunk data corruption when querying back series using the experimental blocks storage. #2400
* [BUGFIX] Cassandra Storage: Fix endpoint TLS host verification. #2109
* [BUGFIX] Experimental TSDB: Fixed response status code from `422` to `500` when an error occurs while iterating chunks with the experimental blocks storage. #2402
* [BUGFIX] Ring: Fixed a situation where upgrading from pre-1.0 cortex with a rolling strategy caused new 1.0 ingesters to lose their zone value in the ring until manually forced to re-register. #2404
* [BUGFIX] Distributor: `/all_user_stats` now show API and Rule Ingest Rate correctly. #2457
* [BUGFIX] Fixed `version`, `revision` and `branch` labels exported by the `cortex_build_info` metric. #2468
* [BUGFIX] QueryFrontend: fixed a situation where span context missed when downstream_url is used. #2539
* [BUGFIX] Querier: Fixed a situation where querier would crash because of an unresponsive frontend instance. #2569

## 1.0.1 / 2020-04-23

* [BUGFIX] Fix gaps when querying ingesters with replication factor = 3 and 2 ingesters in the cluster. #2503

## 1.0.0 / 2020-04-02

This is the first major release of Cortex. We made a lot of **breaking changes** in this release which have been detailed below. Please also see the stability guarantees we provide as part of a major release: https://cortexmetrics.io/docs/configuration/v1guarantees/

* [CHANGE] Remove the following deprecated flags: #2339
  - `-metrics.error-rate-query` (use `-metrics.write-throttle-query` instead).
  - `-store.cardinality-cache-size` (use `-store.index-cache-read.enable-fifocache` and `-store.index-cache-read.fifocache.size` instead).
  - `-store.cardinality-cache-validity` (use `-store.index-cache-read.enable-fifocache` and `-store.index-cache-read.fifocache.duration` instead).
  - `-distributor.limiter-reload-period` (flag unused)
  - `-ingester.claim-on-rollout` (flag unused)
  - `-ingester.normalise-tokens` (flag unused)
* [CHANGE] Renamed YAML file options to be more consistent. See [full config file changes below](#config-file-breaking-changes). #2273
* [CHANGE] AWS based autoscaling has been removed. You can only use metrics based autoscaling now. `-applicationautoscaling.url` has been removed. See https://cortexmetrics.io/docs/production/aws/#dynamodb-capacity-provisioning on how to migrate. #2328
* [CHANGE] Renamed the `memcache.write-back-goroutines` and `memcache.write-back-buffer` flags to `background.write-back-concurrency` and `background.write-back-buffer`. This affects the following flags: #2241
  - `-frontend.memcache.write-back-buffer` --> `-frontend.background.write-back-buffer`
  - `-frontend.memcache.write-back-goroutines` --> `-frontend.background.write-back-concurrency`
  - `-store.index-cache-read.memcache.write-back-buffer` --> `-store.index-cache-read.background.write-back-buffer`
  - `-store.index-cache-read.memcache.write-back-goroutines` --> `-store.index-cache-read.background.write-back-concurrency`
  - `-store.index-cache-write.memcache.write-back-buffer` --> `-store.index-cache-write.background.write-back-buffer`
  - `-store.index-cache-write.memcache.write-back-goroutines` --> `-store.index-cache-write.background.write-back-concurrency`
  - `-memcache.write-back-buffer` --> `-store.chunks-cache.background.write-back-buffer`. Note the next change log for the difference.
  - `-memcache.write-back-goroutines` --> `-store.chunks-cache.background.write-back-concurrency`. Note the next change log for the difference.

* [CHANGE] Renamed the chunk cache flags to have `store.chunks-cache.` as prefix. This means the following flags have been changed: #2241
  - `-cache.enable-fifocache` --> `-store.chunks-cache.cache.enable-fifocache`
  - `-default-validity` --> `-store.chunks-cache.default-validity`
  - `-fifocache.duration` --> `-store.chunks-cache.fifocache.duration`
  - `-fifocache.size` --> `-store.chunks-cache.fifocache.size`
  - `-memcache.write-back-buffer` --> `-store.chunks-cache.background.write-back-buffer`. Note the previous change log for the difference.
  - `-memcache.write-back-goroutines` --> `-store.chunks-cache.background.write-back-concurrency`. Note the previous change log for the difference.
  - `-memcached.batchsize` --> `-store.chunks-cache.memcached.batchsize`
  - `-memcached.consistent-hash` --> `-store.chunks-cache.memcached.consistent-hash`
  - `-memcached.expiration` --> `-store.chunks-cache.memcached.expiration`
  - `-memcached.hostname` --> `-store.chunks-cache.memcached.hostname`
  - `-memcached.max-idle-conns` --> `-store.chunks-cache.memcached.max-idle-conns`
  - `-memcached.parallelism` --> `-store.chunks-cache.memcached.parallelism`
  - `-memcached.service` --> `-store.chunks-cache.memcached.service`
  - `-memcached.timeout` --> `-store.chunks-cache.memcached.timeout`
  - `-memcached.update-interval` --> `-store.chunks-cache.memcached.update-interval`
  - `-redis.enable-tls` --> `-store.chunks-cache.redis.enable-tls`
  - `-redis.endpoint` --> `-store.chunks-cache.redis.endpoint`
  - `-redis.expiration` --> `-store.chunks-cache.redis.expiration`
  - `-redis.max-active-conns` --> `-store.chunks-cache.redis.max-active-conns`
  - `-redis.max-idle-conns` --> `-store.chunks-cache.redis.max-idle-conns`
  - `-redis.password` --> `-store.chunks-cache.redis.password`
  - `-redis.timeout` --> `-store.chunks-cache.redis.timeout`
* [CHANGE] Rename the `-store.chunk-cache-stubs` to `-store.chunks-cache.cache-stubs` to be more inline with above. #2241
* [CHANGE] Change prefix of flags `-dynamodb.periodic-table.*` to `-table-manager.index-table.*`. #2359
* [CHANGE] Change prefix of flags `-dynamodb.chunk-table.*` to `-table-manager.chunk-table.*`. #2359
* [CHANGE] Change the following flags: #2359
  - `-dynamodb.poll-interval` --> `-table-manager.poll-interval`
  - `-dynamodb.periodic-table.grace-period` --> `-table-manager.periodic-table.grace-period`
* [CHANGE] Renamed the following flags: #2273
  - `-dynamodb.chunk.gang.size` --> `-dynamodb.chunk-gang-size`
  - `-dynamodb.chunk.get.max.parallelism` --> `-dynamodb.chunk-get-max-parallelism`
* [CHANGE] Don't support mixed time units anymore for duration. For example, 168h5m0s doesn't work anymore, please use just one unit (s|m|h|d|w|y). #2252
* [CHANGE] Utilize separate protos for rule state and storage. Experimental ruler API will not be functional until the rollout is complete. #2226
* [CHANGE] Frontend worker in querier now starts after all Querier module dependencies are started. This fixes issue where frontend worker started to send queries to querier before it was ready to serve them (mostly visible when using experimental blocks storage). #2246
* [CHANGE] Lifecycler component now enters Failed state on errors, and doesn't exit the process. (Important if you're vendoring Cortex and use Lifecycler) #2251
* [CHANGE] `/ready` handler now returns 200 instead of 204. #2330
* [CHANGE] Better defaults for the following options: #2344
  - `-<prefix>.consul.consistent-reads`: Old default: `true`, new default: `false`. This reduces the load on Consul.
  - `-<prefix>.consul.watch-rate-limit`: Old default: 0, new default: 1. This rate limits the reads to 1 per second. Which is good enough for ring watches.
  - `-distributor.health-check-ingesters`: Old default: `false`, new default: `true`.
  - `-ingester.max-stale-chunk-idle`: Old default: 0, new default: 2m. This lets us expire series that we know are stale early.
  - `-ingester.spread-flushes`: Old default: false, new default: true. This allows to better de-duplicate data and use less space.
  - `-ingester.chunk-age-jitter`: Old default: 20mins, new default: 0. This is to enable the `-ingester.spread-flushes` to true.
  - `-<prefix>.memcached.batchsize`: Old default: 0, new default: 1024. This allows batching of requests and keeps the concurrent requests low.
  - `-<prefix>.memcached.consistent-hash`: Old default: false, new default: true. This allows for better cache hits when the memcaches are scaled up and down.
  - `-querier.batch-iterators`: Old default: false, new default: true.
  - `-querier.ingester-streaming`: Old default: false, new default: true.
* [CHANGE] Experimental TSDB: Added `-experimental.tsdb.bucket-store.postings-cache-compression-enabled` to enable postings compression when storing to cache. #2335
* [CHANGE] Experimental TSDB: Added `-compactor.deletion-delay`, which is time before a block marked for deletion is deleted from bucket. If not 0, blocks will be marked for deletion and compactor component will delete blocks marked for deletion from the bucket. If delete-delay is 0, blocks will be deleted straight away. Note that deleting blocks immediately can cause query failures, if store gateway / querier still has the block loaded, or compactor is ignoring the deletion because it's compacting the block at the same time. Default value is 48h. #2335
* [CHANGE] Experimental TSDB: Added `-experimental.tsdb.bucket-store.index-cache.postings-compression-enabled`, to set duration after which the blocks marked for deletion will be filtered out while fetching blocks used for querying. This option allows querier to ignore blocks that are marked for deletion with some delay. This ensures store can still serve blocks that are meant to be deleted but do not have a replacement yet. Default is 24h, half of the default value for `-compactor.deletion-delay`. #2335
* [CHANGE] Experimental TSDB: Added `-experimental.tsdb.bucket-store.index-cache.memcached.max-item-size` to control maximum size of item that is stored to memcached. Defaults to 1 MiB. #2335
* [FEATURE] Added experimental storage API to the ruler service that is enabled when the `-experimental.ruler.enable-api` is set to true #2269
  * `-ruler.storage.type` flag now allows `s3`,`gcs`, and `azure` values
  * `-ruler.storage.(s3|gcs|azure)` flags exist to allow the configuration of object clients set for rule storage
* [CHANGE] Renamed table manager metrics. #2307 #2359
  * `cortex_dynamo_sync_tables_seconds` -> `cortex_table_manager_sync_duration_seconds`
  * `cortex_dynamo_table_capacity_units` -> `cortex_table_capacity_units`
* [FEATURE] Flusher target to flush the WAL. #2075
  * `-flusher.wal-dir` for the WAL directory to recover from.
  * `-flusher.concurrent-flushes` for number of concurrent flushes.
  * `-flusher.flush-op-timeout` is duration after which a flush should timeout.
* [FEATURE] Ingesters can now have an optional availability zone set, to ensure metric replication is distributed across zones. This is set via the `-ingester.availability-zone` flag or the `availability_zone` field in the config file. #2317
* [ENHANCEMENT] Better re-use of connections to DynamoDB and S3. #2268
* [ENHANCEMENT] Reduce number of goroutines used while executing a single index query. #2280
* [ENHANCEMENT] Experimental TSDB: Add support for local `filesystem` backend. #2245
* [ENHANCEMENT] Experimental TSDB: Added memcached support for the TSDB index cache. #2290
* [ENHANCEMENT] Experimental TSDB: Removed gRPC server to communicate between querier and BucketStore. #2324
* [ENHANCEMENT] Allow 1w (where w denotes week) and 1y (where y denotes year) when setting table period and retention. #2252
* [ENHANCEMENT] Added FIFO cache metrics for current number of entries and memory usage. #2270
* [ENHANCEMENT] Output all config fields to /config API, including those with empty value. #2209
* [ENHANCEMENT] Add "missing_metric_name" and "metric_name_invalid" reasons to cortex_discarded_samples_total metric. #2346
* [ENHANCEMENT] Experimental TSDB: sample ingestion errors are now reported via existing `cortex_discarded_samples_total` metric. #2370
* [BUGFIX] Ensure user state metrics are updated if a transfer fails. #2338
* [BUGFIX] Fixed etcd client keepalive settings. #2278
* [BUGFIX] Register the metrics of the WAL. #2295
* [BUXFIX] Experimental TSDB: fixed error handling when ingesting out of bound samples. #2342

### Known issues

- This experimental blocks storage in Cortex `1.0.0` has a bug which may lead to the error `cannot iterate chunk for series` when running queries. This bug has been fixed in #2400. If you're running the experimental blocks storage, please build Cortex from `master`.

### Config file breaking changes

In this section you can find a config file diff showing the breaking changes introduced in Cortex. You can also find the [full configuration file reference doc](https://cortexmetrics.io/docs/configuration/configuration-file/) in the website.

```diff
### ingester_config

 # Period with which to attempt to flush chunks.
 # CLI flag: -ingester.flush-period
-[flushcheckperiod: <duration> | default = 1m0s]
+[flush_period: <duration> | default = 1m0s]

 # Period chunks will remain in memory after flushing.
 # CLI flag: -ingester.retain-period
-[retainperiod: <duration> | default = 5m0s]
+[retain_period: <duration> | default = 5m0s]

 # Maximum chunk idle time before flushing.
 # CLI flag: -ingester.max-chunk-idle
-[maxchunkidle: <duration> | default = 5m0s]
+[max_chunk_idle_time: <duration> | default = 5m0s]

 # Maximum chunk idle time for chunks terminating in stale markers before
 # flushing. 0 disables it and a stale series is not flushed until the
 # max-chunk-idle timeout is reached.
 # CLI flag: -ingester.max-stale-chunk-idle
-[maxstalechunkidle: <duration> | default = 0s]
+[max_stale_chunk_idle_time: <duration> | default = 2m0s]

 # Timeout for individual flush operations.
 # CLI flag: -ingester.flush-op-timeout
-[flushoptimeout: <duration> | default = 1m0s]
+[flush_op_timeout: <duration> | default = 1m0s]

 # Maximum chunk age before flushing.
 # CLI flag: -ingester.max-chunk-age
-[maxchunkage: <duration> | default = 12h0m0s]
+[max_chunk_age: <duration> | default = 12h0m0s]

-# Range of time to subtract from MaxChunkAge to spread out flushes
+# Range of time to subtract from -ingester.max-chunk-age to spread out flushes
 # CLI flag: -ingester.chunk-age-jitter
-[chunkagejitter: <duration> | default = 20m0s]
+[chunk_age_jitter: <duration> | default = 0]

 # Number of concurrent goroutines flushing to dynamodb.
 # CLI flag: -ingester.concurrent-flushes
-[concurrentflushes: <int> | default = 50]
+[concurrent_flushes: <int> | default = 50]

-# If true, spread series flushes across the whole period of MaxChunkAge
+# If true, spread series flushes across the whole period of
+# -ingester.max-chunk-age.
 # CLI flag: -ingester.spread-flushes
-[spreadflushes: <boolean> | default = false]
+[spread_flushes: <boolean> | default = true]

 # Period with which to update the per-user ingestion rates.
 # CLI flag: -ingester.rate-update-period
-[rateupdateperiod: <duration> | default = 15s]
+[rate_update_period: <duration> | default = 15s]


### querier_config

 # The maximum number of concurrent queries.
 # CLI flag: -querier.max-concurrent
-[maxconcurrent: <int> | default = 20]
+[max_concurrent: <int> | default = 20]

 # Use batch iterators to execute query, as opposed to fully materialising the
 # series in memory.  Takes precedent over the -querier.iterators flag.
 # CLI flag: -querier.batch-iterators
-[batchiterators: <boolean> | default = false]
+[batch_iterators: <boolean> | default = true]

 # Use streaming RPCs to query ingester.
 # CLI flag: -querier.ingester-streaming
-[ingesterstreaming: <boolean> | default = false]
+[ingester_streaming: <boolean> | default = true]

 # Maximum number of samples a single query can load into memory.
 # CLI flag: -querier.max-samples
-[maxsamples: <int> | default = 50000000]
+[max_samples: <int> | default = 50000000]

 # The default evaluation interval or step size for subqueries.
 # CLI flag: -querier.default-evaluation-interval
-[defaultevaluationinterval: <duration> | default = 1m0s]
+[default_evaluation_interval: <duration> | default = 1m0s]

### query_frontend_config

 # URL of downstream Prometheus.
 # CLI flag: -frontend.downstream-url
-[downstream: <string> | default = ""]
+[downstream_url: <string> | default = ""]


### ruler_config

 # URL of alerts return path.
 # CLI flag: -ruler.external.url
-[externalurl: <url> | default = ]
+[external_url: <url> | default = ]

 # How frequently to evaluate rules
 # CLI flag: -ruler.evaluation-interval
-[evaluationinterval: <duration> | default = 1m0s]
+[evaluation_interval: <duration> | default = 1m0s]

 # How frequently to poll for rule changes
 # CLI flag: -ruler.poll-interval
-[pollinterval: <duration> | default = 1m0s]
+[poll_interval: <duration> | default = 1m0s]

-storeconfig:
+storage:

 # file path to store temporary rule files for the prometheus rule managers
 # CLI flag: -ruler.rule-path
-[rulepath: <string> | default = "/rules"]
+[rule_path: <string> | default = "/rules"]

 # URL of the Alertmanager to send notifications to.
 # CLI flag: -ruler.alertmanager-url
-[alertmanagerurl: <url> | default = ]
+[alertmanager_url: <url> | default = ]

 # Use DNS SRV records to discover alertmanager hosts.
 # CLI flag: -ruler.alertmanager-discovery
-[alertmanagerdiscovery: <boolean> | default = false]
+[enable_alertmanager_discovery: <boolean> | default = false]

 # How long to wait between refreshing alertmanager hosts.
 # CLI flag: -ruler.alertmanager-refresh-interval
-[alertmanagerrefreshinterval: <duration> | default = 1m0s]
+[alertmanager_refresh_interval: <duration> | default = 1m0s]

 # If enabled requests to alertmanager will utilize the V2 API.
 # CLI flag: -ruler.alertmanager-use-v2
-[alertmanangerenablev2api: <boolean> | default = false]
+[enable_alertmanager_v2: <boolean> | default = false]

 # Capacity of the queue for notifications to be sent to the Alertmanager.
 # CLI flag: -ruler.notification-queue-capacity
-[notificationqueuecapacity: <int> | default = 10000]
+[notification_queue_capacity: <int> | default = 10000]

 # HTTP timeout duration when sending notifications to the Alertmanager.
 # CLI flag: -ruler.notification-timeout
-[notificationtimeout: <duration> | default = 10s]
+[notification_timeout: <duration> | default = 10s]

 # Distribute rule evaluation using ring backend
 # CLI flag: -ruler.enable-sharding
-[enablesharding: <boolean> | default = false]
+[enable_sharding: <boolean> | default = false]

 # Time to spend searching for a pending ruler when shutting down.
 # CLI flag: -ruler.search-pending-for
-[searchpendingfor: <duration> | default = 5m0s]
+[search_pending_for: <duration> | default = 5m0s]

 # Period with which to attempt to flush rule groups.
 # CLI flag: -ruler.flush-period
-[flushcheckperiod: <duration> | default = 1m0s]
+[flush_period: <duration> | default = 1m0s]

### alertmanager_config

 # Base path for data storage.
 # CLI flag: -alertmanager.storage.path
-[datadir: <string> | default = "data/"]
+[data_dir: <string> | default = "data/"]

 # will be used to prefix all HTTP endpoints served by Alertmanager. If omitted,
 # relevant URL components will be derived automatically.
 # CLI flag: -alertmanager.web.external-url
-[externalurl: <url> | default = ]
+[external_url: <url> | default = ]

 # How frequently to poll Cortex configs
 # CLI flag: -alertmanager.configs.poll-interval
-[pollinterval: <duration> | default = 15s]
+[poll_interval: <duration> | default = 15s]

 # Listen address for cluster.
 # CLI flag: -cluster.listen-address
-[clusterbindaddr: <string> | default = "0.0.0.0:9094"]
+[cluster_bind_address: <string> | default = "0.0.0.0:9094"]

 # Explicit address to advertise in cluster.
 # CLI flag: -cluster.advertise-address
-[clusteradvertiseaddr: <string> | default = ""]
+[cluster_advertise_address: <string> | default = ""]

 # Time to wait between peers to send notifications.
 # CLI flag: -cluster.peer-timeout
-[peertimeout: <duration> | default = 15s]
+[peer_timeout: <duration> | default = 15s]

 # Filename of fallback config to use if none specified for instance.
 # CLI flag: -alertmanager.configs.fallback
-[fallbackconfigfile: <string> | default = ""]
+[fallback_config_file: <string> | default = ""]

 # Root of URL to generate if config is http://internal.monitor
 # CLI flag: -alertmanager.configs.auto-webhook-root
-[autowebhookroot: <string> | default = ""]
+[auto_webhook_root: <string> | default = ""]

### table_manager_config

-store:
+storage:

-# How frequently to poll DynamoDB to learn our capacity.
-# CLI flag: -dynamodb.poll-interval
-[dynamodb_poll_interval: <duration> | default = 2m0s]
+# How frequently to poll backend to learn our capacity.
+# CLI flag: -table-manager.poll-interval
+[poll_interval: <duration> | default = 2m0s]

-# DynamoDB periodic tables grace period (duration which table will be
-# created/deleted before/after it's needed).
-# CLI flag: -dynamodb.periodic-table.grace-period
+# Periodic tables grace period (duration which table will be created/deleted
+# before/after it's needed).
+# CLI flag: -table-manager.periodic-table.grace-period
 [creation_grace_period: <duration> | default = 10m0s]

 index_tables_provisioning:
   # Enables on demand throughput provisioning for the storage provider (if
-  # supported). Applies only to tables which are not autoscaled
-  # CLI flag: -dynamodb.periodic-table.enable-ondemand-throughput-mode
-  [provisioned_throughput_on_demand_mode: <boolean> | default = false]
+  # supported). Applies only to tables which are not autoscaled. Supported by
+  # DynamoDB
+  # CLI flag: -table-manager.index-table.enable-ondemand-throughput-mode
+  [enable_ondemand_throughput_mode: <boolean> | default = false]


   # Enables on demand throughput provisioning for the storage provider (if
-  # supported). Applies only to tables which are not autoscaled
-  # CLI flag: -dynamodb.periodic-table.inactive-enable-ondemand-throughput-mode
-  [inactive_throughput_on_demand_mode: <boolean> | default = false]
+  # supported). Applies only to tables which are not autoscaled. Supported by
+  # DynamoDB
+  # CLI flag: -table-manager.index-table.inactive-enable-ondemand-throughput-mode
+  [enable_inactive_throughput_on_demand_mode: <boolean> | default = false]


 chunk_tables_provisioning:
   # Enables on demand throughput provisioning for the storage provider (if
-  # supported). Applies only to tables which are not autoscaled
-  # CLI flag: -dynamodb.chunk-table.enable-ondemand-throughput-mode
-  [provisioned_throughput_on_demand_mode: <boolean> | default = false]
+  # supported). Applies only to tables which are not autoscaled. Supported by
+  # DynamoDB
+  # CLI flag: -table-manager.chunk-table.enable-ondemand-throughput-mode
+  [enable_ondemand_throughput_mode: <boolean> | default = false]

### storage_config

 aws:
-  dynamodbconfig:
+  dynamodb:
     # DynamoDB endpoint URL with escaped Key and Secret encoded. If only region
     # is specified as a host, proper endpoint will be deduced. Use
     # inmemory:///<table-name> to use a mock in-memory implementation.
     # CLI flag: -dynamodb.url
-    [dynamodb: <url> | default = ]
+    [dynamodb_url: <url> | default = ]

     # DynamoDB table management requests per second limit.
     # CLI flag: -dynamodb.api-limit
-    [apilimit: <float> | default = 2]
+    [api_limit: <float> | default = 2]

     # DynamoDB rate cap to back off when throttled.
     # CLI flag: -dynamodb.throttle-limit
-    [throttlelimit: <float> | default = 10]
+    [throttle_limit: <float> | default = 10]
-
-    # ApplicationAutoscaling endpoint URL with escaped Key and Secret encoded.
-    # CLI flag: -applicationautoscaling.url
-    [applicationautoscaling: <url> | default = ]


       # Queue length above which we will scale up capacity
       # CLI flag: -metrics.target-queue-length
-      [targetqueuelen: <int> | default = 100000]
+      [target_queue_length: <int> | default = 100000]

       # Scale up capacity by this multiple
       # CLI flag: -metrics.scale-up-factor
-      [scaleupfactor: <float> | default = 1.3]
+      [scale_up_factor: <float> | default = 1.3]

       # Ignore throttling below this level (rate per second)
       # CLI flag: -metrics.ignore-throttle-below
-      [minthrottling: <float> | default = 1]
+      [ignore_throttle_below: <float> | default = 1]

       # query to fetch ingester queue length
       # CLI flag: -metrics.queue-length-query
-      [queuelengthquery: <string> | default = "sum(avg_over_time(cortex_ingester_flush_queue_length{job=\"cortex/ingester\"}[2m]))"]
+      [queue_length_query: <string> | default = "sum(avg_over_time(cortex_ingester_flush_queue_length{job=\"cortex/ingester\"}[2m]))"]

       # query to fetch throttle rates per table
       # CLI flag: -metrics.write-throttle-query
-      [throttlequery: <string> | default = "sum(rate(cortex_dynamo_throttled_total{operation=\"DynamoDB.BatchWriteItem\"}[1m])) by (table) > 0"]
+      [write_throttle_query: <string> | default = "sum(rate(cortex_dynamo_throttled_total{operation=\"DynamoDB.BatchWriteItem\"}[1m])) by (table) > 0"]

       # query to fetch write capacity usage per table
       # CLI flag: -metrics.usage-query
-      [usagequery: <string> | default = "sum(rate(cortex_dynamo_consumed_capacity_total{operation=\"DynamoDB.BatchWriteItem\"}[15m])) by (table) > 0"]
+      [write_usage_query: <string> | default = "sum(rate(cortex_dynamo_consumed_capacity_total{operation=\"DynamoDB.BatchWriteItem\"}[15m])) by (table) > 0"]

       # query to fetch read capacity usage per table
       # CLI flag: -metrics.read-usage-query
-      [readusagequery: <string> | default = "sum(rate(cortex_dynamo_consumed_capacity_total{operation=\"DynamoDB.QueryPages\"}[1h])) by (table) > 0"]
+      [read_usage_query: <string> | default = "sum(rate(cortex_dynamo_consumed_capacity_total{operation=\"DynamoDB.QueryPages\"}[1h])) by (table) > 0"]

       # query to fetch read errors per table
       # CLI flag: -metrics.read-error-query
-      [readerrorquery: <string> | default = "sum(increase(cortex_dynamo_failures_total{operation=\"DynamoDB.QueryPages\",error=\"ProvisionedThroughputExceededException\"}[1m])) by (table) > 0"]
+      [read_error_query: <string> | default = "sum(increase(cortex_dynamo_failures_total{operation=\"DynamoDB.QueryPages\",error=\"ProvisionedThroughputExceededException\"}[1m])) by (table) > 0"]

     # Number of chunks to group together to parallelise fetches (zero to
     # disable)
-    # CLI flag: -dynamodb.chunk.gang.size
-    [chunkgangsize: <int> | default = 10]
+    # CLI flag: -dynamodb.chunk-gang-size
+    [chunk_gang_size: <int> | default = 10]

     # Max number of chunk-get operations to start in parallel
-    # CLI flag: -dynamodb.chunk.get.max.parallelism
-    [chunkgetmaxparallelism: <int> | default = 32]
+    # CLI flag: -dynamodb.chunk.get-max-parallelism
+    [chunk_get_max_parallelism: <int> | default = 32]

     backoff_config:
       # Minimum delay when backing off.
       # CLI flag: -bigtable.backoff-min-period
-      [minbackoff: <duration> | default = 100ms]
+      [min_period: <duration> | default = 100ms]

       # Maximum delay when backing off.
       # CLI flag: -bigtable.backoff-max-period
-      [maxbackoff: <duration> | default = 10s]
+      [max_period: <duration> | default = 10s]

       # Number of times to backoff and retry before failing.
       # CLI flag: -bigtable.backoff-retries
-      [maxretries: <int> | default = 10]
+      [max_retries: <int> | default = 10]

   # If enabled, once a tables info is fetched, it is cached.
   # CLI flag: -bigtable.table-cache.enabled
-  [tablecacheenabled: <boolean> | default = true]
+  [table_cache_enabled: <boolean> | default = true]

   # Duration to cache tables before checking again.
   # CLI flag: -bigtable.table-cache.expiration
-  [tablecacheexpiration: <duration> | default = 30m0s]
+  [table_cache_expiration: <duration> | default = 30m0s]

 # Cache validity for active index entries. Should be no higher than
 # -ingester.max-chunk-idle.
 # CLI flag: -store.index-cache-validity
-[indexcachevalidity: <duration> | default = 5m0s]
+[index_cache_validity: <duration> | default = 5m0s]

### ingester_client_config

 grpc_client_config:
   backoff_config:
     # Minimum delay when backing off.
     # CLI flag: -ingester.client.backoff-min-period
-    [minbackoff: <duration> | default = 100ms]
+    [min_period: <duration> | default = 100ms]

     # Maximum delay when backing off.
     # CLI flag: -ingester.client.backoff-max-period
-    [maxbackoff: <duration> | default = 10s]
+    [max_period: <duration> | default = 10s]

     # Number of times to backoff and retry before failing.
     # CLI flag: -ingester.client.backoff-retries
-    [maxretries: <int> | default = 10]
+    [max_retries: <int> | default = 10]

### frontend_worker_config

-# Address of query frontend service.
+# Address of query frontend service, in host:port format.
 # CLI flag: -querier.frontend-address
-[address: <string> | default = ""]
+[frontend_address: <string> | default = ""]

 # How often to query DNS.
 # CLI flag: -querier.dns-lookup-period
-[dnslookupduration: <duration> | default = 10s]
+[dns_lookup_duration: <duration> | default = 10s]

 grpc_client_config:
   backoff_config:
     # Minimum delay when backing off.
     # CLI flag: -querier.frontend-client.backoff-min-period
-    [minbackoff: <duration> | default = 100ms]
+    [min_period: <duration> | default = 100ms]

     # Maximum delay when backing off.
     # CLI flag: -querier.frontend-client.backoff-max-period
-    [maxbackoff: <duration> | default = 10s]
+    [max_period: <duration> | default = 10s]

     # Number of times to backoff and retry before failing.
     # CLI flag: -querier.frontend-client.backoff-retries
-    [maxretries: <int> | default = 10]
+    [max_retries: <int> | default = 10]

### consul_config

 # ACL Token used to interact with Consul.
-# CLI flag: -<prefix>.consul.acltoken
-[acltoken: <string> | default = ""]
+# CLI flag: -<prefix>.consul.acl-token
+[acl_token: <string> | default = ""]

 # HTTP timeout when talking to Consul
 # CLI flag: -<prefix>.consul.client-timeout
-[httpclienttimeout: <duration> | default = 20s]
+[http_client_timeout: <duration> | default = 20s]

 # Enable consistent reads to Consul.
 # CLI flag: -<prefix>.consul.consistent-reads
-[consistentreads: <boolean> | default = true]
+[consistent_reads: <boolean> | default = false]

 # Rate limit when watching key or prefix in Consul, in requests per second. 0
 # disables the rate limit.
 # CLI flag: -<prefix>.consul.watch-rate-limit
-[watchkeyratelimit: <float> | default = 0]
+[watch_rate_limit: <float> | default = 1]

 # Burst size used in rate limit. Values less than 1 are treated as 1.
 # CLI flag: -<prefix>.consul.watch-burst-size
-[watchkeyburstsize: <int> | default = 1]
+[watch_burst_size: <int> | default = 1]


### configstore_config
 # URL of configs API server.
 # CLI flag: -<prefix>.configs.url
-[configsapiurl: <url> | default = ]
+[configs_api_url: <url> | default = ]

 # Timeout for requests to Weave Cloud configs service.
 # CLI flag: -<prefix>.configs.client-timeout
-[clienttimeout: <duration> | default = 5s]
+[client_timeout: <duration> | default = 5s]
```

## 0.7.0 / 2020-03-16

Cortex `0.7.0` is a major step forward the upcoming `1.0` release. In this release, we've got 164 contributions from 26 authors. Thanks to all contributors! ❤️

Please be aware that Cortex `0.7.0` introduces some **breaking changes**. You're encouraged to read all the `[CHANGE]` entries below before upgrading your Cortex cluster. In particular:

- Cleaned up some configuration options in preparation for the Cortex `1.0.0` release (see also the [annotated config file breaking changes](#annotated-config-file-breaking-changes) below):
  - Removed CLI flags support to configure the schema (see [how to migrate from flags to schema file](https://cortexmetrics.io/docs/configuration/schema-configuration/#migrating-from-flags-to-schema-file))
  - Renamed CLI flag `-config-yaml` to `-schema-config-file`
  - Removed CLI flag `-store.min-chunk-age` in favor of `-querier.query-store-after`. The corresponding YAML config option `ingestermaxquerylookback` has been renamed to [`query_ingesters_within`](https://cortexmetrics.io/docs/configuration/configuration-file/#querier-config)
  - Deprecated CLI flag `-frontend.cache-split-interval` in favor of `-querier.split-queries-by-interval`
  - Renamed the YAML config option `defaul_validity` to `default_validity`
  - Removed the YAML config option `config_store` (in the [`alertmanager YAML config`](https://cortexmetrics.io/docs/configuration/configuration-file/#alertmanager-config)) in favor of `store`
  - Removed the YAML config root block `configdb` in favor of [`configs`](https://cortexmetrics.io/docs/configuration/configuration-file/#configs-config). This change is also reflected in the following CLI flags renaming:
      * `-database.*` -> `-configs.database.*`
      * `-database.migrations` -> `-configs.database.migrations-dir`
  - Removed the fluentd-based billing infrastructure including the CLI flags:
      * `-distributor.enable-billing`
      * `-billing.max-buffered-events`
      * `-billing.retry-delay`
      * `-billing.ingester`
- Removed support for using denormalised tokens in the ring. Before upgrading, make sure your Cortex cluster is already running `v0.6.0` or an earlier version with `-ingester.normalise-tokens=true`

### Full changelog

* [CHANGE] Removed support for flags to configure schema. Further, the flag for specifying the config file (`-config-yaml`) has been deprecated. Please use `-schema-config-file`. See the [Schema Configuration documentation](https://cortexmetrics.io/docs/configuration/schema-configuration/) for more details on how to configure the schema using the YAML file. #2221
* [CHANGE] In the config file, the root level `config_store` config option has been moved to `alertmanager` > `store` > `configdb`. #2125
* [CHANGE] Removed unnecessary `frontend.cache-split-interval` in favor of `querier.split-queries-by-interval` both to reduce configuration complexity and guarantee alignment of these two configs. Starting from now, `-querier.cache-results` may only be enabled in conjunction with `-querier.split-queries-by-interval` (previously the cache interval default was `24h` so if you want to preserve the same behaviour you should set `-querier.split-queries-by-interval=24h`). #2040
* [CHANGE] Renamed Configs configuration options. #2187
  * configuration options
    * `-database.*` -> `-configs.database.*`
    * `-database.migrations` -> `-configs.database.migrations-dir`
  * config file
    * `configdb.uri:` -> `configs.database.uri:`
    * `configdb.migrationsdir:` -> `configs.database.migrations_dir:`
    * `configdb.passwordfile:` -> `configs.database.password_file:`
* [CHANGE] Moved `-store.min-chunk-age` to the Querier config as `-querier.query-store-after`, allowing the store to be skipped during query time if the metrics wouldn't be found. The YAML config option `ingestermaxquerylookback` has been renamed to `query_ingesters_within` to match its CLI flag. #1893
* [CHANGE] Renamed the cache configuration setting `defaul_validity` to `default_validity`. #2140
* [CHANGE] Remove fluentd-based billing infrastructure and flags such as `-distributor.enable-billing`. #1491
* [CHANGE] Removed remaining support for using denormalised tokens in the ring. If you're still running ingesters with denormalised tokens (Cortex 0.4 or earlier, with `-ingester.normalise-tokens=false`), such ingesters will now be completely invisible to distributors and need to be either switched to Cortex 0.6.0 or later, or be configured to use normalised tokens. #2034
* [CHANGE] The frontend http server will now send 502 in case of deadline exceeded and 499 if the user requested cancellation. #2156
* [CHANGE] We now enforce queries to be up to `-querier.max-query-into-future` into the future (defaults to 10m). #1929
  * `-store.min-chunk-age` has been removed
  * `-querier.query-store-after` has been added in it's place.
* [CHANGE] Removed unused `/validate_expr endpoint`. #2152
* [CHANGE] Updated Prometheus dependency to v2.16.0. This Prometheus version uses Active Query Tracker to limit concurrent queries. In order to keep `-querier.max-concurrent` working, Active Query Tracker is enabled by default, and is configured to store its data to `active-query-tracker` directory (relative to current directory when Cortex started). This can be changed by using `-querier.active-query-tracker-dir` option. Purpose of Active Query Tracker is to log queries that were running when Cortex crashes. This logging happens on next Cortex start. #2088
* [CHANGE] Default to BigChunk encoding; may result in slightly higher disk usage if many timeseries have a constant value, but should generally result in fewer, bigger chunks. #2207
* [CHANGE] WAL replays are now done while the rest of Cortex is starting, and more specifically, when HTTP server is running. This makes it possible to scrape metrics during WAL replays. Applies to both chunks and experimental blocks storage. #2222
* [CHANGE] Cortex now has `/ready` probe for all services, not just ingester and querier as before. In single-binary mode, /ready reports 204 only if all components are running properly. #2166
* [CHANGE] If you are vendoring Cortex and use its components in your project, be aware that many Cortex components no longer start automatically when they are created. You may want to review PR and attached document. #2166
* [CHANGE] Experimental TSDB: the querier in-memory index cache used by the experimental blocks storage shifted from per-tenant to per-querier. The `-experimental.tsdb.bucket-store.index-cache-size-bytes` now configures the per-querier index cache max size instead of a per-tenant cache and its default has been increased to 1GB. #2189
* [CHANGE] Experimental TSDB: TSDB head compaction interval and concurrency is now configurable (defaults to 1 min interval and 5 concurrent head compactions). New options: `-experimental.tsdb.head-compaction-interval` and `-experimental.tsdb.head-compaction-concurrency`. #2172
* [CHANGE] Experimental TSDB: switched the blocks storage index header to the binary format. This change is expected to have no visible impact, except lower startup times and memory usage in the queriers. It's possible to switch back to the old JSON format via the flag `-experimental.tsdb.bucket-store.binary-index-header-enabled=false`. #2223
* [CHANGE] Experimental Memberlist KV store can now be used in single-binary Cortex. Attempts to use it previously would fail with panic. This change also breaks existing binary protocol used to exchange gossip messages, so this version will not be able to understand gossiped Ring when used in combination with the previous version of Cortex. Easiest way to upgrade is to shutdown old Cortex installation, and restart it with new version. Incremental rollout works too, but with reduced functionality until all components run the same version. #2016
* [FEATURE] Added a read-only local alertmanager config store using files named corresponding to their tenant id. #2125
* [FEATURE] Added flag `-experimental.ruler.enable-api` to enable the ruler api which implements the Prometheus API `/api/v1/rules` and `/api/v1/alerts` endpoints under the configured `-http.prefix`. #1999
* [FEATURE] Added sharding support to compactor when using the experimental TSDB blocks storage. #2113
* [FEATURE] Added ability to override YAML config file settings using environment variables. #2147
  * `-config.expand-env`
* [FEATURE] Added flags to disable Alertmanager notifications methods. #2187
  * `-configs.notifications.disable-email`
  * `-configs.notifications.disable-webhook`
* [FEATURE] Add /config HTTP endpoint which exposes the current Cortex configuration as YAML. #2165
* [FEATURE] Allow Prometheus remote write directly to ingesters. #1491
* [FEATURE] Introduced new standalone service `query-tee` that can be used for testing purposes to send the same Prometheus query to multiple backends (ie. two Cortex clusters ingesting the same metrics) and compare the performances. #2203
* [FEATURE] Fan out parallelizable queries to backend queriers concurrently. #1878
  * `querier.parallelise-shardable-queries` (bool)
  * Requires a shard-compatible schema (v10+)
  * This causes the number of traces to increase accordingly.
  * The query-frontend now requires a schema config to determine how/when to shard queries, either from a file or from flags (i.e. by the `config-yaml` CLI flag). This is the same schema config the queriers consume. The schema is only required to use this option.
  * It's also advised to increase downstream concurrency controls as well:
    * `querier.max-outstanding-requests-per-tenant`
    * `querier.max-query-parallelism`
    * `querier.max-concurrent`
    * `server.grpc-max-concurrent-streams` (for both query-frontends and queriers)
* [FEATURE] Added user sub rings to distribute users to a subset of ingesters. #1947
  * `-experimental.distributor.user-subring-size`
* [FEATURE] Add flag `-experimental.tsdb.stripe-size` to expose TSDB stripe size option. #2185
* [FEATURE] Experimental Delete Series: Added support for Deleting Series with Prometheus style API. Needs to be enabled first by setting `-purger.enable` to `true`. Deletion only supported when using `boltdb` and `filesystem` as index and object store respectively. Support for other stores to follow in separate PRs #2103
* [ENHANCEMENT] Alertmanager: Expose Per-tenant alertmanager metrics #2124
* [ENHANCEMENT] Add `status` label to `cortex_alertmanager_configs` metric to gauge the number of valid and invalid configs. #2125
* [ENHANCEMENT] Cassandra Authentication: added the `custom_authenticators` config option that allows users to authenticate with cassandra clusters using password authenticators that are not approved by default in [gocql](https://github.com/gocql/gocql/blob/81b8263d9fe526782a588ef94d3fa5c6148e5d67/conn.go#L27) #2093
* [ENHANCEMENT] Cassandra Storage: added `max_retries`, `retry_min_backoff` and `retry_max_backoff` configuration options to enable retrying recoverable errors. #2054
* [ENHANCEMENT] Allow to configure HTTP and gRPC server listen address, maximum number of simultaneous connections and connection keepalive settings.
  * `-server.http-listen-address`
  * `-server.http-conn-limit`
  * `-server.grpc-listen-address`
  * `-server.grpc-conn-limit`
  * `-server.grpc.keepalive.max-connection-idle`
  * `-server.grpc.keepalive.max-connection-age`
  * `-server.grpc.keepalive.max-connection-age-grace`
  * `-server.grpc.keepalive.time`
  * `-server.grpc.keepalive.timeout`
* [ENHANCEMENT] PostgreSQL: Bump up `github.com/lib/pq` from `v1.0.0` to `v1.3.0` to support PostgreSQL SCRAM-SHA-256 authentication. #2097
* [ENHANCEMENT] Cassandra Storage: User no longer need `CREATE` privilege on `<all keyspaces>` if given keyspace exists. #2032
* [ENHANCEMENT] Cassandra Storage: added `password_file` configuration options to enable reading Cassandra password from file. #2096
* [ENHANCEMENT] Configs API: Allow GET/POST configs in YAML format. #2181
* [ENHANCEMENT] Background cache writes are batched to improve parallelism and observability. #2135
* [ENHANCEMENT] Add automatic repair for checkpoint and WAL. #2105
* [ENHANCEMENT] Support `lastEvaluation` and `evaluationTime` in `/api/v1/rules` endpoints and make order of groups stable. #2196
* [ENHANCEMENT] Skip expired requests in query-frontend scheduling. #2082
* [ENHANCEMENT] Add ability to configure gRPC keepalive settings. #2066
* [ENHANCEMENT] Experimental TSDB: Export TSDB Syncer metrics from Compactor component, they are prefixed with `cortex_compactor_`. #2023
* [ENHANCEMENT] Experimental TSDB: Added dedicated flag `-experimental.tsdb.bucket-store.tenant-sync-concurrency` to configure the maximum number of concurrent tenants for which blocks are synched. #2026
* [ENHANCEMENT] Experimental TSDB: Expose metrics for objstore operations (prefixed with `cortex_<component>_thanos_objstore_`, component being one of `ingester`, `querier` and `compactor`). #2027
* [ENHANCEMENT] Experimental TSDB: Added support for Azure Storage to be used for block storage, in addition to S3 and GCS. #2083
* [ENHANCEMENT] Experimental TSDB: Reduced memory allocations in the ingesters when using the experimental blocks storage. #2057
* [ENHANCEMENT] Experimental Memberlist KV: expose `-memberlist.gossip-to-dead-nodes-time` and `-memberlist.dead-node-reclaim-time` options to control how memberlist library handles dead nodes and name reuse. #2131
* [BUGFIX] Alertmanager: fixed panic upon applying a new config, caused by duplicate metrics registration in the `NewPipelineBuilder` function. #211
* [BUGFIX] Azure Blob ChunkStore: Fixed issue causing `invalid chunk checksum` errors. #2074
* [BUGFIX] The gauge `cortex_overrides_last_reload_successful` is now only exported by components that use a `RuntimeConfigManager`. Previously, for components that do not initialize a `RuntimeConfigManager` (such as the compactor) the gauge was initialized with 0 (indicating error state) and then never updated, resulting in a false-negative permanent error state. #2092
* [BUGFIX] Fixed WAL metric names, added the `cortex_` prefix.
* [BUGFIX] Restored histogram `cortex_configs_request_duration_seconds` #2138
* [BUGFIX] Fix wrong syntax for `url` in config-file-reference. #2148
* [BUGFIX] Fixed some 5xx status code returned by the query-frontend when they should actually be 4xx. #2122
* [BUGFIX] Fixed leaked goroutines in the querier. #2070
* [BUGFIX] Experimental TSDB: fixed `/all_user_stats` and `/api/prom/user_stats` endpoints when using the experimental TSDB blocks storage. #2042
* [BUGFIX] Experimental TSDB: fixed ruler to correctly work with the experimental TSDB blocks storage. #2101

### Changes to denormalised tokens in the ring

Cortex 0.4.0 is the last version that can *write* denormalised tokens. Cortex 0.5.0 and above always write normalised tokens.

Cortex 0.6.0 is the last version that can *read* denormalised tokens. Starting with Cortex 0.7.0 only normalised tokens are supported, and ingesters writing denormalised tokens to the ring (running Cortex 0.4.0 or earlier with `-ingester.normalise-tokens=false`) are ignored by distributors. Such ingesters should either switch to using normalised tokens, or be upgraded to Cortex 0.5.0 or later.

### Known issues

- The gRPC streaming for ingesters doesn't work when using the experimental TSDB blocks storage. Please do not enable `-querier.ingester-streaming` if you're using the TSDB blocks storage. If you want to enable it, you can build Cortex from `master` given the issue has been fixed after Cortex `0.7` branch has been cut and the fix wasn't included in the `0.7` because related to an experimental feature.

### Annotated config file breaking changes

In this section you can find a config file diff showing the breaking changes introduced in Cortex `0.7`. You can also find the [full configuration file reference doc](https://cortexmetrics.io/docs/configuration/configuration-file/) in the website.

 ```diff
### Root level config

 # "configdb" has been moved to "alertmanager > store > configdb".
-[configdb: <configdb_config>]

 # "config_store" has been renamed to "configs".
-[config_store: <configstore_config>]
+[configs: <configs_config>]


### `distributor_config`

 # The support to hook an external billing system has been removed.
-[enable_billing: <boolean> | default = false]
-billing:
-  [maxbufferedevents: <int> | default = 1024]
-  [retrydelay: <duration> | default = 500ms]
-  [ingesterhostport: <string> | default = "localhost:24225"]


### `querier_config`

 # "ingestermaxquerylookback" has been renamed to "query_ingesters_within".
-[ingestermaxquerylookback: <duration> | default = 0s]
+[query_ingesters_within: <duration> | default = 0s]


### `queryrange_config`

results_cache:
  cache:
     # "defaul_validity" has been renamed to "default_validity".
-    [defaul_validity: <duration> | default = 0s]
+    [default_validity: <duration> | default = 0s]

   # "cache_split_interval" has been deprecated in favor of "split_queries_by_interval".
-  [cache_split_interval: <duration> | default = 24h0m0s]


### `alertmanager_config`

# The "store" config block has been added. This includes "configdb" which previously
# was the "configdb" root level config block.
+store:
+  [type: <string> | default = "configdb"]
+  [configdb: <configstore_config>]
+  local:
+    [path: <string> | default = ""]


### `storage_config`

index_queries_cache_config:
   # "defaul_validity" has been renamed to "default_validity".
-  [defaul_validity: <duration> | default = 0s]
+  [default_validity: <duration> | default = 0s]


### `chunk_store_config`

chunk_cache_config:
   # "defaul_validity" has been renamed to "default_validity".
-  [defaul_validity: <duration> | default = 0s]
+  [default_validity: <duration> | default = 0s]

write_dedupe_cache_config:
   # "defaul_validity" has been renamed to "default_validity".
-  [defaul_validity: <duration> | default = 0s]
+  [default_validity: <duration> | default = 0s]

 # "min_chunk_age" has been removed in favor of "querier > query_store_after".
-[min_chunk_age: <duration> | default = 0s]


### `configs_config`

-# "uri" has been moved to "database > uri".
-[uri: <string> | default = "postgres://postgres@configs-db.weave.local/configs?sslmode=disable"]

-# "migrationsdir" has been moved to "database > migrations_dir".
-[migrationsdir: <string> | default = ""]

-# "passwordfile" has been moved to "database > password_file".
-[passwordfile: <string> | default = ""]

+database:
+  [uri: <string> | default = "postgres://postgres@configs-db.weave.local/configs?sslmode=disable"]
+  [migrations_dir: <string> | default = ""]
+  [password_file: <string> | default = ""]
```

## 0.6.1 / 2020-02-05

* [BUGFIX] Fixed parsing of the WAL configuration when specified in the YAML config file. #2071

## 0.6.0 / 2020-01-28

Note that the ruler flags need to be changed in this upgrade. You're moving from a single node ruler to something that might need to be sharded.
Further, if you're using the configs service, we've upgraded the migration library and this requires some manual intervention. See full instructions below to upgrade your PostgreSQL.

* [CHANGE] The frontend component now does not cache results if it finds a `Cache-Control` header and if one of its values is `no-store`. #1974
* [CHANGE] Flags changed with transition to upstream Prometheus rules manager:
  * `-ruler.client-timeout` is now `ruler.configs.client-timeout` in order to match `ruler.configs.url`.
  * `-ruler.group-timeout`has been removed.
  * `-ruler.num-workers` has been removed.
  * `-ruler.rule-path` has been added to specify where the prometheus rule manager will sync rule files.
  * `-ruler.storage.type` has beem added to specify the rule store backend type, currently only the configdb.
  * `-ruler.poll-interval` has been added to specify the interval in which to poll new rule groups.
  * `-ruler.evaluation-interval` default value has changed from `15s` to `1m` to match the default evaluation interval in Prometheus.
  * Ruler sharding requires a ring which can be configured via the ring flags prefixed by `ruler.ring.`. #1987
* [CHANGE] Use relative links from /ring page to make it work when used behind reverse proxy. #1896
* [CHANGE] Deprecated `-distributor.limiter-reload-period` flag. #1766
* [CHANGE] Ingesters now write only normalised tokens to the ring, although they can still read denormalised tokens used by other ingesters. `-ingester.normalise-tokens` is now deprecated, and ignored. If you want to switch back to using denormalised tokens, you need to downgrade to Cortex 0.4.0. Previous versions don't handle claiming tokens from normalised ingesters correctly. #1809
* [CHANGE] Overrides mechanism has been renamed to "runtime config", and is now separate from limits. Runtime config is simply a file that is reloaded by Cortex every couple of seconds. Limits and now also multi KV use this mechanism.<br />New arguments were introduced: `-runtime-config.file` (defaults to empty) and `-runtime-config.reload-period` (defaults to 10 seconds), which replace previously used `-limits.per-user-override-config` and `-limits.per-user-override-period` options. Old options are still used if `-runtime-config.file` is not specified. This change is also reflected in YAML configuration, where old `limits.per_tenant_override_config` and `limits.per_tenant_override_period` fields are replaced with `runtime_config.file` and `runtime_config.period` respectively. #1749
* [CHANGE] Cortex now rejects data with duplicate labels. Previously, such data was accepted, with duplicate labels removed with only one value left. #1964
* [CHANGE] Changed the default value for `-distributor.ha-tracker.prefix` from `collectors/` to `ha-tracker/` in order to not clash with other keys (ie. ring) stored in the same key-value store. #1940
* [FEATURE] Experimental: Write-Ahead-Log added in ingesters for more data reliability against ingester crashes. #1103
  * `--ingester.wal-enabled`: Setting this to `true` enables writing to WAL during ingestion.
  * `--ingester.wal-dir`: Directory where the WAL data should be stored and/or recovered from.
  * `--ingester.checkpoint-enabled`: Set this to `true` to enable checkpointing of in-memory chunks to disk.
  * `--ingester.checkpoint-duration`: This is the interval at which checkpoints should be created.
  * `--ingester.recover-from-wal`: Set this to `true` to recover data from an existing WAL.
  * For more information, please checkout the ["Ingesters with WAL" guide](https://cortexmetrics.io/docs/guides/ingesters-with-wal/).
* [FEATURE] The distributor can now drop labels from samples (similar to the removal of the replica label for HA ingestion) per user via the `distributor.drop-label` flag. #1726
* [FEATURE] Added flag `debug.mutex-profile-fraction` to enable mutex profiling #1969
* [FEATURE] Added `global` ingestion rate limiter strategy. Deprecated `-distributor.limiter-reload-period` flag. #1766
* [FEATURE] Added support for Microsoft Azure blob storage to be used for storing chunk data. #1913
* [FEATURE] Added readiness probe endpoint`/ready` to queriers. #1934
* [FEATURE] Added "multi" KV store that can interact with two other KV stores, primary one for all reads and writes, and secondary one, which only receives writes. Primary/secondary store can be modified in runtime via runtime-config mechanism (previously "overrides"). #1749
* [FEATURE] Added support to store ring tokens to a file and read it back on startup, instead of generating/fetching the tokens to/from the ring. This feature can be enabled with the flag `-ingester.tokens-file-path`. #1750
* [FEATURE] Experimental TSDB: Added `/series` API endpoint support with TSDB blocks storage. #1830
* [FEATURE] Experimental TSDB: Added TSDB blocks `compactor` component, which iterates over users blocks stored in the bucket and compact them according to the configured block ranges. #1942
* [ENHANCEMENT] metric `cortex_ingester_flush_reasons` gets a new `reason` value: `Spread`, when `-ingester.spread-flushes` option is enabled. #1978
* [ENHANCEMENT] Added `password` and `enable_tls` options to redis cache configuration. Enables usage of Microsoft Azure Cache for Redis service. #1923
* [ENHANCEMENT] Upgraded Kubernetes API version for deployments from `extensions/v1beta1` to `apps/v1`. #1941
* [ENHANCEMENT] Experimental TSDB: Open existing TSDB on startup to prevent ingester from becoming ready before it can accept writes. The max concurrency is set via `--experimental.tsdb.max-tsdb-opening-concurrency-on-startup`. #1917
* [ENHANCEMENT] Experimental TSDB: Querier now exports aggregate metrics from Thanos bucket store and in memory index cache (many metrics to list, but all have `cortex_querier_bucket_store_` or `cortex_querier_blocks_index_cache_` prefix). #1996
* [ENHANCEMENT] Experimental TSDB: Improved multi-tenant bucket store. #1991
  * Allowed to configure the blocks sync interval via `-experimental.tsdb.bucket-store.sync-interval` (0 disables the sync)
  * Limited the number of tenants concurrently synched by `-experimental.tsdb.bucket-store.block-sync-concurrency`
  * Renamed `cortex_querier_sync_seconds` metric to `cortex_querier_blocks_sync_seconds`
  * Track `cortex_querier_blocks_sync_seconds` metric for the initial sync too
* [BUGFIX] Fixed unnecessary CAS operations done by the HA tracker when the jitter is enabled. #1861
* [BUGFIX] Fixed ingesters getting stuck in a LEAVING state after coming up from an ungraceful exit. #1921
* [BUGFIX] Reduce memory usage when ingester Push() errors. #1922
* [BUGFIX] Table Manager: Fixed calculation of expected tables and creation of tables from next active schema considering grace period. #1976
* [BUGFIX] Experimental TSDB: Fixed ingesters consistency during hand-over when using experimental TSDB blocks storage. #1854 #1818
* [BUGFIX] Experimental TSDB: Fixed metrics when using experimental TSDB blocks storage. #1981 #1982 #1990 #1983
* [BUGFIX] Experimental memberlist: Use the advertised address when sending packets to other peers of the Gossip memberlist. #1857
* [BUGFIX] Experimental TSDB: Fixed incorrect query results introduced in #2604 caused by a buffer incorrectly reused while iterating samples. #2697

### Upgrading PostgreSQL (if you're using configs service)

Reference: <https://github.com/golang-migrate/migrate/tree/master/database/postgres#upgrading-from-v1>

1. Install the migrate package cli tool: <https://github.com/golang-migrate/migrate/tree/master/cmd/migrate#installation>
2. Drop the `schema_migrations` table: `DROP TABLE schema_migrations;`.
2. Run the migrate command:

```bash
migrate  -path <absolute_path_to_cortex>/cmd/cortex/migrations -database postgres://localhost:5432/database force 2
```

### Known issues

- The `cortex_prometheus_rule_group_last_evaluation_timestamp_seconds` metric, tracked by the ruler, is not unregistered for rule groups not being used anymore. This issue will be fixed in the next Cortex release (see [2033](https://github.com/cortexproject/cortex/issues/2033)).

- Write-Ahead-Log (WAL) does not have automatic repair of corrupt checkpoint or WAL segments, which is possible if ingester crashes abruptly or the underlying disk corrupts. Currently the only way to resolve this is to manually delete the affected checkpoint and/or WAL segments. Automatic repair will be added in the future releases.

## 0.4.0 / 2019-12-02

* [CHANGE] The frontend component has been refactored to be easier to re-use. When upgrading the frontend, cache entries will be discarded and re-created with the new protobuf schema. #1734
* [CHANGE] Removed direct DB/API access from the ruler. `-ruler.configs.url` has been now deprecated. #1579
* [CHANGE] Removed `Delta` encoding. Any old chunks with `Delta` encoding cannot be read anymore. If `ingester.chunk-encoding` is set to `Delta` the ingester will fail to start. #1706
* [CHANGE] Setting `-ingester.max-transfer-retries` to 0 now disables hand-over when ingester is shutting down. Previously, zero meant infinite number of attempts. #1771
* [CHANGE] `dynamo` has been removed as a valid storage name to make it consistent for all components. `aws` and `aws-dynamo` remain as valid storage names.
* [CHANGE/FEATURE] The frontend split and cache intervals can now be configured using the respective flag `--querier.split-queries-by-interval` and `--frontend.cache-split-interval`.
  * If `--querier.split-queries-by-interval` is not provided request splitting is disabled by default.
  * __`--querier.split-queries-by-day` is still accepted for backward compatibility but has been deprecated. You should now use `--querier.split-queries-by-interval`. We recommend a to use a multiple of 24 hours.__
* [FEATURE] Global limit on the max series per user and metric #1760
  * `-ingester.max-global-series-per-user`
  * `-ingester.max-global-series-per-metric`
  * Requires `-distributor.replication-factor` and `-distributor.shard-by-all-labels` set for the ingesters too
* [FEATURE] Flush chunks with stale markers early with `ingester.max-stale-chunk-idle`. #1759
* [FEATURE] EXPERIMENTAL: Added new KV Store backend based on memberlist library. Components can gossip about tokens and ingester states, instead of using Consul or Etcd. #1721
* [FEATURE] EXPERIMENTAL: Use TSDB in the ingesters & flush blocks to S3/GCS ala Thanos. This will let us use an Object Store more efficiently and reduce costs. #1695
* [FEATURE] Allow Query Frontend to log slow queries with `frontend.log-queries-longer-than`. #1744
* [FEATURE] Add HTTP handler to trigger ingester flush & shutdown - used when running as a stateful set with the WAL enabled.  #1746
* [FEATURE] EXPERIMENTAL: Added GCS support to TSDB blocks storage. #1772
* [ENHANCEMENT] Reduce memory allocations in the write path. #1706
* [ENHANCEMENT] Consul client now follows recommended practices for blocking queries wrt returned Index value. #1708
* [ENHANCEMENT] Consul client can optionally rate-limit itself during Watch (used e.g. by ring watchers) and WatchPrefix (used by HA feature) operations. Rate limiting is disabled by default. New flags added: `--consul.watch-rate-limit`, and `--consul.watch-burst-size`. #1708
* [ENHANCEMENT] Added jitter to HA deduping heartbeats, configure using `distributor.ha-tracker.update-timeout-jitter-max` #1534
* [ENHANCEMENT] Add ability to flush chunks with stale markers early. #1759
* [BUGFIX] Stop reporting successful actions as 500 errors in KV store metrics. #1798
* [BUGFIX] Fix bug where duplicate labels can be returned through metadata APIs. #1790
* [BUGFIX] Fix reading of old, v3 chunk data. #1779
* [BUGFIX] Now support IAM roles in service accounts in AWS EKS. #1803
* [BUGFIX] Fixed duplicated series returned when querying both ingesters and store with the experimental TSDB blocks storage. #1778

In this release we updated the following dependencies:

- gRPC v1.25.0  (resulted in a drop of 30% CPU usage when compression is on)
- jaeger-client v2.20.0
- aws-sdk-go to v1.25.22

## 0.3.0 / 2019-10-11

This release adds support for Redis as an alternative to Memcached, and also includes many optimisations which reduce CPU and memory usage.

* [CHANGE] Gauge metrics were renamed to drop the `_total` suffix. #1685
  * In Alertmanager, `alertmanager_configs_total` is now `alertmanager_configs`
  * In Ruler, `scheduler_configs_total` is now `scheduler_configs`
  * `scheduler_groups_total` is now `scheduler_groups`.
* [CHANGE] `--alertmanager.configs.auto-slack-root` flag was dropped as auto Slack root is not supported anymore. #1597
* [CHANGE] In table-manager, default DynamoDB capacity was reduced from 3,000 units to 1,000 units. We recommend you do not run with the defaults: find out what figures are needed for your environment and set that via `-dynamodb.periodic-table.write-throughput` and `-dynamodb.chunk-table.write-throughput`.
* [FEATURE] Add Redis support for caching #1612
* [FEATURE] Allow spreading chunk writes across multiple S3 buckets #1625
* [FEATURE] Added `/shutdown` endpoint for ingester to shutdown all operations of the ingester. #1746
* [ENHANCEMENT] Upgraded Prometheus to 2.12.0 and Alertmanager to 0.19.0. #1597
* [ENHANCEMENT] Cortex is now built with Go 1.13 #1675, #1676, #1679
* [ENHANCEMENT] Many optimisations, mostly impacting ingester and querier: #1574, #1624, #1638, #1644, #1649, #1654, #1702

Full list of changes: <https://github.com/cortexproject/cortex/compare/v0.2.0...v0.3.0>

## 0.2.0 / 2019-09-05

This release has several exciting features, the most notable of them being setting `-ingester.spread-flushes` to potentially reduce your storage space by upto 50%.

* [CHANGE] Flags changed due to changes upstream in Prometheus Alertmanager #929:
  * `alertmanager.mesh.listen-address` is now `cluster.listen-address`
  * `alertmanager.mesh.peer.host` and `alertmanager.mesh.peer.service` can be replaced by `cluster.peer`
  * `alertmanager.mesh.hardware-address`, `alertmanager.mesh.nickname`, `alertmanager.mesh.password`, and `alertmanager.mesh.peer.refresh-interval` all disappear.
* [CHANGE] --claim-on-rollout flag deprecated; feature is now always on #1566
* [CHANGE] Retention period must now be a multiple of periodic table duration #1564
* [CHANGE] The value for the name label for the chunks memcache in all `cortex_cache_` metrics is now `chunksmemcache` (before it was `memcache`) #1569
* [FEATURE] Makes the ingester flush each timeseries at a specific point in the max-chunk-age cycle with `-ingester.spread-flushes`. This means multiple replicas of a chunk are very likely to contain the same contents which cuts chunk storage space by up to 66%. #1578
* [FEATURE] Make minimum number of chunk samples configurable per user #1620
* [FEATURE] Honor HTTPS for custom S3 URLs #1603
* [FEATURE] You can now point the query-frontend at a normal Prometheus for parallelisation and caching #1441
* [FEATURE] You can now specify `http_config` on alert receivers #929
* [FEATURE] Add option to use jump hashing to load balance requests to memcached #1554
* [FEATURE] Add status page for HA tracker to distributors #1546
* [FEATURE] The distributor ring page is now easier to read with alternate rows grayed out #1621

## 0.1.0 / 2019-08-07

* [CHANGE] HA Tracker flags were renamed to provide more clarity #1465
  * `distributor.accept-ha-labels` is now `distributor.ha-tracker.enable`
  * `distributor.accept-ha-samples` is now `distributor.ha-tracker.enable-for-all-users`
  * `ha-tracker.replica` is now `distributor.ha-tracker.replica`
  * `ha-tracker.cluster` is now `distributor.ha-tracker.cluster`
* [FEATURE] You can specify "heap ballast" to reduce Go GC Churn #1489
* [BUGFIX] HA Tracker no longer always makes a request to Consul/Etcd when a request is not from the active replica #1516
* [BUGFIX] Queries are now correctly cancelled by the query-frontend #1508<|MERGE_RESOLUTION|>--- conflicted
+++ resolved
@@ -52,12 +52,9 @@
 * [ENHANCEMENT] When a tenant accesses the Alertmanager UI or its API, if we have valid `-alertmanager.configs.fallback` we'll use that to start the manager and avoid failing the request. #3073
 * [ENHANCEMENT] Add `DELETE api/v1/rules/{namespace}` to the Ruler. It allows all the rule groups of a namespace to be deleted. #3120
 * [ENHANCEMENT] Experimental Delete Series: Retry processing of Delete requests during failures. #2926
-<<<<<<< HEAD
 * [ENHANCEMENT] Improve performance of QueryStream() in ingesters. #3177
-=======
 * [ENHANCEMENT] Modules included in "All" target are now visible in output of `-modules` CLI flag. #3155
 * [BUGFIX] Ruler: when loading rules from "local" storage, check for directory after resolving symlink. #3137
->>>>>>> c76689da
 * [BUGFIX] Query-frontend: Fixed rounding for incoming query timestamps, to be 100% Prometheus compatible. #2990
 * [BUGFIX] Querier: Merge results from chunks and blocks ingesters when using streaming of results. #3013
 * [BUGFIX] Querier: query /series from ingesters regardless the `-querier.query-ingesters-within` setting. #3035
