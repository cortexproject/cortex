--- conflicted
+++ resolved
@@ -20,11 +20,8 @@
 * [ENHANCEMENT] Update Go version to 1.20.4. #5299
 * [ENHANCEMENT] Log: Avoid expensive log.Valuer evaluation for disallowed levels. #5297
 * [ENHANCEMENT] Improving Performance on the API Gzip Handler. #5347
-<<<<<<< HEAD
 * [ENHANCEMENT] Dynamodb: Add `puller-sync-time` to allow different pull time for ring. #5357
-=======
 * [ENHANCEMENT] Emit querier `max_concurrent` as a metric. #5362
->>>>>>> 8c7bc6ad
 * [BUGFIX] Ruler: Validate if rule group can be safely converted back to rule group yaml from protobuf message #5265
 * [BUGFIX] Querier: Convert gRPC `ResourceExhausted` status code from store gateway to 422 limit error. #5286
 * [BUGFIX] Alertmanager: Route web-ui requests to the alertmanager distributor when sharding is enabled. #5293
