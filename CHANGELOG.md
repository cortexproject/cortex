--- conflicted
+++ resolved
@@ -84,11 +84,8 @@
 * [BUGFIX] Experimental Alertmanager API: Do not allow empty Alertmanager configurations or bad template filenames to be submitted through the configuration API. #3185
 * [BUGFIX] Reduce failures to update heartbeat when using Consul. #3259
 * [BUGFIX] When using ruler sharding, moving all user rule groups from ruler to a different one and then back could end up with some user groups not being evaluated at all. #3235
-<<<<<<< HEAD
 * [BUGFIX] Use a valid grpc header when logging IP addresses. #3307
-=======
 * [BUGFIX] Fixes the metric `cortex_prometheus_rule_group_duration_seconds` in the Ruler, it wouldn't report any values. #3310
->>>>>>> ef2c7a57
 
 ## 1.4.0 / 2020-10-02
 
