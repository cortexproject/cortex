--- conflicted
+++ resolved
@@ -3,11 +3,8 @@
 ## master / unreleased
 
 * [FEATURE] Ruler: Add `external_labels` option to tag all alerts with a given set of labels.
-<<<<<<< HEAD
 * [ENHANCEMENT] Ring: Add `cortex_ring_availability_zone` metric to display which availability zone an instance is configured to run in. #4681
-=======
 * [CHANGE] Fix incorrectly named `cortex_cache_fetched_keys` and `cortex_cache_hits` metrics. Renamed to `cortex_cache_fetched_keys_total` and `cortex_cache_hits_total` respectively. #4686
->>>>>>> 98b8d8ac
 
 ## 1.12.0 in progress
 
