# Changelog

## master / unreleased

* [CHANGE] Querier / ruler: deprecated `-store.query-chunk-limit` CLI flag (and its respective YAML config option `max_chunks_per_query`) in favour of `-querier.max-fetched-chunks-per-query` (and its respective YAML config option `max_fetched_chunks_per_query`). The new limit specifies the maximum number of chunks that can be fetched in a single query from ingesters and long-term storage: the total number of actual fetched chunks could be 2x the limit, being independently applied when querying ingesters and long-term storage. #4125
* [CHANGE] Alertmanager: allowed to configure the experimental receivers firewall on a per-tenant basis. The following CLI flags (and their respective YAML config options) have been changed and moved to the limits config section: #4143
  - `-alertmanager.receivers-firewall.block.cidr-networks` renamed to `-alertmanager.receivers-firewall-block-cidr-networks`
  - `-alertmanager.receivers-firewall.block.private-addresses` renamed to `-alertmanager.receivers-firewall-block-private-addresses`
* [CHANGE] Distributor: Added ring status section in the admin page #4151
* [CHANGE] Change default value of `-server.grpc.keepalive.min-time-between-pings` to `10s` and `-server.grpc.keepalive.ping-without-stream-allowed` to `true`. #4168
* [FEATURE] Alertmanager: Added rate-limits to email notifier. Rate limits can be configured using `-alertmanager.email-notification-rate-limit` and `-alertmanager.email-notification-burst-size`. These limits are applied on individual alertmanagers. Rate-limited email notifications are failed notifications. It is possible to monitor rate-limited notifications via new `cortex_alertmanager_notification_rate_limited_total` metric. #4135
* [FEATURE] Querier: Added new `-querier.max-fetched-series-per-query` flag. When Cortex is running with blocks storage, the max series per query limit is enforced in the querier and applies to unique series received from ingesters and store-gateway (long-term storage). #4179
* [FEATURE] Querier/Ruler: Added new `-querier.max-fetched-chunk-bytes-per-query` flag. When Cortex is running with blocks storage, the max chunk bytes limit is enforced in the querier and ruler and limits the size of all aggregated chunks returned from ingesters and storage as bytes for a query. #4216
* [FEATURE] Alertmanager: Added rate-limits to notifiers. Rate limits used by all integrations can be configured using `-alertmanager.notification-rate-limit`, while per-integration rate limits can be specified via `-alertmanager.notification-rate-limit-per-integration` parameter. Both shared and per-integration limits can be overwritten using overrides mechanism. These limits are applied on individual (per-tenant) alertmanagers. Rate-limited notifications are failed notifications. It is possible to monitor rate-limited notifications via new `cortex_alertmanager_notification_rate_limited_total` metric. #4135 #4163
* [FEATURE] Alertmanager: Added `-alertmanager.max-config-size-bytes` limit to control size of configuration files that Cortex users can upload to Alertmanager via API. This limit is configurable per-tenant. #4201
* [FEATURE] Alertmanager: Added `-alertmanager.max-templates-count` and `-alertmanager.max-template-size-bytes` options to control number and size of templates uploaded to Alertmanager via API. These limits are configurable per-tenant. #4223
* [FEATURE] Added flag `-debug.block-profile-rate` to enable goroutine blocking events profiling. #4217
* [FEATURE] Alertmanager: The experimental sharding feature is now considered complete. Detailed information about the configuration options can be found [here for alertmanager](https://cortexmetrics.io/docs/configuration/configuration-file/#alertmanager_config) and [here for the alertmanager storage](https://cortexmetrics.io/docs/configuration/configuration-file/#alertmanager_storage_config). To use the feature: #3925 #4020 #4021 #4031 #4084 #4110 #4126 #4127 #4141 #4146 #4161 #4162 #4222
  * Ensure that a remote storage backend is configured for Alertmanager to store state using `-alertmanager-storage.backend`, and flags related to the backend. Note that the `local` and `configdb` storage backends are not supported.
  * Ensure that a ring store is configured using `-alertmanager.sharding-ring.store`, and set the flags relevant to the chosen store type.
  * Enable the feature using `-alertmanager.sharding-enabled`.
  * Note the prior addition of a new configuration option `-alertmanager.persist-interval`. This sets the interval between persisting the current alertmanager state (notification log and silences) to object storage. See the [configuration file reference](https://cortexmetrics.io/docs/configuration/configuration-file/#alertmanager_config) for more information.
* [ENHANCEMENT] Alertmanager: Cleanup persisted state objects from remote storage when a tenant configuration is deleted. #4167
* [ENHANCEMENT] Storage: Added the ability to disable Open Census within GCS client (e.g `-gcs.enable-opencensus=false`). #4219
* [ENHANCEMENT] Alertmanager: introduced new metrics to monitor operation when using `-alertmanager.sharding-enabled`: #4149
  * `cortex_alertmanager_state_fetch_replica_state_total`
  * `cortex_alertmanager_state_fetch_replica_state_failed_total`
  * `cortex_alertmanager_state_initial_sync_total`
  * `cortex_alertmanager_state_initial_sync_completed_total`
  * `cortex_alertmanager_state_initial_sync_duration_seconds`
  * `cortex_alertmanager_state_persist_total`
  * `cortex_alertmanager_state_persist_failed_total`
* [ENHANCEMENT] Blocks storage: support ingesting exemplars.  Enabled by setting new CLI flag `-blocks-storage.tsdb.max-exemplars=<n>` or config option `blocks_storage.tsdb.max_exemplars` to positive value. #4124
* [ENHANCEMENT] Distributor: Added distributors ring status section in the admin page. #4151
<<<<<<< HEAD
* [ENHANCEMENT] Ingester/Query-Frontend: Avoid using automatic private IPs (APIPA) upon assignment. APIPA still used as last resort with logging indicating usage. #4032
=======
* [ENHANCEMENT] Added zone-awareness support to alertmanager for use when sharding is enabled. When zone-awareness is enabled, alerts will be replicated across availability zones. #4204
* [ENHANCEMENT] Added `tenant_ids` tag to tracing spans #4147
>>>>>>> d7d87369
* [BUGFIX] Purger: fix `Invalid null value in condition for column range` caused by `nil` value in range for WriteBatch query. #4128
* [BUGFIX] Ingester: fixed infrequent panic caused by a race condition between TSDB mmap-ed head chunks truncation and queries. #4176
* [BUGFIX] Alertmanager: fix Alertmanager status page if clustering via gossip is disabled or sharding is enabled. #4184
* [BUGFIX] Ruler: fix `/ruler/rule_groups` endpoint doesn't work when used with object store. #4182
* [BUGFIX] Ruler: Honor the evaluation delay for the `ALERTS` and `ALERTS_FOR_STATE` series. #4227
* [BUGFIX] Fixed cache fetch error on Redis Cluster. #4056

## Blocksconvert

* [ENHANCEMENT] Scanner: add support for DynamoDB (v9 schema only). #3828

## 1.9.0 / 2021-05-14

* [CHANGE] Alertmanager now removes local files after Alertmanager is no longer running for removed or resharded user. #3910
* [CHANGE] Alertmanager now stores local files in per-tenant folders. Files stored by Alertmanager previously are migrated to new hierarchy. Support for this migration will be removed in Cortex 1.11. #3910
* [CHANGE] Ruler: deprecated `-ruler.storage.*` CLI flags (and their respective YAML config options) in favour of `-ruler-storage.*`. The deprecated config will be removed in Cortex 1.11. #3945
* [CHANGE] Alertmanager: deprecated `-alertmanager.storage.*` CLI flags (and their respective YAML config options) in favour of `-alertmanager-storage.*`. This change doesn't apply to `alertmanager.storage.path` and `alertmanager.storage.retention`. The deprecated config will be removed in Cortex 1.11. #4002
* [CHANGE] Alertmanager: removed `-cluster.` CLI flags deprecated in Cortex 1.7. The new config options to use are: #3946
  * `-alertmanager.cluster.listen-address` instead of `-cluster.listen-address`
  * `-alertmanager.cluster.advertise-address` instead of `-cluster.advertise-address`
  * `-alertmanager.cluster.peers` instead of `-cluster.peer`
  * `-alertmanager.cluster.peer-timeout` instead of `-cluster.peer-timeout`
* [CHANGE] Blocks storage: removed the config option `-blocks-storage.bucket-store.index-cache.postings-compression-enabled`, which was deprecated in Cortex 1.6. Postings compression is always enabled. #4101
* [CHANGE] Querier: removed the config option `-store.max-look-back-period`, which was deprecated in Cortex 1.6 and was used only by the chunks storage. You should use `-querier.max-query-lookback` instead. #4101
* [CHANGE] Query Frontend: removed the config option `-querier.compress-http-responses`, which was deprecated in Cortex 1.6. You should use`-api.response-compression-enabled` instead. #4101
* [CHANGE] Runtime-config / overrides: removed the config options `-limits.per-user-override-config` (use `-runtime-config.file`) and `-limits.per-user-override-period` (use `-runtime-config.reload-period`), both deprecated since Cortex 0.6.0. #4112
* [CHANGE] Cortex now fails fast on startup if unable to connect to the ring backend. #4068
* [FEATURE] The following features have been marked as stable: #4101
  - Shuffle-sharding
  - Querier support for querying chunks and blocks store at the same time
  - Tracking of active series and exporting them as metrics (`-ingester.active-series-metrics-enabled` and related flags)
  - Blocks storage: lazy mmap of block indexes in the store-gateway (`-blocks-storage.bucket-store.index-header-lazy-loading-enabled`)
  - Ingester: close idle TSDB and remove them from local disk (`-blocks-storage.tsdb.close-idle-tsdb-timeout`)
* [FEATURE] Memberlist: add TLS configuration options for the memberlist transport layer used by the gossip KV store. #4046
  * New flags added for memberlist communication:
    * `-memberlist.tls-enabled`
    * `-memberlist.tls-cert-path`
    * `-memberlist.tls-key-path`
    * `-memberlist.tls-ca-path`
    * `-memberlist.tls-server-name`
    * `-memberlist.tls-insecure-skip-verify`
* [FEATURE] Ruler: added `local` backend support to the ruler storage configuration under the `-ruler-storage.` flag prefix. #3932
* [ENHANCEMENT] Upgraded Docker base images to `alpine:3.13`. #4042
* [ENHANCEMENT] Blocks storage: reduce ingester memory by eliminating series reference cache. #3951
* [ENHANCEMENT] Ruler: optimized `<prefix>/api/v1/rules` and `<prefix>/api/v1/alerts` when ruler sharding is enabled. #3916
* [ENHANCEMENT] Ruler: added the following metrics when ruler sharding is enabled: #3916
  * `cortex_ruler_clients`
  * `cortex_ruler_client_request_duration_seconds`
* [ENHANCEMENT] Alertmanager: Add API endpoint to list all tenant alertmanager configs: `GET /multitenant_alertmanager/configs`. #3529
* [ENHANCEMENT] Ruler: Add API endpoint to list all tenant ruler rule groups: `GET /ruler/rule_groups`. #3529
* [ENHANCEMENT] Query-frontend/scheduler: added querier forget delay (`-query-frontend.querier-forget-delay` and `-query-scheduler.querier-forget-delay`) to mitigate the blast radius in the event queriers crash because of a repeatedly sent "query of death" when shuffle-sharding is enabled. #3901
* [ENHANCEMENT] Query-frontend: reduced memory allocations when serializing query response. #3964
* [ENHANCEMENT] Querier / ruler: some optimizations to PromQL query engine. #3934 #3989
* [ENHANCEMENT] Ingester: reduce CPU and memory when an high number of errors are returned by the ingester on the write path with the blocks storage. #3969 #3971 #3973
* [ENHANCEMENT] Distributor: reduce CPU and memory when an high number of errors are returned by the distributor on the write path. #3990
* [ENHANCEMENT] Put metric before label value in the "label value too long" error message. #4018
* [ENHANCEMENT] Allow use of `y|w|d` suffixes for duration related limits and per-tenant limits. #4044
* [ENHANCEMENT] Query-frontend: Small optimization on top of PR #3968 to avoid unnecessary Extents merging. #4026
* [ENHANCEMENT] Add a metric `cortex_compactor_compaction_interval_seconds` for the compaction interval config value. #4040
* [ENHANCEMENT] Ingester: added following per-ingester (instance) experimental limits: max number of series in memory (`-ingester.instance-limits.max-series`), max number of users in memory (`-ingester.instance-limits.max-tenants`), max ingestion rate (`-ingester.instance-limits.max-ingestion-rate`), and max inflight requests (`-ingester.instance-limits.max-inflight-push-requests`). These limits are only used when using blocks storage. Limits can also be configured using runtime-config feature, and current values are exported as `cortex_ingester_instance_limits` metric. #3992.
* [ENHANCEMENT] Cortex is now built with Go 1.16. #4062
* [ENHANCEMENT] Distributor: added per-distributor experimental limits: max number of inflight requests (`-distributor.instance-limits.max-inflight-push-requests`) and max ingestion rate in samples/sec (`-distributor.instance-limits.max-ingestion-rate`). If not set, these two are unlimited. Also added metrics to expose current values (`cortex_distributor_inflight_push_requests`, `cortex_distributor_ingestion_rate_samples_per_second`) as well as limits (`cortex_distributor_instance_limits` with various `limit` label values). #4071
* [ENHANCEMENT] Ruler: Added `-ruler.enabled-tenants` and `-ruler.disabled-tenants` to explicitly enable or disable rules processing for specific tenants. #4074
* [ENHANCEMENT] Block Storage Ingester: `/flush` now accepts two new parameters: `tenant` to specify tenant to flush and `wait=true` to make call synchronous. Multiple tenants can be specified by repeating `tenant` parameter. If no `tenant` is specified, all tenants are flushed, as before. #4073
* [ENHANCEMENT] Alertmanager: validate configured `-alertmanager.web.external-url` and fail if ends with `/`. #4081
* [ENHANCEMENT] Alertmanager: added `-alertmanager.receivers-firewall.block.cidr-networks` and `-alertmanager.receivers-firewall.block.private-addresses` to block specific network addresses in HTTP-based Alertmanager receiver integrations. #4085
* [ENHANCEMENT] Allow configuration of Cassandra's host selection policy. #4069
* [ENHANCEMENT] Store-gateway: retry synching blocks if a per-tenant sync fails. #3975 #4088
* [ENHANCEMENT] Add metric `cortex_tcp_connections` exposing the current number of accepted TCP connections. #4099
* [ENHANCEMENT] Querier: Allow federated queries to run concurrently. #4065
* [ENHANCEMENT] Label Values API call now supports `match[]` parameter when querying blocks on storage (assuming `-querier.query-store-for-labels-enabled` is enabled). #4133
* [BUGFIX] Ruler-API: fix bug where `/api/v1/rules/<namespace>/<group_name>` endpoint return `400` instead of `404`. #4013
* [BUGFIX] Distributor: reverted changes done to rate limiting in #3825. #3948
* [BUGFIX] Ingester: Fix race condition when opening and closing tsdb concurrently. #3959
* [BUGFIX] Querier: streamline tracing spans. #3924
* [BUGFIX] Ruler Storage: ignore objects with empty namespace or group in the name. #3999
* [BUGFIX] Distributor: fix issue causing distributors to not extend the replication set because of failing instances when zone-aware replication is enabled. #3977
* [BUGFIX] Query-frontend: Fix issue where cached entry size keeps increasing when making tiny query repeatedly. #3968
* [BUGFIX] Compactor: `-compactor.blocks-retention-period` now supports weeks (`w`) and years (`y`). #4027
* [BUGFIX] Querier: returning 422 (instead of 500) when query hits `max_chunks_per_query` limit with block storage, when the limit is hit in the store-gateway. #3937
* [BUGFIX] Ruler: Rule group limit enforcement should now allow the same number of rules in a group as the limit. #3616
* [BUGFIX] Frontend, Query-scheduler: allow querier to notify about shutdown without providing any authentication. #4066
* [BUGFIX] Querier: fixed race condition causing queries to fail right after querier startup with the "empty ring" error. #4068
* [BUGFIX] Compactor: Increment `cortex_compactor_runs_failed_total` if compactor failed compact a single tenant. #4094
* [BUGFIX] Tracing: hot fix to avoid the Jaeger tracing client to indefinitely block the Cortex process shutdown in case the HTTP connection to the tracing backend is blocked. #4134
* [BUGFIX] Forward proper EndsAt from ruler to Alertmanager inline with Prometheus behaviour. #4017

## Blocksconvert

* [ENHANCEMENT] Builder: add `-builder.timestamp-tolerance` option which may reduce block size by rounding timestamps to make difference whole seconds. #3891

## 1.8.1 / 2021-04-27

* [CHANGE] Fix for CVE-2021-31232: Local file disclosure vulnerability when `-experimental.alertmanager.enable-api` is used. The HTTP basic auth `password_file` can be used as an attack vector to send any file content via a webhook. The alertmanager templates can be used as an attack vector to send any file content because the alertmanager can load any text file specified in the templates list.

## 1.8.0 / 2021-03-24

* [CHANGE] Alertmanager: Don't expose cluster information to tenants via the `/alertmanager/api/v1/status` API endpoint when operating with clustering enabled. #3903
* [CHANGE] Ingester: don't update internal "last updated" timestamp of TSDB if tenant only sends invalid samples. This affects how "idle" time is computed. #3727
* [CHANGE] Require explicit flag `-<prefix>.tls-enabled` to enable TLS in GRPC clients. Previously it was enough to specify a TLS flag to enable TLS validation. #3156
* [CHANGE] Query-frontend: removed `-querier.split-queries-by-day` (deprecated in Cortex 0.4.0). Please use `-querier.split-queries-by-interval` instead. #3813
* [CHANGE] Store-gateway: the chunks pool controlled by `-blocks-storage.bucket-store.max-chunk-pool-bytes` is now shared across all tenants. #3830
* [CHANGE] Ingester: return error code 400 instead of 429 when per-user/per-tenant series/metadata limits are reached. #3833
* [CHANGE] Compactor: add `reason` label to `cortex_compactor_blocks_marked_for_deletion_total` metric. Source blocks marked for deletion by compactor are labelled as `compaction`, while blocks passing the retention period are labelled as `retention`. #3879
* [CHANGE] Alertmanager: the `DELETE /api/v1/alerts` is now idempotent. No error is returned if the alertmanager config doesn't exist. #3888
* [FEATURE] Experimental Ruler Storage: Add a separate set of configuration options to configure the ruler storage backend under the `-ruler-storage.` flag prefix. All blocks storage bucket clients and the config service are currently supported. Clients using this implementation will only be enabled if the existing `-ruler.storage` flags are left unset. #3805 #3864
* [FEATURE] Experimental Alertmanager Storage: Add a separate set of configuration options to configure the alertmanager storage backend under the `-alertmanager-storage.` flag prefix. All blocks storage bucket clients and the config service are currently supported. Clients using this implementation will only be enabled if the existing `-alertmanager.storage` flags are left unset. #3888
* [FEATURE] Adds support to S3 server-side encryption using KMS. The S3 server-side encryption config can be overridden on a per-tenant basis for the blocks storage, ruler and alertmanager. Deprecated `-<prefix>.s3.sse-encryption`, please use the following CLI flags that have been added. #3651 #3810 #3811 #3870 #3886 #3906
  - `-<prefix>.s3.sse.type`
  - `-<prefix>.s3.sse.kms-key-id`
  - `-<prefix>.s3.sse.kms-encryption-context`
* [FEATURE] Querier: Enable `@ <timestamp>` modifier in PromQL using the new `-querier.at-modifier-enabled` flag. #3744
* [FEATURE] Overrides Exporter: Add `overrides-exporter` module for exposing per-tenant resource limit overrides as metrics. It is not included in `all` target (single-binary mode), and must be explicitly enabled. #3785
* [FEATURE] Experimental thanosconvert: introduce an experimental tool `thanosconvert` to migrate Thanos block metadata to Cortex metadata. #3770
* [FEATURE] Alertmanager: It now shards the `/api/v1/alerts` API using the ring when sharding is enabled. #3671
  * Added `-alertmanager.max-recv-msg-size` (defaults to 16M) to limit the size of HTTP request body handled by the alertmanager.
  * New flags added for communication between alertmanagers:
    * `-alertmanager.max-recv-msg-size`
    * `-alertmanager.alertmanager-client.remote-timeout`
    * `-alertmanager.alertmanager-client.tls-enabled`
    * `-alertmanager.alertmanager-client.tls-cert-path`
    * `-alertmanager.alertmanager-client.tls-key-path`
    * `-alertmanager.alertmanager-client.tls-ca-path`
    * `-alertmanager.alertmanager-client.tls-server-name`
    * `-alertmanager.alertmanager-client.tls-insecure-skip-verify`
* [FEATURE] Compactor: added blocks storage per-tenant retention support. This is configured via `-compactor.retention-period`, and can be overridden on a per-tenant basis. #3879
* [ENHANCEMENT] Queries: Instrument queries that were discarded due to the configured `max_outstanding_requests_per_tenant`. #3894
  * `cortex_query_frontend_discarded_requests_total`
  * `cortex_query_scheduler_discarded_requests_total`
* [ENHANCEMENT] Ruler: Add TLS and explicit basis authentication configuration options for the HTTP client the ruler uses to communicate with the alertmanager. #3752
  * `-ruler.alertmanager-client.basic-auth-username`: Configure the basic authentication username used by the client. Takes precedent over a URL configured username.
  * `-ruler.alertmanager-client.basic-auth-password`: Configure the basic authentication password used by the client. Takes precedent over a URL configured password.
  * `-ruler.alertmanager-client.tls-ca-path`: File path to the CA file.
  * `-ruler.alertmanager-client.tls-cert-path`: File path to the TLS certificate.
  * `-ruler.alertmanager-client.tls-insecure-skip-verify`: Boolean to disable verifying the certificate.
  * `-ruler.alertmanager-client.tls-key-path`: File path to the TLS key certificate.
  * `-ruler.alertmanager-client.tls-server-name`: Expected name on the TLS certificate.
* [ENHANCEMENT] Ingester: exposed metric `cortex_ingester_oldest_unshipped_block_timestamp_seconds`, tracking the unix timestamp of the oldest TSDB block not shipped to the storage yet. #3705
* [ENHANCEMENT] Prometheus upgraded. #3739 #3806
  * Avoid unnecessary `runtime.GC()` during compactions.
  * Prevent compaction loop in TSDB on data gap.
* [ENHANCEMENT] Query-Frontend now returns server side performance metrics using `Server-Timing` header when query stats is enabled. #3685
* [ENHANCEMENT] Runtime Config: Add a `mode` query parameter for the runtime config endpoint. `/runtime_config?mode=diff` now shows the YAML runtime configuration with all values that differ from the defaults. #3700
* [ENHANCEMENT] Distributor: Enable downstream projects to wrap distributor push function and access the deserialized write requests berfore/after they are pushed. #3755
* [ENHANCEMENT] Add flag `-<prefix>.tls-server-name` to require a specific server name instead of the hostname on the certificate. #3156
* [ENHANCEMENT] Alertmanager: Remove a tenant's alertmanager instead of pausing it as we determine it is no longer needed. #3722
* [ENHANCEMENT] Blocks storage: added more configuration options to S3 client. #3775
  * `-blocks-storage.s3.tls-handshake-timeout`: Maximum time to wait for a TLS handshake. 0 means no limit.
  * `-blocks-storage.s3.expect-continue-timeout`: The time to wait for a server's first response headers after fully writing the request headers if the request has an Expect header. 0 to send the request body immediately.
  * `-blocks-storage.s3.max-idle-connections`: Maximum number of idle (keep-alive) connections across all hosts. 0 means no limit.
  * `-blocks-storage.s3.max-idle-connections-per-host`: Maximum number of idle (keep-alive) connections to keep per-host. If 0, a built-in default value is used.
  * `-blocks-storage.s3.max-connections-per-host`: Maximum number of connections per host. 0 means no limit.
* [ENHANCEMENT] Ingester: when tenant's TSDB is closed, Ingester now removes pushed metrics-metadata from memory, and removes metadata (`cortex_ingester_memory_metadata`, `cortex_ingester_memory_metadata_created_total`, `cortex_ingester_memory_metadata_removed_total`) and validation metrics (`cortex_discarded_samples_total`, `cortex_discarded_metadata_total`). #3782
* [ENHANCEMENT] Distributor: cleanup metrics for inactive tenants. #3784
* [ENHANCEMENT] Ingester: Have ingester to re-emit following TSDB metrics. #3800
  * `cortex_ingester_tsdb_blocks_loaded`
  * `cortex_ingester_tsdb_reloads_total`
  * `cortex_ingester_tsdb_reloads_failures_total`
  * `cortex_ingester_tsdb_symbol_table_size_bytes`
  * `cortex_ingester_tsdb_storage_blocks_bytes`
  * `cortex_ingester_tsdb_time_retentions_total`
* [ENHANCEMENT] Querier: distribute workload across `-store-gateway.sharding-ring.replication-factor` store-gateway replicas when querying blocks and `-store-gateway.sharding-enabled=true`. #3824
* [ENHANCEMENT] Distributor / HA Tracker: added cleanup of unused elected HA replicas from KV store. Added following metrics to monitor this process: #3809
  * `cortex_ha_tracker_replicas_cleanup_started_total`
  * `cortex_ha_tracker_replicas_cleanup_marked_for_deletion_total`
  * `cortex_ha_tracker_replicas_cleanup_deleted_total`
  * `cortex_ha_tracker_replicas_cleanup_delete_failed_total`
* [ENHANCEMENT] Ruler now has new API endpoint `/ruler/delete_tenant_config` that can be used to delete all ruler groups for tenant. It is intended to be used by administrators who wish to clean up state after removed user. Note that this endpoint is enabled regardless of `-experimental.ruler.enable-api`. #3750 #3899
* [ENHANCEMENT] Query-frontend, query-scheduler: cleanup metrics for inactive tenants. #3826
* [ENHANCEMENT] Blocks storage: added `-blocks-storage.s3.region` support to S3 client configuration. #3811
* [ENHANCEMENT] Distributor: Remove cached subrings for inactive users when using shuffle sharding. #3849
* [ENHANCEMENT] Store-gateway: Reduced memory used to fetch chunks at query time. #3855
* [ENHANCEMENT] Ingester: attempt to prevent idle compaction from happening in concurrent ingesters by introducing a 25% jitter to the configured idle timeout (`-blocks-storage.tsdb.head-compaction-idle-timeout`). #3850
* [ENHANCEMENT] Compactor: cleanup local files for users that are no longer owned by compactor. #3851
* [ENHANCEMENT] Store-gateway: close empty bucket stores, and delete leftover local files for tenants that no longer belong to store-gateway. #3853
* [ENHANCEMENT] Store-gateway: added metrics to track partitioner behaviour. #3877
  * `cortex_bucket_store_partitioner_requested_bytes_total`
  * `cortex_bucket_store_partitioner_requested_ranges_total`
  * `cortex_bucket_store_partitioner_expanded_bytes_total`
  * `cortex_bucket_store_partitioner_expanded_ranges_total`
* [ENHANCEMENT] Store-gateway: added metrics to monitor chunk buffer pool behaviour. #3880
  * `cortex_bucket_store_chunk_pool_requested_bytes_total`
  * `cortex_bucket_store_chunk_pool_returned_bytes_total`
* [ENHANCEMENT] Alertmanager: load alertmanager configurations from object storage concurrently, and only load necessary configurations, speeding configuration synchronization process and executing fewer "GET object" operations to the storage when sharding is enabled. #3898
* [ENHANCEMENT] Ingester (blocks storage): Ingester can now stream entire chunks instead of individual samples to the querier. At the moment this feature must be explicitly enabled either by using `-ingester.stream-chunks-when-using-blocks` flag or `ingester_stream_chunks_when_using_blocks` (boolean) field in runtime config file, but these configuration options are temporary and will be removed when feature is stable. #3889
* [ENHANCEMENT] Alertmanager: New endpoint `/multitenant_alertmanager/delete_tenant_config` to delete configuration for tenant identified by `X-Scope-OrgID` header. This is an internal endpoint, available even if Alertmanager API is not enabled by using `-experimental.alertmanager.enable-api`. #3900
* [ENHANCEMENT] MemCached: Add `max_item_size` support. #3929
* [BUGFIX] Cortex: Fixed issue where fatal errors and various log messages where not logged. #3778
* [BUGFIX] HA Tracker: don't track as error in the `cortex_kv_request_duration_seconds` metric a CAS operation intentionally aborted. #3745
* [BUGFIX] Querier / ruler: do not log "error removing stale clients" if the ring is empty. #3761
* [BUGFIX] Store-gateway: fixed a panic caused by a race condition when the index-header lazy loading is enabled. #3775 #3789
* [BUGFIX] Compactor: fixed "could not guess file size" log when uploading blocks deletion marks to the global location. #3807
* [BUGFIX] Prevent panic at start if the http_prefix setting doesn't have a valid value. #3796
* [BUGFIX] Memberlist: fixed panic caused by race condition in `armon/go-metrics` used by memberlist client. #3725
* [BUGFIX] Querier: returning 422 (instead of 500) when query hits `max_chunks_per_query` limit with block storage. #3895
* [BUGFIX] Alertmanager: Ensure that experimental `/api/v1/alerts` endpoints work when `-http.prefix` is empty. #3905
* [BUGFIX] Chunk store: fix panic in inverted index when deleted fingerprint is no longer in the index. #3543

## 1.7.1 / 2021-04-27

* [CHANGE] Fix for CVE-2021-31232: Local file disclosure vulnerability when `-experimental.alertmanager.enable-api` is used. The HTTP basic auth `password_file` can be used as an attack vector to send any file content via a webhook. The alertmanager templates can be used as an attack vector to send any file content because the alertmanager can load any text file specified in the templates list.

## 1.7.0 / 2021-02-23

Note the blocks storage compactor runs a migration task at startup in this version, which can take many minutes and use a lot of RAM.
[Turn this off after first run](https://cortexmetrics.io/docs/blocks-storage/production-tips/#ensure-deletion-marks-migration-is-disabled-after-first-run).

* [CHANGE] FramedSnappy encoding support has been removed from Push and Remote Read APIs. This means Prometheus 1.6 support has been removed and the oldest Prometheus version supported in the remote write is 1.7. #3682
* [CHANGE] Ruler: removed the flag `-ruler.evaluation-delay-duration-deprecated` which was deprecated in 1.4.0. Please use the `ruler_evaluation_delay_duration` per-tenant limit instead. #3694
* [CHANGE] Removed the flags `-<prefix>.grpc-use-gzip-compression` which were deprecated in 1.3.0: #3694
  * `-query-scheduler.grpc-client-config.grpc-use-gzip-compression`: use `-query-scheduler.grpc-client-config.grpc-compression` instead
  * `-frontend.grpc-client-config.grpc-use-gzip-compression`: use `-frontend.grpc-client-config.grpc-compression` instead
  * `-ruler.client.grpc-use-gzip-compression`: use `-ruler.client.grpc-compression` instead
  * `-bigtable.grpc-use-gzip-compression`: use `-bigtable.grpc-compression` instead
  * `-ingester.client.grpc-use-gzip-compression`: use `-ingester.client.grpc-compression` instead
  * `-querier.frontend-client.grpc-use-gzip-compression`: use `-querier.frontend-client.grpc-compression` instead
* [CHANGE] Querier: it's not required to set `-frontend.query-stats-enabled=true` in the querier anymore to enable query statistics logging in the query-frontend. The flag is now required to be configured only in the query-frontend and it will be propagated to the queriers. #3595 #3695
* [CHANGE] Blocks storage: compactor is now required when running a Cortex cluster with the blocks storage, because it also keeps the bucket index updated. #3583
* [CHANGE] Blocks storage: block deletion marks are now stored in a per-tenant global markers/ location too, other than within the block location. The compactor, at startup, will copy deletion marks from the block location to the global location. This migration is required only once, so it can be safely disabled via `-compactor.block-deletion-marks-migration-enabled=false` after new compactor has successfully started at least once in the cluster. #3583
* [CHANGE] OpenStack Swift: the default value for the `-ruler.storage.swift.container-name` and `-swift.container-name` config options has changed from `cortex` to empty string. If you were relying on the default value, please set it back to `cortex`. #3660
* [CHANGE] HA Tracker: configured replica label is now verified against label value length limit (`-validation.max-length-label-value`). #3668
* [CHANGE] Distributor: `extend_writes` field in YAML configuration has moved from `lifecycler` (inside `ingester_config`) to `distributor_config`. This doesn't affect command line option `-distributor.extend-writes`, which stays the same. #3719
* [CHANGE] Alertmanager: Deprecated `-cluster.` CLI flags in favor of their `-alertmanager.cluster.` equivalent. The deprecated flags (and their respective YAML config options) are: #3677
  * `-cluster.listen-address` in favor of `-alertmanager.cluster.listen-address`
  * `-cluster.advertise-address` in favor of `-alertmanager.cluster.advertise-address`
  * `-cluster.peer` in favor of `-alertmanager.cluster.peers`
  * `-cluster.peer-timeout` in favor of `-alertmanager.cluster.peer-timeout`
* [CHANGE] Blocks storage: the default value of `-blocks-storage.bucket-store.sync-interval` has been changed from `5m` to `15m`. #3724
* [FEATURE] Querier: Queries can be federated across multiple tenants. The tenants IDs involved need to be specified separated by a `|` character in the `X-Scope-OrgID` request header. This is an experimental feature, which can be enabled by setting `-tenant-federation.enabled=true` on all Cortex services. #3250
* [FEATURE] Alertmanager: introduced the experimental option `-alertmanager.sharding-enabled` to shard tenants across multiple Alertmanager instances. This feature is still under heavy development and its usage is discouraged. The following new metrics are exported by the Alertmanager: #3664
  * `cortex_alertmanager_ring_check_errors_total`
  * `cortex_alertmanager_sync_configs_total`
  * `cortex_alertmanager_sync_configs_failed_total`
  * `cortex_alertmanager_tenants_discovered`
  * `cortex_alertmanager_tenants_owned`
* [ENHANCEMENT] Allow specifying JAEGER_ENDPOINT instead of sampling server or local agent port. #3682
* [ENHANCEMENT] Blocks storage: introduced a per-tenant bucket index, periodically updated by the compactor, used to avoid full bucket scanning done by queriers, store-gateways and rulers. The bucket index is updated by the compactor during blocks cleanup, on every `-compactor.cleanup-interval`. #3553 #3555 #3561 #3583 #3625 #3711 #3715
* [ENHANCEMENT] Blocks storage: introduced an option `-blocks-storage.bucket-store.bucket-index.enabled` to enable the usage of the bucket index in the querier, store-gateway and ruler. When enabled, the querier, store-gateway and ruler will use the bucket index to find a tenant's blocks instead of running the periodic bucket scan. The following new metrics are exported by the querier and ruler: #3614 #3625
  * `cortex_bucket_index_loads_total`
  * `cortex_bucket_index_load_failures_total`
  * `cortex_bucket_index_load_duration_seconds`
  * `cortex_bucket_index_loaded`
* [ENHANCEMENT] Compactor: exported the following metrics. #3583 #3625
  * `cortex_bucket_blocks_count`: Total number of blocks per tenant in the bucket. Includes blocks marked for deletion, but not partial blocks.
  * `cortex_bucket_blocks_marked_for_deletion_count`: Total number of blocks per tenant marked for deletion in the bucket.
  * `cortex_bucket_blocks_partials_count`: Total number of partial blocks.
  * `cortex_bucket_index_last_successful_update_timestamp_seconds`: Timestamp of the last successful update of a tenant's bucket index.
* [ENHANCEMENT] Ruler: Add `cortex_prometheus_last_evaluation_samples` to expose the number of samples generated by a rule group per tenant. #3582
* [ENHANCEMENT] Memberlist: add status page (/memberlist) with available details about memberlist-based KV store and memberlist cluster. It's also possible to view KV values in Go struct or JSON format, or download for inspection. #3575
* [ENHANCEMENT] Memberlist: client can now keep a size-bounded buffer with sent and received messages and display them in the admin UI (/memberlist) for troubleshooting. #3581 #3602
* [ENHANCEMENT] Blocks storage: added block index attributes caching support to metadata cache. The TTL can be configured via `-blocks-storage.bucket-store.metadata-cache.block-index-attributes-ttl`. #3629
* [ENHANCEMENT] Alertmanager: Add support for Azure blob storage. #3634
* [ENHANCEMENT] Compactor: tenants marked for deletion will now be fully cleaned up after some delay since deletion of last block. Cleanup includes removal of remaining marker files (including tenant deletion mark file) and files under `debug/metas`. #3613
* [ENHANCEMENT] Compactor: retry compaction of a single tenant on failure instead of re-running compaction for all tenants. #3627
* [ENHANCEMENT] Querier: Implement result caching for tenant query federation. #3640
* [ENHANCEMENT] API: Add a `mode` query parameter for the config endpoint: #3645
  * `/config?mode=diff`: Shows the YAML configuration with all values that differ from the defaults.
  * `/config?mode=defaults`: Shows the YAML configuration with all the default values.
* [ENHANCEMENT] OpenStack Swift: added the following config options to OpenStack Swift backend client: #3660
  - Chunks storage: `-swift.auth-version`, `-swift.max-retries`, `-swift.connect-timeout`, `-swift.request-timeout`.
  - Blocks storage: ` -blocks-storage.swift.auth-version`, ` -blocks-storage.swift.max-retries`, ` -blocks-storage.swift.connect-timeout`, ` -blocks-storage.swift.request-timeout`.
  - Ruler: `-ruler.storage.swift.auth-version`, `-ruler.storage.swift.max-retries`, `-ruler.storage.swift.connect-timeout`, `-ruler.storage.swift.request-timeout`.
* [ENHANCEMENT] Disabled in-memory shuffle-sharding subring cache in the store-gateway, ruler and compactor. This should reduce the memory utilisation in these services when shuffle-sharding is enabled, without introducing a significantly increase CPU utilisation. #3601
* [ENHANCEMENT] Shuffle sharding: optimised subring generation used by shuffle sharding. #3601
* [ENHANCEMENT] New /runtime_config endpoint that returns the defined runtime configuration in YAML format. The returned configuration includes overrides. #3639
* [ENHANCEMENT] Query-frontend: included the parameter name failed to validate in HTTP 400 message. #3703
* [ENHANCEMENT] Fail to startup Cortex if provided runtime config is invalid. #3707
* [ENHANCEMENT] Alertmanager: Add flags to customize the cluster configuration: #3667
  * `-alertmanager.cluster.gossip-interval`: The interval between sending gossip messages. By lowering this value (more frequent) gossip messages are propagated across cluster more quickly at the expense of increased bandwidth usage.
  * `-alertmanager.cluster.push-pull-interval`: The interval between gossip state syncs. Setting this interval lower (more frequent) will increase convergence speeds across larger clusters at the expense of increased bandwidth usage.
* [ENHANCEMENT] Distributor: change the error message returned when a received series has too many label values. The new message format has the series at the end and this plays better with Prometheus logs truncation. #3718
  - From: `sample for '<series>' has <value> label names; limit <value>`
  - To: `series has too many labels (actual: <value>, limit: <value>) series: '<series>'`
* [ENHANCEMENT] Improve bucket index loader to handle edge case where new tenant has not had blocks uploaded to storage yet. #3717
* [BUGFIX] Allow `-querier.max-query-lookback` use `y|w|d` suffix like deprecated `-store.max-look-back-period`. #3598
* [BUGFIX] Memberlist: Entry in the ring should now not appear again after using "Forget" feature (unless it's still heartbeating). #3603
* [BUGFIX] Ingester: do not close idle TSDBs while blocks shipping is in progress. #3630 #3632
* [BUGFIX] Ingester: correctly update `cortex_ingester_memory_users` and `cortex_ingester_active_series` when a tenant's idle TSDB is closed, when running Cortex with the blocks storage. #3646
* [BUGFIX] Querier: fix default value incorrectly overriding `-querier.frontend-address` in single-binary mode. #3650
* [BUGFIX] Compactor: delete `deletion-mark.json` at last when deleting a block in order to not leave partial blocks without deletion mark in the bucket if the compactor is interrupted while deleting a block. #3660
* [BUGFIX] Blocks storage: do not cleanup a partially uploaded block when `meta.json` upload fails. Despite failure to upload `meta.json`, this file may in some cases still appear in the bucket later. By skipping early cleanup, we avoid having corrupted blocks in the storage. #3660
* [BUGFIX] Alertmanager: disable access to `/alertmanager/metrics` (which exposes all Cortex metrics), `/alertmanager/-/reload` and `/alertmanager/debug/*`, which were available to any authenticated user with enabled AlertManager. #3678
* [BUGFIX] Query-Frontend: avoid creating many small sub-queries by discarding cache extents under 5 minutes #3653
* [BUGFIX] Ruler: Ensure the stale markers generated for evaluated rules respect the configured `-ruler.evaluation-delay-duration`. This will avoid issues with samples with NaN be persisted with timestamps set ahead of the next rule evaluation. #3687
* [BUGFIX] Alertmanager: don't serve HTTP requests until Alertmanager has fully started. Serving HTTP requests earlier may result in loss of configuration for the user. #3679
* [BUGFIX] Do not log "failed to load config" if runtime config file is empty. #3706
* [BUGFIX] Do not allow to use a runtime config file containing multiple YAML documents. #3706
* [BUGFIX] HA Tracker: don't track as error in the `cortex_kv_request_duration_seconds` metric a CAS operation intentionally aborted. #3745

## 1.6.0 / 2020-12-29

* [CHANGE] Query Frontend: deprecate `-querier.compress-http-responses` in favour of `-api.response-compression-enabled`. #3544
* [CHANGE] Querier: deprecated `-store.max-look-back-period`. You should use `-querier.max-query-lookback` instead. #3452
* [CHANGE] Blocks storage: increased `-blocks-storage.bucket-store.chunks-cache.attributes-ttl` default from `24h` to `168h` (1 week). #3528
* [CHANGE] Blocks storage: the config option `-blocks-storage.bucket-store.index-cache.postings-compression-enabled` has been deprecated and postings compression is always enabled. #3538
* [CHANGE] Ruler: gRPC message size default limits on the Ruler-client side have changed: #3523
  - limit for outgoing gRPC messages has changed from 2147483647 to 16777216 bytes
  - limit for incoming gRPC messages has changed from 4194304 to 104857600 bytes
* [FEATURE] Distributor/Ingester: Provide ability to not overflow writes in the presence of a leaving or unhealthy ingester. This allows for more efficient ingester rolling restarts. #3305
* [FEATURE] Query-frontend: introduced query statistics logged in the query-frontend when enabled via `-frontend.query-stats-enabled=true`. When enabled, the metric `cortex_query_seconds_total` is tracked, counting the sum of the wall time spent across all queriers while running queries (on a per-tenant basis). The metrics `cortex_request_duration_seconds` and `cortex_query_seconds_total` are different: the first one tracks the request duration (eg. HTTP request from the client), while the latter tracks the sum of the wall time on all queriers involved executing the query. #3539
* [ENHANCEMENT] API: Add GZIP HTTP compression to the API responses. Compression can be enabled via `-api.response-compression-enabled`. #3536
* [ENHANCEMENT] Added zone-awareness support on queries. When zone-awareness is enabled, queries will still succeed if all ingesters in a single zone will fail. #3414
* [ENHANCEMENT] Blocks storage ingester: exported more TSDB-related metrics. #3412
  - `cortex_ingester_tsdb_wal_corruptions_total`
  - `cortex_ingester_tsdb_head_truncations_failed_total`
  - `cortex_ingester_tsdb_head_truncations_total`
  - `cortex_ingester_tsdb_head_gc_duration_seconds`
* [ENHANCEMENT] Enforced keepalive on all gRPC clients used for inter-service communication. #3431
* [ENHANCEMENT] Added `cortex_alertmanager_config_hash` metric to expose hash of Alertmanager Config loaded per user. #3388
* [ENHANCEMENT] Query-Frontend / Query-Scheduler: New component called "Query-Scheduler" has been introduced. Query-Scheduler is simply a queue of requests, moved outside of Query-Frontend. This allows Query-Frontend to be scaled separately from number of queues. To make Query-Frontend and Querier use Query-Scheduler, they need to be started with `-frontend.scheduler-address` and `-querier.scheduler-address` options respectively. #3374 #3471
* [ENHANCEMENT] Query-frontend / Querier / Ruler: added `-querier.max-query-lookback` to limit how long back data (series and metadata) can be queried. This setting can be overridden on a per-tenant basis and is enforced in the query-frontend, querier and ruler. #3452 #3458
* [ENHANCEMENT] Querier: added `-querier.query-store-for-labels-enabled` to query store for label names, label values and series APIs. Only works with blocks storage engine. #3461 #3520
* [ENHANCEMENT] Ingester: exposed `-blocks-storage.tsdb.wal-segment-size-bytes` config option to customise the TSDB WAL segment max size. #3476
* [ENHANCEMENT] Compactor: concurrently run blocks cleaner for multiple tenants. Concurrency can be configured via `-compactor.cleanup-concurrency`. #3483
* [ENHANCEMENT] Compactor: shuffle tenants before running compaction. #3483
* [ENHANCEMENT] Compactor: wait for a stable ring at startup, when sharding is enabled. #3484
* [ENHANCEMENT] Store-gateway: added `-blocks-storage.bucket-store.index-header-lazy-loading-enabled` to enable index-header lazy loading (experimental). When enabled, index-headers will be mmap-ed only once required by a query and will be automatically released after `-blocks-storage.bucket-store.index-header-lazy-loading-idle-timeout` time of inactivity. #3498
* [ENHANCEMENT] Alertmanager: added metrics `cortex_alertmanager_notification_requests_total` and `cortex_alertmanager_notification_requests_failed_total`. #3518
* [ENHANCEMENT] Ingester: added `-blocks-storage.tsdb.head-chunks-write-buffer-size-bytes` to fine-tune the TSDB head chunks write buffer size when running Cortex blocks storage. #3518
* [ENHANCEMENT] /metrics now supports OpenMetrics output. HTTP and gRPC servers metrics can now include exemplars. #3524
* [ENHANCEMENT] Expose gRPC keepalive policy options by gRPC server. #3524
* [ENHANCEMENT] Blocks storage: enabled caching of `meta.json` attributes, configurable via `-blocks-storage.bucket-store.metadata-cache.metafile-attributes-ttl`. #3528
* [ENHANCEMENT] Compactor: added a config validation check to fail fast if the compactor has been configured invalid block range periods (each period is expected to be a multiple of the previous one). #3534
* [ENHANCEMENT] Blocks storage: concurrently fetch deletion marks from object storage. #3538
* [ENHANCEMENT] Blocks storage ingester: ingester can now close idle TSDB and delete local data. #3491 #3552
* [ENHANCEMENT] Blocks storage: add option to use V2 signatures for S3 authentication. #3540
* [ENHANCEMENT] Exported process metrics to monitor the number of memory map areas allocated. #3537
  * - `process_memory_map_areas`
  * - `process_memory_map_areas_limit`
* [ENHANCEMENT] Ruler: Expose gRPC client options. #3523
* [ENHANCEMENT] Compactor: added metrics to track on-going compaction. #3535
  * `cortex_compactor_tenants_discovered`
  * `cortex_compactor_tenants_skipped`
  * `cortex_compactor_tenants_processing_succeeded`
  * `cortex_compactor_tenants_processing_failed`
* [ENHANCEMENT] Added new experimental API endpoints: `POST /purger/delete_tenant` and `GET /purger/delete_tenant_status` for deleting all tenant data. Only works with blocks storage. Compactor removes blocks that belong to user marked for deletion. #3549 #3558
* [ENHANCEMENT] Chunks storage: add option to use V2 signatures for S3 authentication. #3560
* [ENHANCEMENT] HA Tracker: Added new limit `ha_max_clusters` to set the max number of clusters tracked for single user. This limit is disabled by default. #3668
* [BUGFIX] Query-Frontend: `cortex_query_seconds_total` now return seconds not nanoseconds. #3589
* [BUGFIX] Blocks storage ingester: fixed some cases leading to a TSDB WAL corruption after a partial write to disk. #3423
* [BUGFIX] Blocks storage: Fix the race between ingestion and `/flush` call resulting in overlapping blocks. #3422
* [BUGFIX] Querier: fixed `-querier.max-query-into-future` which wasn't correctly enforced on range queries. #3452
* [BUGFIX] Fixed float64 precision stability when aggregating metrics before exposing them. This could have lead to false counters resets when querying some metrics exposed by Cortex. #3506
* [BUGFIX] Querier: the meta.json sync concurrency done when running Cortex with the blocks storage is now controlled by `-blocks-storage.bucket-store.meta-sync-concurrency` instead of the incorrect `-blocks-storage.bucket-store.block-sync-concurrency` (default values are the same). #3531
* [BUGFIX] Querier: fixed initialization order of querier module when using blocks storage. It now (again) waits until blocks have been synchronized. #3551

## Blocksconvert

* [ENHANCEMENT] Scheduler: ability to ignore users based on regexp, using `-scheduler.ignore-users-regex` flag. #3477
* [ENHANCEMENT] Builder: Parallelize reading chunks in the final stage of building block. #3470
* [ENHANCEMENT] Builder: remove duplicate label names from chunk. #3547

## 1.5.0 / 2020-11-09

### Cortex

* [CHANGE] Blocks storage: update the default HTTP configuration values for the S3 client to the upstream Thanos default values. #3244
  - `-blocks-storage.s3.http.idle-conn-timeout` is set 90 seconds.
  - `-blocks-storage.s3.http.response-header-timeout` is set to 2 minutes.
* [CHANGE] Improved shuffle sharding support in the write path. This work introduced some config changes: #3090
  * Introduced `-distributor.sharding-strategy` CLI flag (and its respective `sharding_strategy` YAML config option) to explicitly specify which sharding strategy should be used in the write path
  * `-experimental.distributor.user-subring-size` flag renamed to `-distributor.ingestion-tenant-shard-size`
  * `user_subring_size` limit YAML config option renamed to `ingestion_tenant_shard_size`
* [CHANGE] Dropped "blank Alertmanager configuration; using fallback" message from Info to Debug level. #3205
* [CHANGE] Zone-awareness replication for time-series now should be explicitly enabled in the distributor via the `-distributor.zone-awareness-enabled` CLI flag (or its respective YAML config option). Before, zone-aware replication was implicitly enabled if a zone was set on ingesters. #3200
* [CHANGE] Removed the deprecated CLI flag `-config-yaml`. You should use `-schema-config-file` instead. #3225
* [CHANGE] Enforced the HTTP method required by some API endpoints which did (incorrectly) allow any method before that. #3228
  - `GET /`
  - `GET /config`
  - `GET /debug/fgprof`
  - `GET /distributor/all_user_stats`
  - `GET /distributor/ha_tracker`
  - `GET /all_user_stats`
  - `GET /ha-tracker`
  - `GET /api/v1/user_stats`
  - `GET /api/v1/chunks`
  - `GET <legacy-http-prefix>/user_stats`
  - `GET <legacy-http-prefix>/chunks`
  - `GET /services`
  - `GET /multitenant_alertmanager/status`
  - `GET /status` (alertmanager microservice)
  - `GET|POST /ingester/ring`
  - `GET|POST /ring`
  - `GET|POST /store-gateway/ring`
  - `GET|POST /compactor/ring`
  - `GET|POST /ingester/flush`
  - `GET|POST /ingester/shutdown`
  - `GET|POST /flush`
  - `GET|POST /shutdown`
  - `GET|POST /ruler/ring`
  - `POST /api/v1/push`
  - `POST <legacy-http-prefix>/push`
  - `POST /push`
  - `POST /ingester/push`
* [CHANGE] Renamed CLI flags to configure the network interface names from which automatically detect the instance IP. #3295
  - `-compactor.ring.instance-interface` renamed to `-compactor.ring.instance-interface-names`
  - `-store-gateway.sharding-ring.instance-interface` renamed to `-store-gateway.sharding-ring.instance-interface-names`
  - `-distributor.ring.instance-interface` renamed to `-distributor.ring.instance-interface-names`
  - `-ruler.ring.instance-interface` renamed to `-ruler.ring.instance-interface-names`
* [CHANGE] Renamed `-<prefix>.redis.enable-tls` CLI flag to `-<prefix>.redis.tls-enabled`, and its respective YAML config option from `enable_tls` to `tls_enabled`. #3298
* [CHANGE] Increased default `-<prefix>.redis.timeout` from `100ms` to `500ms`. #3301
* [CHANGE] `cortex_alertmanager_config_invalid` has been removed in favor of `cortex_alertmanager_config_last_reload_successful`. #3289
* [CHANGE] Query-frontend: POST requests whose body size exceeds 10MiB will be rejected. The max body size can be customised via `-frontend.max-body-size`. #3276
* [FEATURE] Shuffle sharding: added support for shuffle-sharding queriers in the query-frontend. When configured (`-frontend.max-queriers-per-tenant` globally, or using per-tenant limit `max_queriers_per_tenant`), each tenants's requests will be handled by different set of queriers. #3113 #3257
* [FEATURE] Shuffle sharding: added support for shuffle-sharding ingesters on the read path. When ingesters shuffle-sharding is enabled and `-querier.shuffle-sharding-ingesters-lookback-period` is set, queriers will fetch in-memory series from the minimum set of required ingesters, selecting only ingesters which may have received series since 'now - lookback period'. #3252
* [FEATURE] Query-frontend: added `compression` config to support results cache with compression. #3217
* [FEATURE] Add OpenStack Swift support to blocks storage. #3303
* [FEATURE] Added support for applying Prometheus relabel configs on series received by the distributor. A `metric_relabel_configs` field has been added to the per-tenant limits configuration. #3329
* [FEATURE] Support for Cassandra client SSL certificates. #3384
* [ENHANCEMENT] Ruler: Introduces two new limits `-ruler.max-rules-per-rule-group` and `-ruler.max-rule-groups-per-tenant` to control the number of rules per rule group and the total number of rule groups for a given user. They are disabled by default. #3366
* [ENHANCEMENT] Allow to specify multiple comma-separated Cortex services to `-target` CLI option (or its respective YAML config option). For example, `-target=all,compactor` can be used to start Cortex single-binary with compactor as well. #3275
* [ENHANCEMENT] Expose additional HTTP configs for the S3 backend client. New flag are listed below: #3244
  - `-blocks-storage.s3.http.idle-conn-timeout`
  - `-blocks-storage.s3.http.response-header-timeout`
  - `-blocks-storage.s3.http.insecure-skip-verify`
* [ENHANCEMENT] Added `cortex_query_frontend_connected_clients` metric to show the number of workers currently connected to the frontend. #3207
* [ENHANCEMENT] Shuffle sharding: improved shuffle sharding in the write path. Shuffle sharding now should be explicitly enabled via `-distributor.sharding-strategy` CLI flag (or its respective YAML config option) and guarantees stability, consistency, shuffling and balanced zone-awareness properties. #3090 #3214
* [ENHANCEMENT] Ingester: added new metric `cortex_ingester_active_series` to track active series more accurately. Also added options to control whether active series tracking is enabled (`-ingester.active-series-metrics-enabled`, defaults to false), and how often this metric is updated (`-ingester.active-series-metrics-update-period`) and max idle time for series to be considered inactive (`-ingester.active-series-metrics-idle-timeout`). #3153
* [ENHANCEMENT] Store-gateway: added zone-aware replication support to blocks replication in the store-gateway. #3200
* [ENHANCEMENT] Store-gateway: exported new metrics. #3231
  - `cortex_bucket_store_cached_series_fetch_duration_seconds`
  - `cortex_bucket_store_cached_postings_fetch_duration_seconds`
  - `cortex_bucket_stores_gate_queries_max`
* [ENHANCEMENT] Added `-version` flag to Cortex. #3233
* [ENHANCEMENT] Hash ring: added instance registered timestamp to the ring. #3248
* [ENHANCEMENT] Reduce tail latency by smoothing out spikes in rate of chunk flush operations. #3191
* [ENHANCEMENT] User Cortex as User Agent in http requests issued by Configs DB client. #3264
* [ENHANCEMENT] Experimental Ruler API: Fetch rule groups from object storage in parallel. #3218
* [ENHANCEMENT] Chunks GCS object storage client uses the `fields` selector to limit the payload size when listing objects in the bucket. #3218 #3292
* [ENHANCEMENT] Added shuffle sharding support to ruler. Added new metric `cortex_ruler_sync_rules_total`. #3235
* [ENHANCEMENT] Return an explicit error when the store-gateway is explicitly requested without a blocks storage engine. #3287
* [ENHANCEMENT] Ruler: only load rules that belong to the ruler. Improves rules synching performances when ruler sharding is enabled. #3269
* [ENHANCEMENT] Added `-<prefix>.redis.tls-insecure-skip-verify` flag. #3298
* [ENHANCEMENT] Added `cortex_alertmanager_config_last_reload_successful_seconds` metric to show timestamp of last successful AM config reload. #3289
* [ENHANCEMENT] Blocks storage: reduced number of bucket listing operations to list block content (applies to newly created blocks only). #3363
* [ENHANCEMENT] Ruler: Include the tenant ID on the notifier logs. #3372
* [ENHANCEMENT] Blocks storage Compactor: Added `-compactor.enabled-tenants` and `-compactor.disabled-tenants` to explicitly enable or disable compaction of specific tenants. #3385
* [ENHANCEMENT] Blocks storage ingester: Creating checkpoint only once even when there are multiple Head compactions in a single `Compact()` call. #3373
* [BUGFIX] Blocks storage ingester: Read repair memory-mapped chunks file which can end up being empty on abrupt shutdowns combined with faulty disks. #3373
* [BUGFIX] Blocks storage ingester: Close TSDB resources on failed startup preventing ingester OOMing. #3373
* [BUGFIX] No-longer-needed ingester operations for queries triggered by queriers and rulers are now canceled. #3178
* [BUGFIX] Ruler: directories in the configured `rules-path` will be removed on startup and shutdown in order to ensure they don't persist between runs. #3195
* [BUGFIX] Handle hash-collisions in the query path. #3192
* [BUGFIX] Check for postgres rows errors. #3197
* [BUGFIX] Ruler Experimental API: Don't allow rule groups without names or empty rule groups. #3210
* [BUGFIX] Experimental Alertmanager API: Do not allow empty Alertmanager configurations or bad template filenames to be submitted through the configuration API. #3185
* [BUGFIX] Reduce failures to update heartbeat when using Consul. #3259
* [BUGFIX] When using ruler sharding, moving all user rule groups from ruler to a different one and then back could end up with some user groups not being evaluated at all. #3235
* [BUGFIX] Fixed shuffle sharding consistency when zone-awareness is enabled and the shard size is increased or instances in a new zone are added. #3299
* [BUGFIX] Use a valid grpc header when logging IP addresses. #3307
* [BUGFIX] Fixed the metric `cortex_prometheus_rule_group_duration_seconds` in the Ruler, it wouldn't report any values. #3310
* [BUGFIX] Fixed gRPC connections leaking in rulers when rulers sharding is enabled and APIs called. #3314
* [BUGFIX] Fixed shuffle sharding consistency when zone-awareness is enabled and the shard size is increased or instances in a new zone are added. #3299
* [BUGFIX] Fixed Gossip memberlist members joining when addresses are configured using DNS-based service discovery. #3360
* [BUGFIX] Ingester: fail to start an ingester running the blocks storage, if unable to load any existing TSDB at startup. #3354
* [BUGFIX] Blocks storage: Avoid deletion of blocks in the ingester which are not shipped to the storage yet. #3346
* [BUGFIX] Fix common prefixes returned by List method of S3 client. #3358
* [BUGFIX] Honor configured timeout in Azure and GCS object clients. #3285
* [BUGFIX] Blocks storage: Avoid creating blocks larger than configured block range period on forced compaction and when TSDB is idle. #3344
* [BUGFIX] Shuffle sharding: fixed max global series per user/metric limit when shuffle sharding and `-distributor.shard-by-all-labels=true` are both enabled in distributor. When using these global limits you should now set `-distributor.sharding-strategy` and `-distributor.zone-awareness-enabled` to ingesters too. #3369
* [BUGFIX] Slow query logging: when using downstream server request parameters were not logged. #3276
* [BUGFIX] Fixed tenant detection in the ruler and alertmanager API when running without auth. #3343

### Blocksconvert

* [ENHANCEMENT] Blocksconvert – Builder: download plan file locally before processing it. #3209
* [ENHANCEMENT] Blocksconvert – Cleaner: added new tool for deleting chunks data. #3283
* [ENHANCEMENT] Blocksconvert – Scanner: support for scanning specific date-range only. #3222
* [ENHANCEMENT] Blocksconvert – Scanner: metrics for tracking progress. #3222
* [ENHANCEMENT] Blocksconvert – Builder: retry block upload before giving up. #3245
* [ENHANCEMENT] Blocksconvert – Scanner: upload plans concurrently. #3340
* [BUGFIX] Blocksconvert: fix chunks ordering in the block. Chunks in different order than series work just fine in TSDB blocks at the moment, but it's not consistent with what Prometheus does and future Prometheus and Cortex optimizations may rely on this ordering. #3371

## 1.4.0 / 2020-10-02

* [CHANGE] TLS configuration for gRPC, HTTP and etcd clients is now marked as experimental. These features are not yet fully baked, and we expect possible small breaking changes in Cortex 1.5. #3198
* [CHANGE] Cassandra backend support is now GA (stable). #3180
* [CHANGE] Blocks storage is now GA (stable). The `-experimental` prefix has been removed from all CLI flags related to the blocks storage (no YAML config changes). #3180 #3201
  - `-experimental.blocks-storage.*` flags renamed to `-blocks-storage.*`
  - `-experimental.store-gateway.*` flags renamed to `-store-gateway.*`
  - `-experimental.querier.store-gateway-client.*` flags renamed to `-querier.store-gateway-client.*`
  - `-experimental.querier.store-gateway-addresses` flag renamed to `-querier.store-gateway-addresses`
  - `-store-gateway.replication-factor` flag renamed to `-store-gateway.sharding-ring.replication-factor`
  - `-store-gateway.tokens-file-path` flag renamed to `store-gateway.sharding-ring.tokens-file-path`
* [CHANGE] Ingester: Removed deprecated untyped record from chunks WAL. Only if you are running `v1.0` or below, it is recommended to first upgrade to `v1.1`/`v1.2`/`v1.3` and run it for a day before upgrading to `v1.4` to avoid data loss. #3115
* [CHANGE] Distributor API endpoints are no longer served unless target is set to `distributor` or `all`. #3112
* [CHANGE] Increase the default Cassandra client replication factor to 3. #3007
* [CHANGE] Blocks storage: removed the support to transfer blocks between ingesters on shutdown. When running the Cortex blocks storage, ingesters are expected to run with a persistent disk. The following metrics have been removed: #2996
  * `cortex_ingester_sent_files`
  * `cortex_ingester_received_files`
  * `cortex_ingester_received_bytes_total`
  * `cortex_ingester_sent_bytes_total`
* [CHANGE] The buckets for the `cortex_chunk_store_index_lookups_per_query` metric have been changed to 1, 2, 4, 8, 16. #3021
* [CHANGE] Blocks storage: the `operation` label value `getrange` has changed into `get_range` for the metrics `thanos_store_bucket_cache_operation_requests_total` and `thanos_store_bucket_cache_operation_hits_total`. #3000
* [CHANGE] Experimental Delete Series: `/api/v1/admin/tsdb/delete_series` and `/api/v1/admin/tsdb/cancel_delete_request` purger APIs to return status code `204` instead of `200` for success. #2946
* [CHANGE] Histogram `cortex_memcache_request_duration_seconds` `method` label value changes from `Memcached.Get` to `Memcached.GetBatched` for batched lookups, and is not reported for non-batched lookups (label value `Memcached.GetMulti` remains, and had exactly the same value as `Get` in nonbatched lookups).  The same change applies to tracing spans. #3046
* [CHANGE] TLS server validation is now enabled by default, a new parameter `tls_insecure_skip_verify` can be set to true to skip validation optionally. #3030
* [CHANGE] `cortex_ruler_config_update_failures_total` has been removed in favor of `cortex_ruler_config_last_reload_successful`. #3056
* [CHANGE] `ruler.evaluation_delay_duration` field in YAML config has been moved and renamed to `limits.ruler_evaluation_delay_duration`. #3098
* [CHANGE] Removed obsolete `results_cache.max_freshness` from YAML config (deprecated since Cortex 1.2). #3145
* [CHANGE] Removed obsolete `-promql.lookback-delta` option (deprecated since Cortex 1.2, replaced with `-querier.lookback-delta`). #3144
* [CHANGE] Cache: added support for Redis Cluster and Redis Sentinel. #2961
  - The following changes have been made in Redis configuration:
   - `-redis.master_name` added
   - `-redis.db` added
   - `-redis.max-active-conns` changed to `-redis.pool-size`
   - `-redis.max-conn-lifetime` changed to `-redis.max-connection-age`
   - `-redis.max-idle-conns` removed
   - `-redis.wait-on-pool-exhaustion` removed
* [CHANGE] TLS configuration for gRPC, HTTP and etcd clients is now marked as experimental. These features are not yet fully baked, and we expect possible small breaking changes in Cortex 1.5. #3198
* [CHANGE] Fixed store-gateway CLI flags inconsistencies. #3201
  - `-store-gateway.replication-factor` flag renamed to `-store-gateway.sharding-ring.replication-factor`
  - `-store-gateway.tokens-file-path` flag renamed to `store-gateway.sharding-ring.tokens-file-path`
* [FEATURE] Logging of the source IP passed along by a reverse proxy is now supported by setting the `-server.log-source-ips-enabled`. For non standard headers the settings `-server.log-source-ips-header` and `-server.log-source-ips-regex` can be used. #2985
* [FEATURE] Blocks storage: added shuffle sharding support to store-gateway blocks sharding. Added the following additional metrics to store-gateway: #3069
  * `cortex_bucket_stores_tenants_discovered`
  * `cortex_bucket_stores_tenants_synced`
* [FEATURE] Experimental blocksconvert: introduce an experimental tool `blocksconvert` to migrate long-term storage chunks to blocks. #3092 #3122 #3127 #3162
* [ENHANCEMENT] Improve the Alertmanager logging when serving requests from its API / UI. #3397
* [ENHANCEMENT] Add support for azure storage in China, German and US Government environments. #2988
* [ENHANCEMENT] Query-tee: added a small tolerance to floating point sample values comparison. #2994
* [ENHANCEMENT] Query-tee: add support for doing a passthrough of requests to preferred backend for unregistered routes #3018
* [ENHANCEMENT] Expose `storage.aws.dynamodb.backoff_config` configuration file field. #3026
* [ENHANCEMENT] Added `cortex_request_message_bytes` and `cortex_response_message_bytes` histograms to track received and sent gRPC message and HTTP request/response sizes. Added `cortex_inflight_requests` gauge to track number of inflight gRPC and HTTP requests. #3064
* [ENHANCEMENT] Publish ruler's ring metrics. #3074
* [ENHANCEMENT] Add config validation to the experimental Alertmanager API. Invalid configs are no longer accepted. #3053
* [ENHANCEMENT] Add "integration" as a label for `cortex_alertmanager_notifications_total` and `cortex_alertmanager_notifications_failed_total` metrics. #3056
* [ENHANCEMENT] Add `cortex_ruler_config_last_reload_successful` and `cortex_ruler_config_last_reload_successful_seconds` to check status of users rule manager. #3056
* [ENHANCEMENT] The configuration validation now fails if an empty YAML node has been set for a root YAML config property. #3080
* [ENHANCEMENT] Memcached dial() calls now have a circuit-breaker to avoid hammering a broken cache. #3051, #3189
* [ENHANCEMENT] `-ruler.evaluation-delay-duration` is now overridable as a per-tenant limit, `ruler_evaluation_delay_duration`. #3098
* [ENHANCEMENT] Add TLS support to etcd client. #3102
* [ENHANCEMENT] When a tenant accesses the Alertmanager UI or its API, if we have valid `-alertmanager.configs.fallback` we'll use that to start the manager and avoid failing the request. #3073
* [ENHANCEMENT] Add `DELETE api/v1/rules/{namespace}` to the Ruler. It allows all the rule groups of a namespace to be deleted. #3120
* [ENHANCEMENT] Experimental Delete Series: Retry processing of Delete requests during failures. #2926
* [ENHANCEMENT] Improve performance of QueryStream() in ingesters. #3177
* [ENHANCEMENT] Modules included in "All" target are now visible in output of `-modules` CLI flag. #3155
* [ENHANCEMENT] Added `/debug/fgprof` endpoint to debug running Cortex process using `fgprof`. This adds up to the existing `/debug/...` endpoints. #3131
* [ENHANCEMENT] Blocks storage: optimised `/api/v1/series` for blocks storage. (#2976)
* [BUGFIX] Ruler: when loading rules from "local" storage, check for directory after resolving symlink. #3137
* [BUGFIX] Query-frontend: Fixed rounding for incoming query timestamps, to be 100% Prometheus compatible. #2990
* [BUGFIX] Querier: Merge results from chunks and blocks ingesters when using streaming of results. #3013
* [BUGFIX] Querier: query /series from ingesters regardless the `-querier.query-ingesters-within` setting. #3035
* [BUGFIX] Blocks storage: Ingester is less likely to hit gRPC message size limit when streaming data to queriers. #3015
* [BUGFIX] Blocks storage: fixed memberlist support for the store-gateways and compactors ring used when blocks sharding is enabled. #3058 #3095
* [BUGFIX] Fix configuration for TLS server validation, TLS skip verify was hardcoded to true for all TLS configurations and prevented validation of server certificates. #3030
* [BUGFIX] Fixes the Alertmanager panicking when no `-alertmanager.web.external-url` is provided. #3017
* [BUGFIX] Fixes the registration of the Alertmanager API metrics `cortex_alertmanager_alerts_received_total` and `cortex_alertmanager_alerts_invalid_total`. #3065
* [BUGFIX] Fixes `flag needs an argument: -config.expand-env` error. #3087
* [BUGFIX] An index optimisation actually slows things down when using caching. Moved it to the right location. #2973
* [BUGFIX] Ingester: If push request contained both valid and invalid samples, valid samples were ingested but not stored to WAL of the chunks storage. This has been fixed. #3067
* [BUGFIX] Cassandra: fixed consistency setting in the CQL session when creating the keyspace. #3105
* [BUGFIX] Ruler: Config API would return both the `record` and `alert` in `YAML` response keys even when one of them must be empty. #3120
* [BUGFIX] Index page now uses configured HTTP path prefix when creating links. #3126
* [BUGFIX] Purger: fixed deadlock when reloading of tombstones failed. #3182
* [BUGFIX] Fixed panic in flusher job, when error writing chunks to the store would cause "idle" chunks to be flushed, which triggered panic. #3140
* [BUGFIX] Index page no longer shows links that are not valid for running Cortex instance. #3133
* [BUGFIX] Configs: prevent validation of templates to fail when using template functions. #3157
* [BUGFIX] Configuring the S3 URL with an `@` but without username and password doesn't enable the AWS static credentials anymore. #3170
* [BUGFIX] Limit errors on ranged queries (`api/v1/query_range`) no longer return a status code `500` but `422` instead. #3167
* [BUGFIX] Handle hash-collisions in the query path. Before this fix, Cortex could occasionally mix up two different series in a query, leading to invalid results, when `-querier.ingester-streaming` was used. #3192

## 1.3.0 / 2020-08-21

* [CHANGE] Replace the metric `cortex_alertmanager_configs` with `cortex_alertmanager_config_invalid` exposed by Alertmanager. #2960
* [CHANGE] Experimental Delete Series: Change target flag for purger from `data-purger` to `purger`. #2777
* [CHANGE] Experimental blocks storage: The max concurrent queries against the long-term storage, configured via `-experimental.blocks-storage.bucket-store.max-concurrent`, is now a limit shared across all tenants and not a per-tenant limit anymore. The default value has changed from `20` to `100` and the following new metrics have been added: #2797
  * `cortex_bucket_stores_gate_queries_concurrent_max`
  * `cortex_bucket_stores_gate_queries_in_flight`
  * `cortex_bucket_stores_gate_duration_seconds`
* [CHANGE] Metric `cortex_ingester_flush_reasons` has been renamed to `cortex_ingester_flushing_enqueued_series_total`, and new metric `cortex_ingester_flushing_dequeued_series_total` with `outcome` label (superset of reason) has been added. #2802 #2818 #2998
* [CHANGE] Experimental Delete Series: Metric `cortex_purger_oldest_pending_delete_request_age_seconds` would track age of delete requests since they are over their cancellation period instead of their creation time. #2806
* [CHANGE] Experimental blocks storage: the store-gateway service is required in a Cortex cluster running with the experimental blocks storage. Removed the `-experimental.tsdb.store-gateway-enabled` CLI flag and `store_gateway_enabled` YAML config option. The store-gateway is now always enabled when the storage engine is `blocks`. #2822
* [CHANGE] Experimental blocks storage: removed support for `-experimental.blocks-storage.bucket-store.max-sample-count` flag because the implementation was flawed. To limit the number of samples/chunks processed by a single query you can set `-store.query-chunk-limit`, which is now supported by the blocks storage too. #2852
* [CHANGE] Ingester: Chunks flushed via /flush stay in memory until retention period is reached. This affects `cortex_ingester_memory_chunks` metric. #2778
* [CHANGE] Querier: the error message returned when the query time range exceeds `-store.max-query-length` has changed from `invalid query, length > limit (X > Y)` to `the query time range exceeds the limit (query length: X, limit: Y)`. #2826
* [CHANGE] Add `component` label to metrics exposed by chunk, delete and index store clients. #2774
* [CHANGE] Querier: when `-querier.query-ingesters-within` is configured, the time range of the query sent to ingesters is now manipulated to ensure the query start time is not older than 'now - query-ingesters-within'. #2904
* [CHANGE] KV: The `role` label which was a label of `multi` KV store client only has been added to metrics of every KV store client. If KV store client is not `multi`, then the value of `role` label is `primary`. #2837
* [CHANGE] Added the `engine` label to the metrics exposed by the Prometheus query engine, to distinguish between `ruler` and `querier` metrics. #2854
* [CHANGE] Added ruler to the single binary when started with `-target=all` (default). #2854
* [CHANGE] Experimental blocks storage: compact head when opening TSDB. This should only affect ingester startup after it was unable to compact head in previous run. #2870
* [CHANGE] Metric `cortex_overrides_last_reload_successful` has been renamed to `cortex_runtime_config_last_reload_successful`. #2874
* [CHANGE] HipChat support has been removed from the alertmanager (because removed from the Prometheus upstream too). #2902
* [CHANGE] Add constant label `name` to metric `cortex_cache_request_duration_seconds`. #2903
* [CHANGE] Add `user` label to metric `cortex_query_frontend_queue_length`. #2939
* [CHANGE] Experimental blocks storage: cleaned up the config and renamed "TSDB" to "blocks storage". #2937
  - The storage engine setting value has been changed from `tsdb` to `blocks`; this affects `-store.engine` CLI flag and its respective YAML option.
  - The root level YAML config has changed from `tsdb` to `blocks_storage`
  - The prefix of all CLI flags has changed from `-experimental.tsdb.` to `-experimental.blocks-storage.`
  - The following settings have been grouped under `tsdb` property in the YAML config and their CLI flags changed:
    - `-experimental.tsdb.dir` changed to `-experimental.blocks-storage.tsdb.dir`
    - `-experimental.tsdb.block-ranges-period` changed to `-experimental.blocks-storage.tsdb.block-ranges-period`
    - `-experimental.tsdb.retention-period` changed to `-experimental.blocks-storage.tsdb.retention-period`
    - `-experimental.tsdb.ship-interval` changed to `-experimental.blocks-storage.tsdb.ship-interval`
    - `-experimental.tsdb.ship-concurrency` changed to `-experimental.blocks-storage.tsdb.ship-concurrency`
    - `-experimental.tsdb.max-tsdb-opening-concurrency-on-startup` changed to `-experimental.blocks-storage.tsdb.max-tsdb-opening-concurrency-on-startup`
    - `-experimental.tsdb.head-compaction-interval` changed to `-experimental.blocks-storage.tsdb.head-compaction-interval`
    - `-experimental.tsdb.head-compaction-concurrency` changed to `-experimental.blocks-storage.tsdb.head-compaction-concurrency`
    - `-experimental.tsdb.head-compaction-idle-timeout` changed to `-experimental.blocks-storage.tsdb.head-compaction-idle-timeout`
    - `-experimental.tsdb.stripe-size` changed to `-experimental.blocks-storage.tsdb.stripe-size`
    - `-experimental.tsdb.wal-compression-enabled` changed to `-experimental.blocks-storage.tsdb.wal-compression-enabled`
    - `-experimental.tsdb.flush-blocks-on-shutdown` changed to `-experimental.blocks-storage.tsdb.flush-blocks-on-shutdown`
* [CHANGE] Flags `-bigtable.grpc-use-gzip-compression`, `-ingester.client.grpc-use-gzip-compression`, `-querier.frontend-client.grpc-use-gzip-compression` are now deprecated. #2940
* [CHANGE] Limit errors reported by ingester during query-time now return HTTP status code 422. #2941
* [FEATURE] Introduced `ruler.for-outage-tolerance`, Max time to tolerate outage for restoring "for" state of alert. #2783
* [FEATURE] Introduced `ruler.for-grace-period`, Minimum duration between alert and restored "for" state. This is maintained only for alerts with configured "for" time greater than grace period. #2783
* [FEATURE] Introduced `ruler.resend-delay`, Minimum amount of time to wait before resending an alert to Alertmanager. #2783
* [FEATURE] Ruler: added `local` filesystem support to store rules (read-only). #2854
* [ENHANCEMENT] Upgraded Docker base images to `alpine:3.12`. #2862
* [ENHANCEMENT] Experimental: Querier can now optionally query secondary store. This is specified by using `-querier.second-store-engine` option, with values `chunks` or `blocks`. Standard configuration options for this store are used. Additionally, this querying can be configured to happen only for queries that need data older than `-querier.use-second-store-before-time`. Default value of zero will always query secondary store. #2747
* [ENHANCEMENT] Query-tee: increased the `cortex_querytee_request_duration_seconds` metric buckets granularity. #2799
* [ENHANCEMENT] Query-tee: fail to start if the configured `-backend.preferred` is unknown. #2799
* [ENHANCEMENT] Ruler: Added the following metrics: #2786
  * `cortex_prometheus_notifications_latency_seconds`
  * `cortex_prometheus_notifications_errors_total`
  * `cortex_prometheus_notifications_sent_total`
  * `cortex_prometheus_notifications_dropped_total`
  * `cortex_prometheus_notifications_queue_length`
  * `cortex_prometheus_notifications_queue_capacity`
  * `cortex_prometheus_notifications_alertmanagers_discovered`
* [ENHANCEMENT] The behavior of the `/ready` was changed for the query frontend to indicate when it was ready to accept queries. This is intended for use by a read path load balancer that would want to wait for the frontend to have attached queriers before including it in the backend. #2733
* [ENHANCEMENT] Experimental Delete Series: Add support for deletion of chunks for remaining stores. #2801
* [ENHANCEMENT] Add `-modules` command line flag to list possible values for `-target`. Also, log warning if given target is internal component. #2752
* [ENHANCEMENT] Added `-ingester.flush-on-shutdown-with-wal-enabled` option to enable chunks flushing even when WAL is enabled. #2780
* [ENHANCEMENT] Query-tee: Support for custom API prefix by using `-server.path-prefix` option. #2814
* [ENHANCEMENT] Query-tee: Forward `X-Scope-OrgId` header to backend, if present in the request. #2815
* [ENHANCEMENT] Experimental blocks storage: Added `-experimental.blocks-storage.tsdb.head-compaction-idle-timeout` option to force compaction of data in memory into a block. #2803
* [ENHANCEMENT] Experimental blocks storage: Added support for flushing blocks via `/flush`, `/shutdown` (previously these only worked for chunks storage) and by using `-experimental.blocks-storage.tsdb.flush-blocks-on-shutdown` option. #2794
* [ENHANCEMENT] Experimental blocks storage: Added support to enforce max query time range length via `-store.max-query-length`. #2826
* [ENHANCEMENT] Experimental blocks storage: Added support to limit the max number of chunks that can be fetched from the long-term storage while executing a query. The limit is enforced both in the querier and store-gateway, and is configurable via `-store.query-chunk-limit`. #2852 #2922
* [ENHANCEMENT] Ingester: Added new metric `cortex_ingester_flush_series_in_progress` that reports number of ongoing flush-series operations. Useful when calling `/flush` handler: if `cortex_ingester_flush_queue_length + cortex_ingester_flush_series_in_progress` is 0, all flushes are finished. #2778
* [ENHANCEMENT] Memberlist members can join cluster via SRV records. #2788
* [ENHANCEMENT] Added configuration options for chunks s3 client. #2831
  * `s3.endpoint`
  * `s3.region`
  * `s3.access-key-id`
  * `s3.secret-access-key`
  * `s3.insecure`
  * `s3.sse-encryption`
  * `s3.http.idle-conn-timeout`
  * `s3.http.response-header-timeout`
  * `s3.http.insecure-skip-verify`
* [ENHANCEMENT] Prometheus upgraded. #2798 #2849 #2867 #2902 #2918
  * Optimized labels regex matchers for patterns containing literals (eg. `foo.*`, `.*foo`, `.*foo.*`)
* [ENHANCEMENT] Add metric `cortex_ruler_config_update_failures_total` to Ruler to track failures of loading rules files. #2857
* [ENHANCEMENT] Experimental Alertmanager: Alertmanager configuration persisted to object storage using an experimental API that accepts and returns YAML-based Alertmanager configuration. #2768
* [ENHANCEMENT] Ruler: `-ruler.alertmanager-url` now supports multiple URLs. Each URL is treated as a separate Alertmanager group. Support for multiple Alertmanagers in a group can be achieved by using DNS service discovery. #2851
* [ENHANCEMENT] Experimental blocks storage: Cortex Flusher now works with blocks engine. Flusher needs to be provided with blocks-engine configuration, existing Flusher flags are not used (they are only relevant for chunks engine). Note that flush errors are only reported via log. #2877
* [ENHANCEMENT] Flusher: Added `-flusher.exit-after-flush` option (defaults to true) to control whether Cortex should stop completely after Flusher has finished its work. #2877
* [ENHANCEMENT] Added metrics `cortex_config_hash` and `cortex_runtime_config_hash` to expose hash of the currently active config file. #2874
* [ENHANCEMENT] Logger: added JSON logging support, configured via the `-log.format=json` CLI flag or its respective YAML config option. #2386
* [ENHANCEMENT] Added new flags `-bigtable.grpc-compression`, `-ingester.client.grpc-compression`, `-querier.frontend-client.grpc-compression` to configure compression used by gRPC. Valid values are `gzip`, `snappy`, or empty string (no compression, default). #2940
* [ENHANCEMENT] Clarify limitations of the `/api/v1/series`, `/api/v1/labels` and `/api/v1/label/{name}/values` endpoints. #2953
* [ENHANCEMENT] Ingester: added `Dropped` outcome to metric `cortex_ingester_flushing_dequeued_series_total`. #2998
* [BUGFIX] Fixed a bug with `api/v1/query_range` where no responses would return null values for `result` and empty values for `resultType`. #2962
* [BUGFIX] Fixed a bug in the index intersect code causing storage to return more chunks/series than required. #2796
* [BUGFIX] Fixed the number of reported keys in the background cache queue. #2764
* [BUGFIX] Fix race in processing of headers in sharded queries. #2762
* [BUGFIX] Query Frontend: Do not re-split sharded requests around ingester boundaries. #2766
* [BUGFIX] Experimental Delete Series: Fixed a problem with cache generation numbers prefixed to cache keys. #2800
* [BUGFIX] Ingester: Flushing chunks via `/flush` endpoint could previously lead to panic, if chunks were already flushed before and then removed from memory during the flush caused by `/flush` handler. Immediate flush now doesn't cause chunks to be flushed again. Samples received during flush triggered via `/flush` handler are no longer discarded. #2778
* [BUGFIX] Prometheus upgraded. #2849
  * Fixed unknown symbol error during head compaction
* [BUGFIX] Fix panic when using cassandra as store for both index and delete requests. #2774
* [BUGFIX] Experimental Delete Series: Fixed a data race in Purger. #2817
* [BUGFIX] KV: Fixed a bug that triggered a panic due to metrics being registered with the same name but different labels when using a `multi` configured KV client. #2837
* [BUGFIX] Query-frontend: Fix passing HTTP `Host` header if `-frontend.downstream-url` is configured. #2880
* [BUGFIX] Ingester: Improve time-series distribution when `-experimental.distributor.user-subring-size` is enabled. #2887
* [BUGFIX] Set content type to `application/x-protobuf` for remote_read responses. #2915
* [BUGFIX] Fixed ruler and store-gateway instance registration in the ring (when sharding is enabled) when a new instance replaces abruptly terminated one, and the only difference between the two instances is the address. #2954
* [BUGFIX] Fixed `Missing chunks and index config causing silent failure` Absence of chunks and index from schema config is not validated. #2732
* [BUGFIX] Fix panic caused by KVs from boltdb being used beyond their life. #2971
* [BUGFIX] Experimental blocks storage: `/api/v1/series`, `/api/v1/labels` and `/api/v1/label/{name}/values` only query the TSDB head regardless of the configured `-experimental.blocks-storage.tsdb.retention-period`. #2974
* [BUGFIX] Ingester: Avoid indefinite checkpointing in case of surge in number of series. #2955
* [BUGFIX] Querier: query /series from ingesters regardless the `-querier.query-ingesters-within` setting. #3035
* [BUGFIX] Ruler: fixed an unintentional breaking change introduced in the ruler's `alertmanager_url` YAML config option, which changed the value from a string to a list of strings. #2989

## 1.2.0 / 2020-07-01

* [CHANGE] Metric `cortex_kv_request_duration_seconds` now includes `name` label to denote which client is being used as well as the `backend` label to denote the KV backend implementation in use. #2648
* [CHANGE] Experimental Ruler: Rule groups persisted to object storage using the experimental API have an updated object key encoding to better handle special characters. Rule groups previously-stored using object storage must be renamed to the new format. #2646
* [CHANGE] Query Frontend now uses Round Robin to choose a tenant queue to service next. #2553
* [CHANGE] `-promql.lookback-delta` is now deprecated and has been replaced by `-querier.lookback-delta` along with `lookback_delta` entry under `querier` in the config file. `-promql.lookback-delta` will be removed in v1.4.0. #2604
* [CHANGE] Experimental TSDB: removed `-experimental.tsdb.bucket-store.binary-index-header-enabled` flag. Now the binary index-header is always enabled.
* [CHANGE] Experimental TSDB: Renamed index-cache metrics to use original metric names from Thanos, as Cortex is not aggregating them in any way: #2627
  * `cortex_<service>_blocks_index_cache_items_evicted_total` => `thanos_store_index_cache_items_evicted_total{name="index-cache"}`
  * `cortex_<service>_blocks_index_cache_items_added_total` => `thanos_store_index_cache_items_added_total{name="index-cache"}`
  * `cortex_<service>_blocks_index_cache_requests_total` => `thanos_store_index_cache_requests_total{name="index-cache"}`
  * `cortex_<service>_blocks_index_cache_items_overflowed_total` => `thanos_store_index_cache_items_overflowed_total{name="index-cache"}`
  * `cortex_<service>_blocks_index_cache_hits_total` => `thanos_store_index_cache_hits_total{name="index-cache"}`
  * `cortex_<service>_blocks_index_cache_items` => `thanos_store_index_cache_items{name="index-cache"}`
  * `cortex_<service>_blocks_index_cache_items_size_bytes` => `thanos_store_index_cache_items_size_bytes{name="index-cache"}`
  * `cortex_<service>_blocks_index_cache_total_size_bytes` => `thanos_store_index_cache_total_size_bytes{name="index-cache"}`
  * `cortex_<service>_blocks_index_cache_memcached_operations_total` =>  `thanos_memcached_operations_total{name="index-cache"}`
  * `cortex_<service>_blocks_index_cache_memcached_operation_failures_total` =>  `thanos_memcached_operation_failures_total{name="index-cache"}`
  * `cortex_<service>_blocks_index_cache_memcached_operation_duration_seconds` =>  `thanos_memcached_operation_duration_seconds{name="index-cache"}`
  * `cortex_<service>_blocks_index_cache_memcached_operation_skipped_total` =>  `thanos_memcached_operation_skipped_total{name="index-cache"}`
* [CHANGE] Experimental TSDB: Renamed metrics in bucket stores: #2627
  * `cortex_<service>_blocks_meta_syncs_total` => `cortex_blocks_meta_syncs_total{component="<service>"}`
  * `cortex_<service>_blocks_meta_sync_failures_total` => `cortex_blocks_meta_sync_failures_total{component="<service>"}`
  * `cortex_<service>_blocks_meta_sync_duration_seconds` => `cortex_blocks_meta_sync_duration_seconds{component="<service>"}`
  * `cortex_<service>_blocks_meta_sync_consistency_delay_seconds` => `cortex_blocks_meta_sync_consistency_delay_seconds{component="<service>"}`
  * `cortex_<service>_blocks_meta_synced` => `cortex_blocks_meta_synced{component="<service>"}`
  * `cortex_<service>_bucket_store_block_loads_total` => `cortex_bucket_store_block_loads_total{component="<service>"}`
  * `cortex_<service>_bucket_store_block_load_failures_total` => `cortex_bucket_store_block_load_failures_total{component="<service>"}`
  * `cortex_<service>_bucket_store_block_drops_total` => `cortex_bucket_store_block_drops_total{component="<service>"}`
  * `cortex_<service>_bucket_store_block_drop_failures_total` => `cortex_bucket_store_block_drop_failures_total{component="<service>"}`
  * `cortex_<service>_bucket_store_blocks_loaded` => `cortex_bucket_store_blocks_loaded{component="<service>"}`
  * `cortex_<service>_bucket_store_series_data_touched` => `cortex_bucket_store_series_data_touched{component="<service>"}`
  * `cortex_<service>_bucket_store_series_data_fetched` => `cortex_bucket_store_series_data_fetched{component="<service>"}`
  * `cortex_<service>_bucket_store_series_data_size_touched_bytes` => `cortex_bucket_store_series_data_size_touched_bytes{component="<service>"}`
  * `cortex_<service>_bucket_store_series_data_size_fetched_bytes` => `cortex_bucket_store_series_data_size_fetched_bytes{component="<service>"}`
  * `cortex_<service>_bucket_store_series_blocks_queried` => `cortex_bucket_store_series_blocks_queried{component="<service>"}`
  * `cortex_<service>_bucket_store_series_get_all_duration_seconds` => `cortex_bucket_store_series_get_all_duration_seconds{component="<service>"}`
  * `cortex_<service>_bucket_store_series_merge_duration_seconds` => `cortex_bucket_store_series_merge_duration_seconds{component="<service>"}`
  * `cortex_<service>_bucket_store_series_refetches_total` => `cortex_bucket_store_series_refetches_total{component="<service>"}`
  * `cortex_<service>_bucket_store_series_result_series` => `cortex_bucket_store_series_result_series{component="<service>"}`
  * `cortex_<service>_bucket_store_cached_postings_compressions_total` => `cortex_bucket_store_cached_postings_compressions_total{component="<service>"}`
  * `cortex_<service>_bucket_store_cached_postings_compression_errors_total` => `cortex_bucket_store_cached_postings_compression_errors_total{component="<service>"}`
  * `cortex_<service>_bucket_store_cached_postings_compression_time_seconds` => `cortex_bucket_store_cached_postings_compression_time_seconds{component="<service>"}`
  * `cortex_<service>_bucket_store_cached_postings_original_size_bytes_total` => `cortex_bucket_store_cached_postings_original_size_bytes_total{component="<service>"}`
  * `cortex_<service>_bucket_store_cached_postings_compressed_size_bytes_total` => `cortex_bucket_store_cached_postings_compressed_size_bytes_total{component="<service>"}`
  * `cortex_<service>_blocks_sync_seconds` => `cortex_bucket_stores_blocks_sync_seconds{component="<service>"}`
  * `cortex_<service>_blocks_last_successful_sync_timestamp_seconds` => `cortex_bucket_stores_blocks_last_successful_sync_timestamp_seconds{component="<service>"}`
* [CHANGE] Available command-line flags are printed to stdout, and only when requested via `-help`. Using invalid flag no longer causes printing of all available flags. #2691
* [CHANGE] Experimental Memberlist ring: randomize gossip node names to avoid conflicts when running multiple clients on the same host, or reusing host names (eg. pods in statefulset). Node name randomization can be disabled by using `-memberlist.randomize-node-name=false`. #2715
* [CHANGE] Memberlist KV client is no longer considered experimental. #2725
* [CHANGE] Experimental Delete Series: Make delete request cancellation duration configurable. #2760
* [CHANGE] Removed `-store.fullsize-chunks` option which was undocumented and unused (it broke ingester hand-overs). #2656
* [CHANGE] Query with no metric name that has previously resulted in HTTP status code 500 now returns status code 422 instead. #2571
* [FEATURE] TLS config options added for GRPC clients in Querier (Query-frontend client & Ingester client), Ruler, Store Gateway, as well as HTTP client in Config store client. #2502
* [FEATURE] The flag `-frontend.max-cache-freshness` is now supported within the limits overrides, to specify per-tenant max cache freshness values. The corresponding YAML config parameter has been changed from `results_cache.max_freshness` to `limits_config.max_cache_freshness`. The legacy YAML config parameter (`results_cache.max_freshness`) will continue to be supported till Cortex release `v1.4.0`. #2609
* [FEATURE] Experimental gRPC Store: Added support to 3rd parties index and chunk stores using gRPC client/server plugin mechanism. #2220
* [FEATURE] Add `-cassandra.table-options` flag to customize table options of Cassandra when creating the index or chunk table. #2575
* [ENHANCEMENT] Propagate GOPROXY value when building `build-image`. This is to help the builders building the code in a Network where default Go proxy is not accessible (e.g. when behind some corporate VPN). #2741
* [ENHANCEMENT] Querier: Added metric `cortex_querier_request_duration_seconds` for all requests to the querier. #2708
* [ENHANCEMENT] Cortex is now built with Go 1.14. #2480 #2749 #2753
* [ENHANCEMENT] Experimental TSDB: added the following metrics to the ingester: #2580 #2583 #2589 #2654
  * `cortex_ingester_tsdb_appender_add_duration_seconds`
  * `cortex_ingester_tsdb_appender_commit_duration_seconds`
  * `cortex_ingester_tsdb_refcache_purge_duration_seconds`
  * `cortex_ingester_tsdb_compactions_total`
  * `cortex_ingester_tsdb_compaction_duration_seconds`
  * `cortex_ingester_tsdb_wal_fsync_duration_seconds`
  * `cortex_ingester_tsdb_wal_page_flushes_total`
  * `cortex_ingester_tsdb_wal_completed_pages_total`
  * `cortex_ingester_tsdb_wal_truncations_failed_total`
  * `cortex_ingester_tsdb_wal_truncations_total`
  * `cortex_ingester_tsdb_wal_writes_failed_total`
  * `cortex_ingester_tsdb_checkpoint_deletions_failed_total`
  * `cortex_ingester_tsdb_checkpoint_deletions_total`
  * `cortex_ingester_tsdb_checkpoint_creations_failed_total`
  * `cortex_ingester_tsdb_checkpoint_creations_total`
  * `cortex_ingester_tsdb_wal_truncate_duration_seconds`
  * `cortex_ingester_tsdb_head_active_appenders`
  * `cortex_ingester_tsdb_head_series_not_found_total`
  * `cortex_ingester_tsdb_head_chunks`
  * `cortex_ingester_tsdb_mmap_chunk_corruptions_total`
  * `cortex_ingester_tsdb_head_chunks_created_total`
  * `cortex_ingester_tsdb_head_chunks_removed_total`
* [ENHANCEMENT] Experimental TSDB: added metrics useful to alert on critical conditions of the blocks storage: #2573
  * `cortex_compactor_last_successful_run_timestamp_seconds`
  * `cortex_querier_blocks_last_successful_sync_timestamp_seconds` (when store-gateway is disabled)
  * `cortex_querier_blocks_last_successful_scan_timestamp_seconds` (when store-gateway is enabled)
  * `cortex_storegateway_blocks_last_successful_sync_timestamp_seconds`
* [ENHANCEMENT] Experimental TSDB: added the flag `-experimental.tsdb.wal-compression-enabled` to allow to enable TSDB WAL compression. #2585
* [ENHANCEMENT] Experimental TSDB: Querier and store-gateway components can now use so-called "caching bucket", which can currently cache fetched chunks into shared memcached server. #2572
* [ENHANCEMENT] Ruler: Automatically remove unhealthy rulers from the ring. #2587
* [ENHANCEMENT] Query-tee: added support to `/metadata`, `/alerts`, and `/rules` endpoints #2600
* [ENHANCEMENT] Query-tee: added support to query results comparison between two different backends. The comparison is disabled by default and can be enabled via `-proxy.compare-responses=true`. #2611
* [ENHANCEMENT] Query-tee: improved the query-tee to not wait all backend responses before sending back the response to the client. The query-tee now sends back to the client first successful response, while honoring the `-backend.preferred` option. #2702
* [ENHANCEMENT] Thanos and Prometheus upgraded. #2602 #2604 #2634 #2659 #2686 #2756
  * TSDB now holds less WAL files after Head Truncation.
  * TSDB now does memory-mapping of Head chunks and reduces memory usage.
* [ENHANCEMENT] Experimental TSDB: decoupled blocks deletion from blocks compaction in the compactor, so that blocks deletion is not blocked by a busy compactor. The following metrics have been added: #2623
  * `cortex_compactor_block_cleanup_started_total`
  * `cortex_compactor_block_cleanup_completed_total`
  * `cortex_compactor_block_cleanup_failed_total`
  * `cortex_compactor_block_cleanup_last_successful_run_timestamp_seconds`
* [ENHANCEMENT] Experimental TSDB: Use shared cache for metadata. This is especially useful when running multiple querier and store-gateway components to reduce number of object store API calls. #2626 #2640
* [ENHANCEMENT] Experimental TSDB: when `-querier.query-store-after` is configured and running the experimental blocks storage, the time range of the query sent to the store is now manipulated to ensure the query end time is not more recent than 'now - query-store-after'. #2642
* [ENHANCEMENT] Experimental TSDB: small performance improvement in concurrent usage of RefCache, used during samples ingestion. #2651
* [ENHANCEMENT] The following endpoints now respond appropriately to an `Accept` header with the value `application/json` #2673
  * `/distributor/all_user_stats`
  * `/distributor/ha_tracker`
  * `/ingester/ring`
  * `/store-gateway/ring`
  * `/compactor/ring`
  * `/ruler/ring`
  * `/services`
* [ENHANCEMENT] Experimental Cassandra backend: Add `-cassandra.num-connections` to allow increasing the number of TCP connections to each Cassandra server. #2666
* [ENHANCEMENT] Experimental Cassandra backend: Use separate Cassandra clients and connections for reads and writes. #2666
* [ENHANCEMENT] Experimental Cassandra backend: Add `-cassandra.reconnect-interval` to allow specifying the reconnect interval to a Cassandra server that has been marked `DOWN` by the gocql driver. Also change the default value of the reconnect interval from `60s` to `1s`. #2687
* [ENHANCEMENT] Experimental Cassandra backend: Add option `-cassandra.convict-hosts-on-failure=false` to not convict host of being down when a request fails. #2684
* [ENHANCEMENT] Experimental TSDB: Applied a jitter to the period bucket scans in order to better distribute bucket operations over the time and increase the probability of hitting the shared cache (if configured). #2693
* [ENHANCEMENT] Experimental TSDB: Series limit per user and per metric now work in TSDB blocks. #2676
* [ENHANCEMENT] Experimental Memberlist: Added ability to periodically rejoin the memberlist cluster. #2724
* [ENHANCEMENT] Experimental Delete Series: Added the following metrics for monitoring processing of delete requests: #2730
  - `cortex_purger_load_pending_requests_attempts_total`: Number of attempts that were made to load pending requests with status.
  - `cortex_purger_oldest_pending_delete_request_age_seconds`: Age of oldest pending delete request in seconds.
  - `cortex_purger_pending_delete_requests_count`: Count of requests which are in process or are ready to be processed.
* [ENHANCEMENT] Experimental TSDB: Improved compactor to hard-delete also partial blocks with an deletion mark (even if the deletion mark threshold has not been reached). #2751
* [ENHANCEMENT] Experimental TSDB: Introduced a consistency check done by the querier to ensure all expected blocks have been queried via the store-gateway. If a block is missing on a store-gateway, the querier retries fetching series from missing blocks up to 3 times. If the consistency check fails once all retries have been exhausted, the query execution fails. The following metrics have been added: #2593 #2630 #2689 #2695
  * `cortex_querier_blocks_consistency_checks_total`
  * `cortex_querier_blocks_consistency_checks_failed_total`
  * `cortex_querier_storegateway_refetches_per_query`
* [ENHANCEMENT] Delete requests can now be canceled #2555
* [ENHANCEMENT] Table manager can now provision tables for delete store #2546
* [BUGFIX] Ruler: Ensure temporary rule files with special characters are properly mapped and cleaned up. #2506
* [BUGFIX] Fixes #2411, Ensure requests are properly routed to the prometheus api embedded in the query if `-server.path-prefix` is set. #2372
* [BUGFIX] Experimental TSDB: fixed chunk data corruption when querying back series using the experimental blocks storage. #2400
* [BUGFIX] Fixed collection of tracing spans from Thanos components used internally. #2655
* [BUGFIX] Experimental TSDB: fixed memory leak in ingesters. #2586
* [BUGFIX] QueryFrontend: fixed a situation where HTTP error is ignored and an incorrect status code is set. #2590
* [BUGFIX] Ingester: Fix an ingester starting up in the JOINING state and staying there forever. #2565
* [BUGFIX] QueryFrontend: fixed a panic (`integer divide by zero`) in the query-frontend. The query-frontend now requires the `-querier.default-evaluation-interval` config to be set to the same value of the querier. #2614
* [BUGFIX] Experimental TSDB: when the querier receives a `/series` request with a time range older than the data stored in the ingester, it now ignores the requested time range and returns known series anyway instead of returning an empty response. This aligns the behaviour with the chunks storage. #2617
* [BUGFIX] Cassandra: fixed an edge case leading to an invalid CQL query when querying the index on a Cassandra store. #2639
* [BUGFIX] Ingester: increment series per metric when recovering from WAL or transfer. #2674
* [BUGFIX] Fixed `wrong number of arguments for 'mget' command` Redis error when a query has no chunks to lookup from storage. #2700 #2796
* [BUGFIX] Ingester: Automatically remove old tmp checkpoints, fixing a potential disk space leak after an ingester crashes. #2726

## 1.1.0 / 2020-05-21

This release brings the usual mix of bugfixes and improvements. The biggest change is that WAL support for chunks is now considered to be production-ready!

Please make sure to review renamed metrics, and update your dashboards and alerts accordingly.

* [CHANGE] Added v1 API routes documented in #2327. #2372
  * Added `-http.alertmanager-http-prefix` flag which allows the configuration of the path where the Alertmanager API and UI can be reached. The default is set to `/alertmanager`.
  * Added `-http.prometheus-http-prefix` flag which allows the configuration of the path where the Prometheus API and UI can be reached. The default is set to `/prometheus`.
  * Updated the index hosted at the root prefix to point to the updated routes.
  * Legacy routes hardcoded with the `/api/prom` prefix now respect the `-http.prefix` flag.
* [CHANGE] The metrics `cortex_distributor_ingester_appends_total` and `distributor_ingester_append_failures_total` now include a `type` label to differentiate between `samples` and `metadata`. #2336
* [CHANGE] The metrics for number of chunks and bytes flushed to the chunk store are renamed. Note that previous metrics were counted pre-deduplication, while new metrics are counted after deduplication. #2463
  * `cortex_ingester_chunks_stored_total` > `cortex_chunk_store_stored_chunks_total`
  * `cortex_ingester_chunk_stored_bytes_total` > `cortex_chunk_store_stored_chunk_bytes_total`
* [CHANGE] Experimental TSDB: renamed blocks meta fetcher metrics: #2375
  * `cortex_querier_bucket_store_blocks_meta_syncs_total` > `cortex_querier_blocks_meta_syncs_total`
  * `cortex_querier_bucket_store_blocks_meta_sync_failures_total` > `cortex_querier_blocks_meta_sync_failures_total`
  * `cortex_querier_bucket_store_blocks_meta_sync_duration_seconds` > `cortex_querier_blocks_meta_sync_duration_seconds`
  * `cortex_querier_bucket_store_blocks_meta_sync_consistency_delay_seconds` > `cortex_querier_blocks_meta_sync_consistency_delay_seconds`
* [CHANGE] Experimental TSDB: Modified default values for `compactor.deletion-delay` option from 48h to 12h and `-experimental.tsdb.bucket-store.ignore-deletion-marks-delay` from 24h to 6h. #2414
* [CHANGE] WAL: Default value of `-ingester.checkpoint-enabled` changed to `true`. #2416
* [CHANGE] `trace_id` field in log files has been renamed to `traceID`. #2518
* [CHANGE] Slow query log has a different output now. Previously used `url` field has been replaced with `host` and `path`, and query parameters are logged as individual log fields with `qs_` prefix. #2520
* [CHANGE] WAL: WAL and checkpoint compression is now disabled. #2436
* [CHANGE] Update in dependency `go-kit/kit` from `v0.9.0` to `v0.10.0`. HTML escaping disabled in JSON Logger. #2535
* [CHANGE] Experimental TSDB: Removed `cortex_<service>_` prefix from Thanos objstore metrics and added `component` label to distinguish which Cortex component is doing API calls to the object storage when running in single-binary mode: #2568
  - `cortex_<service>_thanos_objstore_bucket_operations_total` renamed to `thanos_objstore_bucket_operations_total{component="<name>"}`
  - `cortex_<service>_thanos_objstore_bucket_operation_failures_total` renamed to `thanos_objstore_bucket_operation_failures_total{component="<name>"}`
  - `cortex_<service>_thanos_objstore_bucket_operation_duration_seconds` renamed to `thanos_objstore_bucket_operation_duration_seconds{component="<name>"}`
  - `cortex_<service>_thanos_objstore_bucket_last_successful_upload_time` renamed to `thanos_objstore_bucket_last_successful_upload_time{component="<name>"}`
* [CHANGE] FIFO cache: The `-<prefix>.fifocache.size` CLI flag has been renamed to `-<prefix>.fifocache.max-size-items` as well as its YAML config option `size` renamed to `max_size_items`. #2319
* [FEATURE] Ruler: The `-ruler.evaluation-delay` flag was added to allow users to configure a default evaluation delay for all rules in cortex. The default value is 0 which is the current behavior. #2423
* [FEATURE] Experimental: Added a new object storage client for OpenStack Swift. #2440
* [FEATURE] TLS config options added to the Server. #2535
* [FEATURE] Experimental: Added support for `/api/v1/metadata` Prometheus-based endpoint. #2549
* [FEATURE] Add ability to limit concurrent queries to Cassandra with `-cassandra.query-concurrency` flag. #2562
* [FEATURE] Experimental TSDB: Introduced store-gateway service used by the experimental blocks storage to load and query blocks. The store-gateway optionally supports blocks sharding and replication via a dedicated hash ring, configurable via `-experimental.store-gateway.sharding-enabled` and `-experimental.store-gateway.sharding-ring.*` flags. The following metrics have been added: #2433 #2458 #2469 #2523
  * `cortex_querier_storegateway_instances_hit_per_query`
* [ENHANCEMENT] Experimental TSDB: sample ingestion errors are now reported via existing `cortex_discarded_samples_total` metric. #2370
* [ENHANCEMENT] Failures on samples at distributors and ingesters return the first validation error as opposed to the last. #2383
* [ENHANCEMENT] Experimental TSDB: Added `cortex_querier_blocks_meta_synced`, which reflects current state of synced blocks over all tenants. #2392
* [ENHANCEMENT] Added `cortex_distributor_latest_seen_sample_timestamp_seconds` metric to see how far behind Prometheus servers are in sending data. #2371
* [ENHANCEMENT] FIFO cache to support eviction based on memory usage. Added `-<prefix>.fifocache.max-size-bytes` CLI flag and YAML config option `max_size_bytes` to specify memory limit of the cache. #2319, #2527
* [ENHANCEMENT] Added `-querier.worker-match-max-concurrent`. Force worker concurrency to match the `-querier.max-concurrent` option.  Overrides `-querier.worker-parallelism`.  #2456
* [ENHANCEMENT] Added the following metrics for monitoring delete requests: #2445
  - `cortex_purger_delete_requests_received_total`: Number of delete requests received per user.
  - `cortex_purger_delete_requests_processed_total`: Number of delete requests processed per user.
  - `cortex_purger_delete_requests_chunks_selected_total`: Number of chunks selected while building delete plans per user.
  - `cortex_purger_delete_requests_processing_failures_total`: Number of delete requests processing failures per user.
* [ENHANCEMENT] Single Binary: Added query-frontend to the single binary.  Single binary users will now benefit from various query-frontend features.  Primarily: sharding, parallelization, load shedding, additional caching (if configured), and query retries. #2437
* [ENHANCEMENT] Allow 1w (where w denotes week) and 1y (where y denotes year) when setting `-store.cache-lookups-older-than` and `-store.max-look-back-period`. #2454
* [ENHANCEMENT] Optimize index queries for matchers using "a|b|c"-type regex. #2446 #2475
* [ENHANCEMENT] Added per tenant metrics for queries and chunks and bytes read from chunk store: #2463
  * `cortex_chunk_store_fetched_chunks_total` and `cortex_chunk_store_fetched_chunk_bytes_total`
  * `cortex_query_frontend_queries_total` (per tenant queries counted by the frontend)
* [ENHANCEMENT] WAL: New metrics `cortex_ingester_wal_logged_bytes_total` and `cortex_ingester_checkpoint_logged_bytes_total` added to track total bytes logged to disk for WAL and checkpoints. #2497
* [ENHANCEMENT] Add de-duplicated chunks counter `cortex_chunk_store_deduped_chunks_total` which counts every chunk not sent to the store because it was already sent by another replica. #2485
* [ENHANCEMENT] Query-frontend now also logs the POST data of long queries. #2481
* [ENHANCEMENT] WAL: Ingester WAL records now have type header and the custom WAL records have been replaced by Prometheus TSDB's WAL records. Old records will not be supported from 1.3 onwards. Note: once this is deployed, you cannot downgrade without data loss. #2436
* [ENHANCEMENT] Redis Cache: Added `idle_timeout`, `wait_on_pool_exhaustion` and `max_conn_lifetime` options to redis cache configuration. #2550
* [ENHANCEMENT] WAL: the experimental tag has been removed on the WAL in ingesters. #2560
* [ENHANCEMENT] Use newer AWS API for paginated queries - removes 'Deprecated' message from logfiles. #2452
* [ENHANCEMENT] Experimental memberlist: Add retry with backoff on memberlist join other members. #2705
* [ENHANCEMENT] Experimental TSDB: when the store-gateway sharding is enabled, unhealthy store-gateway instances are automatically removed from the ring after 10 consecutive `-experimental.store-gateway.sharding-ring.heartbeat-timeout` periods. #2526
* [BUGFIX] Ruler: Ensure temporary rule files with special characters are properly mapped and cleaned up. #2506
* [BUGFIX] Ensure requests are properly routed to the prometheus api embedded in the query if `-server.path-prefix` is set. Fixes #2411. #2372
* [BUGFIX] Experimental TSDB: Fixed chunk data corruption when querying back series using the experimental blocks storage. #2400
* [BUGFIX] Cassandra Storage: Fix endpoint TLS host verification. #2109
* [BUGFIX] Experimental TSDB: Fixed response status code from `422` to `500` when an error occurs while iterating chunks with the experimental blocks storage. #2402
* [BUGFIX] Ring: Fixed a situation where upgrading from pre-1.0 cortex with a rolling strategy caused new 1.0 ingesters to lose their zone value in the ring until manually forced to re-register. #2404
* [BUGFIX] Distributor: `/all_user_stats` now show API and Rule Ingest Rate correctly. #2457
* [BUGFIX] Fixed `version`, `revision` and `branch` labels exported by the `cortex_build_info` metric. #2468
* [BUGFIX] QueryFrontend: fixed a situation where span context missed when downstream_url is used. #2539
* [BUGFIX] Querier: Fixed a situation where querier would crash because of an unresponsive frontend instance. #2569

## 1.0.1 / 2020-04-23

* [BUGFIX] Fix gaps when querying ingesters with replication factor = 3 and 2 ingesters in the cluster. #2503

## 1.0.0 / 2020-04-02

This is the first major release of Cortex. We made a lot of **breaking changes** in this release which have been detailed below. Please also see the stability guarantees we provide as part of a major release: https://cortexmetrics.io/docs/configuration/v1guarantees/

* [CHANGE] Remove the following deprecated flags: #2339
  - `-metrics.error-rate-query` (use `-metrics.write-throttle-query` instead).
  - `-store.cardinality-cache-size` (use `-store.index-cache-read.enable-fifocache` and `-store.index-cache-read.fifocache.size` instead).
  - `-store.cardinality-cache-validity` (use `-store.index-cache-read.enable-fifocache` and `-store.index-cache-read.fifocache.duration` instead).
  - `-distributor.limiter-reload-period` (flag unused)
  - `-ingester.claim-on-rollout` (flag unused)
  - `-ingester.normalise-tokens` (flag unused)
* [CHANGE] Renamed YAML file options to be more consistent. See [full config file changes below](#config-file-breaking-changes). #2273
* [CHANGE] AWS based autoscaling has been removed. You can only use metrics based autoscaling now. `-applicationautoscaling.url` has been removed. See https://cortexmetrics.io/docs/production/aws/#dynamodb-capacity-provisioning on how to migrate. #2328
* [CHANGE] Renamed the `memcache.write-back-goroutines` and `memcache.write-back-buffer` flags to `background.write-back-concurrency` and `background.write-back-buffer`. This affects the following flags: #2241
  - `-frontend.memcache.write-back-buffer` --> `-frontend.background.write-back-buffer`
  - `-frontend.memcache.write-back-goroutines` --> `-frontend.background.write-back-concurrency`
  - `-store.index-cache-read.memcache.write-back-buffer` --> `-store.index-cache-read.background.write-back-buffer`
  - `-store.index-cache-read.memcache.write-back-goroutines` --> `-store.index-cache-read.background.write-back-concurrency`
  - `-store.index-cache-write.memcache.write-back-buffer` --> `-store.index-cache-write.background.write-back-buffer`
  - `-store.index-cache-write.memcache.write-back-goroutines` --> `-store.index-cache-write.background.write-back-concurrency`
  - `-memcache.write-back-buffer` --> `-store.chunks-cache.background.write-back-buffer`. Note the next change log for the difference.
  - `-memcache.write-back-goroutines` --> `-store.chunks-cache.background.write-back-concurrency`. Note the next change log for the difference.

* [CHANGE] Renamed the chunk cache flags to have `store.chunks-cache.` as prefix. This means the following flags have been changed: #2241
  - `-cache.enable-fifocache` --> `-store.chunks-cache.cache.enable-fifocache`
  - `-default-validity` --> `-store.chunks-cache.default-validity`
  - `-fifocache.duration` --> `-store.chunks-cache.fifocache.duration`
  - `-fifocache.size` --> `-store.chunks-cache.fifocache.size`
  - `-memcache.write-back-buffer` --> `-store.chunks-cache.background.write-back-buffer`. Note the previous change log for the difference.
  - `-memcache.write-back-goroutines` --> `-store.chunks-cache.background.write-back-concurrency`. Note the previous change log for the difference.
  - `-memcached.batchsize` --> `-store.chunks-cache.memcached.batchsize`
  - `-memcached.consistent-hash` --> `-store.chunks-cache.memcached.consistent-hash`
  - `-memcached.expiration` --> `-store.chunks-cache.memcached.expiration`
  - `-memcached.hostname` --> `-store.chunks-cache.memcached.hostname`
  - `-memcached.max-idle-conns` --> `-store.chunks-cache.memcached.max-idle-conns`
  - `-memcached.parallelism` --> `-store.chunks-cache.memcached.parallelism`
  - `-memcached.service` --> `-store.chunks-cache.memcached.service`
  - `-memcached.timeout` --> `-store.chunks-cache.memcached.timeout`
  - `-memcached.update-interval` --> `-store.chunks-cache.memcached.update-interval`
  - `-redis.enable-tls` --> `-store.chunks-cache.redis.enable-tls`
  - `-redis.endpoint` --> `-store.chunks-cache.redis.endpoint`
  - `-redis.expiration` --> `-store.chunks-cache.redis.expiration`
  - `-redis.max-active-conns` --> `-store.chunks-cache.redis.max-active-conns`
  - `-redis.max-idle-conns` --> `-store.chunks-cache.redis.max-idle-conns`
  - `-redis.password` --> `-store.chunks-cache.redis.password`
  - `-redis.timeout` --> `-store.chunks-cache.redis.timeout`
* [CHANGE] Rename the `-store.chunk-cache-stubs` to `-store.chunks-cache.cache-stubs` to be more inline with above. #2241
* [CHANGE] Change prefix of flags `-dynamodb.periodic-table.*` to `-table-manager.index-table.*`. #2359
* [CHANGE] Change prefix of flags `-dynamodb.chunk-table.*` to `-table-manager.chunk-table.*`. #2359
* [CHANGE] Change the following flags: #2359
  - `-dynamodb.poll-interval` --> `-table-manager.poll-interval`
  - `-dynamodb.periodic-table.grace-period` --> `-table-manager.periodic-table.grace-period`
* [CHANGE] Renamed the following flags: #2273
  - `-dynamodb.chunk.gang.size` --> `-dynamodb.chunk-gang-size`
  - `-dynamodb.chunk.get.max.parallelism` --> `-dynamodb.chunk-get-max-parallelism`
* [CHANGE] Don't support mixed time units anymore for duration. For example, 168h5m0s doesn't work anymore, please use just one unit (s|m|h|d|w|y). #2252
* [CHANGE] Utilize separate protos for rule state and storage. Experimental ruler API will not be functional until the rollout is complete. #2226
* [CHANGE] Frontend worker in querier now starts after all Querier module dependencies are started. This fixes issue where frontend worker started to send queries to querier before it was ready to serve them (mostly visible when using experimental blocks storage). #2246
* [CHANGE] Lifecycler component now enters Failed state on errors, and doesn't exit the process. (Important if you're vendoring Cortex and use Lifecycler) #2251
* [CHANGE] `/ready` handler now returns 200 instead of 204. #2330
* [CHANGE] Better defaults for the following options: #2344
  - `-<prefix>.consul.consistent-reads`: Old default: `true`, new default: `false`. This reduces the load on Consul.
  - `-<prefix>.consul.watch-rate-limit`: Old default: 0, new default: 1. This rate limits the reads to 1 per second. Which is good enough for ring watches.
  - `-distributor.health-check-ingesters`: Old default: `false`, new default: `true`.
  - `-ingester.max-stale-chunk-idle`: Old default: 0, new default: 2m. This lets us expire series that we know are stale early.
  - `-ingester.spread-flushes`: Old default: false, new default: true. This allows to better de-duplicate data and use less space.
  - `-ingester.chunk-age-jitter`: Old default: 20mins, new default: 0. This is to enable the `-ingester.spread-flushes` to true.
  - `-<prefix>.memcached.batchsize`: Old default: 0, new default: 1024. This allows batching of requests and keeps the concurrent requests low.
  - `-<prefix>.memcached.consistent-hash`: Old default: false, new default: true. This allows for better cache hits when the memcaches are scaled up and down.
  - `-querier.batch-iterators`: Old default: false, new default: true.
  - `-querier.ingester-streaming`: Old default: false, new default: true.
* [CHANGE] Experimental TSDB: Added `-experimental.tsdb.bucket-store.postings-cache-compression-enabled` to enable postings compression when storing to cache. #2335
* [CHANGE] Experimental TSDB: Added `-compactor.deletion-delay`, which is time before a block marked for deletion is deleted from bucket. If not 0, blocks will be marked for deletion and compactor component will delete blocks marked for deletion from the bucket. If delete-delay is 0, blocks will be deleted straight away. Note that deleting blocks immediately can cause query failures, if store gateway / querier still has the block loaded, or compactor is ignoring the deletion because it's compacting the block at the same time. Default value is 48h. #2335
* [CHANGE] Experimental TSDB: Added `-experimental.tsdb.bucket-store.index-cache.postings-compression-enabled`, to set duration after which the blocks marked for deletion will be filtered out while fetching blocks used for querying. This option allows querier to ignore blocks that are marked for deletion with some delay. This ensures store can still serve blocks that are meant to be deleted but do not have a replacement yet. Default is 24h, half of the default value for `-compactor.deletion-delay`. #2335
* [CHANGE] Experimental TSDB: Added `-experimental.tsdb.bucket-store.index-cache.memcached.max-item-size` to control maximum size of item that is stored to memcached. Defaults to 1 MiB. #2335
* [FEATURE] Added experimental storage API to the ruler service that is enabled when the `-experimental.ruler.enable-api` is set to true #2269
  * `-ruler.storage.type` flag now allows `s3`,`gcs`, and `azure` values
  * `-ruler.storage.(s3|gcs|azure)` flags exist to allow the configuration of object clients set for rule storage
* [CHANGE] Renamed table manager metrics. #2307 #2359
  * `cortex_dynamo_sync_tables_seconds` -> `cortex_table_manager_sync_duration_seconds`
  * `cortex_dynamo_table_capacity_units` -> `cortex_table_capacity_units`
* [FEATURE] Flusher target to flush the WAL. #2075
  * `-flusher.wal-dir` for the WAL directory to recover from.
  * `-flusher.concurrent-flushes` for number of concurrent flushes.
  * `-flusher.flush-op-timeout` is duration after which a flush should timeout.
* [FEATURE] Ingesters can now have an optional availability zone set, to ensure metric replication is distributed across zones. This is set via the `-ingester.availability-zone` flag or the `availability_zone` field in the config file. #2317
* [ENHANCEMENT] Better re-use of connections to DynamoDB and S3. #2268
* [ENHANCEMENT] Reduce number of goroutines used while executing a single index query. #2280
* [ENHANCEMENT] Experimental TSDB: Add support for local `filesystem` backend. #2245
* [ENHANCEMENT] Experimental TSDB: Added memcached support for the TSDB index cache. #2290
* [ENHANCEMENT] Experimental TSDB: Removed gRPC server to communicate between querier and BucketStore. #2324
* [ENHANCEMENT] Allow 1w (where w denotes week) and 1y (where y denotes year) when setting table period and retention. #2252
* [ENHANCEMENT] Added FIFO cache metrics for current number of entries and memory usage. #2270
* [ENHANCEMENT] Output all config fields to /config API, including those with empty value. #2209
* [ENHANCEMENT] Add "missing_metric_name" and "metric_name_invalid" reasons to cortex_discarded_samples_total metric. #2346
* [ENHANCEMENT] Experimental TSDB: sample ingestion errors are now reported via existing `cortex_discarded_samples_total` metric. #2370
* [BUGFIX] Ensure user state metrics are updated if a transfer fails. #2338
* [BUGFIX] Fixed etcd client keepalive settings. #2278
* [BUGFIX] Register the metrics of the WAL. #2295
* [BUXFIX] Experimental TSDB: fixed error handling when ingesting out of bound samples. #2342

### Known issues

- This experimental blocks storage in Cortex `1.0.0` has a bug which may lead to the error `cannot iterate chunk for series` when running queries. This bug has been fixed in #2400. If you're running the experimental blocks storage, please build Cortex from `master`.

### Config file breaking changes

In this section you can find a config file diff showing the breaking changes introduced in Cortex. You can also find the [full configuration file reference doc](https://cortexmetrics.io/docs/configuration/configuration-file/) in the website.

```diff
### ingester_config

 # Period with which to attempt to flush chunks.
 # CLI flag: -ingester.flush-period
-[flushcheckperiod: <duration> | default = 1m0s]
+[flush_period: <duration> | default = 1m0s]

 # Period chunks will remain in memory after flushing.
 # CLI flag: -ingester.retain-period
-[retainperiod: <duration> | default = 5m0s]
+[retain_period: <duration> | default = 5m0s]

 # Maximum chunk idle time before flushing.
 # CLI flag: -ingester.max-chunk-idle
-[maxchunkidle: <duration> | default = 5m0s]
+[max_chunk_idle_time: <duration> | default = 5m0s]

 # Maximum chunk idle time for chunks terminating in stale markers before
 # flushing. 0 disables it and a stale series is not flushed until the
 # max-chunk-idle timeout is reached.
 # CLI flag: -ingester.max-stale-chunk-idle
-[maxstalechunkidle: <duration> | default = 0s]
+[max_stale_chunk_idle_time: <duration> | default = 2m0s]

 # Timeout for individual flush operations.
 # CLI flag: -ingester.flush-op-timeout
-[flushoptimeout: <duration> | default = 1m0s]
+[flush_op_timeout: <duration> | default = 1m0s]

 # Maximum chunk age before flushing.
 # CLI flag: -ingester.max-chunk-age
-[maxchunkage: <duration> | default = 12h0m0s]
+[max_chunk_age: <duration> | default = 12h0m0s]

-# Range of time to subtract from MaxChunkAge to spread out flushes
+# Range of time to subtract from -ingester.max-chunk-age to spread out flushes
 # CLI flag: -ingester.chunk-age-jitter
-[chunkagejitter: <duration> | default = 20m0s]
+[chunk_age_jitter: <duration> | default = 0]

 # Number of concurrent goroutines flushing to dynamodb.
 # CLI flag: -ingester.concurrent-flushes
-[concurrentflushes: <int> | default = 50]
+[concurrent_flushes: <int> | default = 50]

-# If true, spread series flushes across the whole period of MaxChunkAge
+# If true, spread series flushes across the whole period of
+# -ingester.max-chunk-age.
 # CLI flag: -ingester.spread-flushes
-[spreadflushes: <boolean> | default = false]
+[spread_flushes: <boolean> | default = true]

 # Period with which to update the per-user ingestion rates.
 # CLI flag: -ingester.rate-update-period
-[rateupdateperiod: <duration> | default = 15s]
+[rate_update_period: <duration> | default = 15s]


### querier_config

 # The maximum number of concurrent queries.
 # CLI flag: -querier.max-concurrent
-[maxconcurrent: <int> | default = 20]
+[max_concurrent: <int> | default = 20]

 # Use batch iterators to execute query, as opposed to fully materialising the
 # series in memory.  Takes precedent over the -querier.iterators flag.
 # CLI flag: -querier.batch-iterators
-[batchiterators: <boolean> | default = false]
+[batch_iterators: <boolean> | default = true]

 # Use streaming RPCs to query ingester.
 # CLI flag: -querier.ingester-streaming
-[ingesterstreaming: <boolean> | default = false]
+[ingester_streaming: <boolean> | default = true]

 # Maximum number of samples a single query can load into memory.
 # CLI flag: -querier.max-samples
-[maxsamples: <int> | default = 50000000]
+[max_samples: <int> | default = 50000000]

 # The default evaluation interval or step size for subqueries.
 # CLI flag: -querier.default-evaluation-interval
-[defaultevaluationinterval: <duration> | default = 1m0s]
+[default_evaluation_interval: <duration> | default = 1m0s]

### query_frontend_config

 # URL of downstream Prometheus.
 # CLI flag: -frontend.downstream-url
-[downstream: <string> | default = ""]
+[downstream_url: <string> | default = ""]


### ruler_config

 # URL of alerts return path.
 # CLI flag: -ruler.external.url
-[externalurl: <url> | default = ]
+[external_url: <url> | default = ]

 # How frequently to evaluate rules
 # CLI flag: -ruler.evaluation-interval
-[evaluationinterval: <duration> | default = 1m0s]
+[evaluation_interval: <duration> | default = 1m0s]

 # How frequently to poll for rule changes
 # CLI flag: -ruler.poll-interval
-[pollinterval: <duration> | default = 1m0s]
+[poll_interval: <duration> | default = 1m0s]

-storeconfig:
+storage:

 # file path to store temporary rule files for the prometheus rule managers
 # CLI flag: -ruler.rule-path
-[rulepath: <string> | default = "/rules"]
+[rule_path: <string> | default = "/rules"]

 # URL of the Alertmanager to send notifications to.
 # CLI flag: -ruler.alertmanager-url
-[alertmanagerurl: <url> | default = ]
+[alertmanager_url: <url> | default = ]

 # Use DNS SRV records to discover alertmanager hosts.
 # CLI flag: -ruler.alertmanager-discovery
-[alertmanagerdiscovery: <boolean> | default = false]
+[enable_alertmanager_discovery: <boolean> | default = false]

 # How long to wait between refreshing alertmanager hosts.
 # CLI flag: -ruler.alertmanager-refresh-interval
-[alertmanagerrefreshinterval: <duration> | default = 1m0s]
+[alertmanager_refresh_interval: <duration> | default = 1m0s]

 # If enabled requests to alertmanager will utilize the V2 API.
 # CLI flag: -ruler.alertmanager-use-v2
-[alertmanangerenablev2api: <boolean> | default = false]
+[enable_alertmanager_v2: <boolean> | default = false]

 # Capacity of the queue for notifications to be sent to the Alertmanager.
 # CLI flag: -ruler.notification-queue-capacity
-[notificationqueuecapacity: <int> | default = 10000]
+[notification_queue_capacity: <int> | default = 10000]

 # HTTP timeout duration when sending notifications to the Alertmanager.
 # CLI flag: -ruler.notification-timeout
-[notificationtimeout: <duration> | default = 10s]
+[notification_timeout: <duration> | default = 10s]

 # Distribute rule evaluation using ring backend
 # CLI flag: -ruler.enable-sharding
-[enablesharding: <boolean> | default = false]
+[enable_sharding: <boolean> | default = false]

 # Time to spend searching for a pending ruler when shutting down.
 # CLI flag: -ruler.search-pending-for
-[searchpendingfor: <duration> | default = 5m0s]
+[search_pending_for: <duration> | default = 5m0s]

 # Period with which to attempt to flush rule groups.
 # CLI flag: -ruler.flush-period
-[flushcheckperiod: <duration> | default = 1m0s]
+[flush_period: <duration> | default = 1m0s]

### alertmanager_config

 # Base path for data storage.
 # CLI flag: -alertmanager.storage.path
-[datadir: <string> | default = "data/"]
+[data_dir: <string> | default = "data/"]

 # will be used to prefix all HTTP endpoints served by Alertmanager. If omitted,
 # relevant URL components will be derived automatically.
 # CLI flag: -alertmanager.web.external-url
-[externalurl: <url> | default = ]
+[external_url: <url> | default = ]

 # How frequently to poll Cortex configs
 # CLI flag: -alertmanager.configs.poll-interval
-[pollinterval: <duration> | default = 15s]
+[poll_interval: <duration> | default = 15s]

 # Listen address for cluster.
 # CLI flag: -cluster.listen-address
-[clusterbindaddr: <string> | default = "0.0.0.0:9094"]
+[cluster_bind_address: <string> | default = "0.0.0.0:9094"]

 # Explicit address to advertise in cluster.
 # CLI flag: -cluster.advertise-address
-[clusteradvertiseaddr: <string> | default = ""]
+[cluster_advertise_address: <string> | default = ""]

 # Time to wait between peers to send notifications.
 # CLI flag: -cluster.peer-timeout
-[peertimeout: <duration> | default = 15s]
+[peer_timeout: <duration> | default = 15s]

 # Filename of fallback config to use if none specified for instance.
 # CLI flag: -alertmanager.configs.fallback
-[fallbackconfigfile: <string> | default = ""]
+[fallback_config_file: <string> | default = ""]

 # Root of URL to generate if config is http://internal.monitor
 # CLI flag: -alertmanager.configs.auto-webhook-root
-[autowebhookroot: <string> | default = ""]
+[auto_webhook_root: <string> | default = ""]

### table_manager_config

-store:
+storage:

-# How frequently to poll DynamoDB to learn our capacity.
-# CLI flag: -dynamodb.poll-interval
-[dynamodb_poll_interval: <duration> | default = 2m0s]
+# How frequently to poll backend to learn our capacity.
+# CLI flag: -table-manager.poll-interval
+[poll_interval: <duration> | default = 2m0s]

-# DynamoDB periodic tables grace period (duration which table will be
-# created/deleted before/after it's needed).
-# CLI flag: -dynamodb.periodic-table.grace-period
+# Periodic tables grace period (duration which table will be created/deleted
+# before/after it's needed).
+# CLI flag: -table-manager.periodic-table.grace-period
 [creation_grace_period: <duration> | default = 10m0s]

 index_tables_provisioning:
   # Enables on demand throughput provisioning for the storage provider (if
-  # supported). Applies only to tables which are not autoscaled
-  # CLI flag: -dynamodb.periodic-table.enable-ondemand-throughput-mode
-  [provisioned_throughput_on_demand_mode: <boolean> | default = false]
+  # supported). Applies only to tables which are not autoscaled. Supported by
+  # DynamoDB
+  # CLI flag: -table-manager.index-table.enable-ondemand-throughput-mode
+  [enable_ondemand_throughput_mode: <boolean> | default = false]


   # Enables on demand throughput provisioning for the storage provider (if
-  # supported). Applies only to tables which are not autoscaled
-  # CLI flag: -dynamodb.periodic-table.inactive-enable-ondemand-throughput-mode
-  [inactive_throughput_on_demand_mode: <boolean> | default = false]
+  # supported). Applies only to tables which are not autoscaled. Supported by
+  # DynamoDB
+  # CLI flag: -table-manager.index-table.inactive-enable-ondemand-throughput-mode
+  [enable_inactive_throughput_on_demand_mode: <boolean> | default = false]


 chunk_tables_provisioning:
   # Enables on demand throughput provisioning for the storage provider (if
-  # supported). Applies only to tables which are not autoscaled
-  # CLI flag: -dynamodb.chunk-table.enable-ondemand-throughput-mode
-  [provisioned_throughput_on_demand_mode: <boolean> | default = false]
+  # supported). Applies only to tables which are not autoscaled. Supported by
+  # DynamoDB
+  # CLI flag: -table-manager.chunk-table.enable-ondemand-throughput-mode
+  [enable_ondemand_throughput_mode: <boolean> | default = false]

### storage_config

 aws:
-  dynamodbconfig:
+  dynamodb:
     # DynamoDB endpoint URL with escaped Key and Secret encoded. If only region
     # is specified as a host, proper endpoint will be deduced. Use
     # inmemory:///<table-name> to use a mock in-memory implementation.
     # CLI flag: -dynamodb.url
-    [dynamodb: <url> | default = ]
+    [dynamodb_url: <url> | default = ]

     # DynamoDB table management requests per second limit.
     # CLI flag: -dynamodb.api-limit
-    [apilimit: <float> | default = 2]
+    [api_limit: <float> | default = 2]

     # DynamoDB rate cap to back off when throttled.
     # CLI flag: -dynamodb.throttle-limit
-    [throttlelimit: <float> | default = 10]
+    [throttle_limit: <float> | default = 10]
-
-    # ApplicationAutoscaling endpoint URL with escaped Key and Secret encoded.
-    # CLI flag: -applicationautoscaling.url
-    [applicationautoscaling: <url> | default = ]


       # Queue length above which we will scale up capacity
       # CLI flag: -metrics.target-queue-length
-      [targetqueuelen: <int> | default = 100000]
+      [target_queue_length: <int> | default = 100000]

       # Scale up capacity by this multiple
       # CLI flag: -metrics.scale-up-factor
-      [scaleupfactor: <float> | default = 1.3]
+      [scale_up_factor: <float> | default = 1.3]

       # Ignore throttling below this level (rate per second)
       # CLI flag: -metrics.ignore-throttle-below
-      [minthrottling: <float> | default = 1]
+      [ignore_throttle_below: <float> | default = 1]

       # query to fetch ingester queue length
       # CLI flag: -metrics.queue-length-query
-      [queuelengthquery: <string> | default = "sum(avg_over_time(cortex_ingester_flush_queue_length{job=\"cortex/ingester\"}[2m]))"]
+      [queue_length_query: <string> | default = "sum(avg_over_time(cortex_ingester_flush_queue_length{job=\"cortex/ingester\"}[2m]))"]

       # query to fetch throttle rates per table
       # CLI flag: -metrics.write-throttle-query
-      [throttlequery: <string> | default = "sum(rate(cortex_dynamo_throttled_total{operation=\"DynamoDB.BatchWriteItem\"}[1m])) by (table) > 0"]
+      [write_throttle_query: <string> | default = "sum(rate(cortex_dynamo_throttled_total{operation=\"DynamoDB.BatchWriteItem\"}[1m])) by (table) > 0"]

       # query to fetch write capacity usage per table
       # CLI flag: -metrics.usage-query
-      [usagequery: <string> | default = "sum(rate(cortex_dynamo_consumed_capacity_total{operation=\"DynamoDB.BatchWriteItem\"}[15m])) by (table) > 0"]
+      [write_usage_query: <string> | default = "sum(rate(cortex_dynamo_consumed_capacity_total{operation=\"DynamoDB.BatchWriteItem\"}[15m])) by (table) > 0"]

       # query to fetch read capacity usage per table
       # CLI flag: -metrics.read-usage-query
-      [readusagequery: <string> | default = "sum(rate(cortex_dynamo_consumed_capacity_total{operation=\"DynamoDB.QueryPages\"}[1h])) by (table) > 0"]
+      [read_usage_query: <string> | default = "sum(rate(cortex_dynamo_consumed_capacity_total{operation=\"DynamoDB.QueryPages\"}[1h])) by (table) > 0"]

       # query to fetch read errors per table
       # CLI flag: -metrics.read-error-query
-      [readerrorquery: <string> | default = "sum(increase(cortex_dynamo_failures_total{operation=\"DynamoDB.QueryPages\",error=\"ProvisionedThroughputExceededException\"}[1m])) by (table) > 0"]
+      [read_error_query: <string> | default = "sum(increase(cortex_dynamo_failures_total{operation=\"DynamoDB.QueryPages\",error=\"ProvisionedThroughputExceededException\"}[1m])) by (table) > 0"]

     # Number of chunks to group together to parallelise fetches (zero to
     # disable)
-    # CLI flag: -dynamodb.chunk.gang.size
-    [chunkgangsize: <int> | default = 10]
+    # CLI flag: -dynamodb.chunk-gang-size
+    [chunk_gang_size: <int> | default = 10]

     # Max number of chunk-get operations to start in parallel
-    # CLI flag: -dynamodb.chunk.get.max.parallelism
-    [chunkgetmaxparallelism: <int> | default = 32]
+    # CLI flag: -dynamodb.chunk.get-max-parallelism
+    [chunk_get_max_parallelism: <int> | default = 32]

     backoff_config:
       # Minimum delay when backing off.
       # CLI flag: -bigtable.backoff-min-period
-      [minbackoff: <duration> | default = 100ms]
+      [min_period: <duration> | default = 100ms]

       # Maximum delay when backing off.
       # CLI flag: -bigtable.backoff-max-period
-      [maxbackoff: <duration> | default = 10s]
+      [max_period: <duration> | default = 10s]

       # Number of times to backoff and retry before failing.
       # CLI flag: -bigtable.backoff-retries
-      [maxretries: <int> | default = 10]
+      [max_retries: <int> | default = 10]

   # If enabled, once a tables info is fetched, it is cached.
   # CLI flag: -bigtable.table-cache.enabled
-  [tablecacheenabled: <boolean> | default = true]
+  [table_cache_enabled: <boolean> | default = true]

   # Duration to cache tables before checking again.
   # CLI flag: -bigtable.table-cache.expiration
-  [tablecacheexpiration: <duration> | default = 30m0s]
+  [table_cache_expiration: <duration> | default = 30m0s]

 # Cache validity for active index entries. Should be no higher than
 # -ingester.max-chunk-idle.
 # CLI flag: -store.index-cache-validity
-[indexcachevalidity: <duration> | default = 5m0s]
+[index_cache_validity: <duration> | default = 5m0s]

### ingester_client_config

 grpc_client_config:
   backoff_config:
     # Minimum delay when backing off.
     # CLI flag: -ingester.client.backoff-min-period
-    [minbackoff: <duration> | default = 100ms]
+    [min_period: <duration> | default = 100ms]

     # Maximum delay when backing off.
     # CLI flag: -ingester.client.backoff-max-period
-    [maxbackoff: <duration> | default = 10s]
+    [max_period: <duration> | default = 10s]

     # Number of times to backoff and retry before failing.
     # CLI flag: -ingester.client.backoff-retries
-    [maxretries: <int> | default = 10]
+    [max_retries: <int> | default = 10]

### frontend_worker_config

-# Address of query frontend service.
+# Address of query frontend service, in host:port format.
 # CLI flag: -querier.frontend-address
-[address: <string> | default = ""]
+[frontend_address: <string> | default = ""]

 # How often to query DNS.
 # CLI flag: -querier.dns-lookup-period
-[dnslookupduration: <duration> | default = 10s]
+[dns_lookup_duration: <duration> | default = 10s]

 grpc_client_config:
   backoff_config:
     # Minimum delay when backing off.
     # CLI flag: -querier.frontend-client.backoff-min-period
-    [minbackoff: <duration> | default = 100ms]
+    [min_period: <duration> | default = 100ms]

     # Maximum delay when backing off.
     # CLI flag: -querier.frontend-client.backoff-max-period
-    [maxbackoff: <duration> | default = 10s]
+    [max_period: <duration> | default = 10s]

     # Number of times to backoff and retry before failing.
     # CLI flag: -querier.frontend-client.backoff-retries
-    [maxretries: <int> | default = 10]
+    [max_retries: <int> | default = 10]

### consul_config

 # ACL Token used to interact with Consul.
-# CLI flag: -<prefix>.consul.acltoken
-[acltoken: <string> | default = ""]
+# CLI flag: -<prefix>.consul.acl-token
+[acl_token: <string> | default = ""]

 # HTTP timeout when talking to Consul
 # CLI flag: -<prefix>.consul.client-timeout
-[httpclienttimeout: <duration> | default = 20s]
+[http_client_timeout: <duration> | default = 20s]

 # Enable consistent reads to Consul.
 # CLI flag: -<prefix>.consul.consistent-reads
-[consistentreads: <boolean> | default = true]
+[consistent_reads: <boolean> | default = false]

 # Rate limit when watching key or prefix in Consul, in requests per second. 0
 # disables the rate limit.
 # CLI flag: -<prefix>.consul.watch-rate-limit
-[watchkeyratelimit: <float> | default = 0]
+[watch_rate_limit: <float> | default = 1]

 # Burst size used in rate limit. Values less than 1 are treated as 1.
 # CLI flag: -<prefix>.consul.watch-burst-size
-[watchkeyburstsize: <int> | default = 1]
+[watch_burst_size: <int> | default = 1]


### configstore_config
 # URL of configs API server.
 # CLI flag: -<prefix>.configs.url
-[configsapiurl: <url> | default = ]
+[configs_api_url: <url> | default = ]

 # Timeout for requests to Weave Cloud configs service.
 # CLI flag: -<prefix>.configs.client-timeout
-[clienttimeout: <duration> | default = 5s]
+[client_timeout: <duration> | default = 5s]
```

## 0.7.0 / 2020-03-16

Cortex `0.7.0` is a major step forward the upcoming `1.0` release. In this release, we've got 164 contributions from 26 authors. Thanks to all contributors! ❤️

Please be aware that Cortex `0.7.0` introduces some **breaking changes**. You're encouraged to read all the `[CHANGE]` entries below before upgrading your Cortex cluster. In particular:

- Cleaned up some configuration options in preparation for the Cortex `1.0.0` release (see also the [annotated config file breaking changes](#annotated-config-file-breaking-changes) below):
  - Removed CLI flags support to configure the schema (see [how to migrate from flags to schema file](https://cortexmetrics.io/docs/configuration/schema-configuration/#migrating-from-flags-to-schema-file))
  - Renamed CLI flag `-config-yaml` to `-schema-config-file`
  - Removed CLI flag `-store.min-chunk-age` in favor of `-querier.query-store-after`. The corresponding YAML config option `ingestermaxquerylookback` has been renamed to [`query_ingesters_within`](https://cortexmetrics.io/docs/configuration/configuration-file/#querier-config)
  - Deprecated CLI flag `-frontend.cache-split-interval` in favor of `-querier.split-queries-by-interval`
  - Renamed the YAML config option `defaul_validity` to `default_validity`
  - Removed the YAML config option `config_store` (in the [`alertmanager YAML config`](https://cortexmetrics.io/docs/configuration/configuration-file/#alertmanager-config)) in favor of `store`
  - Removed the YAML config root block `configdb` in favor of [`configs`](https://cortexmetrics.io/docs/configuration/configuration-file/#configs-config). This change is also reflected in the following CLI flags renaming:
      * `-database.*` -> `-configs.database.*`
      * `-database.migrations` -> `-configs.database.migrations-dir`
  - Removed the fluentd-based billing infrastructure including the CLI flags:
      * `-distributor.enable-billing`
      * `-billing.max-buffered-events`
      * `-billing.retry-delay`
      * `-billing.ingester`
- Removed support for using denormalised tokens in the ring. Before upgrading, make sure your Cortex cluster is already running `v0.6.0` or an earlier version with `-ingester.normalise-tokens=true`

### Full changelog

* [CHANGE] Removed support for flags to configure schema. Further, the flag for specifying the config file (`-config-yaml`) has been deprecated. Please use `-schema-config-file`. See the [Schema Configuration documentation](https://cortexmetrics.io/docs/configuration/schema-configuration/) for more details on how to configure the schema using the YAML file. #2221
* [CHANGE] In the config file, the root level `config_store` config option has been moved to `alertmanager` > `store` > `configdb`. #2125
* [CHANGE] Removed unnecessary `frontend.cache-split-interval` in favor of `querier.split-queries-by-interval` both to reduce configuration complexity and guarantee alignment of these two configs. Starting from now, `-querier.cache-results` may only be enabled in conjunction with `-querier.split-queries-by-interval` (previously the cache interval default was `24h` so if you want to preserve the same behaviour you should set `-querier.split-queries-by-interval=24h`). #2040
* [CHANGE] Renamed Configs configuration options. #2187
  * configuration options
    * `-database.*` -> `-configs.database.*`
    * `-database.migrations` -> `-configs.database.migrations-dir`
  * config file
    * `configdb.uri:` -> `configs.database.uri:`
    * `configdb.migrationsdir:` -> `configs.database.migrations_dir:`
    * `configdb.passwordfile:` -> `configs.database.password_file:`
* [CHANGE] Moved `-store.min-chunk-age` to the Querier config as `-querier.query-store-after`, allowing the store to be skipped during query time if the metrics wouldn't be found. The YAML config option `ingestermaxquerylookback` has been renamed to `query_ingesters_within` to match its CLI flag. #1893
* [CHANGE] Renamed the cache configuration setting `defaul_validity` to `default_validity`. #2140
* [CHANGE] Remove fluentd-based billing infrastructure and flags such as `-distributor.enable-billing`. #1491
* [CHANGE] Removed remaining support for using denormalised tokens in the ring. If you're still running ingesters with denormalised tokens (Cortex 0.4 or earlier, with `-ingester.normalise-tokens=false`), such ingesters will now be completely invisible to distributors and need to be either switched to Cortex 0.6.0 or later, or be configured to use normalised tokens. #2034
* [CHANGE] The frontend http server will now send 502 in case of deadline exceeded and 499 if the user requested cancellation. #2156
* [CHANGE] We now enforce queries to be up to `-querier.max-query-into-future` into the future (defaults to 10m). #1929
  * `-store.min-chunk-age` has been removed
  * `-querier.query-store-after` has been added in it's place.
* [CHANGE] Removed unused `/validate_expr endpoint`. #2152
* [CHANGE] Updated Prometheus dependency to v2.16.0. This Prometheus version uses Active Query Tracker to limit concurrent queries. In order to keep `-querier.max-concurrent` working, Active Query Tracker is enabled by default, and is configured to store its data to `active-query-tracker` directory (relative to current directory when Cortex started). This can be changed by using `-querier.active-query-tracker-dir` option. Purpose of Active Query Tracker is to log queries that were running when Cortex crashes. This logging happens on next Cortex start. #2088
* [CHANGE] Default to BigChunk encoding; may result in slightly higher disk usage if many timeseries have a constant value, but should generally result in fewer, bigger chunks. #2207
* [CHANGE] WAL replays are now done while the rest of Cortex is starting, and more specifically, when HTTP server is running. This makes it possible to scrape metrics during WAL replays. Applies to both chunks and experimental blocks storage. #2222
* [CHANGE] Cortex now has `/ready` probe for all services, not just ingester and querier as before. In single-binary mode, /ready reports 204 only if all components are running properly. #2166
* [CHANGE] If you are vendoring Cortex and use its components in your project, be aware that many Cortex components no longer start automatically when they are created. You may want to review PR and attached document. #2166
* [CHANGE] Experimental TSDB: the querier in-memory index cache used by the experimental blocks storage shifted from per-tenant to per-querier. The `-experimental.tsdb.bucket-store.index-cache-size-bytes` now configures the per-querier index cache max size instead of a per-tenant cache and its default has been increased to 1GB. #2189
* [CHANGE] Experimental TSDB: TSDB head compaction interval and concurrency is now configurable (defaults to 1 min interval and 5 concurrent head compactions). New options: `-experimental.tsdb.head-compaction-interval` and `-experimental.tsdb.head-compaction-concurrency`. #2172
* [CHANGE] Experimental TSDB: switched the blocks storage index header to the binary format. This change is expected to have no visible impact, except lower startup times and memory usage in the queriers. It's possible to switch back to the old JSON format via the flag `-experimental.tsdb.bucket-store.binary-index-header-enabled=false`. #2223
* [CHANGE] Experimental Memberlist KV store can now be used in single-binary Cortex. Attempts to use it previously would fail with panic. This change also breaks existing binary protocol used to exchange gossip messages, so this version will not be able to understand gossiped Ring when used in combination with the previous version of Cortex. Easiest way to upgrade is to shutdown old Cortex installation, and restart it with new version. Incremental rollout works too, but with reduced functionality until all components run the same version. #2016
* [FEATURE] Added a read-only local alertmanager config store using files named corresponding to their tenant id. #2125
* [FEATURE] Added flag `-experimental.ruler.enable-api` to enable the ruler api which implements the Prometheus API `/api/v1/rules` and `/api/v1/alerts` endpoints under the configured `-http.prefix`. #1999
* [FEATURE] Added sharding support to compactor when using the experimental TSDB blocks storage. #2113
* [FEATURE] Added ability to override YAML config file settings using environment variables. #2147
  * `-config.expand-env`
* [FEATURE] Added flags to disable Alertmanager notifications methods. #2187
  * `-configs.notifications.disable-email`
  * `-configs.notifications.disable-webhook`
* [FEATURE] Add /config HTTP endpoint which exposes the current Cortex configuration as YAML. #2165
* [FEATURE] Allow Prometheus remote write directly to ingesters. #1491
* [FEATURE] Introduced new standalone service `query-tee` that can be used for testing purposes to send the same Prometheus query to multiple backends (ie. two Cortex clusters ingesting the same metrics) and compare the performances. #2203
* [FEATURE] Fan out parallelizable queries to backend queriers concurrently. #1878
  * `querier.parallelise-shardable-queries` (bool)
  * Requires a shard-compatible schema (v10+)
  * This causes the number of traces to increase accordingly.
  * The query-frontend now requires a schema config to determine how/when to shard queries, either from a file or from flags (i.e. by the `config-yaml` CLI flag). This is the same schema config the queriers consume. The schema is only required to use this option.
  * It's also advised to increase downstream concurrency controls as well:
    * `querier.max-outstanding-requests-per-tenant`
    * `querier.max-query-parallelism`
    * `querier.max-concurrent`
    * `server.grpc-max-concurrent-streams` (for both query-frontends and queriers)
* [FEATURE] Added user sub rings to distribute users to a subset of ingesters. #1947
  * `-experimental.distributor.user-subring-size`
* [FEATURE] Add flag `-experimental.tsdb.stripe-size` to expose TSDB stripe size option. #2185
* [FEATURE] Experimental Delete Series: Added support for Deleting Series with Prometheus style API. Needs to be enabled first by setting `-purger.enable` to `true`. Deletion only supported when using `boltdb` and `filesystem` as index and object store respectively. Support for other stores to follow in separate PRs #2103
* [ENHANCEMENT] Alertmanager: Expose Per-tenant alertmanager metrics #2124
* [ENHANCEMENT] Add `status` label to `cortex_alertmanager_configs` metric to gauge the number of valid and invalid configs. #2125
* [ENHANCEMENT] Cassandra Authentication: added the `custom_authenticators` config option that allows users to authenticate with cassandra clusters using password authenticators that are not approved by default in [gocql](https://github.com/gocql/gocql/blob/81b8263d9fe526782a588ef94d3fa5c6148e5d67/conn.go#L27) #2093
* [ENHANCEMENT] Cassandra Storage: added `max_retries`, `retry_min_backoff` and `retry_max_backoff` configuration options to enable retrying recoverable errors. #2054
* [ENHANCEMENT] Allow to configure HTTP and gRPC server listen address, maximum number of simultaneous connections and connection keepalive settings.
  * `-server.http-listen-address`
  * `-server.http-conn-limit`
  * `-server.grpc-listen-address`
  * `-server.grpc-conn-limit`
  * `-server.grpc.keepalive.max-connection-idle`
  * `-server.grpc.keepalive.max-connection-age`
  * `-server.grpc.keepalive.max-connection-age-grace`
  * `-server.grpc.keepalive.time`
  * `-server.grpc.keepalive.timeout`
* [ENHANCEMENT] PostgreSQL: Bump up `github.com/lib/pq` from `v1.0.0` to `v1.3.0` to support PostgreSQL SCRAM-SHA-256 authentication. #2097
* [ENHANCEMENT] Cassandra Storage: User no longer need `CREATE` privilege on `<all keyspaces>` if given keyspace exists. #2032
* [ENHANCEMENT] Cassandra Storage: added `password_file` configuration options to enable reading Cassandra password from file. #2096
* [ENHANCEMENT] Configs API: Allow GET/POST configs in YAML format. #2181
* [ENHANCEMENT] Background cache writes are batched to improve parallelism and observability. #2135
* [ENHANCEMENT] Add automatic repair for checkpoint and WAL. #2105
* [ENHANCEMENT] Support `lastEvaluation` and `evaluationTime` in `/api/v1/rules` endpoints and make order of groups stable. #2196
* [ENHANCEMENT] Skip expired requests in query-frontend scheduling. #2082
* [ENHANCEMENT] Add ability to configure gRPC keepalive settings. #2066
* [ENHANCEMENT] Experimental TSDB: Export TSDB Syncer metrics from Compactor component, they are prefixed with `cortex_compactor_`. #2023
* [ENHANCEMENT] Experimental TSDB: Added dedicated flag `-experimental.tsdb.bucket-store.tenant-sync-concurrency` to configure the maximum number of concurrent tenants for which blocks are synched. #2026
* [ENHANCEMENT] Experimental TSDB: Expose metrics for objstore operations (prefixed with `cortex_<component>_thanos_objstore_`, component being one of `ingester`, `querier` and `compactor`). #2027
* [ENHANCEMENT] Experimental TSDB: Added support for Azure Storage to be used for block storage, in addition to S3 and GCS. #2083
* [ENHANCEMENT] Experimental TSDB: Reduced memory allocations in the ingesters when using the experimental blocks storage. #2057
* [ENHANCEMENT] Experimental Memberlist KV: expose `-memberlist.gossip-to-dead-nodes-time` and `-memberlist.dead-node-reclaim-time` options to control how memberlist library handles dead nodes and name reuse. #2131
* [BUGFIX] Alertmanager: fixed panic upon applying a new config, caused by duplicate metrics registration in the `NewPipelineBuilder` function. #211
* [BUGFIX] Azure Blob ChunkStore: Fixed issue causing `invalid chunk checksum` errors. #2074
* [BUGFIX] The gauge `cortex_overrides_last_reload_successful` is now only exported by components that use a `RuntimeConfigManager`. Previously, for components that do not initialize a `RuntimeConfigManager` (such as the compactor) the gauge was initialized with 0 (indicating error state) and then never updated, resulting in a false-negative permanent error state. #2092
* [BUGFIX] Fixed WAL metric names, added the `cortex_` prefix.
* [BUGFIX] Restored histogram `cortex_configs_request_duration_seconds` #2138
* [BUGFIX] Fix wrong syntax for `url` in config-file-reference. #2148
* [BUGFIX] Fixed some 5xx status code returned by the query-frontend when they should actually be 4xx. #2122
* [BUGFIX] Fixed leaked goroutines in the querier. #2070
* [BUGFIX] Experimental TSDB: fixed `/all_user_stats` and `/api/prom/user_stats` endpoints when using the experimental TSDB blocks storage. #2042
* [BUGFIX] Experimental TSDB: fixed ruler to correctly work with the experimental TSDB blocks storage. #2101

### Changes to denormalised tokens in the ring

Cortex 0.4.0 is the last version that can *write* denormalised tokens. Cortex 0.5.0 and above always write normalised tokens.

Cortex 0.6.0 is the last version that can *read* denormalised tokens. Starting with Cortex 0.7.0 only normalised tokens are supported, and ingesters writing denormalised tokens to the ring (running Cortex 0.4.0 or earlier with `-ingester.normalise-tokens=false`) are ignored by distributors. Such ingesters should either switch to using normalised tokens, or be upgraded to Cortex 0.5.0 or later.

### Known issues

- The gRPC streaming for ingesters doesn't work when using the experimental TSDB blocks storage. Please do not enable `-querier.ingester-streaming` if you're using the TSDB blocks storage. If you want to enable it, you can build Cortex from `master` given the issue has been fixed after Cortex `0.7` branch has been cut and the fix wasn't included in the `0.7` because related to an experimental feature.

### Annotated config file breaking changes

In this section you can find a config file diff showing the breaking changes introduced in Cortex `0.7`. You can also find the [full configuration file reference doc](https://cortexmetrics.io/docs/configuration/configuration-file/) in the website.

 ```diff
### Root level config

 # "configdb" has been moved to "alertmanager > store > configdb".
-[configdb: <configdb_config>]

 # "config_store" has been renamed to "configs".
-[config_store: <configstore_config>]
+[configs: <configs_config>]


### `distributor_config`

 # The support to hook an external billing system has been removed.
-[enable_billing: <boolean> | default = false]
-billing:
-  [maxbufferedevents: <int> | default = 1024]
-  [retrydelay: <duration> | default = 500ms]
-  [ingesterhostport: <string> | default = "localhost:24225"]


### `querier_config`

 # "ingestermaxquerylookback" has been renamed to "query_ingesters_within".
-[ingestermaxquerylookback: <duration> | default = 0s]
+[query_ingesters_within: <duration> | default = 0s]


### `queryrange_config`

results_cache:
  cache:
     # "defaul_validity" has been renamed to "default_validity".
-    [defaul_validity: <duration> | default = 0s]
+    [default_validity: <duration> | default = 0s]

   # "cache_split_interval" has been deprecated in favor of "split_queries_by_interval".
-  [cache_split_interval: <duration> | default = 24h0m0s]


### `alertmanager_config`

# The "store" config block has been added. This includes "configdb" which previously
# was the "configdb" root level config block.
+store:
+  [type: <string> | default = "configdb"]
+  [configdb: <configstore_config>]
+  local:
+    [path: <string> | default = ""]


### `storage_config`

index_queries_cache_config:
   # "defaul_validity" has been renamed to "default_validity".
-  [defaul_validity: <duration> | default = 0s]
+  [default_validity: <duration> | default = 0s]


### `chunk_store_config`

chunk_cache_config:
   # "defaul_validity" has been renamed to "default_validity".
-  [defaul_validity: <duration> | default = 0s]
+  [default_validity: <duration> | default = 0s]

write_dedupe_cache_config:
   # "defaul_validity" has been renamed to "default_validity".
-  [defaul_validity: <duration> | default = 0s]
+  [default_validity: <duration> | default = 0s]

 # "min_chunk_age" has been removed in favor of "querier > query_store_after".
-[min_chunk_age: <duration> | default = 0s]


### `configs_config`

-# "uri" has been moved to "database > uri".
-[uri: <string> | default = "postgres://postgres@configs-db.weave.local/configs?sslmode=disable"]

-# "migrationsdir" has been moved to "database > migrations_dir".
-[migrationsdir: <string> | default = ""]

-# "passwordfile" has been moved to "database > password_file".
-[passwordfile: <string> | default = ""]

+database:
+  [uri: <string> | default = "postgres://postgres@configs-db.weave.local/configs?sslmode=disable"]
+  [migrations_dir: <string> | default = ""]
+  [password_file: <string> | default = ""]
```

## 0.6.1 / 2020-02-05

* [BUGFIX] Fixed parsing of the WAL configuration when specified in the YAML config file. #2071

## 0.6.0 / 2020-01-28

Note that the ruler flags need to be changed in this upgrade. You're moving from a single node ruler to something that might need to be sharded.
Further, if you're using the configs service, we've upgraded the migration library and this requires some manual intervention. See full instructions below to upgrade your PostgreSQL.

* [CHANGE] The frontend component now does not cache results if it finds a `Cache-Control` header and if one of its values is `no-store`. #1974
* [CHANGE] Flags changed with transition to upstream Prometheus rules manager:
  * `-ruler.client-timeout` is now `ruler.configs.client-timeout` in order to match `ruler.configs.url`.
  * `-ruler.group-timeout`has been removed.
  * `-ruler.num-workers` has been removed.
  * `-ruler.rule-path` has been added to specify where the prometheus rule manager will sync rule files.
  * `-ruler.storage.type` has beem added to specify the rule store backend type, currently only the configdb.
  * `-ruler.poll-interval` has been added to specify the interval in which to poll new rule groups.
  * `-ruler.evaluation-interval` default value has changed from `15s` to `1m` to match the default evaluation interval in Prometheus.
  * Ruler sharding requires a ring which can be configured via the ring flags prefixed by `ruler.ring.`. #1987
* [CHANGE] Use relative links from /ring page to make it work when used behind reverse proxy. #1896
* [CHANGE] Deprecated `-distributor.limiter-reload-period` flag. #1766
* [CHANGE] Ingesters now write only normalised tokens to the ring, although they can still read denormalised tokens used by other ingesters. `-ingester.normalise-tokens` is now deprecated, and ignored. If you want to switch back to using denormalised tokens, you need to downgrade to Cortex 0.4.0. Previous versions don't handle claiming tokens from normalised ingesters correctly. #1809
* [CHANGE] Overrides mechanism has been renamed to "runtime config", and is now separate from limits. Runtime config is simply a file that is reloaded by Cortex every couple of seconds. Limits and now also multi KV use this mechanism.<br />New arguments were introduced: `-runtime-config.file` (defaults to empty) and `-runtime-config.reload-period` (defaults to 10 seconds), which replace previously used `-limits.per-user-override-config` and `-limits.per-user-override-period` options. Old options are still used if `-runtime-config.file` is not specified. This change is also reflected in YAML configuration, where old `limits.per_tenant_override_config` and `limits.per_tenant_override_period` fields are replaced with `runtime_config.file` and `runtime_config.period` respectively. #1749
* [CHANGE] Cortex now rejects data with duplicate labels. Previously, such data was accepted, with duplicate labels removed with only one value left. #1964
* [CHANGE] Changed the default value for `-distributor.ha-tracker.prefix` from `collectors/` to `ha-tracker/` in order to not clash with other keys (ie. ring) stored in the same key-value store. #1940
* [FEATURE] Experimental: Write-Ahead-Log added in ingesters for more data reliability against ingester crashes. #1103
  * `--ingester.wal-enabled`: Setting this to `true` enables writing to WAL during ingestion.
  * `--ingester.wal-dir`: Directory where the WAL data should be stored and/or recovered from.
  * `--ingester.checkpoint-enabled`: Set this to `true` to enable checkpointing of in-memory chunks to disk.
  * `--ingester.checkpoint-duration`: This is the interval at which checkpoints should be created.
  * `--ingester.recover-from-wal`: Set this to `true` to recover data from an existing WAL.
  * For more information, please checkout the ["Ingesters with WAL" guide](https://cortexmetrics.io/docs/guides/ingesters-with-wal/).
* [FEATURE] The distributor can now drop labels from samples (similar to the removal of the replica label for HA ingestion) per user via the `distributor.drop-label` flag. #1726
* [FEATURE] Added flag `debug.mutex-profile-fraction` to enable mutex profiling #1969
* [FEATURE] Added `global` ingestion rate limiter strategy. Deprecated `-distributor.limiter-reload-period` flag. #1766
* [FEATURE] Added support for Microsoft Azure blob storage to be used for storing chunk data. #1913
* [FEATURE] Added readiness probe endpoint`/ready` to queriers. #1934
* [FEATURE] Added "multi" KV store that can interact with two other KV stores, primary one for all reads and writes, and secondary one, which only receives writes. Primary/secondary store can be modified in runtime via runtime-config mechanism (previously "overrides"). #1749
* [FEATURE] Added support to store ring tokens to a file and read it back on startup, instead of generating/fetching the tokens to/from the ring. This feature can be enabled with the flag `-ingester.tokens-file-path`. #1750
* [FEATURE] Experimental TSDB: Added `/series` API endpoint support with TSDB blocks storage. #1830
* [FEATURE] Experimental TSDB: Added TSDB blocks `compactor` component, which iterates over users blocks stored in the bucket and compact them according to the configured block ranges. #1942
* [ENHANCEMENT] metric `cortex_ingester_flush_reasons` gets a new `reason` value: `Spread`, when `-ingester.spread-flushes` option is enabled. #1978
* [ENHANCEMENT] Added `password` and `enable_tls` options to redis cache configuration. Enables usage of Microsoft Azure Cache for Redis service. #1923
* [ENHANCEMENT] Upgraded Kubernetes API version for deployments from `extensions/v1beta1` to `apps/v1`. #1941
* [ENHANCEMENT] Experimental TSDB: Open existing TSDB on startup to prevent ingester from becoming ready before it can accept writes. The max concurrency is set via `--experimental.tsdb.max-tsdb-opening-concurrency-on-startup`. #1917
* [ENHANCEMENT] Experimental TSDB: Querier now exports aggregate metrics from Thanos bucket store and in memory index cache (many metrics to list, but all have `cortex_querier_bucket_store_` or `cortex_querier_blocks_index_cache_` prefix). #1996
* [ENHANCEMENT] Experimental TSDB: Improved multi-tenant bucket store. #1991
  * Allowed to configure the blocks sync interval via `-experimental.tsdb.bucket-store.sync-interval` (0 disables the sync)
  * Limited the number of tenants concurrently synched by `-experimental.tsdb.bucket-store.block-sync-concurrency`
  * Renamed `cortex_querier_sync_seconds` metric to `cortex_querier_blocks_sync_seconds`
  * Track `cortex_querier_blocks_sync_seconds` metric for the initial sync too
* [BUGFIX] Fixed unnecessary CAS operations done by the HA tracker when the jitter is enabled. #1861
* [BUGFIX] Fixed ingesters getting stuck in a LEAVING state after coming up from an ungraceful exit. #1921
* [BUGFIX] Reduce memory usage when ingester Push() errors. #1922
* [BUGFIX] Table Manager: Fixed calculation of expected tables and creation of tables from next active schema considering grace period. #1976
* [BUGFIX] Experimental TSDB: Fixed ingesters consistency during hand-over when using experimental TSDB blocks storage. #1854 #1818
* [BUGFIX] Experimental TSDB: Fixed metrics when using experimental TSDB blocks storage. #1981 #1982 #1990 #1983
* [BUGFIX] Experimental memberlist: Use the advertised address when sending packets to other peers of the Gossip memberlist. #1857
* [BUGFIX] Experimental TSDB: Fixed incorrect query results introduced in #2604 caused by a buffer incorrectly reused while iterating samples. #2697

### Upgrading PostgreSQL (if you're using configs service)

Reference: <https://github.com/golang-migrate/migrate/tree/master/database/postgres#upgrading-from-v1>

1. Install the migrate package cli tool: <https://github.com/golang-migrate/migrate/tree/master/cmd/migrate#installation>
2. Drop the `schema_migrations` table: `DROP TABLE schema_migrations;`.
2. Run the migrate command:

```bash
migrate  -path <absolute_path_to_cortex>/cmd/cortex/migrations -database postgres://localhost:5432/database force 2
```

### Known issues

- The `cortex_prometheus_rule_group_last_evaluation_timestamp_seconds` metric, tracked by the ruler, is not unregistered for rule groups not being used anymore. This issue will be fixed in the next Cortex release (see [2033](https://github.com/cortexproject/cortex/issues/2033)).

- Write-Ahead-Log (WAL) does not have automatic repair of corrupt checkpoint or WAL segments, which is possible if ingester crashes abruptly or the underlying disk corrupts. Currently the only way to resolve this is to manually delete the affected checkpoint and/or WAL segments. Automatic repair will be added in the future releases.

## 0.4.0 / 2019-12-02

* [CHANGE] The frontend component has been refactored to be easier to re-use. When upgrading the frontend, cache entries will be discarded and re-created with the new protobuf schema. #1734
* [CHANGE] Removed direct DB/API access from the ruler. `-ruler.configs.url` has been now deprecated. #1579
* [CHANGE] Removed `Delta` encoding. Any old chunks with `Delta` encoding cannot be read anymore. If `ingester.chunk-encoding` is set to `Delta` the ingester will fail to start. #1706
* [CHANGE] Setting `-ingester.max-transfer-retries` to 0 now disables hand-over when ingester is shutting down. Previously, zero meant infinite number of attempts. #1771
* [CHANGE] `dynamo` has been removed as a valid storage name to make it consistent for all components. `aws` and `aws-dynamo` remain as valid storage names.
* [CHANGE/FEATURE] The frontend split and cache intervals can now be configured using the respective flag `--querier.split-queries-by-interval` and `--frontend.cache-split-interval`.
  * If `--querier.split-queries-by-interval` is not provided request splitting is disabled by default.
  * __`--querier.split-queries-by-day` is still accepted for backward compatibility but has been deprecated. You should now use `--querier.split-queries-by-interval`. We recommend a to use a multiple of 24 hours.__
* [FEATURE] Global limit on the max series per user and metric #1760
  * `-ingester.max-global-series-per-user`
  * `-ingester.max-global-series-per-metric`
  * Requires `-distributor.replication-factor` and `-distributor.shard-by-all-labels` set for the ingesters too
* [FEATURE] Flush chunks with stale markers early with `ingester.max-stale-chunk-idle`. #1759
* [FEATURE] EXPERIMENTAL: Added new KV Store backend based on memberlist library. Components can gossip about tokens and ingester states, instead of using Consul or Etcd. #1721
* [FEATURE] EXPERIMENTAL: Use TSDB in the ingesters & flush blocks to S3/GCS ala Thanos. This will let us use an Object Store more efficiently and reduce costs. #1695
* [FEATURE] Allow Query Frontend to log slow queries with `frontend.log-queries-longer-than`. #1744
* [FEATURE] Add HTTP handler to trigger ingester flush & shutdown - used when running as a stateful set with the WAL enabled.  #1746
* [FEATURE] EXPERIMENTAL: Added GCS support to TSDB blocks storage. #1772
* [ENHANCEMENT] Reduce memory allocations in the write path. #1706
* [ENHANCEMENT] Consul client now follows recommended practices for blocking queries wrt returned Index value. #1708
* [ENHANCEMENT] Consul client can optionally rate-limit itself during Watch (used e.g. by ring watchers) and WatchPrefix (used by HA feature) operations. Rate limiting is disabled by default. New flags added: `--consul.watch-rate-limit`, and `--consul.watch-burst-size`. #1708
* [ENHANCEMENT] Added jitter to HA deduping heartbeats, configure using `distributor.ha-tracker.update-timeout-jitter-max` #1534
* [ENHANCEMENT] Add ability to flush chunks with stale markers early. #1759
* [BUGFIX] Stop reporting successful actions as 500 errors in KV store metrics. #1798
* [BUGFIX] Fix bug where duplicate labels can be returned through metadata APIs. #1790
* [BUGFIX] Fix reading of old, v3 chunk data. #1779
* [BUGFIX] Now support IAM roles in service accounts in AWS EKS. #1803
* [BUGFIX] Fixed duplicated series returned when querying both ingesters and store with the experimental TSDB blocks storage. #1778

In this release we updated the following dependencies:

- gRPC v1.25.0  (resulted in a drop of 30% CPU usage when compression is on)
- jaeger-client v2.20.0
- aws-sdk-go to v1.25.22

## 0.3.0 / 2019-10-11

This release adds support for Redis as an alternative to Memcached, and also includes many optimisations which reduce CPU and memory usage.

* [CHANGE] Gauge metrics were renamed to drop the `_total` suffix. #1685
  * In Alertmanager, `alertmanager_configs_total` is now `alertmanager_configs`
  * In Ruler, `scheduler_configs_total` is now `scheduler_configs`
  * `scheduler_groups_total` is now `scheduler_groups`.
* [CHANGE] `--alertmanager.configs.auto-slack-root` flag was dropped as auto Slack root is not supported anymore. #1597
* [CHANGE] In table-manager, default DynamoDB capacity was reduced from 3,000 units to 1,000 units. We recommend you do not run with the defaults: find out what figures are needed for your environment and set that via `-dynamodb.periodic-table.write-throughput` and `-dynamodb.chunk-table.write-throughput`.
* [FEATURE] Add Redis support for caching #1612
* [FEATURE] Allow spreading chunk writes across multiple S3 buckets #1625
* [FEATURE] Added `/shutdown` endpoint for ingester to shutdown all operations of the ingester. #1746
* [ENHANCEMENT] Upgraded Prometheus to 2.12.0 and Alertmanager to 0.19.0. #1597
* [ENHANCEMENT] Cortex is now built with Go 1.13 #1675, #1676, #1679
* [ENHANCEMENT] Many optimisations, mostly impacting ingester and querier: #1574, #1624, #1638, #1644, #1649, #1654, #1702

Full list of changes: <https://github.com/cortexproject/cortex/compare/v0.2.0...v0.3.0>

## 0.2.0 / 2019-09-05

This release has several exciting features, the most notable of them being setting `-ingester.spread-flushes` to potentially reduce your storage space by upto 50%.

* [CHANGE] Flags changed due to changes upstream in Prometheus Alertmanager #929:
  * `alertmanager.mesh.listen-address` is now `cluster.listen-address`
  * `alertmanager.mesh.peer.host` and `alertmanager.mesh.peer.service` can be replaced by `cluster.peer`
  * `alertmanager.mesh.hardware-address`, `alertmanager.mesh.nickname`, `alertmanager.mesh.password`, and `alertmanager.mesh.peer.refresh-interval` all disappear.
* [CHANGE] --claim-on-rollout flag deprecated; feature is now always on #1566
* [CHANGE] Retention period must now be a multiple of periodic table duration #1564
* [CHANGE] The value for the name label for the chunks memcache in all `cortex_cache_` metrics is now `chunksmemcache` (before it was `memcache`) #1569
* [FEATURE] Makes the ingester flush each timeseries at a specific point in the max-chunk-age cycle with `-ingester.spread-flushes`. This means multiple replicas of a chunk are very likely to contain the same contents which cuts chunk storage space by up to 66%. #1578
* [FEATURE] Make minimum number of chunk samples configurable per user #1620
* [FEATURE] Honor HTTPS for custom S3 URLs #1603
* [FEATURE] You can now point the query-frontend at a normal Prometheus for parallelisation and caching #1441
* [FEATURE] You can now specify `http_config` on alert receivers #929
* [FEATURE] Add option to use jump hashing to load balance requests to memcached #1554
* [FEATURE] Add status page for HA tracker to distributors #1546
* [FEATURE] The distributor ring page is now easier to read with alternate rows grayed out #1621

## 0.1.0 / 2019-08-07

* [CHANGE] HA Tracker flags were renamed to provide more clarity #1465
  * `distributor.accept-ha-labels` is now `distributor.ha-tracker.enable`
  * `distributor.accept-ha-samples` is now `distributor.ha-tracker.enable-for-all-users`
  * `ha-tracker.replica` is now `distributor.ha-tracker.replica`
  * `ha-tracker.cluster` is now `distributor.ha-tracker.cluster`
* [FEATURE] You can specify "heap ballast" to reduce Go GC Churn #1489
* [BUGFIX] HA Tracker no longer always makes a request to Consul/Etcd when a request is not from the active replica #1516
* [BUGFIX] Queries are now correctly cancelled by the query-frontend #1508<|MERGE_RESOLUTION|>--- conflicted
+++ resolved
@@ -32,12 +32,9 @@
   * `cortex_alertmanager_state_persist_failed_total`
 * [ENHANCEMENT] Blocks storage: support ingesting exemplars.  Enabled by setting new CLI flag `-blocks-storage.tsdb.max-exemplars=<n>` or config option `blocks_storage.tsdb.max_exemplars` to positive value. #4124
 * [ENHANCEMENT] Distributor: Added distributors ring status section in the admin page. #4151
-<<<<<<< HEAD
-* [ENHANCEMENT] Ingester/Query-Frontend: Avoid using automatic private IPs (APIPA) upon assignment. APIPA still used as last resort with logging indicating usage. #4032
-=======
 * [ENHANCEMENT] Added zone-awareness support to alertmanager for use when sharding is enabled. When zone-awareness is enabled, alerts will be replicated across availability zones. #4204
 * [ENHANCEMENT] Added `tenant_ids` tag to tracing spans #4147
->>>>>>> d7d87369
+* [ENHANCEMENT] Ring, query-frontend: Avoid using automatic private IPs (APIPA) when discovering IP address from the interface during the registration of the instance in the ring, or by query-frontend when used with query-scheduler. APIPA still used as last resort with logging indicating usage. #4032
 * [BUGFIX] Purger: fix `Invalid null value in condition for column range` caused by `nil` value in range for WriteBatch query. #4128
 * [BUGFIX] Ingester: fixed infrequent panic caused by a race condition between TSDB mmap-ed head chunks truncation and queries. #4176
 * [BUGFIX] Alertmanager: fix Alertmanager status page if clustering via gossip is disabled or sharding is enabled. #4184
