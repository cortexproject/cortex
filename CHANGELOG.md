# Changelog

## master / unreleased
* [ENHANCEMENT] Update Go version to 1.19.3. #4988
* [ENHANCEMENT] Querier: limit series query to only ingesters if `start` param is not specified. #4976
* [FEATURE] Querier/Query Frontend: support Prometheus /api/v1/status/buildinfo API. #4978
* [FEATURE] Ingester: Add active series to all_user_stats page. #4972
<<<<<<< HEAD
* [FEATURE] Ingester: Added `-blocks-storage.tsdb.head-chunks-write-queue-size` allowing to configure the size of the in-memory queue used before flushing chunks to the disk . #5000
=======
* [FEATURE] Query Frontend: Log query params in query frontend even if error happens. #5005
>>>>>>> e934bc70

## 1.14.0 in progress

  **This release removes support for chunks storage. See below for more.**
* [CHANGE] Remove support for chunks storage entirely. If you are using chunks storage on a previous version, you must [migrate your data](https://github.com/cortexproject/cortex/blob/v1.13.1/docs/blocks-storage/migrate-from-chunks-to-blocks.md) on version 1.13.1 or earlier. Before upgrading to this release, you should also remove any deprecated chunks-related configuration, as this release will no longer accept that. The following flags are gone:
  - `-dynamodb.*`
  - `-metrics.*`
  - `-s3.*`
  - `-azure.*`
  - `-bigtable.*`
  - `-gcs.*`
  - `-cassandra.*`
  - `-boltdb.*`
  - `-local.*`
  - some `-ingester` flags:
    - `-ingester.wal-enabled`
    - `-ingester.checkpoint-enabled`
    - `-ingester.recover-from-wal`
    - `-ingester.wal-dir`
    - `-ingester.checkpoint-duration`
    - `-ingester.flush-on-shutdown-with-wal-enabled`
    - `-ingester.max-transfer-retries`
    - `-ingester.max-samples-per-query`
    - `-ingester.min-chunk-length`
    - `-ingester.flush-period`
    - `-ingester.retain-period`
    - `-ingester.max-chunk-idle`
    - `-ingester.max-stale-chunk-idle`
    - `-ingester.flush-op-timeout`
    - `-ingester.max-chunk-age`
    - `-ingester.chunk-age-jitter`
    - `-ingester.concurrent-flushes`
    - `-ingester.spread-flushes`
    - `-store.*` except `-store.engine` and `-store.max-query-length`
    - `-store.query-chunk-limit` was deprecated and replaced by `-querier.max-fetched-chunks-per-query`
  - `-deletes.*`
  - `-grpc-store.*`
  - `-flusher.wal-dir`, `-flusher.concurrent-flushes`, `-flusher.flush-op-timeout`
* [CHANGE] Remove support for alertmanager and ruler legacy store configuration. Before upgrading, you need to convert your configuration to use the `alertmanager-storage` and `ruler-storage` configuration on the version that you're already running, then upgrade.
* [CHANGE] Disables TSDB isolation. #4825
* [CHANGE] Drops support Prometheus 1.x rule format on configdb. #4826
* [CHANGE] Removes `-ingester.stream-chunks-when-using-blocks` experimental flag and stream chunks by default when `querier.ingester-streaming` is enabled. #4864
* [CHANGE] Compactor: Added `cortex_compactor_runs_interrupted_total` to separate compaction interruptions from failures
* [CHANGE] Enable PromQL `@` modifier, negative offset always. #4927
* [CHANGE] Store-gateway: Add user label to `cortex_bucket_store_blocks_loaded` metric. #4918
* [CHANGE] AlertManager: include `status` label in `cortex_alertmanager_alerts_received_total`. #4907
* [ENHANCEMENT] AlertManager: Retrying AlertManager Get Requests (Get Alertmanager status, Get Alertmanager Receivers) on next replica on error #4840
* [ENHANCEMENT] Querier/Ruler: Retry store-gateway in case of unexpected failure, instead of failing the query. #4532 #4839
* [ENHANCEMENT] Ring: DoBatch prioritize 4xx errors when failing. #4783
* [ENHANCEMENT] Cortex now built with Go 1.18. #4829
* [ENHANCEMENT] Ingester: Prevent ingesters to become unhealthy during wall replay. #4847
* [ENHANCEMENT] Compactor: Introduced visit marker file for blocks so blocks are under compaction will not be picked up by another compactor. #4805
* [ENHANCEMENT] Distributor: Add label name to labelValueTooLongError. #4855
* [ENHANCEMENT] Enhance traces with hostname information. #4898
* [ENHANCEMENT] Improve the documentation around limits. #4905
* [ENHANCEMENT] Distributor: cache user overrides to reduce lock contention. #4904
* [FEATURE] Compactor: Added `-compactor.block-files-concurrency` allowing to configure number of go routines for download/upload block files during compaction. #4784
* [FEATURE] Compactor: Added `-compactor.blocks-fetch-concurrency` allowing to configure number of go routines for blocks during compaction. #4787
* [FEATURE] Compactor: Added configurations for Azure MSI in blocks-storage, ruler-storage and alertmanager-storage. #4818
* [FEATURE] Ruler: Add support to pass custom implementations of queryable and pusher. #4782
* [FEATURE] Create OpenTelemetry Bridge for Tracing. Now cortex can send traces to multiple destinations using OTEL Collectors. #4834
* [FEATURE] Added `-api.http-request-headers-to-log` allowing for the addition of HTTP Headers to logs #4803
* [FEATURE] Distributor: Added a new limit `-validation.max-labels-size-bytes` allowing to limit the combined size of labels for each timeseries. #4848
* [FEATURE] Storage/Bucket: Added `-*.s3.bucket-lookup-type` allowing to configure the s3 bucket lookup type. #4794
* [FEATURE] QueryFrontend: Implement experimental vertical sharding at query frontend for range/instant queries. #4863
* [FEATURE] QueryFrontend: Support vertical sharding for subqueries. #4955
* [FEATURE] Querier: Added a new limit `-querier.max-fetched-data-bytes-per-query` allowing to limit the maximum size of all data in bytes that a query can fetch from each ingester and storage. #4854
* [FEATURE] Added 2 flags `-alertmanager.alertmanager-client.grpc-compression` and `-querier.store-gateway-client.grpc-compression` to configure compression methods for grpc clients. #4889
* [BUGFIX] Storage/Bucket: Enable AWS SDK for go authentication for s3 to fix IMDSv1 authentication. #4897
* [BUGFIX] Memberlist: Add join with no retrying when starting service. #4804
* [BUGFIX] Ruler: Fix /ruler/rule_groups returns YAML with extra fields. #4767
* [BUGFIX] Respecting `-tracing.otel.sample-ratio` configuration when enabling OpenTelemetry tracing with X-ray. #4862
* [BUGFIX] QueryFrontend: fixed query_range requests when query has `start` equals to `end`. #4877
* [BUGFIX] AlertManager: fixed issue introduced by #4495 where templates files were being deleted when using alertmanager local store. #4890
* [BUGFIX] Ingester: fixed incorrect logging at the start of ingester block shipping logic. #4934
* [BUGFIX] Storage/Bucket: fixed global mark missing on deletion. #4949
* [BUGFIX] QueryFrontend/Querier: fixed regression added by #4863 where we stopped compressing the response between querier and query frontend. #4960
* [BUGFIX] QueryFrontend/Querier: fixed fix response error to be ungzipped when status code is not 2xx. #4975

## 1.13.0 2022-07-14

* [CHANGE] Changed default for `-ingester.min-ready-duration` from 1 minute to 15 seconds. #4539
* [CHANGE] query-frontend: Do not print anything in the logs of `query-frontend` if a in-progress query has been canceled (context canceled) to avoid spam. #4562
* [CHANGE] Compactor block deletion mark migration, needed when upgrading from v1.7, is now disabled by default. #4597
* [CHANGE] The `status_code` label on gRPC client metrics has changed from '200' and '500' to '2xx', '5xx', '4xx', 'cancel' or 'error'. #4601
* [CHANGE] Memberlist: changed probe interval from `1s` to `5s` and probe timeout from `500ms` to `2s`. #4601
* [CHANGE] Fix incorrectly named `cortex_cache_fetched_keys` and `cortex_cache_hits` metrics. Renamed to `cortex_cache_fetched_keys_total` and `cortex_cache_hits_total` respectively. #4686
* [CHANGE] Enable Thanos series limiter in store-gateway. #4702
* [CHANGE] Distributor: Apply `max_fetched_series_per_query` limit for `/series` API. #4683
* [CHANGE] Re-enable the `proxy_url` option for receiver configuration. #4741
* [FEATURE] Ruler: Add `external_labels` option to tag all alerts with a given set of labels. #4499
* [FEATURE] Compactor: Add `-compactor.skip-blocks-with-out-of-order-chunks-enabled` configuration to mark blocks containing index with out-of-order chunks for no compact instead of halting the compaction. #4707
* [FEATURE] Querier/Query-Frontend: Add `-querier.per-step-stats-enabled` and `-frontend.cache-queryable-samples-stats` configurations to enable query sample statistics. #4708
* [FEATURE] Add shuffle sharding for the compactor #4433
* [FEATURE] Querier: Use streaming for ingester metdata APIs. #4725
* [ENHANCEMENT] Update Go version to 1.17.8. #4602 #4604 #4658
* [ENHANCEMENT] Keep track of discarded samples due to bad relabel configuration in `cortex_discarded_samples_total`. #4503
* [ENHANCEMENT] Ruler: Add `-ruler.disable-rule-group-label` to disable the `rule_group` label on exported metrics. #4571
* [ENHANCEMENT] Query federation: improve performance in MergeQueryable by memoizing labels. #4502
* [ENHANCEMENT] Added new ring related config `-ingester.readiness-check-ring-health` when enabled the readiness probe will succeed only after all instances are ACTIVE and healthy in the ring, this is enabled by default. #4539
* [ENHANCEMENT] Added new ring related config `-distributor.excluded-zones` when set this will exclude the comma-separated zones from the ring, default is "". #4539
* [ENHANCEMENT] Upgraded Docker base images to `alpine:3.14`. #4514
* [ENHANCEMENT] Updated Prometheus to latest. Includes changes from prometheus#9239, adding 15 new functions. Multiple TSDB bugfixes prometheus#9438 & prometheus#9381. #4524
* [ENHANCEMENT] Query Frontend: Add setting `-frontend.forward-headers-list` in frontend  to configure the set of headers from the requests to be forwarded to downstream requests. #4486
* [ENHANCEMENT] Blocks storage: Add `-blocks-storage.azure.http.*`, `-alertmanager-storage.azure.http.*`, and `-ruler-storage.azure.http.*` to configure the Azure storage client. #4581
* [ENHANCEMENT] Optimise memberlist receive path when used as a backing store for rings with a large number of members. #4601
* [ENHANCEMENT] Add length and limit to labelNameTooLongError and labelValueTooLongError #4595
* [ENHANCEMENT] Add jitter to rejoinInterval. #4747
* [ENHANCEMENT] Compactor: uploading blocks no compaction marks to the global location and introduce a new metric #4729
  * `cortex_bucket_blocks_marked_for_no_compaction_count`: Total number of blocks marked for no compaction in the bucket.
* [ENHANCEMENT] Querier: Reduce the number of series that are kept in memory while streaming from ingesters. #4745
* [BUGFIX] AlertManager: remove stale template files. #4495
* [BUGFIX] Distributor: fix bug in query-exemplar where some results would get dropped. #4583
* [BUGFIX] Update Thanos dependency: compactor tracing support, azure blocks storage memory fix. #4585
* [BUGFIX] Set appropriate `Content-Type` header for /services endpoint, which previously hard-coded `text/plain`. #4596
* [BUGFIX] Querier: Disable query scheduler SRV DNS lookup, which removes noisy log messages about "failed DNS SRV record lookup". #4601
* [BUGFIX] Memberlist: fixed corrupted packets when sending compound messages with more than 255 messages or messages bigger than 64KB. #4601
* [BUGFIX] Query Frontend: If 'LogQueriesLongerThan' is set to < 0, log all queries as described in the docs. #4633
* [BUGFIX] Distributor: update defaultReplicationStrategy to not fail with extend-write when a single instance is unhealthy. #4636
* [BUGFIX] Distributor: Fix race condition on `/series` introduced by #4683. #4716
* [BUGFIX] Ruler: Fixed leaking notifiers after users are removed #4718
* [BUGFIX] Distributor: Fix a memory leak in distributor due to the cluster label. #4739
* [BUGFIX] Memberlist: Avoid clock skew by limiting the timestamp accepted on gossip. #4750
* [BUGFIX] Compactor: skip compaction if there is only 1 block available for shuffle-sharding compactor. #4756
* [BUGFIX] Compactor: Fixes #4770 - an edge case in compactor with shulffle sharding where compaction stops when a tenant stops ingesting samples. #4771
* [BUGFIX] Compactor: fix cortex_compactor_remaining_planned_compactions not set after plan generation for shuffle sharding compactor. #4772

## 1.11.0 2021-11-25

* [CHANGE] Memberlist: Expose default configuration values to the command line options. Note that setting these explicitly to zero will no longer cause the default to be used. If the default is desired, then do set the option. The following are affected: #4276
  - `-memberlist.stream-timeout`
  - `-memberlist.retransmit-factor`
  - `-memberlist.pull-push-interval`
  - `-memberlist.gossip-interval`
  - `-memberlist.gossip-nodes`
  - `-memberlist.gossip-to-dead-nodes-time`
  - `-memberlist.dead-node-reclaim-time`
* [CHANGE] `-querier.max-fetched-chunks-per-query` previously applied to chunks from ingesters and store separately; now the two combined should not exceed the limit. #4260
* [CHANGE] Memberlist: the metric `memberlist_kv_store_value_bytes` has been removed due to values no longer being stored in-memory as encoded bytes. #4345
* [CHANGE] Some files and directories created by Cortex components on local disk now have stricter permissions, and are only readable by owner, but not group or others. #4394
* [CHANGE] The metric `cortex_deprecated_flags_inuse_total` has been renamed to `deprecated_flags_inuse_total` as part of using grafana/dskit functionality. #4443
* [FEATURE] Ruler: Add new `-ruler.query-stats-enabled` which when enabled will report the `cortex_ruler_query_seconds_total` as a per-user metric that tracks the sum of the wall time of executing queries in the ruler in seconds. #4317
* [FEATURE] Query Frontend: Add `cortex_query_fetched_series_total` and `cortex_query_fetched_chunks_bytes_total` per-user counters to expose the number of series and bytes fetched as part of queries. These metrics can be enabled with the `-frontend.query-stats-enabled` flag (or its respective YAML config option `query_stats_enabled`). #4343
* [FEATURE] AlertManager: Add support for SNS Receiver. #4382
* [FEATURE] Distributor: Add label `status` to metric `cortex_distributor_ingester_append_failures_total` #4442
* [FEATURE] Queries: Added `present_over_time` PromQL function, also some TSDB optimisations. #4505
* [ENHANCEMENT] Add timeout for waiting on compactor to become ACTIVE in the ring. #4262
* [ENHANCEMENT] Reduce memory used by streaming queries, particularly in ruler. #4341
* [ENHANCEMENT] Ring: allow experimental configuration of disabling of heartbeat timeouts by setting the relevant configuration value to zero. Applies to the following: #4342
  * `-distributor.ring.heartbeat-timeout`
  * `-ring.heartbeat-timeout`
  * `-ruler.ring.heartbeat-timeout`
  * `-alertmanager.sharding-ring.heartbeat-timeout`
  * `-compactor.ring.heartbeat-timeout`
  * `-store-gateway.sharding-ring.heartbeat-timeout`
* [ENHANCEMENT] Ring: allow heartbeats to be explicitly disabled by setting the interval to zero. This is considered experimental. This applies to the following configuration options: #4344
  * `-distributor.ring.heartbeat-period`
  * `-ingester.heartbeat-period`
  * `-ruler.ring.heartbeat-period`
  * `-alertmanager.sharding-ring.heartbeat-period`
  * `-compactor.ring.heartbeat-period`
  * `-store-gateway.sharding-ring.heartbeat-period`
* [ENHANCEMENT] Memberlist: optimized receive path for processing ring state updates, to help reduce CPU utilization in large clusters. #4345
* [ENHANCEMENT] Memberlist: expose configuration of memberlist packet compression via `-memberlist.compression=enabled`. #4346
* [ENHANCEMENT] Update Go version to 1.16.6. #4362
* [ENHANCEMENT] Updated Prometheus to include changes from prometheus/prometheus#9083. Now whenever `/labels` API calls include matchers, blocks store is queried for `LabelNames` with matchers instead of `Series` calls which was inefficient. #4380
* [ENHANCEMENT] Querier: performance improvements in socket and memory handling. #4429 #4377
* [ENHANCEMENT] Exemplars are now emitted for all gRPC calls and many operations tracked by histograms. #4462
* [ENHANCEMENT] New options `-server.http-listen-network` and `-server.grpc-listen-network` allow binding as 'tcp4' or 'tcp6'. #4462
* [ENHANCEMENT] Rulers: Using shuffle sharding subring on GetRules API. #4466
* [ENHANCEMENT] Support memcached auto-discovery via `auto-discovery` flag, introduced by thanos in https://github.com/thanos-io/thanos/pull/4487. Both AWS and Google Cloud memcached service support auto-discovery, which returns a list of nodes of the memcached cluster. #4412
* [BUGFIX] Fixes a panic in the query-tee when comparing result. #4465
* [BUGFIX] Frontend: Fixes @ modifier functions (start/end) when splitting queries by time. #4464
* [BUGFIX] Compactor: compactor will no longer try to compact blocks that are already marked for deletion. Previously compactor would consider blocks marked for deletion within `-compactor.deletion-delay / 2` period as eligible for compaction. #4328
* [BUGFIX] HA Tracker: when cleaning up obsolete elected replicas from KV store, tracker didn't update number of cluster per user correctly. #4336
* [BUGFIX] Ruler: fixed counting of PromQL evaluation errors as user-errors when updating `cortex_ruler_queries_failed_total`. #4335
* [BUGFIX] Ingester: When using block storage, prevent any reads or writes while the ingester is stopping. This will prevent accessing TSDB blocks once they have been already closed. #4304
* [BUGFIX] Ingester: fixed ingester stuck on start up (LEAVING ring state) when `-ingester.heartbeat-period=0` and `-ingester.unregister-on-shutdown=false`. #4366
* [BUGFIX] Ingester: panic during shutdown while fetching batches from cache. #4397
* [BUGFIX] Querier: After query-frontend restart, querier may have lower than configured concurrency. #4417
* [BUGFIX] Memberlist: forward only changes, not entire original message. #4419
* [BUGFIX] Memberlist: don't accept old tombstones as incoming change, and don't forward such messages to other gossip members. #4420
* [BUGFIX] Querier: fixed panic when querying exemplars and using `-distributor.shard-by-all-labels=false`. #4473
* [BUGFIX] Querier: honor querier minT,maxT if `nil` SelectHints are passed to Select(). #4413
* [BUGFIX] Compactor: fixed panic while collecting Prometheus metrics. #4483
* [BUGFIX] Update go-kit package to fix spurious log messages #4544

## 1.10.0 / 2021-08-03

* [CHANGE] Prevent path traversal attack from users able to control the HTTP header `X-Scope-OrgID`. #4375 (CVE-2021-36157)
  * Users only have control of the HTTP header when Cortex is not frontend by an auth proxy validating the tenant IDs
* [CHANGE] Enable strict JSON unmarshal for `pkg/util/validation.Limits` struct. The custom `UnmarshalJSON()` will now fail if the input has unknown fields. #4298
* [CHANGE] Cortex chunks storage has been deprecated and it's now in maintenance mode: all Cortex users are encouraged to migrate to the blocks storage. No new features will be added to the chunks storage. The default Cortex configuration still runs the chunks engine; please check out the [blocks storage doc](https://cortexmetrics.io/docs/blocks-storage/) on how to configure Cortex to run with the blocks storage.  #4268
* [CHANGE] The example Kubernetes manifests (stored at `k8s/`) have been removed due to a lack of proper support and maintenance. #4268
* [CHANGE] Querier / ruler: deprecated `-store.query-chunk-limit` CLI flag (and its respective YAML config option `max_chunks_per_query`) in favour of `-querier.max-fetched-chunks-per-query` (and its respective YAML config option `max_fetched_chunks_per_query`). The new limit specifies the maximum number of chunks that can be fetched in a single query from ingesters and long-term storage: the total number of actual fetched chunks could be 2x the limit, being independently applied when querying ingesters and long-term storage. #4125
* [CHANGE] Alertmanager: allowed to configure the experimental receivers firewall on a per-tenant basis. The following CLI flags (and their respective YAML config options) have been changed and moved to the limits config section: #4143
  - `-alertmanager.receivers-firewall.block.cidr-networks` renamed to `-alertmanager.receivers-firewall-block-cidr-networks`
  - `-alertmanager.receivers-firewall.block.private-addresses` renamed to `-alertmanager.receivers-firewall-block-private-addresses`
* [CHANGE] Change default value of `-server.grpc.keepalive.min-time-between-pings` from `5m` to `10s` and `-server.grpc.keepalive.ping-without-stream-allowed` to `true`. #4168
* [CHANGE] Ingester: Change default value of `-ingester.active-series-metrics-enabled` to `true`. This incurs a small increase in memory usage, between 1.2% and 1.6% as measured on ingesters with 1.3M active series. #4257
* [CHANGE] Dependency: update go-redis from v8.2.3 to v8.9.0. #4236
* [FEATURE] Querier: Added new `-querier.max-fetched-series-per-query` flag. When Cortex is running with blocks storage, the max series per query limit is enforced in the querier and applies to unique series received from ingesters and store-gateway (long-term storage). #4179
* [FEATURE] Querier/Ruler: Added new `-querier.max-fetched-chunk-bytes-per-query` flag. When Cortex is running with blocks storage, the max chunk bytes limit is enforced in the querier and ruler and limits the size of all aggregated chunks returned from ingesters and storage as bytes for a query. #4216
* [FEATURE] Alertmanager: support negative matchers, time-based muting - [upstream release notes](https://github.com/prometheus/alertmanager/releases/tag/v0.22.0). #4237
* [FEATURE] Alertmanager: Added rate-limits to notifiers. Rate limits used by all integrations can be configured using `-alertmanager.notification-rate-limit`, while per-integration rate limits can be specified via `-alertmanager.notification-rate-limit-per-integration` parameter. Both shared and per-integration limits can be overwritten using overrides mechanism. These limits are applied on individual (per-tenant) alertmanagers. Rate-limited notifications are failed notifications. It is possible to monitor rate-limited notifications via new `cortex_alertmanager_notification_rate_limited_total` metric. #4135 #4163
* [FEATURE] Alertmanager: Added `-alertmanager.max-config-size-bytes` limit to control size of configuration files that Cortex users can upload to Alertmanager via API. This limit is configurable per-tenant. #4201
* [FEATURE] Alertmanager: Added `-alertmanager.max-templates-count` and `-alertmanager.max-template-size-bytes` options to control number and size of templates uploaded to Alertmanager via API. These limits are configurable per-tenant. #4223
* [FEATURE] Added flag `-debug.block-profile-rate` to enable goroutine blocking events profiling. #4217
* [FEATURE] Alertmanager: The experimental sharding feature is now considered complete. Detailed information about the configuration options can be found [here for alertmanager](https://cortexmetrics.io/docs/configuration/configuration-file/#alertmanager_config) and [here for the alertmanager storage](https://cortexmetrics.io/docs/configuration/configuration-file/#alertmanager_storage_config). To use the feature: #3925 #4020 #4021 #4031 #4084 #4110 #4126 #4127 #4141 #4146 #4161 #4162 #4222
  * Ensure that a remote storage backend is configured for Alertmanager to store state using `-alertmanager-storage.backend`, and flags related to the backend. Note that the `local` and `configdb` storage backends are not supported.
  * Ensure that a ring store is configured using `-alertmanager.sharding-ring.store`, and set the flags relevant to the chosen store type.
  * Enable the feature using `-alertmanager.sharding-enabled`.
  * Note the prior addition of a new configuration option `-alertmanager.persist-interval`. This sets the interval between persisting the current alertmanager state (notification log and silences) to object storage. See the [configuration file reference](https://cortexmetrics.io/docs/configuration/configuration-file/#alertmanager_config) for more information.
* [ENHANCEMENT] Alertmanager: Cleanup persisted state objects from remote storage when a tenant configuration is deleted. #4167
* [ENHANCEMENT] Storage: Added the ability to disable Open Census within GCS client (e.g `-gcs.enable-opencensus=false`). #4219
* [ENHANCEMENT] Etcd: Added username and password to etcd config. #4205
* [ENHANCEMENT] Alertmanager: introduced new metrics to monitor operation when using `-alertmanager.sharding-enabled`: #4149
  * `cortex_alertmanager_state_fetch_replica_state_total`
  * `cortex_alertmanager_state_fetch_replica_state_failed_total`
  * `cortex_alertmanager_state_initial_sync_total`
  * `cortex_alertmanager_state_initial_sync_completed_total`
  * `cortex_alertmanager_state_initial_sync_duration_seconds`
  * `cortex_alertmanager_state_persist_total`
  * `cortex_alertmanager_state_persist_failed_total`
* [ENHANCEMENT] Blocks storage: support ingesting exemplars and querying of exemplars.  Enabled by setting new CLI flag `-blocks-storage.tsdb.max-exemplars=<n>` or config option `blocks_storage.tsdb.max_exemplars` to positive value. #4124 #4181
* [ENHANCEMENT] Distributor: Added distributors ring status section in the admin page. #4151
* [ENHANCEMENT] Added zone-awareness support to alertmanager for use when sharding is enabled. When zone-awareness is enabled, alerts will be replicated across availability zones. #4204
* [ENHANCEMENT] Added `tenant_ids` tag to tracing spans #4186
* [ENHANCEMENT] Ring, query-frontend: Avoid using automatic private IPs (APIPA) when discovering IP address from the interface during the registration of the instance in the ring, or by query-frontend when used with query-scheduler. APIPA still used as last resort with logging indicating usage. #4032
* [ENHANCEMENT] Memberlist: introduced new metrics to aid troubleshooting tombstone convergence: #4231
  * `memberlist_client_kv_store_value_tombstones`
  * `memberlist_client_kv_store_value_tombstones_removed_total`
  * `memberlist_client_messages_to_broadcast_dropped_total`
* [ENHANCEMENT] Alertmanager: Added `-alertmanager.max-dispatcher-aggregation-groups` option to control max number of active dispatcher groups in Alertmanager (per tenant, also overrideable). When the limit is reached, Dispatcher produces log message and increases `cortex_alertmanager_dispatcher_aggregation_group_limit_reached_total` metric. #4254
* [ENHANCEMENT] Alertmanager: Added `-alertmanager.max-alerts-count` and `-alertmanager.max-alerts-size-bytes` to control max number of alerts and total size of alerts that a single user can have in Alertmanager's memory. Adding more alerts will fail with a log message and incrementing `cortex_alertmanager_alerts_insert_limited_total` metric (per-user). These limits can be overrided by using per-tenant overrides. Current values are tracked in `cortex_alertmanager_alerts_limiter_current_alerts` and `cortex_alertmanager_alerts_limiter_current_alerts_size_bytes` metrics. #4253
* [ENHANCEMENT] Store-gateway: added `-store-gateway.sharding-ring.wait-stability-min-duration` and `-store-gateway.sharding-ring.wait-stability-max-duration` support to store-gateway, to wait for ring stability at startup. #4271
* [ENHANCEMENT] Ruler: added `rule_group` label to metrics `cortex_prometheus_rule_group_iterations_total` and `cortex_prometheus_rule_group_iterations_missed_total`. #4121
* [ENHANCEMENT] Ruler: added new metrics for tracking total number of queries and push requests sent to ingester, as well as failed queries and push requests. Failures are only counted for internal errors, but not user-errors like limits or invalid query. This is in contrast to existing `cortex_prometheus_rule_evaluation_failures_total`, which is incremented also when query or samples appending fails due to user-errors. #4281
  * `cortex_ruler_write_requests_total`
  * `cortex_ruler_write_requests_failed_total`
  * `cortex_ruler_queries_total`
  * `cortex_ruler_queries_failed_total`
* [ENHANCEMENT] Ingester: Added option `-ingester.ignore-series-limit-for-metric-names` with comma-separated list of metric names that will be ignored in max series per metric limit. #4302
* [ENHANCEMENT] Added instrumentation to Redis client, with the following metrics: #3976
  - `cortex_rediscache_request_duration_seconds`
* [BUGFIX] Purger: fix `Invalid null value in condition for column range` caused by `nil` value in range for WriteBatch query. #4128
* [BUGFIX] Ingester: fixed infrequent panic caused by a race condition between TSDB mmap-ed head chunks truncation and queries. #4176
* [BUGFIX] Alertmanager: fix Alertmanager status page if clustering via gossip is disabled or sharding is enabled. #4184
* [BUGFIX] Ruler: fix `/ruler/rule_groups` endpoint doesn't work when used with object store. #4182
* [BUGFIX] Ruler: Honor the evaluation delay for the `ALERTS` and `ALERTS_FOR_STATE` series. #4227
* [BUGFIX] Make multiple Get requests instead of MGet on Redis Cluster. #4056
* [BUGFIX] Ingester: fix issue where runtime limits erroneously override default limits. #4246
* [BUGFIX] Ruler: fix startup in single-binary mode when the new `ruler_storage` is used. #4252
* [BUGFIX] Querier: fix queries failing with "at least 1 healthy replica required, could only find 0" error right after scaling up store-gateways until they're ACTIVE in the ring. #4263
* [BUGFIX] Store-gateway: when blocks sharding is enabled, do not load all blocks in each store-gateway in case of a cold startup, but load only blocks owned by the store-gateway replica. #4271
* [BUGFIX] Memberlist: fix to setting the default configuration value for `-memberlist.retransmit-factor` when not provided. This should improve propagation delay of the ring state (including, but not limited to, tombstones). Note that if the configuration is already explicitly given, this fix has no effect. #4269
* [BUGFIX] Querier: Fix issue where samples in a chunk might get skipped by batch iterator. #4218

## Blocksconvert

* [ENHANCEMENT] Scanner: add support for DynamoDB (v9 schema only). #3828
* [ENHANCEMENT] Add Cassandra support. #3795
* [ENHANCEMENT] Scanner: retry failed uploads. #4188

## 1.9.0 / 2021-05-14

* [CHANGE] Alertmanager now removes local files after Alertmanager is no longer running for removed or resharded user. #3910
* [CHANGE] Alertmanager now stores local files in per-tenant folders. Files stored by Alertmanager previously are migrated to new hierarchy. Support for this migration will be removed in Cortex 1.11. #3910
* [CHANGE] Ruler: deprecated `-ruler.storage.*` CLI flags (and their respective YAML config options) in favour of `-ruler-storage.*`. The deprecated config will be removed in Cortex 1.11. #3945
* [CHANGE] Alertmanager: deprecated `-alertmanager.storage.*` CLI flags (and their respective YAML config options) in favour of `-alertmanager-storage.*`. This change doesn't apply to `alertmanager.storage.path` and `alertmanager.storage.retention`. The deprecated config will be removed in Cortex 1.11. #4002
* [CHANGE] Alertmanager: removed `-cluster.` CLI flags deprecated in Cortex 1.7. The new config options to use are: #3946
  * `-alertmanager.cluster.listen-address` instead of `-cluster.listen-address`
  * `-alertmanager.cluster.advertise-address` instead of `-cluster.advertise-address`
  * `-alertmanager.cluster.peers` instead of `-cluster.peer`
  * `-alertmanager.cluster.peer-timeout` instead of `-cluster.peer-timeout`
* [CHANGE] Blocks storage: removed the config option `-blocks-storage.bucket-store.index-cache.postings-compression-enabled`, which was deprecated in Cortex 1.6. Postings compression is always enabled. #4101
* [CHANGE] Querier: removed the config option `-store.max-look-back-period`, which was deprecated in Cortex 1.6 and was used only by the chunks storage. You should use `-querier.max-query-lookback` instead. #4101
* [CHANGE] Query Frontend: removed the config option `-querier.compress-http-responses`, which was deprecated in Cortex 1.6. You should use`-api.response-compression-enabled` instead. #4101
* [CHANGE] Runtime-config / overrides: removed the config options `-limits.per-user-override-config` (use `-runtime-config.file`) and `-limits.per-user-override-period` (use `-runtime-config.reload-period`), both deprecated since Cortex 0.6.0. #4112
* [CHANGE] Cortex now fails fast on startup if unable to connect to the ring backend. #4068
* [FEATURE] The following features have been marked as stable: #4101
  - Shuffle-sharding
  - Querier support for querying chunks and blocks store at the same time
  - Tracking of active series and exporting them as metrics (`-ingester.active-series-metrics-enabled` and related flags)
  - Blocks storage: lazy mmap of block indexes in the store-gateway (`-blocks-storage.bucket-store.index-header-lazy-loading-enabled`)
  - Ingester: close idle TSDB and remove them from local disk (`-blocks-storage.tsdb.close-idle-tsdb-timeout`)
* [FEATURE] Memberlist: add TLS configuration options for the memberlist transport layer used by the gossip KV store. #4046
  * New flags added for memberlist communication:
    * `-memberlist.tls-enabled`
    * `-memberlist.tls-cert-path`
    * `-memberlist.tls-key-path`
    * `-memberlist.tls-ca-path`
    * `-memberlist.tls-server-name`
    * `-memberlist.tls-insecure-skip-verify`
* [FEATURE] Ruler: added `local` backend support to the ruler storage configuration under the `-ruler-storage.` flag prefix. #3932
* [ENHANCEMENT] Upgraded Docker base images to `alpine:3.13`. #4042
* [ENHANCEMENT] Blocks storage: reduce ingester memory by eliminating series reference cache. #3951
* [ENHANCEMENT] Ruler: optimized `<prefix>/api/v1/rules` and `<prefix>/api/v1/alerts` when ruler sharding is enabled. #3916
* [ENHANCEMENT] Ruler: added the following metrics when ruler sharding is enabled: #3916
  * `cortex_ruler_clients`
  * `cortex_ruler_client_request_duration_seconds`
* [ENHANCEMENT] Alertmanager: Add API endpoint to list all tenant alertmanager configs: `GET /multitenant_alertmanager/configs`. #3529
* [ENHANCEMENT] Ruler: Add API endpoint to list all tenant ruler rule groups: `GET /ruler/rule_groups`. #3529
* [ENHANCEMENT] Query-frontend/scheduler: added querier forget delay (`-query-frontend.querier-forget-delay` and `-query-scheduler.querier-forget-delay`) to mitigate the blast radius in the event queriers crash because of a repeatedly sent "query of death" when shuffle-sharding is enabled. #3901
* [ENHANCEMENT] Query-frontend: reduced memory allocations when serializing query response. #3964
* [ENHANCEMENT] Querier / ruler: some optimizations to PromQL query engine. #3934 #3989
* [ENHANCEMENT] Ingester: reduce CPU and memory when an high number of errors are returned by the ingester on the write path with the blocks storage. #3969 #3971 #3973
* [ENHANCEMENT] Distributor: reduce CPU and memory when an high number of errors are returned by the distributor on the write path. #3990
* [ENHANCEMENT] Put metric before label value in the "label value too long" error message. #4018
* [ENHANCEMENT] Allow use of `y|w|d` suffixes for duration related limits and per-tenant limits. #4044
* [ENHANCEMENT] Query-frontend: Small optimization on top of PR #3968 to avoid unnecessary Extents merging. #4026
* [ENHANCEMENT] Add a metric `cortex_compactor_compaction_interval_seconds` for the compaction interval config value. #4040
* [ENHANCEMENT] Ingester: added following per-ingester (instance) experimental limits: max number of series in memory (`-ingester.instance-limits.max-series`), max number of users in memory (`-ingester.instance-limits.max-tenants`), max ingestion rate (`-ingester.instance-limits.max-ingestion-rate`), and max inflight requests (`-ingester.instance-limits.max-inflight-push-requests`). These limits are only used when using blocks storage. Limits can also be configured using runtime-config feature, and current values are exported as `cortex_ingester_instance_limits` metric. #3992.
* [ENHANCEMENT] Cortex is now built with Go 1.16. #4062
* [ENHANCEMENT] Distributor: added per-distributor experimental limits: max number of inflight requests (`-distributor.instance-limits.max-inflight-push-requests`) and max ingestion rate in samples/sec (`-distributor.instance-limits.max-ingestion-rate`). If not set, these two are unlimited. Also added metrics to expose current values (`cortex_distributor_inflight_push_requests`, `cortex_distributor_ingestion_rate_samples_per_second`) as well as limits (`cortex_distributor_instance_limits` with various `limit` label values). #4071
* [ENHANCEMENT] Ruler: Added `-ruler.enabled-tenants` and `-ruler.disabled-tenants` to explicitly enable or disable rules processing for specific tenants. #4074
* [ENHANCEMENT] Block Storage Ingester: `/flush` now accepts two new parameters: `tenant` to specify tenant to flush and `wait=true` to make call synchronous. Multiple tenants can be specified by repeating `tenant` parameter. If no `tenant` is specified, all tenants are flushed, as before. #4073
* [ENHANCEMENT] Alertmanager: validate configured `-alertmanager.web.external-url` and fail if ends with `/`. #4081
* [ENHANCEMENT] Alertmanager: added `-alertmanager.receivers-firewall.block.cidr-networks` and `-alertmanager.receivers-firewall.block.private-addresses` to block specific network addresses in HTTP-based Alertmanager receiver integrations. #4085
* [ENHANCEMENT] Allow configuration of Cassandra's host selection policy. #4069
* [ENHANCEMENT] Store-gateway: retry synching blocks if a per-tenant sync fails. #3975 #4088
* [ENHANCEMENT] Add metric `cortex_tcp_connections` exposing the current number of accepted TCP connections. #4099
* [ENHANCEMENT] Querier: Allow federated queries to run concurrently. #4065
* [ENHANCEMENT] Label Values API call now supports `match[]` parameter when querying blocks on storage (assuming `-querier.query-store-for-labels-enabled` is enabled). #4133
* [BUGFIX] Ruler-API: fix bug where `/api/v1/rules/<namespace>/<group_name>` endpoint return `400` instead of `404`. #4013
* [BUGFIX] Distributor: reverted changes done to rate limiting in #3825. #3948
* [BUGFIX] Ingester: Fix race condition when opening and closing tsdb concurrently. #3959
* [BUGFIX] Querier: streamline tracing spans. #3924
* [BUGFIX] Ruler Storage: ignore objects with empty namespace or group in the name. #3999
* [BUGFIX] Distributor: fix issue causing distributors to not extend the replication set because of failing instances when zone-aware replication is enabled. #3977
* [BUGFIX] Query-frontend: Fix issue where cached entry size keeps increasing when making tiny query repeatedly. #3968
* [BUGFIX] Compactor: `-compactor.blocks-retention-period` now supports weeks (`w`) and years (`y`). #4027
* [BUGFIX] Querier: returning 422 (instead of 500) when query hits `max_chunks_per_query` limit with block storage, when the limit is hit in the store-gateway. #3937
* [BUGFIX] Ruler: Rule group limit enforcement should now allow the same number of rules in a group as the limit. #3616
* [BUGFIX] Frontend, Query-scheduler: allow querier to notify about shutdown without providing any authentication. #4066
* [BUGFIX] Querier: fixed race condition causing queries to fail right after querier startup with the "empty ring" error. #4068
* [BUGFIX] Compactor: Increment `cortex_compactor_runs_failed_total` if compactor failed compact a single tenant. #4094
* [BUGFIX] Tracing: hot fix to avoid the Jaeger tracing client to indefinitely block the Cortex process shutdown in case the HTTP connection to the tracing backend is blocked. #4134
* [BUGFIX] Forward proper EndsAt from ruler to Alertmanager inline with Prometheus behaviour. #4017
* [BUGFIX] Querier: support filtering LabelValues with matchers when using tenant federation. #4277

## Blocksconvert

* [ENHANCEMENT] Builder: add `-builder.timestamp-tolerance` option which may reduce block size by rounding timestamps to make difference whole seconds. #3891

## 1.8.1 / 2021-04-27

* [CHANGE] Fix for CVE-2021-31232: Local file disclosure vulnerability when `-experimental.alertmanager.enable-api` is used. The HTTP basic auth `password_file` can be used as an attack vector to send any file content via a webhook. The alertmanager templates can be used as an attack vector to send any file content because the alertmanager can load any text file specified in the templates list.

## 1.8.0 / 2021-03-24

* [CHANGE] Alertmanager: Don't expose cluster information to tenants via the `/alertmanager/api/v1/status` API endpoint when operating with clustering enabled. #3903
* [CHANGE] Ingester: don't update internal "last updated" timestamp of TSDB if tenant only sends invalid samples. This affects how "idle" time is computed. #3727
* [CHANGE] Require explicit flag `-<prefix>.tls-enabled` to enable TLS in GRPC clients. Previously it was enough to specify a TLS flag to enable TLS validation. #3156
* [CHANGE] Query-frontend: removed `-querier.split-queries-by-day` (deprecated in Cortex 0.4.0). Please use `-querier.split-queries-by-interval` instead. #3813
* [CHANGE] Store-gateway: the chunks pool controlled by `-blocks-storage.bucket-store.max-chunk-pool-bytes` is now shared across all tenants. #3830
* [CHANGE] Ingester: return error code 400 instead of 429 when per-user/per-tenant series/metadata limits are reached. #3833
* [CHANGE] Compactor: add `reason` label to `cortex_compactor_blocks_marked_for_deletion_total` metric. Source blocks marked for deletion by compactor are labelled as `compaction`, while blocks passing the retention period are labelled as `retention`. #3879
* [CHANGE] Alertmanager: the `DELETE /api/v1/alerts` is now idempotent. No error is returned if the alertmanager config doesn't exist. #3888
* [FEATURE] Experimental Ruler Storage: Add a separate set of configuration options to configure the ruler storage backend under the `-ruler-storage.` flag prefix. All blocks storage bucket clients and the config service are currently supported. Clients using this implementation will only be enabled if the existing `-ruler.storage` flags are left unset. #3805 #3864
* [FEATURE] Experimental Alertmanager Storage: Add a separate set of configuration options to configure the alertmanager storage backend under the `-alertmanager-storage.` flag prefix. All blocks storage bucket clients and the config service are currently supported. Clients using this implementation will only be enabled if the existing `-alertmanager.storage` flags are left unset. #3888
* [FEATURE] Adds support to S3 server-side encryption using KMS. The S3 server-side encryption config can be overridden on a per-tenant basis for the blocks storage, ruler and alertmanager. Deprecated `-<prefix>.s3.sse-encryption`, please use the following CLI flags that have been added. #3651 #3810 #3811 #3870 #3886 #3906
  - `-<prefix>.s3.sse.type`
  - `-<prefix>.s3.sse.kms-key-id`
  - `-<prefix>.s3.sse.kms-encryption-context`
* [FEATURE] Querier: Enable `@ <timestamp>` modifier in PromQL using the new `-querier.at-modifier-enabled` flag. #3744
* [FEATURE] Overrides Exporter: Add `overrides-exporter` module for exposing per-tenant resource limit overrides as metrics. It is not included in `all` target (single-binary mode), and must be explicitly enabled. #3785
* [FEATURE] Experimental thanosconvert: introduce an experimental tool `thanosconvert` to migrate Thanos block metadata to Cortex metadata. #3770
* [FEATURE] Alertmanager: It now shards the `/api/v1/alerts` API using the ring when sharding is enabled. #3671
  * Added `-alertmanager.max-recv-msg-size` (defaults to 16M) to limit the size of HTTP request body handled by the alertmanager.
  * New flags added for communication between alertmanagers:
    * `-alertmanager.max-recv-msg-size`
    * `-alertmanager.alertmanager-client.remote-timeout`
    * `-alertmanager.alertmanager-client.tls-enabled`
    * `-alertmanager.alertmanager-client.tls-cert-path`
    * `-alertmanager.alertmanager-client.tls-key-path`
    * `-alertmanager.alertmanager-client.tls-ca-path`
    * `-alertmanager.alertmanager-client.tls-server-name`
    * `-alertmanager.alertmanager-client.tls-insecure-skip-verify`
* [FEATURE] Compactor: added blocks storage per-tenant retention support. This is configured via `-compactor.retention-period`, and can be overridden on a per-tenant basis. #3879
* [ENHANCEMENT] Queries: Instrument queries that were discarded due to the configured `max_outstanding_requests_per_tenant`. #3894
  * `cortex_query_frontend_discarded_requests_total`
  * `cortex_query_scheduler_discarded_requests_total`
* [ENHANCEMENT] Ruler: Add TLS and explicit basis authentication configuration options for the HTTP client the ruler uses to communicate with the alertmanager. #3752
  * `-ruler.alertmanager-client.basic-auth-username`: Configure the basic authentication username used by the client. Takes precedent over a URL configured username.
  * `-ruler.alertmanager-client.basic-auth-password`: Configure the basic authentication password used by the client. Takes precedent over a URL configured password.
  * `-ruler.alertmanager-client.tls-ca-path`: File path to the CA file.
  * `-ruler.alertmanager-client.tls-cert-path`: File path to the TLS certificate.
  * `-ruler.alertmanager-client.tls-insecure-skip-verify`: Boolean to disable verifying the certificate.
  * `-ruler.alertmanager-client.tls-key-path`: File path to the TLS key certificate.
  * `-ruler.alertmanager-client.tls-server-name`: Expected name on the TLS certificate.
* [ENHANCEMENT] Ingester: exposed metric `cortex_ingester_oldest_unshipped_block_timestamp_seconds`, tracking the unix timestamp of the oldest TSDB block not shipped to the storage yet. #3705
* [ENHANCEMENT] Prometheus upgraded. #3739 #3806
  * Avoid unnecessary `runtime.GC()` during compactions.
  * Prevent compaction loop in TSDB on data gap.
* [ENHANCEMENT] Query-Frontend now returns server side performance metrics using `Server-Timing` header when query stats is enabled. #3685
* [ENHANCEMENT] Runtime Config: Add a `mode` query parameter for the runtime config endpoint. `/runtime_config?mode=diff` now shows the YAML runtime configuration with all values that differ from the defaults. #3700
* [ENHANCEMENT] Distributor: Enable downstream projects to wrap distributor push function and access the deserialized write requests berfore/after they are pushed. #3755
* [ENHANCEMENT] Add flag `-<prefix>.tls-server-name` to require a specific server name instead of the hostname on the certificate. #3156
* [ENHANCEMENT] Alertmanager: Remove a tenant's alertmanager instead of pausing it as we determine it is no longer needed. #3722
* [ENHANCEMENT] Blocks storage: added more configuration options to S3 client. #3775
  * `-blocks-storage.s3.tls-handshake-timeout`: Maximum time to wait for a TLS handshake. 0 means no limit.
  * `-blocks-storage.s3.expect-continue-timeout`: The time to wait for a server's first response headers after fully writing the request headers if the request has an Expect header. 0 to send the request body immediately.
  * `-blocks-storage.s3.max-idle-connections`: Maximum number of idle (keep-alive) connections across all hosts. 0 means no limit.
  * `-blocks-storage.s3.max-idle-connections-per-host`: Maximum number of idle (keep-alive) connections to keep per-host. If 0, a built-in default value is used.
  * `-blocks-storage.s3.max-connections-per-host`: Maximum number of connections per host. 0 means no limit.
* [ENHANCEMENT] Ingester: when tenant's TSDB is closed, Ingester now removes pushed metrics-metadata from memory, and removes metadata (`cortex_ingester_memory_metadata`, `cortex_ingester_memory_metadata_created_total`, `cortex_ingester_memory_metadata_removed_total`) and validation metrics (`cortex_discarded_samples_total`, `cortex_discarded_metadata_total`). #3782
* [ENHANCEMENT] Distributor: cleanup metrics for inactive tenants. #3784
* [ENHANCEMENT] Ingester: Have ingester to re-emit following TSDB metrics. #3800
  * `cortex_ingester_tsdb_blocks_loaded`
  * `cortex_ingester_tsdb_reloads_total`
  * `cortex_ingester_tsdb_reloads_failures_total`
  * `cortex_ingester_tsdb_symbol_table_size_bytes`
  * `cortex_ingester_tsdb_storage_blocks_bytes`
  * `cortex_ingester_tsdb_time_retentions_total`
* [ENHANCEMENT] Querier: distribute workload across `-store-gateway.sharding-ring.replication-factor` store-gateway replicas when querying blocks and `-store-gateway.sharding-enabled=true`. #3824
* [ENHANCEMENT] Distributor / HA Tracker: added cleanup of unused elected HA replicas from KV store. Added following metrics to monitor this process: #3809
  * `cortex_ha_tracker_replicas_cleanup_started_total`
  * `cortex_ha_tracker_replicas_cleanup_marked_for_deletion_total`
  * `cortex_ha_tracker_replicas_cleanup_deleted_total`
  * `cortex_ha_tracker_replicas_cleanup_delete_failed_total`
* [ENHANCEMENT] Ruler now has new API endpoint `/ruler/delete_tenant_config` that can be used to delete all ruler groups for tenant. It is intended to be used by administrators who wish to clean up state after removed user. Note that this endpoint is enabled regardless of `-experimental.ruler.enable-api`. #3750 #3899
* [ENHANCEMENT] Query-frontend, query-scheduler: cleanup metrics for inactive tenants. #3826
* [ENHANCEMENT] Blocks storage: added `-blocks-storage.s3.region` support to S3 client configuration. #3811
* [ENHANCEMENT] Distributor: Remove cached subrings for inactive users when using shuffle sharding. #3849
* [ENHANCEMENT] Store-gateway: Reduced memory used to fetch chunks at query time. #3855
* [ENHANCEMENT] Ingester: attempt to prevent idle compaction from happening in concurrent ingesters by introducing a 25% jitter to the configured idle timeout (`-blocks-storage.tsdb.head-compaction-idle-timeout`). #3850
* [ENHANCEMENT] Compactor: cleanup local files for users that are no longer owned by compactor. #3851
* [ENHANCEMENT] Store-gateway: close empty bucket stores, and delete leftover local files for tenants that no longer belong to store-gateway. #3853
* [ENHANCEMENT] Store-gateway: added metrics to track partitioner behaviour. #3877
  * `cortex_bucket_store_partitioner_requested_bytes_total`
  * `cortex_bucket_store_partitioner_requested_ranges_total`
  * `cortex_bucket_store_partitioner_expanded_bytes_total`
  * `cortex_bucket_store_partitioner_expanded_ranges_total`
* [ENHANCEMENT] Store-gateway: added metrics to monitor chunk buffer pool behaviour. #3880
  * `cortex_bucket_store_chunk_pool_requested_bytes_total`
  * `cortex_bucket_store_chunk_pool_returned_bytes_total`
* [ENHANCEMENT] Alertmanager: load alertmanager configurations from object storage concurrently, and only load necessary configurations, speeding configuration synchronization process and executing fewer "GET object" operations to the storage when sharding is enabled. #3898
* [ENHANCEMENT] Ingester (blocks storage): Ingester can now stream entire chunks instead of individual samples to the querier. At the moment this feature must be explicitly enabled either by using `-ingester.stream-chunks-when-using-blocks` flag or `ingester_stream_chunks_when_using_blocks` (boolean) field in runtime config file, but these configuration options are temporary and will be removed when feature is stable. #3889
* [ENHANCEMENT] Alertmanager: New endpoint `/multitenant_alertmanager/delete_tenant_config` to delete configuration for tenant identified by `X-Scope-OrgID` header. This is an internal endpoint, available even if Alertmanager API is not enabled by using `-experimental.alertmanager.enable-api`. #3900
* [ENHANCEMENT] MemCached: Add `max_item_size` support. #3929
* [BUGFIX] Cortex: Fixed issue where fatal errors and various log messages where not logged. #3778
* [BUGFIX] HA Tracker: don't track as error in the `cortex_kv_request_duration_seconds` metric a CAS operation intentionally aborted. #3745
* [BUGFIX] Querier / ruler: do not log "error removing stale clients" if the ring is empty. #3761
* [BUGFIX] Store-gateway: fixed a panic caused by a race condition when the index-header lazy loading is enabled. #3775 #3789
* [BUGFIX] Compactor: fixed "could not guess file size" log when uploading blocks deletion marks to the global location. #3807
* [BUGFIX] Prevent panic at start if the http_prefix setting doesn't have a valid value. #3796
* [BUGFIX] Memberlist: fixed panic caused by race condition in `armon/go-metrics` used by memberlist client. #3725
* [BUGFIX] Querier: returning 422 (instead of 500) when query hits `max_chunks_per_query` limit with block storage. #3895
* [BUGFIX] Alertmanager: Ensure that experimental `/api/v1/alerts` endpoints work when `-http.prefix` is empty. #3905
* [BUGFIX] Chunk store: fix panic in inverted index when deleted fingerprint is no longer in the index. #3543

## 1.7.1 / 2021-04-27

* [CHANGE] Fix for CVE-2021-31232: Local file disclosure vulnerability when `-experimental.alertmanager.enable-api` is used. The HTTP basic auth `password_file` can be used as an attack vector to send any file content via a webhook. The alertmanager templates can be used as an attack vector to send any file content because the alertmanager can load any text file specified in the templates list.

## 1.7.0 / 2021-02-23

Note the blocks storage compactor runs a migration task at startup in this version, which can take many minutes and use a lot of RAM.
[Turn this off after first run](https://cortexmetrics.io/docs/blocks-storage/production-tips/#ensure-deletion-marks-migration-is-disabled-after-first-run).

* [CHANGE] FramedSnappy encoding support has been removed from Push and Remote Read APIs. This means Prometheus 1.6 support has been removed and the oldest Prometheus version supported in the remote write is 1.7. #3682
* [CHANGE] Ruler: removed the flag `-ruler.evaluation-delay-duration-deprecated` which was deprecated in 1.4.0. Please use the `ruler_evaluation_delay_duration` per-tenant limit instead. #3694
* [CHANGE] Removed the flags `-<prefix>.grpc-use-gzip-compression` which were deprecated in 1.3.0: #3694
  * `-query-scheduler.grpc-client-config.grpc-use-gzip-compression`: use `-query-scheduler.grpc-client-config.grpc-compression` instead
  * `-frontend.grpc-client-config.grpc-use-gzip-compression`: use `-frontend.grpc-client-config.grpc-compression` instead
  * `-ruler.client.grpc-use-gzip-compression`: use `-ruler.client.grpc-compression` instead
  * `-bigtable.grpc-use-gzip-compression`: use `-bigtable.grpc-compression` instead
  * `-ingester.client.grpc-use-gzip-compression`: use `-ingester.client.grpc-compression` instead
  * `-querier.frontend-client.grpc-use-gzip-compression`: use `-querier.frontend-client.grpc-compression` instead
* [CHANGE] Querier: it's not required to set `-frontend.query-stats-enabled=true` in the querier anymore to enable query statistics logging in the query-frontend. The flag is now required to be configured only in the query-frontend and it will be propagated to the queriers. #3595 #3695
* [CHANGE] Blocks storage: compactor is now required when running a Cortex cluster with the blocks storage, because it also keeps the bucket index updated. #3583
* [CHANGE] Blocks storage: block deletion marks are now stored in a per-tenant global markers/ location too, other than within the block location. The compactor, at startup, will copy deletion marks from the block location to the global location. This migration is required only once, so it can be safely disabled via `-compactor.block-deletion-marks-migration-enabled=false` after new compactor has successfully started at least once in the cluster. #3583
* [CHANGE] OpenStack Swift: the default value for the `-ruler.storage.swift.container-name` and `-swift.container-name` config options has changed from `cortex` to empty string. If you were relying on the default value, please set it back to `cortex`. #3660
* [CHANGE] HA Tracker: configured replica label is now verified against label value length limit (`-validation.max-length-label-value`). #3668
* [CHANGE] Distributor: `extend_writes` field in YAML configuration has moved from `lifecycler` (inside `ingester_config`) to `distributor_config`. This doesn't affect command line option `-distributor.extend-writes`, which stays the same. #3719
* [CHANGE] Alertmanager: Deprecated `-cluster.` CLI flags in favor of their `-alertmanager.cluster.` equivalent. The deprecated flags (and their respective YAML config options) are: #3677
  * `-cluster.listen-address` in favor of `-alertmanager.cluster.listen-address`
  * `-cluster.advertise-address` in favor of `-alertmanager.cluster.advertise-address`
  * `-cluster.peer` in favor of `-alertmanager.cluster.peers`
  * `-cluster.peer-timeout` in favor of `-alertmanager.cluster.peer-timeout`
* [CHANGE] Blocks storage: the default value of `-blocks-storage.bucket-store.sync-interval` has been changed from `5m` to `15m`. #3724
* [FEATURE] Querier: Queries can be federated across multiple tenants. The tenants IDs involved need to be specified separated by a `|` character in the `X-Scope-OrgID` request header. This is an experimental feature, which can be enabled by setting `-tenant-federation.enabled=true` on all Cortex services. #3250
* [FEATURE] Alertmanager: introduced the experimental option `-alertmanager.sharding-enabled` to shard tenants across multiple Alertmanager instances. This feature is still under heavy development and its usage is discouraged. The following new metrics are exported by the Alertmanager: #3664
  * `cortex_alertmanager_ring_check_errors_total`
  * `cortex_alertmanager_sync_configs_total`
  * `cortex_alertmanager_sync_configs_failed_total`
  * `cortex_alertmanager_tenants_discovered`
  * `cortex_alertmanager_tenants_owned`
* [ENHANCEMENT] Allow specifying JAEGER_ENDPOINT instead of sampling server or local agent port. #3682
* [ENHANCEMENT] Blocks storage: introduced a per-tenant bucket index, periodically updated by the compactor, used to avoid full bucket scanning done by queriers, store-gateways and rulers. The bucket index is updated by the compactor during blocks cleanup, on every `-compactor.cleanup-interval`. #3553 #3555 #3561 #3583 #3625 #3711 #3715
* [ENHANCEMENT] Blocks storage: introduced an option `-blocks-storage.bucket-store.bucket-index.enabled` to enable the usage of the bucket index in the querier, store-gateway and ruler. When enabled, the querier, store-gateway and ruler will use the bucket index to find a tenant's blocks instead of running the periodic bucket scan. The following new metrics are exported by the querier and ruler: #3614 #3625
  * `cortex_bucket_index_loads_total`
  * `cortex_bucket_index_load_failures_total`
  * `cortex_bucket_index_load_duration_seconds`
  * `cortex_bucket_index_loaded`
* [ENHANCEMENT] Compactor: exported the following metrics. #3583 #3625
  * `cortex_bucket_blocks_count`: Total number of blocks per tenant in the bucket. Includes blocks marked for deletion, but not partial blocks.
  * `cortex_bucket_blocks_marked_for_deletion_count`: Total number of blocks per tenant marked for deletion in the bucket.
  * `cortex_bucket_blocks_partials_count`: Total number of partial blocks.
  * `cortex_bucket_index_last_successful_update_timestamp_seconds`: Timestamp of the last successful update of a tenant's bucket index.
* [ENHANCEMENT] Ruler: Add `cortex_prometheus_last_evaluation_samples` to expose the number of samples generated by a rule group per tenant. #3582
* [ENHANCEMENT] Memberlist: add status page (/memberlist) with available details about memberlist-based KV store and memberlist cluster. It's also possible to view KV values in Go struct or JSON format, or download for inspection. #3575
* [ENHANCEMENT] Memberlist: client can now keep a size-bounded buffer with sent and received messages and display them in the admin UI (/memberlist) for troubleshooting. #3581 #3602
* [ENHANCEMENT] Blocks storage: added block index attributes caching support to metadata cache. The TTL can be configured via `-blocks-storage.bucket-store.metadata-cache.block-index-attributes-ttl`. #3629
* [ENHANCEMENT] Alertmanager: Add support for Azure blob storage. #3634
* [ENHANCEMENT] Compactor: tenants marked for deletion will now be fully cleaned up after some delay since deletion of last block. Cleanup includes removal of remaining marker files (including tenant deletion mark file) and files under `debug/metas`. #3613
* [ENHANCEMENT] Compactor: retry compaction of a single tenant on failure instead of re-running compaction for all tenants. #3627
* [ENHANCEMENT] Querier: Implement result caching for tenant query federation. #3640
* [ENHANCEMENT] API: Add a `mode` query parameter for the config endpoint: #3645
  * `/config?mode=diff`: Shows the YAML configuration with all values that differ from the defaults.
  * `/config?mode=defaults`: Shows the YAML configuration with all the default values.
* [ENHANCEMENT] OpenStack Swift: added the following config options to OpenStack Swift backend client: #3660
  - Chunks storage: `-swift.auth-version`, `-swift.max-retries`, `-swift.connect-timeout`, `-swift.request-timeout`.
  - Blocks storage: ` -blocks-storage.swift.auth-version`, ` -blocks-storage.swift.max-retries`, ` -blocks-storage.swift.connect-timeout`, ` -blocks-storage.swift.request-timeout`.
  - Ruler: `-ruler.storage.swift.auth-version`, `-ruler.storage.swift.max-retries`, `-ruler.storage.swift.connect-timeout`, `-ruler.storage.swift.request-timeout`.
* [ENHANCEMENT] Disabled in-memory shuffle-sharding subring cache in the store-gateway, ruler and compactor. This should reduce the memory utilisation in these services when shuffle-sharding is enabled, without introducing a significantly increase CPU utilisation. #3601
* [ENHANCEMENT] Shuffle sharding: optimised subring generation used by shuffle sharding. #3601
* [ENHANCEMENT] New /runtime_config endpoint that returns the defined runtime configuration in YAML format. The returned configuration includes overrides. #3639
* [ENHANCEMENT] Query-frontend: included the parameter name failed to validate in HTTP 400 message. #3703
* [ENHANCEMENT] Fail to startup Cortex if provided runtime config is invalid. #3707
* [ENHANCEMENT] Alertmanager: Add flags to customize the cluster configuration: #3667
  * `-alertmanager.cluster.gossip-interval`: The interval between sending gossip messages. By lowering this value (more frequent) gossip messages are propagated across cluster more quickly at the expense of increased bandwidth usage.
  * `-alertmanager.cluster.push-pull-interval`: The interval between gossip state syncs. Setting this interval lower (more frequent) will increase convergence speeds across larger clusters at the expense of increased bandwidth usage.
* [ENHANCEMENT] Distributor: change the error message returned when a received series has too many label values. The new message format has the series at the end and this plays better with Prometheus logs truncation. #3718
  - From: `sample for '<series>' has <value> label names; limit <value>`
  - To: `series has too many labels (actual: <value>, limit: <value>) series: '<series>'`
* [ENHANCEMENT] Improve bucket index loader to handle edge case where new tenant has not had blocks uploaded to storage yet. #3717
* [BUGFIX] Allow `-querier.max-query-lookback` use `y|w|d` suffix like deprecated `-store.max-look-back-period`. #3598
* [BUGFIX] Memberlist: Entry in the ring should now not appear again after using "Forget" feature (unless it's still heartbeating). #3603
* [BUGFIX] Ingester: do not close idle TSDBs while blocks shipping is in progress. #3630 #3632
* [BUGFIX] Ingester: correctly update `cortex_ingester_memory_users` and `cortex_ingester_active_series` when a tenant's idle TSDB is closed, when running Cortex with the blocks storage. #3646
* [BUGFIX] Querier: fix default value incorrectly overriding `-querier.frontend-address` in single-binary mode. #3650
* [BUGFIX] Compactor: delete `deletion-mark.json` at last when deleting a block in order to not leave partial blocks without deletion mark in the bucket if the compactor is interrupted while deleting a block. #3660
* [BUGFIX] Blocks storage: do not cleanup a partially uploaded block when `meta.json` upload fails. Despite failure to upload `meta.json`, this file may in some cases still appear in the bucket later. By skipping early cleanup, we avoid having corrupted blocks in the storage. #3660
* [BUGFIX] Alertmanager: disable access to `/alertmanager/metrics` (which exposes all Cortex metrics), `/alertmanager/-/reload` and `/alertmanager/debug/*`, which were available to any authenticated user with enabled AlertManager. #3678
* [BUGFIX] Query-Frontend: avoid creating many small sub-queries by discarding cache extents under 5 minutes #3653
* [BUGFIX] Ruler: Ensure the stale markers generated for evaluated rules respect the configured `-ruler.evaluation-delay-duration`. This will avoid issues with samples with NaN be persisted with timestamps set ahead of the next rule evaluation. #3687
* [BUGFIX] Alertmanager: don't serve HTTP requests until Alertmanager has fully started. Serving HTTP requests earlier may result in loss of configuration for the user. #3679
* [BUGFIX] Do not log "failed to load config" if runtime config file is empty. #3706
* [BUGFIX] Do not allow to use a runtime config file containing multiple YAML documents. #3706
* [BUGFIX] HA Tracker: don't track as error in the `cortex_kv_request_duration_seconds` metric a CAS operation intentionally aborted. #3745

## 1.6.0 / 2020-12-29

* [CHANGE] Query Frontend: deprecate `-querier.compress-http-responses` in favour of `-api.response-compression-enabled`. #3544
* [CHANGE] Querier: deprecated `-store.max-look-back-period`. You should use `-querier.max-query-lookback` instead. #3452
* [CHANGE] Blocks storage: increased `-blocks-storage.bucket-store.chunks-cache.attributes-ttl` default from `24h` to `168h` (1 week). #3528
* [CHANGE] Blocks storage: the config option `-blocks-storage.bucket-store.index-cache.postings-compression-enabled` has been deprecated and postings compression is always enabled. #3538
* [CHANGE] Ruler: gRPC message size default limits on the Ruler-client side have changed: #3523
  - limit for outgoing gRPC messages has changed from 2147483647 to 16777216 bytes
  - limit for incoming gRPC messages has changed from 4194304 to 104857600 bytes
* [FEATURE] Distributor/Ingester: Provide ability to not overflow writes in the presence of a leaving or unhealthy ingester. This allows for more efficient ingester rolling restarts. #3305
* [FEATURE] Query-frontend: introduced query statistics logged in the query-frontend when enabled via `-frontend.query-stats-enabled=true`. When enabled, the metric `cortex_query_seconds_total` is tracked, counting the sum of the wall time spent across all queriers while running queries (on a per-tenant basis). The metrics `cortex_request_duration_seconds` and `cortex_query_seconds_total` are different: the first one tracks the request duration (eg. HTTP request from the client), while the latter tracks the sum of the wall time on all queriers involved executing the query. #3539
* [ENHANCEMENT] API: Add GZIP HTTP compression to the API responses. Compression can be enabled via `-api.response-compression-enabled`. #3536
* [ENHANCEMENT] Added zone-awareness support on queries. When zone-awareness is enabled, queries will still succeed if all ingesters in a single zone will fail. #3414
* [ENHANCEMENT] Blocks storage ingester: exported more TSDB-related metrics. #3412
  - `cortex_ingester_tsdb_wal_corruptions_total`
  - `cortex_ingester_tsdb_head_truncations_failed_total`
  - `cortex_ingester_tsdb_head_truncations_total`
  - `cortex_ingester_tsdb_head_gc_duration_seconds`
* [ENHANCEMENT] Enforced keepalive on all gRPC clients used for inter-service communication. #3431
* [ENHANCEMENT] Added `cortex_alertmanager_config_hash` metric to expose hash of Alertmanager Config loaded per user. #3388
* [ENHANCEMENT] Query-Frontend / Query-Scheduler: New component called "Query-Scheduler" has been introduced. Query-Scheduler is simply a queue of requests, moved outside of Query-Frontend. This allows Query-Frontend to be scaled separately from number of queues. To make Query-Frontend and Querier use Query-Scheduler, they need to be started with `-frontend.scheduler-address` and `-querier.scheduler-address` options respectively. #3374 #3471
* [ENHANCEMENT] Query-frontend / Querier / Ruler: added `-querier.max-query-lookback` to limit how long back data (series and metadata) can be queried. This setting can be overridden on a per-tenant basis and is enforced in the query-frontend, querier and ruler. #3452 #3458
* [ENHANCEMENT] Querier: added `-querier.query-store-for-labels-enabled` to query store for label names, label values and series APIs. Only works with blocks storage engine. #3461 #3520
* [ENHANCEMENT] Ingester: exposed `-blocks-storage.tsdb.wal-segment-size-bytes` config option to customise the TSDB WAL segment max size. #3476
* [ENHANCEMENT] Compactor: concurrently run blocks cleaner for multiple tenants. Concurrency can be configured via `-compactor.cleanup-concurrency`. #3483
* [ENHANCEMENT] Compactor: shuffle tenants before running compaction. #3483
* [ENHANCEMENT] Compactor: wait for a stable ring at startup, when sharding is enabled. #3484
* [ENHANCEMENT] Store-gateway: added `-blocks-storage.bucket-store.index-header-lazy-loading-enabled` to enable index-header lazy loading (experimental). When enabled, index-headers will be mmap-ed only once required by a query and will be automatically released after `-blocks-storage.bucket-store.index-header-lazy-loading-idle-timeout` time of inactivity. #3498
* [ENHANCEMENT] Alertmanager: added metrics `cortex_alertmanager_notification_requests_total` and `cortex_alertmanager_notification_requests_failed_total`. #3518
* [ENHANCEMENT] Ingester: added `-blocks-storage.tsdb.head-chunks-write-buffer-size-bytes` to fine-tune the TSDB head chunks write buffer size when running Cortex blocks storage. #3518
* [ENHANCEMENT] /metrics now supports OpenMetrics output. HTTP and gRPC servers metrics can now include exemplars. #3524
* [ENHANCEMENT] Expose gRPC keepalive policy options by gRPC server. #3524
* [ENHANCEMENT] Blocks storage: enabled caching of `meta.json` attributes, configurable via `-blocks-storage.bucket-store.metadata-cache.metafile-attributes-ttl`. #3528
* [ENHANCEMENT] Compactor: added a config validation check to fail fast if the compactor has been configured invalid block range periods (each period is expected to be a multiple of the previous one). #3534
* [ENHANCEMENT] Blocks storage: concurrently fetch deletion marks from object storage. #3538
* [ENHANCEMENT] Blocks storage ingester: ingester can now close idle TSDB and delete local data. #3491 #3552
* [ENHANCEMENT] Blocks storage: add option to use V2 signatures for S3 authentication. #3540
* [ENHANCEMENT] Exported process metrics to monitor the number of memory map areas allocated. #3537
  * - `process_memory_map_areas`
  * - `process_memory_map_areas_limit`
* [ENHANCEMENT] Ruler: Expose gRPC client options. #3523
* [ENHANCEMENT] Compactor: added metrics to track on-going compaction. #3535
  * `cortex_compactor_tenants_discovered`
  * `cortex_compactor_tenants_skipped`
  * `cortex_compactor_tenants_processing_succeeded`
  * `cortex_compactor_tenants_processing_failed`
* [ENHANCEMENT] Added new experimental API endpoints: `POST /purger/delete_tenant` and `GET /purger/delete_tenant_status` for deleting all tenant data. Only works with blocks storage. Compactor removes blocks that belong to user marked for deletion. #3549 #3558
* [ENHANCEMENT] Chunks storage: add option to use V2 signatures for S3 authentication. #3560
* [ENHANCEMENT] HA Tracker: Added new limit `ha_max_clusters` to set the max number of clusters tracked for single user. This limit is disabled by default. #3668
* [BUGFIX] Query-Frontend: `cortex_query_seconds_total` now return seconds not nanoseconds. #3589
* [BUGFIX] Blocks storage ingester: fixed some cases leading to a TSDB WAL corruption after a partial write to disk. #3423
* [BUGFIX] Blocks storage: Fix the race between ingestion and `/flush` call resulting in overlapping blocks. #3422
* [BUGFIX] Querier: fixed `-querier.max-query-into-future` which wasn't correctly enforced on range queries. #3452
* [BUGFIX] Fixed float64 precision stability when aggregating metrics before exposing them. This could have lead to false counters resets when querying some metrics exposed by Cortex. #3506
* [BUGFIX] Querier: the meta.json sync concurrency done when running Cortex with the blocks storage is now controlled by `-blocks-storage.bucket-store.meta-sync-concurrency` instead of the incorrect `-blocks-storage.bucket-store.block-sync-concurrency` (default values are the same). #3531
* [BUGFIX] Querier: fixed initialization order of querier module when using blocks storage. It now (again) waits until blocks have been synchronized. #3551

## Blocksconvert

* [ENHANCEMENT] Scheduler: ability to ignore users based on regexp, using `-scheduler.ignore-users-regex` flag. #3477
* [ENHANCEMENT] Builder: Parallelize reading chunks in the final stage of building block. #3470
* [ENHANCEMENT] Builder: remove duplicate label names from chunk. #3547

## 1.5.0 / 2020-11-09

### Cortex

* [CHANGE] Blocks storage: update the default HTTP configuration values for the S3 client to the upstream Thanos default values. #3244
  - `-blocks-storage.s3.http.idle-conn-timeout` is set 90 seconds.
  - `-blocks-storage.s3.http.response-header-timeout` is set to 2 minutes.
* [CHANGE] Improved shuffle sharding support in the write path. This work introduced some config changes: #3090
  * Introduced `-distributor.sharding-strategy` CLI flag (and its respective `sharding_strategy` YAML config option) to explicitly specify which sharding strategy should be used in the write path
  * `-experimental.distributor.user-subring-size` flag renamed to `-distributor.ingestion-tenant-shard-size`
  * `user_subring_size` limit YAML config option renamed to `ingestion_tenant_shard_size`
* [CHANGE] Dropped "blank Alertmanager configuration; using fallback" message from Info to Debug level. #3205
* [CHANGE] Zone-awareness replication for time-series now should be explicitly enabled in the distributor via the `-distributor.zone-awareness-enabled` CLI flag (or its respective YAML config option). Before, zone-aware replication was implicitly enabled if a zone was set on ingesters. #3200
* [CHANGE] Removed the deprecated CLI flag `-config-yaml`. You should use `-schema-config-file` instead. #3225
* [CHANGE] Enforced the HTTP method required by some API endpoints which did (incorrectly) allow any method before that. #3228
  - `GET /`
  - `GET /config`
  - `GET /debug/fgprof`
  - `GET /distributor/all_user_stats`
  - `GET /distributor/ha_tracker`
  - `GET /all_user_stats`
  - `GET /ha-tracker`
  - `GET /api/v1/user_stats`
  - `GET /api/v1/chunks`
  - `GET <legacy-http-prefix>/user_stats`
  - `GET <legacy-http-prefix>/chunks`
  - `GET /services`
  - `GET /multitenant_alertmanager/status`
  - `GET /status` (alertmanager microservice)
  - `GET|POST /ingester/ring`
  - `GET|POST /ring`
  - `GET|POST /store-gateway/ring`
  - `GET|POST /compactor/ring`
  - `GET|POST /ingester/flush`
  - `GET|POST /ingester/shutdown`
  - `GET|POST /flush`
  - `GET|POST /shutdown`
  - `GET|POST /ruler/ring`
  - `POST /api/v1/push`
  - `POST <legacy-http-prefix>/push`
  - `POST /push`
  - `POST /ingester/push`
* [CHANGE] Renamed CLI flags to configure the network interface names from which automatically detect the instance IP. #3295
  - `-compactor.ring.instance-interface` renamed to `-compactor.ring.instance-interface-names`
  - `-store-gateway.sharding-ring.instance-interface` renamed to `-store-gateway.sharding-ring.instance-interface-names`
  - `-distributor.ring.instance-interface` renamed to `-distributor.ring.instance-interface-names`
  - `-ruler.ring.instance-interface` renamed to `-ruler.ring.instance-interface-names`
* [CHANGE] Renamed `-<prefix>.redis.enable-tls` CLI flag to `-<prefix>.redis.tls-enabled`, and its respective YAML config option from `enable_tls` to `tls_enabled`. #3298
* [CHANGE] Increased default `-<prefix>.redis.timeout` from `100ms` to `500ms`. #3301
* [CHANGE] `cortex_alertmanager_config_invalid` has been removed in favor of `cortex_alertmanager_config_last_reload_successful`. #3289
* [CHANGE] Query-frontend: POST requests whose body size exceeds 10MiB will be rejected. The max body size can be customised via `-frontend.max-body-size`. #3276
* [FEATURE] Shuffle sharding: added support for shuffle-sharding queriers in the query-frontend. When configured (`-frontend.max-queriers-per-tenant` globally, or using per-tenant limit `max_queriers_per_tenant`), each tenants's requests will be handled by different set of queriers. #3113 #3257
* [FEATURE] Shuffle sharding: added support for shuffle-sharding ingesters on the read path. When ingesters shuffle-sharding is enabled and `-querier.shuffle-sharding-ingesters-lookback-period` is set, queriers will fetch in-memory series from the minimum set of required ingesters, selecting only ingesters which may have received series since 'now - lookback period'. #3252
* [FEATURE] Query-frontend: added `compression` config to support results cache with compression. #3217
* [FEATURE] Add OpenStack Swift support to blocks storage. #3303
* [FEATURE] Added support for applying Prometheus relabel configs on series received by the distributor. A `metric_relabel_configs` field has been added to the per-tenant limits configuration. #3329
* [FEATURE] Support for Cassandra client SSL certificates. #3384
* [ENHANCEMENT] Ruler: Introduces two new limits `-ruler.max-rules-per-rule-group` and `-ruler.max-rule-groups-per-tenant` to control the number of rules per rule group and the total number of rule groups for a given user. They are disabled by default. #3366
* [ENHANCEMENT] Allow to specify multiple comma-separated Cortex services to `-target` CLI option (or its respective YAML config option). For example, `-target=all,compactor` can be used to start Cortex single-binary with compactor as well. #3275
* [ENHANCEMENT] Expose additional HTTP configs for the S3 backend client. New flag are listed below: #3244
  - `-blocks-storage.s3.http.idle-conn-timeout`
  - `-blocks-storage.s3.http.response-header-timeout`
  - `-blocks-storage.s3.http.insecure-skip-verify`
* [ENHANCEMENT] Added `cortex_query_frontend_connected_clients` metric to show the number of workers currently connected to the frontend. #3207
* [ENHANCEMENT] Shuffle sharding: improved shuffle sharding in the write path. Shuffle sharding now should be explicitly enabled via `-distributor.sharding-strategy` CLI flag (or its respective YAML config option) and guarantees stability, consistency, shuffling and balanced zone-awareness properties. #3090 #3214
* [ENHANCEMENT] Ingester: added new metric `cortex_ingester_active_series` to track active series more accurately. Also added options to control whether active series tracking is enabled (`-ingester.active-series-metrics-enabled`, defaults to false), and how often this metric is updated (`-ingester.active-series-metrics-update-period`) and max idle time for series to be considered inactive (`-ingester.active-series-metrics-idle-timeout`). #3153
* [ENHANCEMENT] Store-gateway: added zone-aware replication support to blocks replication in the store-gateway. #3200
* [ENHANCEMENT] Store-gateway: exported new metrics. #3231
  - `cortex_bucket_store_cached_series_fetch_duration_seconds`
  - `cortex_bucket_store_cached_postings_fetch_duration_seconds`
  - `cortex_bucket_stores_gate_queries_max`
* [ENHANCEMENT] Added `-version` flag to Cortex. #3233
* [ENHANCEMENT] Hash ring: added instance registered timestamp to the ring. #3248
* [ENHANCEMENT] Reduce tail latency by smoothing out spikes in rate of chunk flush operations. #3191
* [ENHANCEMENT] User Cortex as User Agent in http requests issued by Configs DB client. #3264
* [ENHANCEMENT] Experimental Ruler API: Fetch rule groups from object storage in parallel. #3218
* [ENHANCEMENT] Chunks GCS object storage client uses the `fields` selector to limit the payload size when listing objects in the bucket. #3218 #3292
* [ENHANCEMENT] Added shuffle sharding support to ruler. Added new metric `cortex_ruler_sync_rules_total`. #3235
* [ENHANCEMENT] Return an explicit error when the store-gateway is explicitly requested without a blocks storage engine. #3287
* [ENHANCEMENT] Ruler: only load rules that belong to the ruler. Improves rules synching performances when ruler sharding is enabled. #3269
* [ENHANCEMENT] Added `-<prefix>.redis.tls-insecure-skip-verify` flag. #3298
* [ENHANCEMENT] Added `cortex_alertmanager_config_last_reload_successful_seconds` metric to show timestamp of last successful AM config reload. #3289
* [ENHANCEMENT] Blocks storage: reduced number of bucket listing operations to list block content (applies to newly created blocks only). #3363
* [ENHANCEMENT] Ruler: Include the tenant ID on the notifier logs. #3372
* [ENHANCEMENT] Blocks storage Compactor: Added `-compactor.enabled-tenants` and `-compactor.disabled-tenants` to explicitly enable or disable compaction of specific tenants. #3385
* [ENHANCEMENT] Blocks storage ingester: Creating checkpoint only once even when there are multiple Head compactions in a single `Compact()` call. #3373
* [BUGFIX] Blocks storage ingester: Read repair memory-mapped chunks file which can end up being empty on abrupt shutdowns combined with faulty disks. #3373
* [BUGFIX] Blocks storage ingester: Close TSDB resources on failed startup preventing ingester OOMing. #3373
* [BUGFIX] No-longer-needed ingester operations for queries triggered by queriers and rulers are now canceled. #3178
* [BUGFIX] Ruler: directories in the configured `rules-path` will be removed on startup and shutdown in order to ensure they don't persist between runs. #3195
* [BUGFIX] Handle hash-collisions in the query path. #3192
* [BUGFIX] Check for postgres rows errors. #3197
* [BUGFIX] Ruler Experimental API: Don't allow rule groups without names or empty rule groups. #3210
* [BUGFIX] Experimental Alertmanager API: Do not allow empty Alertmanager configurations or bad template filenames to be submitted through the configuration API. #3185
* [BUGFIX] Reduce failures to update heartbeat when using Consul. #3259
* [BUGFIX] When using ruler sharding, moving all user rule groups from ruler to a different one and then back could end up with some user groups not being evaluated at all. #3235
* [BUGFIX] Fixed shuffle sharding consistency when zone-awareness is enabled and the shard size is increased or instances in a new zone are added. #3299
* [BUGFIX] Use a valid grpc header when logging IP addresses. #3307
* [BUGFIX] Fixed the metric `cortex_prometheus_rule_group_duration_seconds` in the Ruler, it wouldn't report any values. #3310
* [BUGFIX] Fixed gRPC connections leaking in rulers when rulers sharding is enabled and APIs called. #3314
* [BUGFIX] Fixed shuffle sharding consistency when zone-awareness is enabled and the shard size is increased or instances in a new zone are added. #3299
* [BUGFIX] Fixed Gossip memberlist members joining when addresses are configured using DNS-based service discovery. #3360
* [BUGFIX] Ingester: fail to start an ingester running the blocks storage, if unable to load any existing TSDB at startup. #3354
* [BUGFIX] Blocks storage: Avoid deletion of blocks in the ingester which are not shipped to the storage yet. #3346
* [BUGFIX] Fix common prefixes returned by List method of S3 client. #3358
* [BUGFIX] Honor configured timeout in Azure and GCS object clients. #3285
* [BUGFIX] Blocks storage: Avoid creating blocks larger than configured block range period on forced compaction and when TSDB is idle. #3344
* [BUGFIX] Shuffle sharding: fixed max global series per user/metric limit when shuffle sharding and `-distributor.shard-by-all-labels=true` are both enabled in distributor. When using these global limits you should now set `-distributor.sharding-strategy` and `-distributor.zone-awareness-enabled` to ingesters too. #3369
* [BUGFIX] Slow query logging: when using downstream server request parameters were not logged. #3276
* [BUGFIX] Fixed tenant detection in the ruler and alertmanager API when running without auth. #3343

### Blocksconvert

* [ENHANCEMENT] Blocksconvert – Builder: download plan file locally before processing it. #3209
* [ENHANCEMENT] Blocksconvert – Cleaner: added new tool for deleting chunks data. #3283
* [ENHANCEMENT] Blocksconvert – Scanner: support for scanning specific date-range only. #3222
* [ENHANCEMENT] Blocksconvert – Scanner: metrics for tracking progress. #3222
* [ENHANCEMENT] Blocksconvert – Builder: retry block upload before giving up. #3245
* [ENHANCEMENT] Blocksconvert – Scanner: upload plans concurrently. #3340
* [BUGFIX] Blocksconvert: fix chunks ordering in the block. Chunks in different order than series work just fine in TSDB blocks at the moment, but it's not consistent with what Prometheus does and future Prometheus and Cortex optimizations may rely on this ordering. #3371

## 1.4.0 / 2020-10-02

* [CHANGE] TLS configuration for gRPC, HTTP and etcd clients is now marked as experimental. These features are not yet fully baked, and we expect possible small breaking changes in Cortex 1.5. #3198
* [CHANGE] Cassandra backend support is now GA (stable). #3180
* [CHANGE] Blocks storage is now GA (stable). The `-experimental` prefix has been removed from all CLI flags related to the blocks storage (no YAML config changes). #3180 #3201
  - `-experimental.blocks-storage.*` flags renamed to `-blocks-storage.*`
  - `-experimental.store-gateway.*` flags renamed to `-store-gateway.*`
  - `-experimental.querier.store-gateway-client.*` flags renamed to `-querier.store-gateway-client.*`
  - `-experimental.querier.store-gateway-addresses` flag renamed to `-querier.store-gateway-addresses`
  - `-store-gateway.replication-factor` flag renamed to `-store-gateway.sharding-ring.replication-factor`
  - `-store-gateway.tokens-file-path` flag renamed to `store-gateway.sharding-ring.tokens-file-path`
* [CHANGE] Ingester: Removed deprecated untyped record from chunks WAL. Only if you are running `v1.0` or below, it is recommended to first upgrade to `v1.1`/`v1.2`/`v1.3` and run it for a day before upgrading to `v1.4` to avoid data loss. #3115
* [CHANGE] Distributor API endpoints are no longer served unless target is set to `distributor` or `all`. #3112
* [CHANGE] Increase the default Cassandra client replication factor to 3. #3007
* [CHANGE] Blocks storage: removed the support to transfer blocks between ingesters on shutdown. When running the Cortex blocks storage, ingesters are expected to run with a persistent disk. The following metrics have been removed: #2996
  * `cortex_ingester_sent_files`
  * `cortex_ingester_received_files`
  * `cortex_ingester_received_bytes_total`
  * `cortex_ingester_sent_bytes_total`
* [CHANGE] The buckets for the `cortex_chunk_store_index_lookups_per_query` metric have been changed to 1, 2, 4, 8, 16. #3021
* [CHANGE] Blocks storage: the `operation` label value `getrange` has changed into `get_range` for the metrics `thanos_store_bucket_cache_operation_requests_total` and `thanos_store_bucket_cache_operation_hits_total`. #3000
* [CHANGE] Experimental Delete Series: `/api/v1/admin/tsdb/delete_series` and `/api/v1/admin/tsdb/cancel_delete_request` purger APIs to return status code `204` instead of `200` for success. #2946
* [CHANGE] Histogram `cortex_memcache_request_duration_seconds` `method` label value changes from `Memcached.Get` to `Memcached.GetBatched` for batched lookups, and is not reported for non-batched lookups (label value `Memcached.GetMulti` remains, and had exactly the same value as `Get` in nonbatched lookups).  The same change applies to tracing spans. #3046
* [CHANGE] TLS server validation is now enabled by default, a new parameter `tls_insecure_skip_verify` can be set to true to skip validation optionally. #3030
* [CHANGE] `cortex_ruler_config_update_failures_total` has been removed in favor of `cortex_ruler_config_last_reload_successful`. #3056
* [CHANGE] `ruler.evaluation_delay_duration` field in YAML config has been moved and renamed to `limits.ruler_evaluation_delay_duration`. #3098
* [CHANGE] Removed obsolete `results_cache.max_freshness` from YAML config (deprecated since Cortex 1.2). #3145
* [CHANGE] Removed obsolete `-promql.lookback-delta` option (deprecated since Cortex 1.2, replaced with `-querier.lookback-delta`). #3144
* [CHANGE] Cache: added support for Redis Cluster and Redis Sentinel. #2961
  - The following changes have been made in Redis configuration:
   - `-redis.master_name` added
   - `-redis.db` added
   - `-redis.max-active-conns` changed to `-redis.pool-size`
   - `-redis.max-conn-lifetime` changed to `-redis.max-connection-age`
   - `-redis.max-idle-conns` removed
   - `-redis.wait-on-pool-exhaustion` removed
* [CHANGE] TLS configuration for gRPC, HTTP and etcd clients is now marked as experimental. These features are not yet fully baked, and we expect possible small breaking changes in Cortex 1.5. #3198
* [CHANGE] Fixed store-gateway CLI flags inconsistencies. #3201
  - `-store-gateway.replication-factor` flag renamed to `-store-gateway.sharding-ring.replication-factor`
  - `-store-gateway.tokens-file-path` flag renamed to `store-gateway.sharding-ring.tokens-file-path`
* [FEATURE] Logging of the source IP passed along by a reverse proxy is now supported by setting the `-server.log-source-ips-enabled`. For non standard headers the settings `-server.log-source-ips-header` and `-server.log-source-ips-regex` can be used. #2985
* [FEATURE] Blocks storage: added shuffle sharding support to store-gateway blocks sharding. Added the following additional metrics to store-gateway: #3069
  * `cortex_bucket_stores_tenants_discovered`
  * `cortex_bucket_stores_tenants_synced`
* [FEATURE] Experimental blocksconvert: introduce an experimental tool `blocksconvert` to migrate long-term storage chunks to blocks. #3092 #3122 #3127 #3162
* [ENHANCEMENT] Improve the Alertmanager logging when serving requests from its API / UI. #3397
* [ENHANCEMENT] Add support for azure storage in China, German and US Government environments. #2988
* [ENHANCEMENT] Query-tee: added a small tolerance to floating point sample values comparison. #2994
* [ENHANCEMENT] Query-tee: add support for doing a passthrough of requests to preferred backend for unregistered routes #3018
* [ENHANCEMENT] Expose `storage.aws.dynamodb.backoff_config` configuration file field. #3026
* [ENHANCEMENT] Added `cortex_request_message_bytes` and `cortex_response_message_bytes` histograms to track received and sent gRPC message and HTTP request/response sizes. Added `cortex_inflight_requests` gauge to track number of inflight gRPC and HTTP requests. #3064
* [ENHANCEMENT] Publish ruler's ring metrics. #3074
* [ENHANCEMENT] Add config validation to the experimental Alertmanager API. Invalid configs are no longer accepted. #3053
* [ENHANCEMENT] Add "integration" as a label for `cortex_alertmanager_notifications_total` and `cortex_alertmanager_notifications_failed_total` metrics. #3056
* [ENHANCEMENT] Add `cortex_ruler_config_last_reload_successful` and `cortex_ruler_config_last_reload_successful_seconds` to check status of users rule manager. #3056
* [ENHANCEMENT] The configuration validation now fails if an empty YAML node has been set for a root YAML config property. #3080
* [ENHANCEMENT] Memcached dial() calls now have a circuit-breaker to avoid hammering a broken cache. #3051, #3189
* [ENHANCEMENT] `-ruler.evaluation-delay-duration` is now overridable as a per-tenant limit, `ruler_evaluation_delay_duration`. #3098
* [ENHANCEMENT] Add TLS support to etcd client. #3102
* [ENHANCEMENT] When a tenant accesses the Alertmanager UI or its API, if we have valid `-alertmanager.configs.fallback` we'll use that to start the manager and avoid failing the request. #3073
* [ENHANCEMENT] Add `DELETE api/v1/rules/{namespace}` to the Ruler. It allows all the rule groups of a namespace to be deleted. #3120
* [ENHANCEMENT] Experimental Delete Series: Retry processing of Delete requests during failures. #2926
* [ENHANCEMENT] Improve performance of QueryStream() in ingesters. #3177
* [ENHANCEMENT] Modules included in "All" target are now visible in output of `-modules` CLI flag. #3155
* [ENHANCEMENT] Added `/debug/fgprof` endpoint to debug running Cortex process using `fgprof`. This adds up to the existing `/debug/...` endpoints. #3131
* [ENHANCEMENT] Blocks storage: optimised `/api/v1/series` for blocks storage. (#2976)
* [BUGFIX] Ruler: when loading rules from "local" storage, check for directory after resolving symlink. #3137
* [BUGFIX] Query-frontend: Fixed rounding for incoming query timestamps, to be 100% Prometheus compatible. #2990
* [BUGFIX] Querier: Merge results from chunks and blocks ingesters when using streaming of results. #3013
* [BUGFIX] Querier: query /series from ingesters regardless the `-querier.query-ingesters-within` setting. #3035
* [BUGFIX] Blocks storage: Ingester is less likely to hit gRPC message size limit when streaming data to queriers. #3015
* [BUGFIX] Blocks storage: fixed memberlist support for the store-gateways and compactors ring used when blocks sharding is enabled. #3058 #3095
* [BUGFIX] Fix configuration for TLS server validation, TLS skip verify was hardcoded to true for all TLS configurations and prevented validation of server certificates. #3030
* [BUGFIX] Fixes the Alertmanager panicking when no `-alertmanager.web.external-url` is provided. #3017
* [BUGFIX] Fixes the registration of the Alertmanager API metrics `cortex_alertmanager_alerts_received_total` and `cortex_alertmanager_alerts_invalid_total`. #3065
* [BUGFIX] Fixes `flag needs an argument: -config.expand-env` error. #3087
* [BUGFIX] An index optimisation actually slows things down when using caching. Moved it to the right location. #2973
* [BUGFIX] Ingester: If push request contained both valid and invalid samples, valid samples were ingested but not stored to WAL of the chunks storage. This has been fixed. #3067
* [BUGFIX] Cassandra: fixed consistency setting in the CQL session when creating the keyspace. #3105
* [BUGFIX] Ruler: Config API would return both the `record` and `alert` in `YAML` response keys even when one of them must be empty. #3120
* [BUGFIX] Index page now uses configured HTTP path prefix when creating links. #3126
* [BUGFIX] Purger: fixed deadlock when reloading of tombstones failed. #3182
* [BUGFIX] Fixed panic in flusher job, when error writing chunks to the store would cause "idle" chunks to be flushed, which triggered panic. #3140
* [BUGFIX] Index page no longer shows links that are not valid for running Cortex instance. #3133
* [BUGFIX] Configs: prevent validation of templates to fail when using template functions. #3157
* [BUGFIX] Configuring the S3 URL with an `@` but without username and password doesn't enable the AWS static credentials anymore. #3170
* [BUGFIX] Limit errors on ranged queries (`api/v1/query_range`) no longer return a status code `500` but `422` instead. #3167
* [BUGFIX] Handle hash-collisions in the query path. Before this fix, Cortex could occasionally mix up two different series in a query, leading to invalid results, when `-querier.ingester-streaming` was used. #3192

## 1.3.0 / 2020-08-21

* [CHANGE] Replace the metric `cortex_alertmanager_configs` with `cortex_alertmanager_config_invalid` exposed by Alertmanager. #2960
* [CHANGE] Experimental Delete Series: Change target flag for purger from `data-purger` to `purger`. #2777
* [CHANGE] Experimental blocks storage: The max concurrent queries against the long-term storage, configured via `-experimental.blocks-storage.bucket-store.max-concurrent`, is now a limit shared across all tenants and not a per-tenant limit anymore. The default value has changed from `20` to `100` and the following new metrics have been added: #2797
  * `cortex_bucket_stores_gate_queries_concurrent_max`
  * `cortex_bucket_stores_gate_queries_in_flight`
  * `cortex_bucket_stores_gate_duration_seconds`
* [CHANGE] Metric `cortex_ingester_flush_reasons` has been renamed to `cortex_ingester_flushing_enqueued_series_total`, and new metric `cortex_ingester_flushing_dequeued_series_total` with `outcome` label (superset of reason) has been added. #2802 #2818 #2998
* [CHANGE] Experimental Delete Series: Metric `cortex_purger_oldest_pending_delete_request_age_seconds` would track age of delete requests since they are over their cancellation period instead of their creation time. #2806
* [CHANGE] Experimental blocks storage: the store-gateway service is required in a Cortex cluster running with the experimental blocks storage. Removed the `-experimental.tsdb.store-gateway-enabled` CLI flag and `store_gateway_enabled` YAML config option. The store-gateway is now always enabled when the storage engine is `blocks`. #2822
* [CHANGE] Experimental blocks storage: removed support for `-experimental.blocks-storage.bucket-store.max-sample-count` flag because the implementation was flawed. To limit the number of samples/chunks processed by a single query you can set `-store.query-chunk-limit`, which is now supported by the blocks storage too. #2852
* [CHANGE] Ingester: Chunks flushed via /flush stay in memory until retention period is reached. This affects `cortex_ingester_memory_chunks` metric. #2778
* [CHANGE] Querier: the error message returned when the query time range exceeds `-store.max-query-length` has changed from `invalid query, length > limit (X > Y)` to `the query time range exceeds the limit (query length: X, limit: Y)`. #2826
* [CHANGE] Add `component` label to metrics exposed by chunk, delete and index store clients. #2774
* [CHANGE] Querier: when `-querier.query-ingesters-within` is configured, the time range of the query sent to ingesters is now manipulated to ensure the query start time is not older than 'now - query-ingesters-within'. #2904
* [CHANGE] KV: The `role` label which was a label of `multi` KV store client only has been added to metrics of every KV store client. If KV store client is not `multi`, then the value of `role` label is `primary`. #2837
* [CHANGE] Added the `engine` label to the metrics exposed by the Prometheus query engine, to distinguish between `ruler` and `querier` metrics. #2854
* [CHANGE] Added ruler to the single binary when started with `-target=all` (default). #2854
* [CHANGE] Experimental blocks storage: compact head when opening TSDB. This should only affect ingester startup after it was unable to compact head in previous run. #2870
* [CHANGE] Metric `cortex_overrides_last_reload_successful` has been renamed to `cortex_runtime_config_last_reload_successful`. #2874
* [CHANGE] HipChat support has been removed from the alertmanager (because removed from the Prometheus upstream too). #2902
* [CHANGE] Add constant label `name` to metric `cortex_cache_request_duration_seconds`. #2903
* [CHANGE] Add `user` label to metric `cortex_query_frontend_queue_length`. #2939
* [CHANGE] Experimental blocks storage: cleaned up the config and renamed "TSDB" to "blocks storage". #2937
  - The storage engine setting value has been changed from `tsdb` to `blocks`; this affects `-store.engine` CLI flag and its respective YAML option.
  - The root level YAML config has changed from `tsdb` to `blocks_storage`
  - The prefix of all CLI flags has changed from `-experimental.tsdb.` to `-experimental.blocks-storage.`
  - The following settings have been grouped under `tsdb` property in the YAML config and their CLI flags changed:
    - `-experimental.tsdb.dir` changed to `-experimental.blocks-storage.tsdb.dir`
    - `-experimental.tsdb.block-ranges-period` changed to `-experimental.blocks-storage.tsdb.block-ranges-period`
    - `-experimental.tsdb.retention-period` changed to `-experimental.blocks-storage.tsdb.retention-period`
    - `-experimental.tsdb.ship-interval` changed to `-experimental.blocks-storage.tsdb.ship-interval`
    - `-experimental.tsdb.ship-concurrency` changed to `-experimental.blocks-storage.tsdb.ship-concurrency`
    - `-experimental.tsdb.max-tsdb-opening-concurrency-on-startup` changed to `-experimental.blocks-storage.tsdb.max-tsdb-opening-concurrency-on-startup`
    - `-experimental.tsdb.head-compaction-interval` changed to `-experimental.blocks-storage.tsdb.head-compaction-interval`
    - `-experimental.tsdb.head-compaction-concurrency` changed to `-experimental.blocks-storage.tsdb.head-compaction-concurrency`
    - `-experimental.tsdb.head-compaction-idle-timeout` changed to `-experimental.blocks-storage.tsdb.head-compaction-idle-timeout`
    - `-experimental.tsdb.stripe-size` changed to `-experimental.blocks-storage.tsdb.stripe-size`
    - `-experimental.tsdb.wal-compression-enabled` changed to `-experimental.blocks-storage.tsdb.wal-compression-enabled`
    - `-experimental.tsdb.flush-blocks-on-shutdown` changed to `-experimental.blocks-storage.tsdb.flush-blocks-on-shutdown`
* [CHANGE] Flags `-bigtable.grpc-use-gzip-compression`, `-ingester.client.grpc-use-gzip-compression`, `-querier.frontend-client.grpc-use-gzip-compression` are now deprecated. #2940
* [CHANGE] Limit errors reported by ingester during query-time now return HTTP status code 422. #2941
* [FEATURE] Introduced `ruler.for-outage-tolerance`, Max time to tolerate outage for restoring "for" state of alert. #2783
* [FEATURE] Introduced `ruler.for-grace-period`, Minimum duration between alert and restored "for" state. This is maintained only for alerts with configured "for" time greater than grace period. #2783
* [FEATURE] Introduced `ruler.resend-delay`, Minimum amount of time to wait before resending an alert to Alertmanager. #2783
* [FEATURE] Ruler: added `local` filesystem support to store rules (read-only). #2854
* [ENHANCEMENT] Upgraded Docker base images to `alpine:3.12`. #2862
* [ENHANCEMENT] Experimental: Querier can now optionally query secondary store. This is specified by using `-querier.second-store-engine` option, with values `chunks` or `blocks`. Standard configuration options for this store are used. Additionally, this querying can be configured to happen only for queries that need data older than `-querier.use-second-store-before-time`. Default value of zero will always query secondary store. #2747
* [ENHANCEMENT] Query-tee: increased the `cortex_querytee_request_duration_seconds` metric buckets granularity. #2799
* [ENHANCEMENT] Query-tee: fail to start if the configured `-backend.preferred` is unknown. #2799
* [ENHANCEMENT] Ruler: Added the following metrics: #2786
  * `cortex_prometheus_notifications_latency_seconds`
  * `cortex_prometheus_notifications_errors_total`
  * `cortex_prometheus_notifications_sent_total`
  * `cortex_prometheus_notifications_dropped_total`
  * `cortex_prometheus_notifications_queue_length`
  * `cortex_prometheus_notifications_queue_capacity`
  * `cortex_prometheus_notifications_alertmanagers_discovered`
* [ENHANCEMENT] The behavior of the `/ready` was changed for the query frontend to indicate when it was ready to accept queries. This is intended for use by a read path load balancer that would want to wait for the frontend to have attached queriers before including it in the backend. #2733
* [ENHANCEMENT] Experimental Delete Series: Add support for deletion of chunks for remaining stores. #2801
* [ENHANCEMENT] Add `-modules` command line flag to list possible values for `-target`. Also, log warning if given target is internal component. #2752
* [ENHANCEMENT] Added `-ingester.flush-on-shutdown-with-wal-enabled` option to enable chunks flushing even when WAL is enabled. #2780
* [ENHANCEMENT] Query-tee: Support for custom API prefix by using `-server.path-prefix` option. #2814
* [ENHANCEMENT] Query-tee: Forward `X-Scope-OrgId` header to backend, if present in the request. #2815
* [ENHANCEMENT] Experimental blocks storage: Added `-experimental.blocks-storage.tsdb.head-compaction-idle-timeout` option to force compaction of data in memory into a block. #2803
* [ENHANCEMENT] Experimental blocks storage: Added support for flushing blocks via `/flush`, `/shutdown` (previously these only worked for chunks storage) and by using `-experimental.blocks-storage.tsdb.flush-blocks-on-shutdown` option. #2794
* [ENHANCEMENT] Experimental blocks storage: Added support to enforce max query time range length via `-store.max-query-length`. #2826
* [ENHANCEMENT] Experimental blocks storage: Added support to limit the max number of chunks that can be fetched from the long-term storage while executing a query. The limit is enforced both in the querier and store-gateway, and is configurable via `-store.query-chunk-limit`. #2852 #2922
* [ENHANCEMENT] Ingester: Added new metric `cortex_ingester_flush_series_in_progress` that reports number of ongoing flush-series operations. Useful when calling `/flush` handler: if `cortex_ingester_flush_queue_length + cortex_ingester_flush_series_in_progress` is 0, all flushes are finished. #2778
* [ENHANCEMENT] Memberlist members can join cluster via SRV records. #2788
* [ENHANCEMENT] Added configuration options for chunks s3 client. #2831
  * `s3.endpoint`
  * `s3.region`
  * `s3.access-key-id`
  * `s3.secret-access-key`
  * `s3.insecure`
  * `s3.sse-encryption`
  * `s3.http.idle-conn-timeout`
  * `s3.http.response-header-timeout`
  * `s3.http.insecure-skip-verify`
* [ENHANCEMENT] Prometheus upgraded. #2798 #2849 #2867 #2902 #2918
  * Optimized labels regex matchers for patterns containing literals (eg. `foo.*`, `.*foo`, `.*foo.*`)
* [ENHANCEMENT] Add metric `cortex_ruler_config_update_failures_total` to Ruler to track failures of loading rules files. #2857
* [ENHANCEMENT] Experimental Alertmanager: Alertmanager configuration persisted to object storage using an experimental API that accepts and returns YAML-based Alertmanager configuration. #2768
* [ENHANCEMENT] Ruler: `-ruler.alertmanager-url` now supports multiple URLs. Each URL is treated as a separate Alertmanager group. Support for multiple Alertmanagers in a group can be achieved by using DNS service discovery. #2851
* [ENHANCEMENT] Experimental blocks storage: Cortex Flusher now works with blocks engine. Flusher needs to be provided with blocks-engine configuration, existing Flusher flags are not used (they are only relevant for chunks engine). Note that flush errors are only reported via log. #2877
* [ENHANCEMENT] Flusher: Added `-flusher.exit-after-flush` option (defaults to true) to control whether Cortex should stop completely after Flusher has finished its work. #2877
* [ENHANCEMENT] Added metrics `cortex_config_hash` and `cortex_runtime_config_hash` to expose hash of the currently active config file. #2874
* [ENHANCEMENT] Logger: added JSON logging support, configured via the `-log.format=json` CLI flag or its respective YAML config option. #2386
* [ENHANCEMENT] Added new flags `-bigtable.grpc-compression`, `-ingester.client.grpc-compression`, `-querier.frontend-client.grpc-compression` to configure compression used by gRPC. Valid values are `gzip`, `snappy`, or empty string (no compression, default). #2940
* [ENHANCEMENT] Clarify limitations of the `/api/v1/series`, `/api/v1/labels` and `/api/v1/label/{name}/values` endpoints. #2953
* [ENHANCEMENT] Ingester: added `Dropped` outcome to metric `cortex_ingester_flushing_dequeued_series_total`. #2998
* [BUGFIX] Fixed a bug with `api/v1/query_range` where no responses would return null values for `result` and empty values for `resultType`. #2962
* [BUGFIX] Fixed a bug in the index intersect code causing storage to return more chunks/series than required. #2796
* [BUGFIX] Fixed the number of reported keys in the background cache queue. #2764
* [BUGFIX] Fix race in processing of headers in sharded queries. #2762
* [BUGFIX] Query Frontend: Do not re-split sharded requests around ingester boundaries. #2766
* [BUGFIX] Experimental Delete Series: Fixed a problem with cache generation numbers prefixed to cache keys. #2800
* [BUGFIX] Ingester: Flushing chunks via `/flush` endpoint could previously lead to panic, if chunks were already flushed before and then removed from memory during the flush caused by `/flush` handler. Immediate flush now doesn't cause chunks to be flushed again. Samples received during flush triggered via `/flush` handler are no longer discarded. #2778
* [BUGFIX] Prometheus upgraded. #2849
  * Fixed unknown symbol error during head compaction
* [BUGFIX] Fix panic when using cassandra as store for both index and delete requests. #2774
* [BUGFIX] Experimental Delete Series: Fixed a data race in Purger. #2817
* [BUGFIX] KV: Fixed a bug that triggered a panic due to metrics being registered with the same name but different labels when using a `multi` configured KV client. #2837
* [BUGFIX] Query-frontend: Fix passing HTTP `Host` header if `-frontend.downstream-url` is configured. #2880
* [BUGFIX] Ingester: Improve time-series distribution when `-experimental.distributor.user-subring-size` is enabled. #2887
* [BUGFIX] Set content type to `application/x-protobuf` for remote_read responses. #2915
* [BUGFIX] Fixed ruler and store-gateway instance registration in the ring (when sharding is enabled) when a new instance replaces abruptly terminated one, and the only difference between the two instances is the address. #2954
* [BUGFIX] Fixed `Missing chunks and index config causing silent failure` Absence of chunks and index from schema config is not validated. #2732
* [BUGFIX] Fix panic caused by KVs from boltdb being used beyond their life. #2971
* [BUGFIX] Experimental blocks storage: `/api/v1/series`, `/api/v1/labels` and `/api/v1/label/{name}/values` only query the TSDB head regardless of the configured `-experimental.blocks-storage.tsdb.retention-period`. #2974
* [BUGFIX] Ingester: Avoid indefinite checkpointing in case of surge in number of series. #2955
* [BUGFIX] Querier: query /series from ingesters regardless the `-querier.query-ingesters-within` setting. #3035
* [BUGFIX] Ruler: fixed an unintentional breaking change introduced in the ruler's `alertmanager_url` YAML config option, which changed the value from a string to a list of strings. #2989

## 1.2.0 / 2020-07-01

* [CHANGE] Metric `cortex_kv_request_duration_seconds` now includes `name` label to denote which client is being used as well as the `backend` label to denote the KV backend implementation in use. #2648
* [CHANGE] Experimental Ruler: Rule groups persisted to object storage using the experimental API have an updated object key encoding to better handle special characters. Rule groups previously-stored using object storage must be renamed to the new format. #2646
* [CHANGE] Query Frontend now uses Round Robin to choose a tenant queue to service next. #2553
* [CHANGE] `-promql.lookback-delta` is now deprecated and has been replaced by `-querier.lookback-delta` along with `lookback_delta` entry under `querier` in the config file. `-promql.lookback-delta` will be removed in v1.4.0. #2604
* [CHANGE] Experimental TSDB: removed `-experimental.tsdb.bucket-store.binary-index-header-enabled` flag. Now the binary index-header is always enabled.
* [CHANGE] Experimental TSDB: Renamed index-cache metrics to use original metric names from Thanos, as Cortex is not aggregating them in any way: #2627
  * `cortex_<service>_blocks_index_cache_items_evicted_total` => `thanos_store_index_cache_items_evicted_total{name="index-cache"}`
  * `cortex_<service>_blocks_index_cache_items_added_total` => `thanos_store_index_cache_items_added_total{name="index-cache"}`
  * `cortex_<service>_blocks_index_cache_requests_total` => `thanos_store_index_cache_requests_total{name="index-cache"}`
  * `cortex_<service>_blocks_index_cache_items_overflowed_total` => `thanos_store_index_cache_items_overflowed_total{name="index-cache"}`
  * `cortex_<service>_blocks_index_cache_hits_total` => `thanos_store_index_cache_hits_total{name="index-cache"}`
  * `cortex_<service>_blocks_index_cache_items` => `thanos_store_index_cache_items{name="index-cache"}`
  * `cortex_<service>_blocks_index_cache_items_size_bytes` => `thanos_store_index_cache_items_size_bytes{name="index-cache"}`
  * `cortex_<service>_blocks_index_cache_total_size_bytes` => `thanos_store_index_cache_total_size_bytes{name="index-cache"}`
  * `cortex_<service>_blocks_index_cache_memcached_operations_total` =>  `thanos_memcached_operations_total{name="index-cache"}`
  * `cortex_<service>_blocks_index_cache_memcached_operation_failures_total` =>  `thanos_memcached_operation_failures_total{name="index-cache"}`
  * `cortex_<service>_blocks_index_cache_memcached_operation_duration_seconds` =>  `thanos_memcached_operation_duration_seconds{name="index-cache"}`
  * `cortex_<service>_blocks_index_cache_memcached_operation_skipped_total` =>  `thanos_memcached_operation_skipped_total{name="index-cache"}`
* [CHANGE] Experimental TSDB: Renamed metrics in bucket stores: #2627
  * `cortex_<service>_blocks_meta_syncs_total` => `cortex_blocks_meta_syncs_total{component="<service>"}`
  * `cortex_<service>_blocks_meta_sync_failures_total` => `cortex_blocks_meta_sync_failures_total{component="<service>"}`
  * `cortex_<service>_blocks_meta_sync_duration_seconds` => `cortex_blocks_meta_sync_duration_seconds{component="<service>"}`
  * `cortex_<service>_blocks_meta_sync_consistency_delay_seconds` => `cortex_blocks_meta_sync_consistency_delay_seconds{component="<service>"}`
  * `cortex_<service>_blocks_meta_synced` => `cortex_blocks_meta_synced{component="<service>"}`
  * `cortex_<service>_bucket_store_block_loads_total` => `cortex_bucket_store_block_loads_total{component="<service>"}`
  * `cortex_<service>_bucket_store_block_load_failures_total` => `cortex_bucket_store_block_load_failures_total{component="<service>"}`
  * `cortex_<service>_bucket_store_block_drops_total` => `cortex_bucket_store_block_drops_total{component="<service>"}`
  * `cortex_<service>_bucket_store_block_drop_failures_total` => `cortex_bucket_store_block_drop_failures_total{component="<service>"}`
  * `cortex_<service>_bucket_store_blocks_loaded` => `cortex_bucket_store_blocks_loaded{component="<service>"}`
  * `cortex_<service>_bucket_store_series_data_touched` => `cortex_bucket_store_series_data_touched{component="<service>"}`
  * `cortex_<service>_bucket_store_series_data_fetched` => `cortex_bucket_store_series_data_fetched{component="<service>"}`
  * `cortex_<service>_bucket_store_series_data_size_touched_bytes` => `cortex_bucket_store_series_data_size_touched_bytes{component="<service>"}`
  * `cortex_<service>_bucket_store_series_data_size_fetched_bytes` => `cortex_bucket_store_series_data_size_fetched_bytes{component="<service>"}`
  * `cortex_<service>_bucket_store_series_blocks_queried` => `cortex_bucket_store_series_blocks_queried{component="<service>"}`
  * `cortex_<service>_bucket_store_series_get_all_duration_seconds` => `cortex_bucket_store_series_get_all_duration_seconds{component="<service>"}`
  * `cortex_<service>_bucket_store_series_merge_duration_seconds` => `cortex_bucket_store_series_merge_duration_seconds{component="<service>"}`
  * `cortex_<service>_bucket_store_series_refetches_total` => `cortex_bucket_store_series_refetches_total{component="<service>"}`
  * `cortex_<service>_bucket_store_series_result_series` => `cortex_bucket_store_series_result_series{component="<service>"}`
  * `cortex_<service>_bucket_store_cached_postings_compressions_total` => `cortex_bucket_store_cached_postings_compressions_total{component="<service>"}`
  * `cortex_<service>_bucket_store_cached_postings_compression_errors_total` => `cortex_bucket_store_cached_postings_compression_errors_total{component="<service>"}`
  * `cortex_<service>_bucket_store_cached_postings_compression_time_seconds` => `cortex_bucket_store_cached_postings_compression_time_seconds{component="<service>"}`
  * `cortex_<service>_bucket_store_cached_postings_original_size_bytes_total` => `cortex_bucket_store_cached_postings_original_size_bytes_total{component="<service>"}`
  * `cortex_<service>_bucket_store_cached_postings_compressed_size_bytes_total` => `cortex_bucket_store_cached_postings_compressed_size_bytes_total{component="<service>"}`
  * `cortex_<service>_blocks_sync_seconds` => `cortex_bucket_stores_blocks_sync_seconds{component="<service>"}`
  * `cortex_<service>_blocks_last_successful_sync_timestamp_seconds` => `cortex_bucket_stores_blocks_last_successful_sync_timestamp_seconds{component="<service>"}`
* [CHANGE] Available command-line flags are printed to stdout, and only when requested via `-help`. Using invalid flag no longer causes printing of all available flags. #2691
* [CHANGE] Experimental Memberlist ring: randomize gossip node names to avoid conflicts when running multiple clients on the same host, or reusing host names (eg. pods in statefulset). Node name randomization can be disabled by using `-memberlist.randomize-node-name=false`. #2715
* [CHANGE] Memberlist KV client is no longer considered experimental. #2725
* [CHANGE] Experimental Delete Series: Make delete request cancellation duration configurable. #2760
* [CHANGE] Removed `-store.fullsize-chunks` option which was undocumented and unused (it broke ingester hand-overs). #2656
* [CHANGE] Query with no metric name that has previously resulted in HTTP status code 500 now returns status code 422 instead. #2571
* [FEATURE] TLS config options added for GRPC clients in Querier (Query-frontend client & Ingester client), Ruler, Store Gateway, as well as HTTP client in Config store client. #2502
* [FEATURE] The flag `-frontend.max-cache-freshness` is now supported within the limits overrides, to specify per-tenant max cache freshness values. The corresponding YAML config parameter has been changed from `results_cache.max_freshness` to `limits_config.max_cache_freshness`. The legacy YAML config parameter (`results_cache.max_freshness`) will continue to be supported till Cortex release `v1.4.0`. #2609
* [FEATURE] Experimental gRPC Store: Added support to 3rd parties index and chunk stores using gRPC client/server plugin mechanism. #2220
* [FEATURE] Add `-cassandra.table-options` flag to customize table options of Cassandra when creating the index or chunk table. #2575
* [ENHANCEMENT] Propagate GOPROXY value when building `build-image`. This is to help the builders building the code in a Network where default Go proxy is not accessible (e.g. when behind some corporate VPN). #2741
* [ENHANCEMENT] Querier: Added metric `cortex_querier_request_duration_seconds` for all requests to the querier. #2708
* [ENHANCEMENT] Cortex is now built with Go 1.14. #2480 #2749 #2753
* [ENHANCEMENT] Experimental TSDB: added the following metrics to the ingester: #2580 #2583 #2589 #2654
  * `cortex_ingester_tsdb_appender_add_duration_seconds`
  * `cortex_ingester_tsdb_appender_commit_duration_seconds`
  * `cortex_ingester_tsdb_refcache_purge_duration_seconds`
  * `cortex_ingester_tsdb_compactions_total`
  * `cortex_ingester_tsdb_compaction_duration_seconds`
  * `cortex_ingester_tsdb_wal_fsync_duration_seconds`
  * `cortex_ingester_tsdb_wal_page_flushes_total`
  * `cortex_ingester_tsdb_wal_completed_pages_total`
  * `cortex_ingester_tsdb_wal_truncations_failed_total`
  * `cortex_ingester_tsdb_wal_truncations_total`
  * `cortex_ingester_tsdb_wal_writes_failed_total`
  * `cortex_ingester_tsdb_checkpoint_deletions_failed_total`
  * `cortex_ingester_tsdb_checkpoint_deletions_total`
  * `cortex_ingester_tsdb_checkpoint_creations_failed_total`
  * `cortex_ingester_tsdb_checkpoint_creations_total`
  * `cortex_ingester_tsdb_wal_truncate_duration_seconds`
  * `cortex_ingester_tsdb_head_active_appenders`
  * `cortex_ingester_tsdb_head_series_not_found_total`
  * `cortex_ingester_tsdb_head_chunks`
  * `cortex_ingester_tsdb_mmap_chunk_corruptions_total`
  * `cortex_ingester_tsdb_head_chunks_created_total`
  * `cortex_ingester_tsdb_head_chunks_removed_total`
* [ENHANCEMENT] Experimental TSDB: added metrics useful to alert on critical conditions of the blocks storage: #2573
  * `cortex_compactor_last_successful_run_timestamp_seconds`
  * `cortex_querier_blocks_last_successful_sync_timestamp_seconds` (when store-gateway is disabled)
  * `cortex_querier_blocks_last_successful_scan_timestamp_seconds` (when store-gateway is enabled)
  * `cortex_storegateway_blocks_last_successful_sync_timestamp_seconds`
* [ENHANCEMENT] Experimental TSDB: added the flag `-experimental.tsdb.wal-compression-enabled` to allow to enable TSDB WAL compression. #2585
* [ENHANCEMENT] Experimental TSDB: Querier and store-gateway components can now use so-called "caching bucket", which can currently cache fetched chunks into shared memcached server. #2572
* [ENHANCEMENT] Ruler: Automatically remove unhealthy rulers from the ring. #2587
* [ENHANCEMENT] Query-tee: added support to `/metadata`, `/alerts`, and `/rules` endpoints #2600
* [ENHANCEMENT] Query-tee: added support to query results comparison between two different backends. The comparison is disabled by default and can be enabled via `-proxy.compare-responses=true`. #2611
* [ENHANCEMENT] Query-tee: improved the query-tee to not wait all backend responses before sending back the response to the client. The query-tee now sends back to the client first successful response, while honoring the `-backend.preferred` option. #2702
* [ENHANCEMENT] Thanos and Prometheus upgraded. #2602 #2604 #2634 #2659 #2686 #2756
  * TSDB now holds less WAL files after Head Truncation.
  * TSDB now does memory-mapping of Head chunks and reduces memory usage.
* [ENHANCEMENT] Experimental TSDB: decoupled blocks deletion from blocks compaction in the compactor, so that blocks deletion is not blocked by a busy compactor. The following metrics have been added: #2623
  * `cortex_compactor_block_cleanup_started_total`
  * `cortex_compactor_block_cleanup_completed_total`
  * `cortex_compactor_block_cleanup_failed_total`
  * `cortex_compactor_block_cleanup_last_successful_run_timestamp_seconds`
* [ENHANCEMENT] Experimental TSDB: Use shared cache for metadata. This is especially useful when running multiple querier and store-gateway components to reduce number of object store API calls. #2626 #2640
* [ENHANCEMENT] Experimental TSDB: when `-querier.query-store-after` is configured and running the experimental blocks storage, the time range of the query sent to the store is now manipulated to ensure the query end time is not more recent than 'now - query-store-after'. #2642
* [ENHANCEMENT] Experimental TSDB: small performance improvement in concurrent usage of RefCache, used during samples ingestion. #2651
* [ENHANCEMENT] The following endpoints now respond appropriately to an `Accept` header with the value `application/json` #2673
  * `/distributor/all_user_stats`
  * `/distributor/ha_tracker`
  * `/ingester/ring`
  * `/store-gateway/ring`
  * `/compactor/ring`
  * `/ruler/ring`
  * `/services`
* [ENHANCEMENT] Experimental Cassandra backend: Add `-cassandra.num-connections` to allow increasing the number of TCP connections to each Cassandra server. #2666
* [ENHANCEMENT] Experimental Cassandra backend: Use separate Cassandra clients and connections for reads and writes. #2666
* [ENHANCEMENT] Experimental Cassandra backend: Add `-cassandra.reconnect-interval` to allow specifying the reconnect interval to a Cassandra server that has been marked `DOWN` by the gocql driver. Also change the default value of the reconnect interval from `60s` to `1s`. #2687
* [ENHANCEMENT] Experimental Cassandra backend: Add option `-cassandra.convict-hosts-on-failure=false` to not convict host of being down when a request fails. #2684
* [ENHANCEMENT] Experimental TSDB: Applied a jitter to the period bucket scans in order to better distribute bucket operations over the time and increase the probability of hitting the shared cache (if configured). #2693
* [ENHANCEMENT] Experimental TSDB: Series limit per user and per metric now work in TSDB blocks. #2676
* [ENHANCEMENT] Experimental Memberlist: Added ability to periodically rejoin the memberlist cluster. #2724
* [ENHANCEMENT] Experimental Delete Series: Added the following metrics for monitoring processing of delete requests: #2730
  - `cortex_purger_load_pending_requests_attempts_total`: Number of attempts that were made to load pending requests with status.
  - `cortex_purger_oldest_pending_delete_request_age_seconds`: Age of oldest pending delete request in seconds.
  - `cortex_purger_pending_delete_requests_count`: Count of requests which are in process or are ready to be processed.
* [ENHANCEMENT] Experimental TSDB: Improved compactor to hard-delete also partial blocks with an deletion mark (even if the deletion mark threshold has not been reached). #2751
* [ENHANCEMENT] Experimental TSDB: Introduced a consistency check done by the querier to ensure all expected blocks have been queried via the store-gateway. If a block is missing on a store-gateway, the querier retries fetching series from missing blocks up to 3 times. If the consistency check fails once all retries have been exhausted, the query execution fails. The following metrics have been added: #2593 #2630 #2689 #2695
  * `cortex_querier_blocks_consistency_checks_total`
  * `cortex_querier_blocks_consistency_checks_failed_total`
  * `cortex_querier_storegateway_refetches_per_query`
* [ENHANCEMENT] Delete requests can now be canceled #2555
* [ENHANCEMENT] Table manager can now provision tables for delete store #2546
* [BUGFIX] Ruler: Ensure temporary rule files with special characters are properly mapped and cleaned up. #2506
* [BUGFIX] Fixes #2411, Ensure requests are properly routed to the prometheus api embedded in the query if `-server.path-prefix` is set. #2372
* [BUGFIX] Experimental TSDB: fixed chunk data corruption when querying back series using the experimental blocks storage. #2400
* [BUGFIX] Fixed collection of tracing spans from Thanos components used internally. #2655
* [BUGFIX] Experimental TSDB: fixed memory leak in ingesters. #2586
* [BUGFIX] QueryFrontend: fixed a situation where HTTP error is ignored and an incorrect status code is set. #2590
* [BUGFIX] Ingester: Fix an ingester starting up in the JOINING state and staying there forever. #2565
* [BUGFIX] QueryFrontend: fixed a panic (`integer divide by zero`) in the query-frontend. The query-frontend now requires the `-querier.default-evaluation-interval` config to be set to the same value of the querier. #2614
* [BUGFIX] Experimental TSDB: when the querier receives a `/series` request with a time range older than the data stored in the ingester, it now ignores the requested time range and returns known series anyway instead of returning an empty response. This aligns the behaviour with the chunks storage. #2617
* [BUGFIX] Cassandra: fixed an edge case leading to an invalid CQL query when querying the index on a Cassandra store. #2639
* [BUGFIX] Ingester: increment series per metric when recovering from WAL or transfer. #2674
* [BUGFIX] Fixed `wrong number of arguments for 'mget' command` Redis error when a query has no chunks to lookup from storage. #2700 #2796
* [BUGFIX] Ingester: Automatically remove old tmp checkpoints, fixing a potential disk space leak after an ingester crashes. #2726

## 1.1.0 / 2020-05-21

This release brings the usual mix of bugfixes and improvements. The biggest change is that WAL support for chunks is now considered to be production-ready!

Please make sure to review renamed metrics, and update your dashboards and alerts accordingly.

* [CHANGE] Added v1 API routes documented in #2327. #2372
  * Added `-http.alertmanager-http-prefix` flag which allows the configuration of the path where the Alertmanager API and UI can be reached. The default is set to `/alertmanager`.
  * Added `-http.prometheus-http-prefix` flag which allows the configuration of the path where the Prometheus API and UI can be reached. The default is set to `/prometheus`.
  * Updated the index hosted at the root prefix to point to the updated routes.
  * Legacy routes hardcoded with the `/api/prom` prefix now respect the `-http.prefix` flag.
* [CHANGE] The metrics `cortex_distributor_ingester_appends_total` and `distributor_ingester_append_failures_total` now include a `type` label to differentiate between `samples` and `metadata`. #2336
* [CHANGE] The metrics for number of chunks and bytes flushed to the chunk store are renamed. Note that previous metrics were counted pre-deduplication, while new metrics are counted after deduplication. #2463
  * `cortex_ingester_chunks_stored_total` > `cortex_chunk_store_stored_chunks_total`
  * `cortex_ingester_chunk_stored_bytes_total` > `cortex_chunk_store_stored_chunk_bytes_total`
* [CHANGE] Experimental TSDB: renamed blocks meta fetcher metrics: #2375
  * `cortex_querier_bucket_store_blocks_meta_syncs_total` > `cortex_querier_blocks_meta_syncs_total`
  * `cortex_querier_bucket_store_blocks_meta_sync_failures_total` > `cortex_querier_blocks_meta_sync_failures_total`
  * `cortex_querier_bucket_store_blocks_meta_sync_duration_seconds` > `cortex_querier_blocks_meta_sync_duration_seconds`
  * `cortex_querier_bucket_store_blocks_meta_sync_consistency_delay_seconds` > `cortex_querier_blocks_meta_sync_consistency_delay_seconds`
* [CHANGE] Experimental TSDB: Modified default values for `compactor.deletion-delay` option from 48h to 12h and `-experimental.tsdb.bucket-store.ignore-deletion-marks-delay` from 24h to 6h. #2414
* [CHANGE] WAL: Default value of `-ingester.checkpoint-enabled` changed to `true`. #2416
* [CHANGE] `trace_id` field in log files has been renamed to `traceID`. #2518
* [CHANGE] Slow query log has a different output now. Previously used `url` field has been replaced with `host` and `path`, and query parameters are logged as individual log fields with `qs_` prefix. #2520
* [CHANGE] WAL: WAL and checkpoint compression is now disabled. #2436
* [CHANGE] Update in dependency `go-kit/kit` from `v0.9.0` to `v0.10.0`. HTML escaping disabled in JSON Logger. #2535
* [CHANGE] Experimental TSDB: Removed `cortex_<service>_` prefix from Thanos objstore metrics and added `component` label to distinguish which Cortex component is doing API calls to the object storage when running in single-binary mode: #2568
  - `cortex_<service>_thanos_objstore_bucket_operations_total` renamed to `thanos_objstore_bucket_operations_total{component="<name>"}`
  - `cortex_<service>_thanos_objstore_bucket_operation_failures_total` renamed to `thanos_objstore_bucket_operation_failures_total{component="<name>"}`
  - `cortex_<service>_thanos_objstore_bucket_operation_duration_seconds` renamed to `thanos_objstore_bucket_operation_duration_seconds{component="<name>"}`
  - `cortex_<service>_thanos_objstore_bucket_last_successful_upload_time` renamed to `thanos_objstore_bucket_last_successful_upload_time{component="<name>"}`
* [CHANGE] FIFO cache: The `-<prefix>.fifocache.size` CLI flag has been renamed to `-<prefix>.fifocache.max-size-items` as well as its YAML config option `size` renamed to `max_size_items`. #2319
* [FEATURE] Ruler: The `-ruler.evaluation-delay` flag was added to allow users to configure a default evaluation delay for all rules in cortex. The default value is 0 which is the current behavior. #2423
* [FEATURE] Experimental: Added a new object storage client for OpenStack Swift. #2440
* [FEATURE] TLS config options added to the Server. #2535
* [FEATURE] Experimental: Added support for `/api/v1/metadata` Prometheus-based endpoint. #2549
* [FEATURE] Add ability to limit concurrent queries to Cassandra with `-cassandra.query-concurrency` flag. #2562
* [FEATURE] Experimental TSDB: Introduced store-gateway service used by the experimental blocks storage to load and query blocks. The store-gateway optionally supports blocks sharding and replication via a dedicated hash ring, configurable via `-experimental.store-gateway.sharding-enabled` and `-experimental.store-gateway.sharding-ring.*` flags. The following metrics have been added: #2433 #2458 #2469 #2523
  * `cortex_querier_storegateway_instances_hit_per_query`
* [ENHANCEMENT] Experimental TSDB: sample ingestion errors are now reported via existing `cortex_discarded_samples_total` metric. #2370
* [ENHANCEMENT] Failures on samples at distributors and ingesters return the first validation error as opposed to the last. #2383
* [ENHANCEMENT] Experimental TSDB: Added `cortex_querier_blocks_meta_synced`, which reflects current state of synced blocks over all tenants. #2392
* [ENHANCEMENT] Added `cortex_distributor_latest_seen_sample_timestamp_seconds` metric to see how far behind Prometheus servers are in sending data. #2371
* [ENHANCEMENT] FIFO cache to support eviction based on memory usage. Added `-<prefix>.fifocache.max-size-bytes` CLI flag and YAML config option `max_size_bytes` to specify memory limit of the cache. #2319, #2527
* [ENHANCEMENT] Added `-querier.worker-match-max-concurrent`. Force worker concurrency to match the `-querier.max-concurrent` option.  Overrides `-querier.worker-parallelism`.  #2456
* [ENHANCEMENT] Added the following metrics for monitoring delete requests: #2445
  - `cortex_purger_delete_requests_received_total`: Number of delete requests received per user.
  - `cortex_purger_delete_requests_processed_total`: Number of delete requests processed per user.
  - `cortex_purger_delete_requests_chunks_selected_total`: Number of chunks selected while building delete plans per user.
  - `cortex_purger_delete_requests_processing_failures_total`: Number of delete requests processing failures per user.
* [ENHANCEMENT] Single Binary: Added query-frontend to the single binary.  Single binary users will now benefit from various query-frontend features.  Primarily: sharding, parallelization, load shedding, additional caching (if configured), and query retries. #2437
* [ENHANCEMENT] Allow 1w (where w denotes week) and 1y (where y denotes year) when setting `-store.cache-lookups-older-than` and `-store.max-look-back-period`. #2454
* [ENHANCEMENT] Optimize index queries for matchers using "a|b|c"-type regex. #2446 #2475
* [ENHANCEMENT] Added per tenant metrics for queries and chunks and bytes read from chunk store: #2463
  * `cortex_chunk_store_fetched_chunks_total` and `cortex_chunk_store_fetched_chunk_bytes_total`
  * `cortex_query_frontend_queries_total` (per tenant queries counted by the frontend)
* [ENHANCEMENT] WAL: New metrics `cortex_ingester_wal_logged_bytes_total` and `cortex_ingester_checkpoint_logged_bytes_total` added to track total bytes logged to disk for WAL and checkpoints. #2497
* [ENHANCEMENT] Add de-duplicated chunks counter `cortex_chunk_store_deduped_chunks_total` which counts every chunk not sent to the store because it was already sent by another replica. #2485
* [ENHANCEMENT] Query-frontend now also logs the POST data of long queries. #2481
* [ENHANCEMENT] WAL: Ingester WAL records now have type header and the custom WAL records have been replaced by Prometheus TSDB's WAL records. Old records will not be supported from 1.3 onwards. Note: once this is deployed, you cannot downgrade without data loss. #2436
* [ENHANCEMENT] Redis Cache: Added `idle_timeout`, `wait_on_pool_exhaustion` and `max_conn_lifetime` options to redis cache configuration. #2550
* [ENHANCEMENT] WAL: the experimental tag has been removed on the WAL in ingesters. #2560
* [ENHANCEMENT] Use newer AWS API for paginated queries - removes 'Deprecated' message from logfiles. #2452
* [ENHANCEMENT] Experimental memberlist: Add retry with backoff on memberlist join other members. #2705
* [ENHANCEMENT] Experimental TSDB: when the store-gateway sharding is enabled, unhealthy store-gateway instances are automatically removed from the ring after 10 consecutive `-experimental.store-gateway.sharding-ring.heartbeat-timeout` periods. #2526
* [BUGFIX] Ruler: Ensure temporary rule files with special characters are properly mapped and cleaned up. #2506
* [BUGFIX] Ensure requests are properly routed to the prometheus api embedded in the query if `-server.path-prefix` is set. Fixes #2411. #2372
* [BUGFIX] Experimental TSDB: Fixed chunk data corruption when querying back series using the experimental blocks storage. #2400
* [BUGFIX] Cassandra Storage: Fix endpoint TLS host verification. #2109
* [BUGFIX] Experimental TSDB: Fixed response status code from `422` to `500` when an error occurs while iterating chunks with the experimental blocks storage. #2402
* [BUGFIX] Ring: Fixed a situation where upgrading from pre-1.0 cortex with a rolling strategy caused new 1.0 ingesters to lose their zone value in the ring until manually forced to re-register. #2404
* [BUGFIX] Distributor: `/all_user_stats` now show API and Rule Ingest Rate correctly. #2457
* [BUGFIX] Fixed `version`, `revision` and `branch` labels exported by the `cortex_build_info` metric. #2468
* [BUGFIX] QueryFrontend: fixed a situation where span context missed when downstream_url is used. #2539
* [BUGFIX] Querier: Fixed a situation where querier would crash because of an unresponsive frontend instance. #2569

## 1.0.1 / 2020-04-23

* [BUGFIX] Fix gaps when querying ingesters with replication factor = 3 and 2 ingesters in the cluster. #2503

## 1.0.0 / 2020-04-02

This is the first major release of Cortex. We made a lot of **breaking changes** in this release which have been detailed below. Please also see the stability guarantees we provide as part of a major release: https://cortexmetrics.io/docs/configuration/v1guarantees/

* [CHANGE] Remove the following deprecated flags: #2339
  - `-metrics.error-rate-query` (use `-metrics.write-throttle-query` instead).
  - `-store.cardinality-cache-size` (use `-store.index-cache-read.enable-fifocache` and `-store.index-cache-read.fifocache.size` instead).
  - `-store.cardinality-cache-validity` (use `-store.index-cache-read.enable-fifocache` and `-store.index-cache-read.fifocache.duration` instead).
  - `-distributor.limiter-reload-period` (flag unused)
  - `-ingester.claim-on-rollout` (flag unused)
  - `-ingester.normalise-tokens` (flag unused)
* [CHANGE] Renamed YAML file options to be more consistent. See [full config file changes below](#config-file-breaking-changes). #2273
* [CHANGE] AWS based autoscaling has been removed. You can only use metrics based autoscaling now. `-applicationautoscaling.url` has been removed. See https://cortexmetrics.io/docs/production/aws/#dynamodb-capacity-provisioning on how to migrate. #2328
* [CHANGE] Renamed the `memcache.write-back-goroutines` and `memcache.write-back-buffer` flags to `background.write-back-concurrency` and `background.write-back-buffer`. This affects the following flags: #2241
  - `-frontend.memcache.write-back-buffer` --> `-frontend.background.write-back-buffer`
  - `-frontend.memcache.write-back-goroutines` --> `-frontend.background.write-back-concurrency`
  - `-store.index-cache-read.memcache.write-back-buffer` --> `-store.index-cache-read.background.write-back-buffer`
  - `-store.index-cache-read.memcache.write-back-goroutines` --> `-store.index-cache-read.background.write-back-concurrency`
  - `-store.index-cache-write.memcache.write-back-buffer` --> `-store.index-cache-write.background.write-back-buffer`
  - `-store.index-cache-write.memcache.write-back-goroutines` --> `-store.index-cache-write.background.write-back-concurrency`
  - `-memcache.write-back-buffer` --> `-store.chunks-cache.background.write-back-buffer`. Note the next change log for the difference.
  - `-memcache.write-back-goroutines` --> `-store.chunks-cache.background.write-back-concurrency`. Note the next change log for the difference.

* [CHANGE] Renamed the chunk cache flags to have `store.chunks-cache.` as prefix. This means the following flags have been changed: #2241
  - `-cache.enable-fifocache` --> `-store.chunks-cache.cache.enable-fifocache`
  - `-default-validity` --> `-store.chunks-cache.default-validity`
  - `-fifocache.duration` --> `-store.chunks-cache.fifocache.duration`
  - `-fifocache.size` --> `-store.chunks-cache.fifocache.size`
  - `-memcache.write-back-buffer` --> `-store.chunks-cache.background.write-back-buffer`. Note the previous change log for the difference.
  - `-memcache.write-back-goroutines` --> `-store.chunks-cache.background.write-back-concurrency`. Note the previous change log for the difference.
  - `-memcached.batchsize` --> `-store.chunks-cache.memcached.batchsize`
  - `-memcached.consistent-hash` --> `-store.chunks-cache.memcached.consistent-hash`
  - `-memcached.expiration` --> `-store.chunks-cache.memcached.expiration`
  - `-memcached.hostname` --> `-store.chunks-cache.memcached.hostname`
  - `-memcached.max-idle-conns` --> `-store.chunks-cache.memcached.max-idle-conns`
  - `-memcached.parallelism` --> `-store.chunks-cache.memcached.parallelism`
  - `-memcached.service` --> `-store.chunks-cache.memcached.service`
  - `-memcached.timeout` --> `-store.chunks-cache.memcached.timeout`
  - `-memcached.update-interval` --> `-store.chunks-cache.memcached.update-interval`
  - `-redis.enable-tls` --> `-store.chunks-cache.redis.enable-tls`
  - `-redis.endpoint` --> `-store.chunks-cache.redis.endpoint`
  - `-redis.expiration` --> `-store.chunks-cache.redis.expiration`
  - `-redis.max-active-conns` --> `-store.chunks-cache.redis.max-active-conns`
  - `-redis.max-idle-conns` --> `-store.chunks-cache.redis.max-idle-conns`
  - `-redis.password` --> `-store.chunks-cache.redis.password`
  - `-redis.timeout` --> `-store.chunks-cache.redis.timeout`
* [CHANGE] Rename the `-store.chunk-cache-stubs` to `-store.chunks-cache.cache-stubs` to be more inline with above. #2241
* [CHANGE] Change prefix of flags `-dynamodb.periodic-table.*` to `-table-manager.index-table.*`. #2359
* [CHANGE] Change prefix of flags `-dynamodb.chunk-table.*` to `-table-manager.chunk-table.*`. #2359
* [CHANGE] Change the following flags: #2359
  - `-dynamodb.poll-interval` --> `-table-manager.poll-interval`
  - `-dynamodb.periodic-table.grace-period` --> `-table-manager.periodic-table.grace-period`
* [CHANGE] Renamed the following flags: #2273
  - `-dynamodb.chunk.gang.size` --> `-dynamodb.chunk-gang-size`
  - `-dynamodb.chunk.get.max.parallelism` --> `-dynamodb.chunk-get-max-parallelism`
* [CHANGE] Don't support mixed time units anymore for duration. For example, 168h5m0s doesn't work anymore, please use just one unit (s|m|h|d|w|y). #2252
* [CHANGE] Utilize separate protos for rule state and storage. Experimental ruler API will not be functional until the rollout is complete. #2226
* [CHANGE] Frontend worker in querier now starts after all Querier module dependencies are started. This fixes issue where frontend worker started to send queries to querier before it was ready to serve them (mostly visible when using experimental blocks storage). #2246
* [CHANGE] Lifecycler component now enters Failed state on errors, and doesn't exit the process. (Important if you're vendoring Cortex and use Lifecycler) #2251
* [CHANGE] `/ready` handler now returns 200 instead of 204. #2330
* [CHANGE] Better defaults for the following options: #2344
  - `-<prefix>.consul.consistent-reads`: Old default: `true`, new default: `false`. This reduces the load on Consul.
  - `-<prefix>.consul.watch-rate-limit`: Old default: 0, new default: 1. This rate limits the reads to 1 per second. Which is good enough for ring watches.
  - `-distributor.health-check-ingesters`: Old default: `false`, new default: `true`.
  - `-ingester.max-stale-chunk-idle`: Old default: 0, new default: 2m. This lets us expire series that we know are stale early.
  - `-ingester.spread-flushes`: Old default: false, new default: true. This allows to better de-duplicate data and use less space.
  - `-ingester.chunk-age-jitter`: Old default: 20mins, new default: 0. This is to enable the `-ingester.spread-flushes` to true.
  - `-<prefix>.memcached.batchsize`: Old default: 0, new default: 1024. This allows batching of requests and keeps the concurrent requests low.
  - `-<prefix>.memcached.consistent-hash`: Old default: false, new default: true. This allows for better cache hits when the memcaches are scaled up and down.
  - `-querier.batch-iterators`: Old default: false, new default: true.
  - `-querier.ingester-streaming`: Old default: false, new default: true.
* [CHANGE] Experimental TSDB: Added `-experimental.tsdb.bucket-store.postings-cache-compression-enabled` to enable postings compression when storing to cache. #2335
* [CHANGE] Experimental TSDB: Added `-compactor.deletion-delay`, which is time before a block marked for deletion is deleted from bucket. If not 0, blocks will be marked for deletion and compactor component will delete blocks marked for deletion from the bucket. If delete-delay is 0, blocks will be deleted straight away. Note that deleting blocks immediately can cause query failures, if store gateway / querier still has the block loaded, or compactor is ignoring the deletion because it's compacting the block at the same time. Default value is 48h. #2335
* [CHANGE] Experimental TSDB: Added `-experimental.tsdb.bucket-store.index-cache.postings-compression-enabled`, to set duration after which the blocks marked for deletion will be filtered out while fetching blocks used for querying. This option allows querier to ignore blocks that are marked for deletion with some delay. This ensures store can still serve blocks that are meant to be deleted but do not have a replacement yet. Default is 24h, half of the default value for `-compactor.deletion-delay`. #2335
* [CHANGE] Experimental TSDB: Added `-experimental.tsdb.bucket-store.index-cache.memcached.max-item-size` to control maximum size of item that is stored to memcached. Defaults to 1 MiB. #2335
* [FEATURE] Added experimental storage API to the ruler service that is enabled when the `-experimental.ruler.enable-api` is set to true #2269
  * `-ruler.storage.type` flag now allows `s3`,`gcs`, and `azure` values
  * `-ruler.storage.(s3|gcs|azure)` flags exist to allow the configuration of object clients set for rule storage
* [CHANGE] Renamed table manager metrics. #2307 #2359
  * `cortex_dynamo_sync_tables_seconds` -> `cortex_table_manager_sync_duration_seconds`
  * `cortex_dynamo_table_capacity_units` -> `cortex_table_capacity_units`
* [FEATURE] Flusher target to flush the WAL. #2075
  * `-flusher.wal-dir` for the WAL directory to recover from.
  * `-flusher.concurrent-flushes` for number of concurrent flushes.
  * `-flusher.flush-op-timeout` is duration after which a flush should timeout.
* [FEATURE] Ingesters can now have an optional availability zone set, to ensure metric replication is distributed across zones. This is set via the `-ingester.availability-zone` flag or the `availability_zone` field in the config file. #2317
* [ENHANCEMENT] Better re-use of connections to DynamoDB and S3. #2268
* [ENHANCEMENT] Reduce number of goroutines used while executing a single index query. #2280
* [ENHANCEMENT] Experimental TSDB: Add support for local `filesystem` backend. #2245
* [ENHANCEMENT] Experimental TSDB: Added memcached support for the TSDB index cache. #2290
* [ENHANCEMENT] Experimental TSDB: Removed gRPC server to communicate between querier and BucketStore. #2324
* [ENHANCEMENT] Allow 1w (where w denotes week) and 1y (where y denotes year) when setting table period and retention. #2252
* [ENHANCEMENT] Added FIFO cache metrics for current number of entries and memory usage. #2270
* [ENHANCEMENT] Output all config fields to /config API, including those with empty value. #2209
* [ENHANCEMENT] Add "missing_metric_name" and "metric_name_invalid" reasons to cortex_discarded_samples_total metric. #2346
* [ENHANCEMENT] Experimental TSDB: sample ingestion errors are now reported via existing `cortex_discarded_samples_total` metric. #2370
* [BUGFIX] Ensure user state metrics are updated if a transfer fails. #2338
* [BUGFIX] Fixed etcd client keepalive settings. #2278
* [BUGFIX] Register the metrics of the WAL. #2295
* [BUXFIX] Experimental TSDB: fixed error handling when ingesting out of bound samples. #2342

### Known issues

- This experimental blocks storage in Cortex `1.0.0` has a bug which may lead to the error `cannot iterate chunk for series` when running queries. This bug has been fixed in #2400. If you're running the experimental blocks storage, please build Cortex from `master`.

### Config file breaking changes

In this section you can find a config file diff showing the breaking changes introduced in Cortex. You can also find the [full configuration file reference doc](https://cortexmetrics.io/docs/configuration/configuration-file/) in the website.

```diff
### ingester_config

 # Period with which to attempt to flush chunks.
 # CLI flag: -ingester.flush-period
-[flushcheckperiod: <duration> | default = 1m0s]
+[flush_period: <duration> | default = 1m0s]

 # Period chunks will remain in memory after flushing.
 # CLI flag: -ingester.retain-period
-[retainperiod: <duration> | default = 5m0s]
+[retain_period: <duration> | default = 5m0s]

 # Maximum chunk idle time before flushing.
 # CLI flag: -ingester.max-chunk-idle
-[maxchunkidle: <duration> | default = 5m0s]
+[max_chunk_idle_time: <duration> | default = 5m0s]

 # Maximum chunk idle time for chunks terminating in stale markers before
 # flushing. 0 disables it and a stale series is not flushed until the
 # max-chunk-idle timeout is reached.
 # CLI flag: -ingester.max-stale-chunk-idle
-[maxstalechunkidle: <duration> | default = 0s]
+[max_stale_chunk_idle_time: <duration> | default = 2m0s]

 # Timeout for individual flush operations.
 # CLI flag: -ingester.flush-op-timeout
-[flushoptimeout: <duration> | default = 1m0s]
+[flush_op_timeout: <duration> | default = 1m0s]

 # Maximum chunk age before flushing.
 # CLI flag: -ingester.max-chunk-age
-[maxchunkage: <duration> | default = 12h0m0s]
+[max_chunk_age: <duration> | default = 12h0m0s]

-# Range of time to subtract from MaxChunkAge to spread out flushes
+# Range of time to subtract from -ingester.max-chunk-age to spread out flushes
 # CLI flag: -ingester.chunk-age-jitter
-[chunkagejitter: <duration> | default = 20m0s]
+[chunk_age_jitter: <duration> | default = 0]

 # Number of concurrent goroutines flushing to dynamodb.
 # CLI flag: -ingester.concurrent-flushes
-[concurrentflushes: <int> | default = 50]
+[concurrent_flushes: <int> | default = 50]

-# If true, spread series flushes across the whole period of MaxChunkAge
+# If true, spread series flushes across the whole period of
+# -ingester.max-chunk-age.
 # CLI flag: -ingester.spread-flushes
-[spreadflushes: <boolean> | default = false]
+[spread_flushes: <boolean> | default = true]

 # Period with which to update the per-user ingestion rates.
 # CLI flag: -ingester.rate-update-period
-[rateupdateperiod: <duration> | default = 15s]
+[rate_update_period: <duration> | default = 15s]


### querier_config

 # The maximum number of concurrent queries.
 # CLI flag: -querier.max-concurrent
-[maxconcurrent: <int> | default = 20]
+[max_concurrent: <int> | default = 20]

 # Use batch iterators to execute query, as opposed to fully materialising the
 # series in memory.  Takes precedent over the -querier.iterators flag.
 # CLI flag: -querier.batch-iterators
-[batchiterators: <boolean> | default = false]
+[batch_iterators: <boolean> | default = true]

 # Use streaming RPCs to query ingester.
 # CLI flag: -querier.ingester-streaming
-[ingesterstreaming: <boolean> | default = false]
+[ingester_streaming: <boolean> | default = true]

 # Maximum number of samples a single query can load into memory.
 # CLI flag: -querier.max-samples
-[maxsamples: <int> | default = 50000000]
+[max_samples: <int> | default = 50000000]

 # The default evaluation interval or step size for subqueries.
 # CLI flag: -querier.default-evaluation-interval
-[defaultevaluationinterval: <duration> | default = 1m0s]
+[default_evaluation_interval: <duration> | default = 1m0s]

### query_frontend_config

 # URL of downstream Prometheus.
 # CLI flag: -frontend.downstream-url
-[downstream: <string> | default = ""]
+[downstream_url: <string> | default = ""]


### ruler_config

 # URL of alerts return path.
 # CLI flag: -ruler.external.url
-[externalurl: <url> | default = ]
+[external_url: <url> | default = ]

 # How frequently to evaluate rules
 # CLI flag: -ruler.evaluation-interval
-[evaluationinterval: <duration> | default = 1m0s]
+[evaluation_interval: <duration> | default = 1m0s]

 # How frequently to poll for rule changes
 # CLI flag: -ruler.poll-interval
-[pollinterval: <duration> | default = 1m0s]
+[poll_interval: <duration> | default = 1m0s]

-storeconfig:
+storage:

 # file path to store temporary rule files for the prometheus rule managers
 # CLI flag: -ruler.rule-path
-[rulepath: <string> | default = "/rules"]
+[rule_path: <string> | default = "/rules"]

 # URL of the Alertmanager to send notifications to.
 # CLI flag: -ruler.alertmanager-url
-[alertmanagerurl: <url> | default = ]
+[alertmanager_url: <url> | default = ]

 # Use DNS SRV records to discover alertmanager hosts.
 # CLI flag: -ruler.alertmanager-discovery
-[alertmanagerdiscovery: <boolean> | default = false]
+[enable_alertmanager_discovery: <boolean> | default = false]

 # How long to wait between refreshing alertmanager hosts.
 # CLI flag: -ruler.alertmanager-refresh-interval
-[alertmanagerrefreshinterval: <duration> | default = 1m0s]
+[alertmanager_refresh_interval: <duration> | default = 1m0s]

 # If enabled requests to alertmanager will utilize the V2 API.
 # CLI flag: -ruler.alertmanager-use-v2
-[alertmanangerenablev2api: <boolean> | default = false]
+[enable_alertmanager_v2: <boolean> | default = false]

 # Capacity of the queue for notifications to be sent to the Alertmanager.
 # CLI flag: -ruler.notification-queue-capacity
-[notificationqueuecapacity: <int> | default = 10000]
+[notification_queue_capacity: <int> | default = 10000]

 # HTTP timeout duration when sending notifications to the Alertmanager.
 # CLI flag: -ruler.notification-timeout
-[notificationtimeout: <duration> | default = 10s]
+[notification_timeout: <duration> | default = 10s]

 # Distribute rule evaluation using ring backend
 # CLI flag: -ruler.enable-sharding
-[enablesharding: <boolean> | default = false]
+[enable_sharding: <boolean> | default = false]

 # Time to spend searching for a pending ruler when shutting down.
 # CLI flag: -ruler.search-pending-for
-[searchpendingfor: <duration> | default = 5m0s]
+[search_pending_for: <duration> | default = 5m0s]

 # Period with which to attempt to flush rule groups.
 # CLI flag: -ruler.flush-period
-[flushcheckperiod: <duration> | default = 1m0s]
+[flush_period: <duration> | default = 1m0s]

### alertmanager_config

 # Base path for data storage.
 # CLI flag: -alertmanager.storage.path
-[datadir: <string> | default = "data/"]
+[data_dir: <string> | default = "data/"]

 # will be used to prefix all HTTP endpoints served by Alertmanager. If omitted,
 # relevant URL components will be derived automatically.
 # CLI flag: -alertmanager.web.external-url
-[externalurl: <url> | default = ]
+[external_url: <url> | default = ]

 # How frequently to poll Cortex configs
 # CLI flag: -alertmanager.configs.poll-interval
-[pollinterval: <duration> | default = 15s]
+[poll_interval: <duration> | default = 15s]

 # Listen address for cluster.
 # CLI flag: -cluster.listen-address
-[clusterbindaddr: <string> | default = "0.0.0.0:9094"]
+[cluster_bind_address: <string> | default = "0.0.0.0:9094"]

 # Explicit address to advertise in cluster.
 # CLI flag: -cluster.advertise-address
-[clusteradvertiseaddr: <string> | default = ""]
+[cluster_advertise_address: <string> | default = ""]

 # Time to wait between peers to send notifications.
 # CLI flag: -cluster.peer-timeout
-[peertimeout: <duration> | default = 15s]
+[peer_timeout: <duration> | default = 15s]

 # Filename of fallback config to use if none specified for instance.
 # CLI flag: -alertmanager.configs.fallback
-[fallbackconfigfile: <string> | default = ""]
+[fallback_config_file: <string> | default = ""]

 # Root of URL to generate if config is http://internal.monitor
 # CLI flag: -alertmanager.configs.auto-webhook-root
-[autowebhookroot: <string> | default = ""]
+[auto_webhook_root: <string> | default = ""]

### table_manager_config

-store:
+storage:

-# How frequently to poll DynamoDB to learn our capacity.
-# CLI flag: -dynamodb.poll-interval
-[dynamodb_poll_interval: <duration> | default = 2m0s]
+# How frequently to poll backend to learn our capacity.
+# CLI flag: -table-manager.poll-interval
+[poll_interval: <duration> | default = 2m0s]

-# DynamoDB periodic tables grace period (duration which table will be
-# created/deleted before/after it's needed).
-# CLI flag: -dynamodb.periodic-table.grace-period
+# Periodic tables grace period (duration which table will be created/deleted
+# before/after it's needed).
+# CLI flag: -table-manager.periodic-table.grace-period
 [creation_grace_period: <duration> | default = 10m0s]

 index_tables_provisioning:
   # Enables on demand throughput provisioning for the storage provider (if
-  # supported). Applies only to tables which are not autoscaled
-  # CLI flag: -dynamodb.periodic-table.enable-ondemand-throughput-mode
-  [provisioned_throughput_on_demand_mode: <boolean> | default = false]
+  # supported). Applies only to tables which are not autoscaled. Supported by
+  # DynamoDB
+  # CLI flag: -table-manager.index-table.enable-ondemand-throughput-mode
+  [enable_ondemand_throughput_mode: <boolean> | default = false]


   # Enables on demand throughput provisioning for the storage provider (if
-  # supported). Applies only to tables which are not autoscaled
-  # CLI flag: -dynamodb.periodic-table.inactive-enable-ondemand-throughput-mode
-  [inactive_throughput_on_demand_mode: <boolean> | default = false]
+  # supported). Applies only to tables which are not autoscaled. Supported by
+  # DynamoDB
+  # CLI flag: -table-manager.index-table.inactive-enable-ondemand-throughput-mode
+  [enable_inactive_throughput_on_demand_mode: <boolean> | default = false]


 chunk_tables_provisioning:
   # Enables on demand throughput provisioning for the storage provider (if
-  # supported). Applies only to tables which are not autoscaled
-  # CLI flag: -dynamodb.chunk-table.enable-ondemand-throughput-mode
-  [provisioned_throughput_on_demand_mode: <boolean> | default = false]
+  # supported). Applies only to tables which are not autoscaled. Supported by
+  # DynamoDB
+  # CLI flag: -table-manager.chunk-table.enable-ondemand-throughput-mode
+  [enable_ondemand_throughput_mode: <boolean> | default = false]

### storage_config

 aws:
-  dynamodbconfig:
+  dynamodb:
     # DynamoDB endpoint URL with escaped Key and Secret encoded. If only region
     # is specified as a host, proper endpoint will be deduced. Use
     # inmemory:///<table-name> to use a mock in-memory implementation.
     # CLI flag: -dynamodb.url
-    [dynamodb: <url> | default = ]
+    [dynamodb_url: <url> | default = ]

     # DynamoDB table management requests per second limit.
     # CLI flag: -dynamodb.api-limit
-    [apilimit: <float> | default = 2]
+    [api_limit: <float> | default = 2]

     # DynamoDB rate cap to back off when throttled.
     # CLI flag: -dynamodb.throttle-limit
-    [throttlelimit: <float> | default = 10]
+    [throttle_limit: <float> | default = 10]
-
-    # ApplicationAutoscaling endpoint URL with escaped Key and Secret encoded.
-    # CLI flag: -applicationautoscaling.url
-    [applicationautoscaling: <url> | default = ]


       # Queue length above which we will scale up capacity
       # CLI flag: -metrics.target-queue-length
-      [targetqueuelen: <int> | default = 100000]
+      [target_queue_length: <int> | default = 100000]

       # Scale up capacity by this multiple
       # CLI flag: -metrics.scale-up-factor
-      [scaleupfactor: <float> | default = 1.3]
+      [scale_up_factor: <float> | default = 1.3]

       # Ignore throttling below this level (rate per second)
       # CLI flag: -metrics.ignore-throttle-below
-      [minthrottling: <float> | default = 1]
+      [ignore_throttle_below: <float> | default = 1]

       # query to fetch ingester queue length
       # CLI flag: -metrics.queue-length-query
-      [queuelengthquery: <string> | default = "sum(avg_over_time(cortex_ingester_flush_queue_length{job=\"cortex/ingester\"}[2m]))"]
+      [queue_length_query: <string> | default = "sum(avg_over_time(cortex_ingester_flush_queue_length{job=\"cortex/ingester\"}[2m]))"]

       # query to fetch throttle rates per table
       # CLI flag: -metrics.write-throttle-query
-      [throttlequery: <string> | default = "sum(rate(cortex_dynamo_throttled_total{operation=\"DynamoDB.BatchWriteItem\"}[1m])) by (table) > 0"]
+      [write_throttle_query: <string> | default = "sum(rate(cortex_dynamo_throttled_total{operation=\"DynamoDB.BatchWriteItem\"}[1m])) by (table) > 0"]

       # query to fetch write capacity usage per table
       # CLI flag: -metrics.usage-query
-      [usagequery: <string> | default = "sum(rate(cortex_dynamo_consumed_capacity_total{operation=\"DynamoDB.BatchWriteItem\"}[15m])) by (table) > 0"]
+      [write_usage_query: <string> | default = "sum(rate(cortex_dynamo_consumed_capacity_total{operation=\"DynamoDB.BatchWriteItem\"}[15m])) by (table) > 0"]

       # query to fetch read capacity usage per table
       # CLI flag: -metrics.read-usage-query
-      [readusagequery: <string> | default = "sum(rate(cortex_dynamo_consumed_capacity_total{operation=\"DynamoDB.QueryPages\"}[1h])) by (table) > 0"]
+      [read_usage_query: <string> | default = "sum(rate(cortex_dynamo_consumed_capacity_total{operation=\"DynamoDB.QueryPages\"}[1h])) by (table) > 0"]

       # query to fetch read errors per table
       # CLI flag: -metrics.read-error-query
-      [readerrorquery: <string> | default = "sum(increase(cortex_dynamo_failures_total{operation=\"DynamoDB.QueryPages\",error=\"ProvisionedThroughputExceededException\"}[1m])) by (table) > 0"]
+      [read_error_query: <string> | default = "sum(increase(cortex_dynamo_failures_total{operation=\"DynamoDB.QueryPages\",error=\"ProvisionedThroughputExceededException\"}[1m])) by (table) > 0"]

     # Number of chunks to group together to parallelise fetches (zero to
     # disable)
-    # CLI flag: -dynamodb.chunk.gang.size
-    [chunkgangsize: <int> | default = 10]
+    # CLI flag: -dynamodb.chunk-gang-size
+    [chunk_gang_size: <int> | default = 10]

     # Max number of chunk-get operations to start in parallel
-    # CLI flag: -dynamodb.chunk.get.max.parallelism
-    [chunkgetmaxparallelism: <int> | default = 32]
+    # CLI flag: -dynamodb.chunk.get-max-parallelism
+    [chunk_get_max_parallelism: <int> | default = 32]

     backoff_config:
       # Minimum delay when backing off.
       # CLI flag: -bigtable.backoff-min-period
-      [minbackoff: <duration> | default = 100ms]
+      [min_period: <duration> | default = 100ms]

       # Maximum delay when backing off.
       # CLI flag: -bigtable.backoff-max-period
-      [maxbackoff: <duration> | default = 10s]
+      [max_period: <duration> | default = 10s]

       # Number of times to backoff and retry before failing.
       # CLI flag: -bigtable.backoff-retries
-      [maxretries: <int> | default = 10]
+      [max_retries: <int> | default = 10]

   # If enabled, once a tables info is fetched, it is cached.
   # CLI flag: -bigtable.table-cache.enabled
-  [tablecacheenabled: <boolean> | default = true]
+  [table_cache_enabled: <boolean> | default = true]

   # Duration to cache tables before checking again.
   # CLI flag: -bigtable.table-cache.expiration
-  [tablecacheexpiration: <duration> | default = 30m0s]
+  [table_cache_expiration: <duration> | default = 30m0s]

 # Cache validity for active index entries. Should be no higher than
 # -ingester.max-chunk-idle.
 # CLI flag: -store.index-cache-validity
-[indexcachevalidity: <duration> | default = 5m0s]
+[index_cache_validity: <duration> | default = 5m0s]

### ingester_client_config

 grpc_client_config:
   backoff_config:
     # Minimum delay when backing off.
     # CLI flag: -ingester.client.backoff-min-period
-    [minbackoff: <duration> | default = 100ms]
+    [min_period: <duration> | default = 100ms]

     # Maximum delay when backing off.
     # CLI flag: -ingester.client.backoff-max-period
-    [maxbackoff: <duration> | default = 10s]
+    [max_period: <duration> | default = 10s]

     # Number of times to backoff and retry before failing.
     # CLI flag: -ingester.client.backoff-retries
-    [maxretries: <int> | default = 10]
+    [max_retries: <int> | default = 10]

### frontend_worker_config

-# Address of query frontend service.
+# Address of query frontend service, in host:port format.
 # CLI flag: -querier.frontend-address
-[address: <string> | default = ""]
+[frontend_address: <string> | default = ""]

 # How often to query DNS.
 # CLI flag: -querier.dns-lookup-period
-[dnslookupduration: <duration> | default = 10s]
+[dns_lookup_duration: <duration> | default = 10s]

 grpc_client_config:
   backoff_config:
     # Minimum delay when backing off.
     # CLI flag: -querier.frontend-client.backoff-min-period
-    [minbackoff: <duration> | default = 100ms]
+    [min_period: <duration> | default = 100ms]

     # Maximum delay when backing off.
     # CLI flag: -querier.frontend-client.backoff-max-period
-    [maxbackoff: <duration> | default = 10s]
+    [max_period: <duration> | default = 10s]

     # Number of times to backoff and retry before failing.
     # CLI flag: -querier.frontend-client.backoff-retries
-    [maxretries: <int> | default = 10]
+    [max_retries: <int> | default = 10]

### consul_config

 # ACL Token used to interact with Consul.
-# CLI flag: -<prefix>.consul.acltoken
-[acltoken: <string> | default = ""]
+# CLI flag: -<prefix>.consul.acl-token
+[acl_token: <string> | default = ""]

 # HTTP timeout when talking to Consul
 # CLI flag: -<prefix>.consul.client-timeout
-[httpclienttimeout: <duration> | default = 20s]
+[http_client_timeout: <duration> | default = 20s]

 # Enable consistent reads to Consul.
 # CLI flag: -<prefix>.consul.consistent-reads
-[consistentreads: <boolean> | default = true]
+[consistent_reads: <boolean> | default = false]

 # Rate limit when watching key or prefix in Consul, in requests per second. 0
 # disables the rate limit.
 # CLI flag: -<prefix>.consul.watch-rate-limit
-[watchkeyratelimit: <float> | default = 0]
+[watch_rate_limit: <float> | default = 1]

 # Burst size used in rate limit. Values less than 1 are treated as 1.
 # CLI flag: -<prefix>.consul.watch-burst-size
-[watchkeyburstsize: <int> | default = 1]
+[watch_burst_size: <int> | default = 1]


### configstore_config
 # URL of configs API server.
 # CLI flag: -<prefix>.configs.url
-[configsapiurl: <url> | default = ]
+[configs_api_url: <url> | default = ]

 # Timeout for requests to Weave Cloud configs service.
 # CLI flag: -<prefix>.configs.client-timeout
-[clienttimeout: <duration> | default = 5s]
+[client_timeout: <duration> | default = 5s]
```

## 0.7.0 / 2020-03-16

Cortex `0.7.0` is a major step forward the upcoming `1.0` release. In this release, we've got 164 contributions from 26 authors. Thanks to all contributors! ❤️

Please be aware that Cortex `0.7.0` introduces some **breaking changes**. You're encouraged to read all the `[CHANGE]` entries below before upgrading your Cortex cluster. In particular:

- Cleaned up some configuration options in preparation for the Cortex `1.0.0` release (see also the [annotated config file breaking changes](#annotated-config-file-breaking-changes) below):
  - Removed CLI flags support to configure the schema (see [how to migrate from flags to schema file](https://cortexmetrics.io/docs/configuration/schema-configuration/#migrating-from-flags-to-schema-file))
  - Renamed CLI flag `-config-yaml` to `-schema-config-file`
  - Removed CLI flag `-store.min-chunk-age` in favor of `-querier.query-store-after`. The corresponding YAML config option `ingestermaxquerylookback` has been renamed to [`query_ingesters_within`](https://cortexmetrics.io/docs/configuration/configuration-file/#querier-config)
  - Deprecated CLI flag `-frontend.cache-split-interval` in favor of `-querier.split-queries-by-interval`
  - Renamed the YAML config option `defaul_validity` to `default_validity`
  - Removed the YAML config option `config_store` (in the [`alertmanager YAML config`](https://cortexmetrics.io/docs/configuration/configuration-file/#alertmanager-config)) in favor of `store`
  - Removed the YAML config root block `configdb` in favor of [`configs`](https://cortexmetrics.io/docs/configuration/configuration-file/#configs-config). This change is also reflected in the following CLI flags renaming:
      * `-database.*` -> `-configs.database.*`
      * `-database.migrations` -> `-configs.database.migrations-dir`
  - Removed the fluentd-based billing infrastructure including the CLI flags:
      * `-distributor.enable-billing`
      * `-billing.max-buffered-events`
      * `-billing.retry-delay`
      * `-billing.ingester`
- Removed support for using denormalised tokens in the ring. Before upgrading, make sure your Cortex cluster is already running `v0.6.0` or an earlier version with `-ingester.normalise-tokens=true`

### Full changelog

* [CHANGE] Removed support for flags to configure schema. Further, the flag for specifying the config file (`-config-yaml`) has been deprecated. Please use `-schema-config-file`. See the [Schema Configuration documentation](https://cortexmetrics.io/docs/configuration/schema-configuration/) for more details on how to configure the schema using the YAML file. #2221
* [CHANGE] In the config file, the root level `config_store` config option has been moved to `alertmanager` > `store` > `configdb`. #2125
* [CHANGE] Removed unnecessary `frontend.cache-split-interval` in favor of `querier.split-queries-by-interval` both to reduce configuration complexity and guarantee alignment of these two configs. Starting from now, `-querier.cache-results` may only be enabled in conjunction with `-querier.split-queries-by-interval` (previously the cache interval default was `24h` so if you want to preserve the same behaviour you should set `-querier.split-queries-by-interval=24h`). #2040
* [CHANGE] Renamed Configs configuration options. #2187
  * configuration options
    * `-database.*` -> `-configs.database.*`
    * `-database.migrations` -> `-configs.database.migrations-dir`
  * config file
    * `configdb.uri:` -> `configs.database.uri:`
    * `configdb.migrationsdir:` -> `configs.database.migrations_dir:`
    * `configdb.passwordfile:` -> `configs.database.password_file:`
* [CHANGE] Moved `-store.min-chunk-age` to the Querier config as `-querier.query-store-after`, allowing the store to be skipped during query time if the metrics wouldn't be found. The YAML config option `ingestermaxquerylookback` has been renamed to `query_ingesters_within` to match its CLI flag. #1893
* [CHANGE] Renamed the cache configuration setting `defaul_validity` to `default_validity`. #2140
* [CHANGE] Remove fluentd-based billing infrastructure and flags such as `-distributor.enable-billing`. #1491
* [CHANGE] Removed remaining support for using denormalised tokens in the ring. If you're still running ingesters with denormalised tokens (Cortex 0.4 or earlier, with `-ingester.normalise-tokens=false`), such ingesters will now be completely invisible to distributors and need to be either switched to Cortex 0.6.0 or later, or be configured to use normalised tokens. #2034
* [CHANGE] The frontend http server will now send 502 in case of deadline exceeded and 499 if the user requested cancellation. #2156
* [CHANGE] We now enforce queries to be up to `-querier.max-query-into-future` into the future (defaults to 10m). #1929
  * `-store.min-chunk-age` has been removed
  * `-querier.query-store-after` has been added in it's place.
* [CHANGE] Removed unused `/validate_expr endpoint`. #2152
* [CHANGE] Updated Prometheus dependency to v2.16.0. This Prometheus version uses Active Query Tracker to limit concurrent queries. In order to keep `-querier.max-concurrent` working, Active Query Tracker is enabled by default, and is configured to store its data to `active-query-tracker` directory (relative to current directory when Cortex started). This can be changed by using `-querier.active-query-tracker-dir` option. Purpose of Active Query Tracker is to log queries that were running when Cortex crashes. This logging happens on next Cortex start. #2088
* [CHANGE] Default to BigChunk encoding; may result in slightly higher disk usage if many timeseries have a constant value, but should generally result in fewer, bigger chunks. #2207
* [CHANGE] WAL replays are now done while the rest of Cortex is starting, and more specifically, when HTTP server is running. This makes it possible to scrape metrics during WAL replays. Applies to both chunks and experimental blocks storage. #2222
* [CHANGE] Cortex now has `/ready` probe for all services, not just ingester and querier as before. In single-binary mode, /ready reports 204 only if all components are running properly. #2166
* [CHANGE] If you are vendoring Cortex and use its components in your project, be aware that many Cortex components no longer start automatically when they are created. You may want to review PR and attached document. #2166
* [CHANGE] Experimental TSDB: the querier in-memory index cache used by the experimental blocks storage shifted from per-tenant to per-querier. The `-experimental.tsdb.bucket-store.index-cache-size-bytes` now configures the per-querier index cache max size instead of a per-tenant cache and its default has been increased to 1GB. #2189
* [CHANGE] Experimental TSDB: TSDB head compaction interval and concurrency is now configurable (defaults to 1 min interval and 5 concurrent head compactions). New options: `-experimental.tsdb.head-compaction-interval` and `-experimental.tsdb.head-compaction-concurrency`. #2172
* [CHANGE] Experimental TSDB: switched the blocks storage index header to the binary format. This change is expected to have no visible impact, except lower startup times and memory usage in the queriers. It's possible to switch back to the old JSON format via the flag `-experimental.tsdb.bucket-store.binary-index-header-enabled=false`. #2223
* [CHANGE] Experimental Memberlist KV store can now be used in single-binary Cortex. Attempts to use it previously would fail with panic. This change also breaks existing binary protocol used to exchange gossip messages, so this version will not be able to understand gossiped Ring when used in combination with the previous version of Cortex. Easiest way to upgrade is to shutdown old Cortex installation, and restart it with new version. Incremental rollout works too, but with reduced functionality until all components run the same version. #2016
* [FEATURE] Added a read-only local alertmanager config store using files named corresponding to their tenant id. #2125
* [FEATURE] Added flag `-experimental.ruler.enable-api` to enable the ruler api which implements the Prometheus API `/api/v1/rules` and `/api/v1/alerts` endpoints under the configured `-http.prefix`. #1999
* [FEATURE] Added sharding support to compactor when using the experimental TSDB blocks storage. #2113
* [FEATURE] Added ability to override YAML config file settings using environment variables. #2147
  * `-config.expand-env`
* [FEATURE] Added flags to disable Alertmanager notifications methods. #2187
  * `-configs.notifications.disable-email`
  * `-configs.notifications.disable-webhook`
* [FEATURE] Add /config HTTP endpoint which exposes the current Cortex configuration as YAML. #2165
* [FEATURE] Allow Prometheus remote write directly to ingesters. #1491
* [FEATURE] Introduced new standalone service `query-tee` that can be used for testing purposes to send the same Prometheus query to multiple backends (ie. two Cortex clusters ingesting the same metrics) and compare the performances. #2203
* [FEATURE] Fan out parallelizable queries to backend queriers concurrently. #1878
  * `querier.parallelise-shardable-queries` (bool)
  * Requires a shard-compatible schema (v10+)
  * This causes the number of traces to increase accordingly.
  * The query-frontend now requires a schema config to determine how/when to shard queries, either from a file or from flags (i.e. by the `config-yaml` CLI flag). This is the same schema config the queriers consume. The schema is only required to use this option.
  * It's also advised to increase downstream concurrency controls as well:
    * `querier.max-outstanding-requests-per-tenant`
    * `querier.max-query-parallelism`
    * `querier.max-concurrent`
    * `server.grpc-max-concurrent-streams` (for both query-frontends and queriers)
* [FEATURE] Added user sub rings to distribute users to a subset of ingesters. #1947
  * `-experimental.distributor.user-subring-size`
* [FEATURE] Add flag `-experimental.tsdb.stripe-size` to expose TSDB stripe size option. #2185
* [FEATURE] Experimental Delete Series: Added support for Deleting Series with Prometheus style API. Needs to be enabled first by setting `-purger.enable` to `true`. Deletion only supported when using `boltdb` and `filesystem` as index and object store respectively. Support for other stores to follow in separate PRs #2103
* [ENHANCEMENT] Alertmanager: Expose Per-tenant alertmanager metrics #2124
* [ENHANCEMENT] Add `status` label to `cortex_alertmanager_configs` metric to gauge the number of valid and invalid configs. #2125
* [ENHANCEMENT] Cassandra Authentication: added the `custom_authenticators` config option that allows users to authenticate with cassandra clusters using password authenticators that are not approved by default in [gocql](https://github.com/gocql/gocql/blob/81b8263d9fe526782a588ef94d3fa5c6148e5d67/conn.go#L27) #2093
* [ENHANCEMENT] Cassandra Storage: added `max_retries`, `retry_min_backoff` and `retry_max_backoff` configuration options to enable retrying recoverable errors. #2054
* [ENHANCEMENT] Allow to configure HTTP and gRPC server listen address, maximum number of simultaneous connections and connection keepalive settings.
  * `-server.http-listen-address`
  * `-server.http-conn-limit`
  * `-server.grpc-listen-address`
  * `-server.grpc-conn-limit`
  * `-server.grpc.keepalive.max-connection-idle`
  * `-server.grpc.keepalive.max-connection-age`
  * `-server.grpc.keepalive.max-connection-age-grace`
  * `-server.grpc.keepalive.time`
  * `-server.grpc.keepalive.timeout`
* [ENHANCEMENT] PostgreSQL: Bump up `github.com/lib/pq` from `v1.0.0` to `v1.3.0` to support PostgreSQL SCRAM-SHA-256 authentication. #2097
* [ENHANCEMENT] Cassandra Storage: User no longer need `CREATE` privilege on `<all keyspaces>` if given keyspace exists. #2032
* [ENHANCEMENT] Cassandra Storage: added `password_file` configuration options to enable reading Cassandra password from file. #2096
* [ENHANCEMENT] Configs API: Allow GET/POST configs in YAML format. #2181
* [ENHANCEMENT] Background cache writes are batched to improve parallelism and observability. #2135
* [ENHANCEMENT] Add automatic repair for checkpoint and WAL. #2105
* [ENHANCEMENT] Support `lastEvaluation` and `evaluationTime` in `/api/v1/rules` endpoints and make order of groups stable. #2196
* [ENHANCEMENT] Skip expired requests in query-frontend scheduling. #2082
* [ENHANCEMENT] Add ability to configure gRPC keepalive settings. #2066
* [ENHANCEMENT] Experimental TSDB: Export TSDB Syncer metrics from Compactor component, they are prefixed with `cortex_compactor_`. #2023
* [ENHANCEMENT] Experimental TSDB: Added dedicated flag `-experimental.tsdb.bucket-store.tenant-sync-concurrency` to configure the maximum number of concurrent tenants for which blocks are synched. #2026
* [ENHANCEMENT] Experimental TSDB: Expose metrics for objstore operations (prefixed with `cortex_<component>_thanos_objstore_`, component being one of `ingester`, `querier` and `compactor`). #2027
* [ENHANCEMENT] Experimental TSDB: Added support for Azure Storage to be used for block storage, in addition to S3 and GCS. #2083
* [ENHANCEMENT] Experimental TSDB: Reduced memory allocations in the ingesters when using the experimental blocks storage. #2057
* [ENHANCEMENT] Experimental Memberlist KV: expose `-memberlist.gossip-to-dead-nodes-time` and `-memberlist.dead-node-reclaim-time` options to control how memberlist library handles dead nodes and name reuse. #2131
* [BUGFIX] Alertmanager: fixed panic upon applying a new config, caused by duplicate metrics registration in the `NewPipelineBuilder` function. #211
* [BUGFIX] Azure Blob ChunkStore: Fixed issue causing `invalid chunk checksum` errors. #2074
* [BUGFIX] The gauge `cortex_overrides_last_reload_successful` is now only exported by components that use a `RuntimeConfigManager`. Previously, for components that do not initialize a `RuntimeConfigManager` (such as the compactor) the gauge was initialized with 0 (indicating error state) and then never updated, resulting in a false-negative permanent error state. #2092
* [BUGFIX] Fixed WAL metric names, added the `cortex_` prefix.
* [BUGFIX] Restored histogram `cortex_configs_request_duration_seconds` #2138
* [BUGFIX] Fix wrong syntax for `url` in config-file-reference. #2148
* [BUGFIX] Fixed some 5xx status code returned by the query-frontend when they should actually be 4xx. #2122
* [BUGFIX] Fixed leaked goroutines in the querier. #2070
* [BUGFIX] Experimental TSDB: fixed `/all_user_stats` and `/api/prom/user_stats` endpoints when using the experimental TSDB blocks storage. #2042
* [BUGFIX] Experimental TSDB: fixed ruler to correctly work with the experimental TSDB blocks storage. #2101

### Changes to denormalised tokens in the ring

Cortex 0.4.0 is the last version that can *write* denormalised tokens. Cortex 0.5.0 and above always write normalised tokens.

Cortex 0.6.0 is the last version that can *read* denormalised tokens. Starting with Cortex 0.7.0 only normalised tokens are supported, and ingesters writing denormalised tokens to the ring (running Cortex 0.4.0 or earlier with `-ingester.normalise-tokens=false`) are ignored by distributors. Such ingesters should either switch to using normalised tokens, or be upgraded to Cortex 0.5.0 or later.

### Known issues

- The gRPC streaming for ingesters doesn't work when using the experimental TSDB blocks storage. Please do not enable `-querier.ingester-streaming` if you're using the TSDB blocks storage. If you want to enable it, you can build Cortex from `master` given the issue has been fixed after Cortex `0.7` branch has been cut and the fix wasn't included in the `0.7` because related to an experimental feature.

### Annotated config file breaking changes

In this section you can find a config file diff showing the breaking changes introduced in Cortex `0.7`. You can also find the [full configuration file reference doc](https://cortexmetrics.io/docs/configuration/configuration-file/) in the website.

 ```diff
### Root level config

 # "configdb" has been moved to "alertmanager > store > configdb".
-[configdb: <configdb_config>]

 # "config_store" has been renamed to "configs".
-[config_store: <configstore_config>]
+[configs: <configs_config>]


### `distributor_config`

 # The support to hook an external billing system has been removed.
-[enable_billing: <boolean> | default = false]
-billing:
-  [maxbufferedevents: <int> | default = 1024]
-  [retrydelay: <duration> | default = 500ms]
-  [ingesterhostport: <string> | default = "localhost:24225"]


### `querier_config`

 # "ingestermaxquerylookback" has been renamed to "query_ingesters_within".
-[ingestermaxquerylookback: <duration> | default = 0s]
+[query_ingesters_within: <duration> | default = 0s]


### `queryrange_config`

results_cache:
  cache:
     # "defaul_validity" has been renamed to "default_validity".
-    [defaul_validity: <duration> | default = 0s]
+    [default_validity: <duration> | default = 0s]

   # "cache_split_interval" has been deprecated in favor of "split_queries_by_interval".
-  [cache_split_interval: <duration> | default = 24h0m0s]


### `alertmanager_config`

# The "store" config block has been added. This includes "configdb" which previously
# was the "configdb" root level config block.
+store:
+  [type: <string> | default = "configdb"]
+  [configdb: <configstore_config>]
+  local:
+    [path: <string> | default = ""]


### `storage_config`

index_queries_cache_config:
   # "defaul_validity" has been renamed to "default_validity".
-  [defaul_validity: <duration> | default = 0s]
+  [default_validity: <duration> | default = 0s]


### `chunk_store_config`

chunk_cache_config:
   # "defaul_validity" has been renamed to "default_validity".
-  [defaul_validity: <duration> | default = 0s]
+  [default_validity: <duration> | default = 0s]

write_dedupe_cache_config:
   # "defaul_validity" has been renamed to "default_validity".
-  [defaul_validity: <duration> | default = 0s]
+  [default_validity: <duration> | default = 0s]

 # "min_chunk_age" has been removed in favor of "querier > query_store_after".
-[min_chunk_age: <duration> | default = 0s]


### `configs_config`

-# "uri" has been moved to "database > uri".
-[uri: <string> | default = "postgres://postgres@configs-db.weave.local/configs?sslmode=disable"]

-# "migrationsdir" has been moved to "database > migrations_dir".
-[migrationsdir: <string> | default = ""]

-# "passwordfile" has been moved to "database > password_file".
-[passwordfile: <string> | default = ""]

+database:
+  [uri: <string> | default = "postgres://postgres@configs-db.weave.local/configs?sslmode=disable"]
+  [migrations_dir: <string> | default = ""]
+  [password_file: <string> | default = ""]
```

## 0.6.1 / 2020-02-05

* [BUGFIX] Fixed parsing of the WAL configuration when specified in the YAML config file. #2071

## 0.6.0 / 2020-01-28

Note that the ruler flags need to be changed in this upgrade. You're moving from a single node ruler to something that might need to be sharded.
Further, if you're using the configs service, we've upgraded the migration library and this requires some manual intervention. See full instructions below to upgrade your PostgreSQL.

* [CHANGE] The frontend component now does not cache results if it finds a `Cache-Control` header and if one of its values is `no-store`. #1974
* [CHANGE] Flags changed with transition to upstream Prometheus rules manager:
  * `-ruler.client-timeout` is now `ruler.configs.client-timeout` in order to match `ruler.configs.url`.
  * `-ruler.group-timeout`has been removed.
  * `-ruler.num-workers` has been removed.
  * `-ruler.rule-path` has been added to specify where the prometheus rule manager will sync rule files.
  * `-ruler.storage.type` has beem added to specify the rule store backend type, currently only the configdb.
  * `-ruler.poll-interval` has been added to specify the interval in which to poll new rule groups.
  * `-ruler.evaluation-interval` default value has changed from `15s` to `1m` to match the default evaluation interval in Prometheus.
  * Ruler sharding requires a ring which can be configured via the ring flags prefixed by `ruler.ring.`. #1987
* [CHANGE] Use relative links from /ring page to make it work when used behind reverse proxy. #1896
* [CHANGE] Deprecated `-distributor.limiter-reload-period` flag. #1766
* [CHANGE] Ingesters now write only normalised tokens to the ring, although they can still read denormalised tokens used by other ingesters. `-ingester.normalise-tokens` is now deprecated, and ignored. If you want to switch back to using denormalised tokens, you need to downgrade to Cortex 0.4.0. Previous versions don't handle claiming tokens from normalised ingesters correctly. #1809
* [CHANGE] Overrides mechanism has been renamed to "runtime config", and is now separate from limits. Runtime config is simply a file that is reloaded by Cortex every couple of seconds. Limits and now also multi KV use this mechanism.<br />New arguments were introduced: `-runtime-config.file` (defaults to empty) and `-runtime-config.reload-period` (defaults to 10 seconds), which replace previously used `-limits.per-user-override-config` and `-limits.per-user-override-period` options. Old options are still used if `-runtime-config.file` is not specified. This change is also reflected in YAML configuration, where old `limits.per_tenant_override_config` and `limits.per_tenant_override_period` fields are replaced with `runtime_config.file` and `runtime_config.period` respectively. #1749
* [CHANGE] Cortex now rejects data with duplicate labels. Previously, such data was accepted, with duplicate labels removed with only one value left. #1964
* [CHANGE] Changed the default value for `-distributor.ha-tracker.prefix` from `collectors/` to `ha-tracker/` in order to not clash with other keys (ie. ring) stored in the same key-value store. #1940
* [FEATURE] Experimental: Write-Ahead-Log added in ingesters for more data reliability against ingester crashes. #1103
  * `--ingester.wal-enabled`: Setting this to `true` enables writing to WAL during ingestion.
  * `--ingester.wal-dir`: Directory where the WAL data should be stored and/or recovered from.
  * `--ingester.checkpoint-enabled`: Set this to `true` to enable checkpointing of in-memory chunks to disk.
  * `--ingester.checkpoint-duration`: This is the interval at which checkpoints should be created.
  * `--ingester.recover-from-wal`: Set this to `true` to recover data from an existing WAL.
  * For more information, please checkout the ["Ingesters with WAL" guide](https://cortexmetrics.io/docs/guides/ingesters-with-wal/).
* [FEATURE] The distributor can now drop labels from samples (similar to the removal of the replica label for HA ingestion) per user via the `distributor.drop-label` flag. #1726
* [FEATURE] Added flag `debug.mutex-profile-fraction` to enable mutex profiling #1969
* [FEATURE] Added `global` ingestion rate limiter strategy. Deprecated `-distributor.limiter-reload-period` flag. #1766
* [FEATURE] Added support for Microsoft Azure blob storage to be used for storing chunk data. #1913
* [FEATURE] Added readiness probe endpoint`/ready` to queriers. #1934
* [FEATURE] Added "multi" KV store that can interact with two other KV stores, primary one for all reads and writes, and secondary one, which only receives writes. Primary/secondary store can be modified in runtime via runtime-config mechanism (previously "overrides"). #1749
* [FEATURE] Added support to store ring tokens to a file and read it back on startup, instead of generating/fetching the tokens to/from the ring. This feature can be enabled with the flag `-ingester.tokens-file-path`. #1750
* [FEATURE] Experimental TSDB: Added `/series` API endpoint support with TSDB blocks storage. #1830
* [FEATURE] Experimental TSDB: Added TSDB blocks `compactor` component, which iterates over users blocks stored in the bucket and compact them according to the configured block ranges. #1942
* [ENHANCEMENT] metric `cortex_ingester_flush_reasons` gets a new `reason` value: `Spread`, when `-ingester.spread-flushes` option is enabled. #1978
* [ENHANCEMENT] Added `password` and `enable_tls` options to redis cache configuration. Enables usage of Microsoft Azure Cache for Redis service. #1923
* [ENHANCEMENT] Upgraded Kubernetes API version for deployments from `extensions/v1beta1` to `apps/v1`. #1941
* [ENHANCEMENT] Experimental TSDB: Open existing TSDB on startup to prevent ingester from becoming ready before it can accept writes. The max concurrency is set via `--experimental.tsdb.max-tsdb-opening-concurrency-on-startup`. #1917
* [ENHANCEMENT] Experimental TSDB: Querier now exports aggregate metrics from Thanos bucket store and in memory index cache (many metrics to list, but all have `cortex_querier_bucket_store_` or `cortex_querier_blocks_index_cache_` prefix). #1996
* [ENHANCEMENT] Experimental TSDB: Improved multi-tenant bucket store. #1991
  * Allowed to configure the blocks sync interval via `-experimental.tsdb.bucket-store.sync-interval` (0 disables the sync)
  * Limited the number of tenants concurrently synched by `-experimental.tsdb.bucket-store.block-sync-concurrency`
  * Renamed `cortex_querier_sync_seconds` metric to `cortex_querier_blocks_sync_seconds`
  * Track `cortex_querier_blocks_sync_seconds` metric for the initial sync too
* [BUGFIX] Fixed unnecessary CAS operations done by the HA tracker when the jitter is enabled. #1861
* [BUGFIX] Fixed ingesters getting stuck in a LEAVING state after coming up from an ungraceful exit. #1921
* [BUGFIX] Reduce memory usage when ingester Push() errors. #1922
* [BUGFIX] Table Manager: Fixed calculation of expected tables and creation of tables from next active schema considering grace period. #1976
* [BUGFIX] Experimental TSDB: Fixed ingesters consistency during hand-over when using experimental TSDB blocks storage. #1854 #1818
* [BUGFIX] Experimental TSDB: Fixed metrics when using experimental TSDB blocks storage. #1981 #1982 #1990 #1983
* [BUGFIX] Experimental memberlist: Use the advertised address when sending packets to other peers of the Gossip memberlist. #1857
* [BUGFIX] Experimental TSDB: Fixed incorrect query results introduced in #2604 caused by a buffer incorrectly reused while iterating samples. #2697

### Upgrading PostgreSQL (if you're using configs service)

Reference: <https://github.com/golang-migrate/migrate/tree/master/database/postgres#upgrading-from-v1>

1. Install the migrate package cli tool: <https://github.com/golang-migrate/migrate/tree/master/cmd/migrate#installation>
2. Drop the `schema_migrations` table: `DROP TABLE schema_migrations;`.
2. Run the migrate command:

```bash
migrate  -path <absolute_path_to_cortex>/cmd/cortex/migrations -database postgres://localhost:5432/database force 2
```

### Known issues

- The `cortex_prometheus_rule_group_last_evaluation_timestamp_seconds` metric, tracked by the ruler, is not unregistered for rule groups not being used anymore. This issue will be fixed in the next Cortex release (see [2033](https://github.com/cortexproject/cortex/issues/2033)).

- Write-Ahead-Log (WAL) does not have automatic repair of corrupt checkpoint or WAL segments, which is possible if ingester crashes abruptly or the underlying disk corrupts. Currently the only way to resolve this is to manually delete the affected checkpoint and/or WAL segments. Automatic repair will be added in the future releases.

## 0.4.0 / 2019-12-02

* [CHANGE] The frontend component has been refactored to be easier to re-use. When upgrading the frontend, cache entries will be discarded and re-created with the new protobuf schema. #1734
* [CHANGE] Removed direct DB/API access from the ruler. `-ruler.configs.url` has been now deprecated. #1579
* [CHANGE] Removed `Delta` encoding. Any old chunks with `Delta` encoding cannot be read anymore. If `ingester.chunk-encoding` is set to `Delta` the ingester will fail to start. #1706
* [CHANGE] Setting `-ingester.max-transfer-retries` to 0 now disables hand-over when ingester is shutting down. Previously, zero meant infinite number of attempts. #1771
* [CHANGE] `dynamo` has been removed as a valid storage name to make it consistent for all components. `aws` and `aws-dynamo` remain as valid storage names.
* [CHANGE/FEATURE] The frontend split and cache intervals can now be configured using the respective flag `--querier.split-queries-by-interval` and `--frontend.cache-split-interval`.
  * If `--querier.split-queries-by-interval` is not provided request splitting is disabled by default.
  * __`--querier.split-queries-by-day` is still accepted for backward compatibility but has been deprecated. You should now use `--querier.split-queries-by-interval`. We recommend a to use a multiple of 24 hours.__
* [FEATURE] Global limit on the max series per user and metric #1760
  * `-ingester.max-global-series-per-user`
  * `-ingester.max-global-series-per-metric`
  * Requires `-distributor.replication-factor` and `-distributor.shard-by-all-labels` set for the ingesters too
* [FEATURE] Flush chunks with stale markers early with `ingester.max-stale-chunk-idle`. #1759
* [FEATURE] EXPERIMENTAL: Added new KV Store backend based on memberlist library. Components can gossip about tokens and ingester states, instead of using Consul or Etcd. #1721
* [FEATURE] EXPERIMENTAL: Use TSDB in the ingesters & flush blocks to S3/GCS ala Thanos. This will let us use an Object Store more efficiently and reduce costs. #1695
* [FEATURE] Allow Query Frontend to log slow queries with `frontend.log-queries-longer-than`. #1744
* [FEATURE] Add HTTP handler to trigger ingester flush & shutdown - used when running as a stateful set with the WAL enabled.  #1746
* [FEATURE] EXPERIMENTAL: Added GCS support to TSDB blocks storage. #1772
* [ENHANCEMENT] Reduce memory allocations in the write path. #1706
* [ENHANCEMENT] Consul client now follows recommended practices for blocking queries wrt returned Index value. #1708
* [ENHANCEMENT] Consul client can optionally rate-limit itself during Watch (used e.g. by ring watchers) and WatchPrefix (used by HA feature) operations. Rate limiting is disabled by default. New flags added: `--consul.watch-rate-limit`, and `--consul.watch-burst-size`. #1708
* [ENHANCEMENT] Added jitter to HA deduping heartbeats, configure using `distributor.ha-tracker.update-timeout-jitter-max` #1534
* [ENHANCEMENT] Add ability to flush chunks with stale markers early. #1759
* [BUGFIX] Stop reporting successful actions as 500 errors in KV store metrics. #1798
* [BUGFIX] Fix bug where duplicate labels can be returned through metadata APIs. #1790
* [BUGFIX] Fix reading of old, v3 chunk data. #1779
* [BUGFIX] Now support IAM roles in service accounts in AWS EKS. #1803
* [BUGFIX] Fixed duplicated series returned when querying both ingesters and store with the experimental TSDB blocks storage. #1778

In this release we updated the following dependencies:

- gRPC v1.25.0  (resulted in a drop of 30% CPU usage when compression is on)
- jaeger-client v2.20.0
- aws-sdk-go to v1.25.22

## 0.3.0 / 2019-10-11

This release adds support for Redis as an alternative to Memcached, and also includes many optimisations which reduce CPU and memory usage.

* [CHANGE] Gauge metrics were renamed to drop the `_total` suffix. #1685
  * In Alertmanager, `alertmanager_configs_total` is now `alertmanager_configs`
  * In Ruler, `scheduler_configs_total` is now `scheduler_configs`
  * `scheduler_groups_total` is now `scheduler_groups`.
* [CHANGE] `--alertmanager.configs.auto-slack-root` flag was dropped as auto Slack root is not supported anymore. #1597
* [CHANGE] In table-manager, default DynamoDB capacity was reduced from 3,000 units to 1,000 units. We recommend you do not run with the defaults: find out what figures are needed for your environment and set that via `-dynamodb.periodic-table.write-throughput` and `-dynamodb.chunk-table.write-throughput`.
* [FEATURE] Add Redis support for caching #1612
* [FEATURE] Allow spreading chunk writes across multiple S3 buckets #1625
* [FEATURE] Added `/shutdown` endpoint for ingester to shutdown all operations of the ingester. #1746
* [ENHANCEMENT] Upgraded Prometheus to 2.12.0 and Alertmanager to 0.19.0. #1597
* [ENHANCEMENT] Cortex is now built with Go 1.13 #1675, #1676, #1679
* [ENHANCEMENT] Many optimisations, mostly impacting ingester and querier: #1574, #1624, #1638, #1644, #1649, #1654, #1702

Full list of changes: <https://github.com/cortexproject/cortex/compare/v0.2.0...v0.3.0>

## 0.2.0 / 2019-09-05

This release has several exciting features, the most notable of them being setting `-ingester.spread-flushes` to potentially reduce your storage space by upto 50%.

* [CHANGE] Flags changed due to changes upstream in Prometheus Alertmanager #929:
  * `alertmanager.mesh.listen-address` is now `cluster.listen-address`
  * `alertmanager.mesh.peer.host` and `alertmanager.mesh.peer.service` can be replaced by `cluster.peer`
  * `alertmanager.mesh.hardware-address`, `alertmanager.mesh.nickname`, `alertmanager.mesh.password`, and `alertmanager.mesh.peer.refresh-interval` all disappear.
* [CHANGE] --claim-on-rollout flag deprecated; feature is now always on #1566
* [CHANGE] Retention period must now be a multiple of periodic table duration #1564
* [CHANGE] The value for the name label for the chunks memcache in all `cortex_cache_` metrics is now `chunksmemcache` (before it was `memcache`) #1569
* [FEATURE] Makes the ingester flush each timeseries at a specific point in the max-chunk-age cycle with `-ingester.spread-flushes`. This means multiple replicas of a chunk are very likely to contain the same contents which cuts chunk storage space by up to 66%. #1578
* [FEATURE] Make minimum number of chunk samples configurable per user #1620
* [FEATURE] Honor HTTPS for custom S3 URLs #1603
* [FEATURE] You can now point the query-frontend at a normal Prometheus for parallelisation and caching #1441
* [FEATURE] You can now specify `http_config` on alert receivers #929
* [FEATURE] Add option to use jump hashing to load balance requests to memcached #1554
* [FEATURE] Add status page for HA tracker to distributors #1546
* [FEATURE] The distributor ring page is now easier to read with alternate rows grayed out #1621

## 0.1.0 / 2019-08-07

* [CHANGE] HA Tracker flags were renamed to provide more clarity #1465
  * `distributor.accept-ha-labels` is now `distributor.ha-tracker.enable`
  * `distributor.accept-ha-samples` is now `distributor.ha-tracker.enable-for-all-users`
  * `ha-tracker.replica` is now `distributor.ha-tracker.replica`
  * `ha-tracker.cluster` is now `distributor.ha-tracker.cluster`
* [FEATURE] You can specify "heap ballast" to reduce Go GC Churn #1489
* [BUGFIX] HA Tracker no longer always makes a request to Consul/Etcd when a request is not from the active replica #1516
* [BUGFIX] Queries are now correctly cancelled by the query-frontend #1508<|MERGE_RESOLUTION|>--- conflicted
+++ resolved
@@ -5,11 +5,8 @@
 * [ENHANCEMENT] Querier: limit series query to only ingesters if `start` param is not specified. #4976
 * [FEATURE] Querier/Query Frontend: support Prometheus /api/v1/status/buildinfo API. #4978
 * [FEATURE] Ingester: Add active series to all_user_stats page. #4972
-<<<<<<< HEAD
 * [FEATURE] Ingester: Added `-blocks-storage.tsdb.head-chunks-write-queue-size` allowing to configure the size of the in-memory queue used before flushing chunks to the disk . #5000
-=======
 * [FEATURE] Query Frontend: Log query params in query frontend even if error happens. #5005
->>>>>>> e934bc70
 
 ## 1.14.0 in progress
 
