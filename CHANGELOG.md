--- conflicted
+++ resolved
@@ -15,15 +15,12 @@
 * [CHANGE] Blocks storage: block deletion marks are now stored in a per-tenant global markers/ location too, other than within the block location. The compactor, at startup, will copy deletion marks from the block location to the global location. This migration is required only once, so you can safely disable it via `-compactor.block-deletion-marks-migration-enabled=false` once new compactor has successfully started once in your cluster. #3583
 * [CHANGE] OpenStack Swift: the default value for the `-ruler.storage.swift.container-name` and `-swift.container-name` config options has changed from `cortex` to empty string. If you were relying on the default value, you should set it back to `cortex`. #3660
 * [CHANGE] HA Tracker: configured replica label is now verified against label value length limit (`-validation.max-length-label-value`). #3668
-<<<<<<< HEAD
 * [CHANGE] Distributor: `extend_writes` field in YAML configuration has moved from `lifecycler` (inside `ingester_config`) to `distributor_config`. This doesn't affect command line option `-distributor.extend-writes`, which stays the same. #3719
-=======
 * [CHANGE] Alertmanager: Deprecated `-cluster.` CLI flags in favor of their `-alertmanager.cluster.` equivalent. The deprecated flags (and their respective YAML config options) are: #3677
   * `-cluster.listen-address` in favor of `-alertmanager.cluster.listen-address`
   * `-cluster.advertise-address` in favor of `-alertmanager.cluster.advertise-address`
   * `-cluster.peer` in favor of `-alertmanager.cluster.peers`
   * `-cluster.peer-timeout` in favor of `-alertmanager.cluster.peer-timeout`
->>>>>>> 6283b415
 * [FEATURE] Querier: Queries can be federated across multiple tenants. The tenants IDs involved need to be specified separated by a `|` character in the `X-Scope-OrgID` request header. This is an experimental feature, which can be enabled by setting `-tenant-federation.enabled=true` on all Cortex services. #3250
 * [FEATURE] Alertmanager: introduced the experimental option `-alertmanager.sharding-enabled` to shard tenants across multiple Alertmanager instances. This feature is still under heavy development and its usage is discouraged. The following new metrics are exported by the Alertmanager: #3664
   * `cortex_alertmanager_ring_check_errors_total`
