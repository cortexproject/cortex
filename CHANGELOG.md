# Changelog

## master / unreleased

* [CHANGE] Ingester: don't update internal "last updated" timestamp of TSDB if tenant only sends invalid samples. This affects how "idle" time is computed. #3727
* [CHANGE] Require explicit flag `-<prefix>.tls-enabled` to enable TLS in GRPC clients. Previously it was enough to specify a TLS flag to enable TLS validation. #3156
* [CHANGE] Query-frontend: removed `-querier.split-queries-by-day` (deprecated in Cortex 0.4.0). You should use `-querier.split-queries-by-interval` instead. #3813
* [CHANGE] Store-gateway: the chunks pool controlled by `-blocks-storage.bucket-store.max-chunk-pool-bytes` is now shared across all tenants. #3830
* [CHANGE] Ingester: return error code 400 instead of 429 when per-user/per-tenant series/metadata limits are reached. #3833
* [FEATURE] Adds support to S3 server side encryption using KMS. Deprecated `-<prefix>.s3.sse-encryption`, you should use the following CLI flags that have been added. #3651 #3810
  - `-<prefix>.s3.sse.type`
  - `-<prefix>.s3.sse.kms-key-id`
  - `-<prefix>.s3.sse.kms-encryption-context`
* [FEATURE] Querier: Enable `@ <timestamp>` modifier in PromQL using the new `-querier.at-modifier-enabled` flag. #3744
* [FEATURE] Overrides Exporter: Add `overrides-exporter` module for exposing per-tenant resource limit overrides as metrics. It is not included in `all` target, and must be explicitly enabled. #3785
* [FEATURE] Experimental thanosconvert: introduce an experimental tool `thanosconvert` to migrate Thanos block metadata to Cortex metadata. #3770
* [FEATURE] Alertmanager: It now shards the `/api/v1/alerts` API using the ring when sharding is enabled. #3671
  * Added `-alertmanager.max-recv-msg-size` (defaults to 16M) to limit the size of HTTP request body handled by the alertmanager.
  * New flags added for communication between alertmanagers:
    * `-alertmanager.max-recv-msg-size`
    * `-alertmanager.alertmanager-client.remote-timeout`
    * `-alertmanager.alertmanager-client.tls-enabled`
    * `-alertmanager.alertmanager-client.tls-cert-path`
    * `-alertmanager.alertmanager-client.tls-key-path`
    * `-alertmanager.alertmanager-client.tls-ca-path`
    * `-alertmanager.alertmanager-client.tls-server-name`
    * `-alertmanager.alertmanager-client.tls-insecure-skip-verify`
* [ENHANCEMENT] Ruler: Add TLS and explicit basis authentication configuration options for the HTTP client the ruler uses to communicate with the alertmanager. #3752
  * `-ruler.alertmanager-client.basic-auth-username`: Configure the basic authentication username used by the client. Takes precedent over a URL configured username.
  * `-ruler.alertmanager-client.basic-auth-password`: Configure the basic authentication password used by the client. Takes precedent over a URL configured password.
  * `-ruler.alertmanager-client.tls-ca-path`: File path to the CA file.
  * `-ruler.alertmanager-client.tls-cert-path`: File path to the TLS certificate.
  * `-ruler.alertmanager-client.tls-insecure-skip-verify`: Boolean to disable verifying the certificate.
  * `-ruler.alertmanager-client.tls-key-path`: File path to the TLS key certificate.
  * `-ruler.alertmanager-client.tls-server-name`: Expected name on the TLS certificate.
* [ENHANCEMENT] Ingester: exposed metric `cortex_ingester_oldest_unshipped_block_timestamp_seconds`, tracking the unix timestamp of the oldest TSDB block not shipped to the storage yet. #3705
* [ENHANCEMENT] Prometheus upgraded. #3739
  * Avoid unnecessary `runtime.GC()` during compactions.
  * Prevent compaction loop in TSDB on data gap.
* [ENHANCEMENT] Return server side performance metrics for query-frontend (using Server-timing header). #3685
* [ENHANCEMENT] Runtime Config: Add a `mode` query parameter for the runtime config endpoint. `/runtime_config?mode=diff` now shows the YAML runtime configuration with all values that differ from the defaults. #3700
* [ENHANCEMENT] Distributor: Enable downstream projects to wrap distributor push function and access the deserialized write requests berfore/after they are pushed. #3755
* [ENHANCEMENT] Add flag `-<prefix>.tls-server-name` to require a specific server name instead of the hostname on the certificate. #3156
* [ENHANCEMENT] Alertmanager: Remove a tenant's alertmanager instead of pausing it as we determine it is no longer needed. #3722
* [ENHANCEMENT] Blocks storage: added more configuration options to S3 client. #3775
  * `-blocks-storage.s3.tls-handshake-timeout`: Maximum time to wait for a TLS handshake. 0 means no limit.
  * `-blocks-storage.s3.expect-continue-timeout`: The time to wait for a server's first response headers after fully writing the request headers if the request has an Expect header. 0 to send the request body immediately.
  * `-blocks-storage.s3.max-idle-connections`: Maximum number of idle (keep-alive) connections across all hosts. 0 means no limit.
  * `-blocks-storage.s3.max-idle-connections-per-host`: Maximum number of idle (keep-alive) connections to keep per-host. If 0, a built-in default value is used.
  * `-blocks-storage.s3.max-connections-per-host`: Maximum number of connections per host. 0 means no limit.
* [ENHANCEMENT] Ingester: when tenant's TSDB is closed, Ingester now removes pushed metrics-metadata from memory, and removes metadata (`cortex_ingester_memory_metadata`, `cortex_ingester_memory_metadata_created_total`, `cortex_ingester_memory_metadata_removed_total`) and validation metrics (`cortex_discarded_samples_total`, `cortex_discarded_metadata_total`). #3782
* [ENHANCEMENT] Distributor: cleanup metrics for inactive tenants. #3784
* [ENHANCEMENT] Ingester: Have ingester to re-emit following TSDB metrics. #3800
  * `cortex_ingester_tsdb_blocks_loaded`
  * `cortex_ingester_tsdb_reloads_total`
  * `cortex_ingester_tsdb_reloads_failures_total`
  * `cortex_ingester_tsdb_symbol_table_size_bytes`
  * `cortex_ingester_tsdb_storage_blocks_bytes`
  * `cortex_ingester_tsdb_time_retentions_total`
* [ENHANCEMENT] Querier: distribute workload across `-store-gateway.sharding-ring.replication-factor` store-gateway replicas when querying blocks and `-store-gateway.sharding-enabled=true`. #3824
* [ENHANCEMENT] Distributor / HA Tracker: added cleanup of unused elected HA replicas from KV store. Added following metrics to monitor this process: #3809
  * `cortex_ha_tracker_replicas_cleanup_started_total`
  * `cortex_ha_tracker_replicas_cleanup_marked_for_deletion_total`
  * `cortex_ha_tracker_replicas_cleanup_deleted_total`
  * `cortex_ha_tracker_replicas_cleanup_delete_failed_total`
* [ENHANCEMENT] Tenant deletion endpoints now support deletion of ruler groups. This only works when using rule store that supports deletion. #3750
<<<<<<< HEAD
* [ENHANCEMENT] Query-frontend, query-scheduler: cleanup metrics for inactive tenants. #3826
=======
* [ENHANCEMENT] Distributor: Prevent failed ingestion from affecting rate limiting. #3825
>>>>>>> 27d1c8a8
* [BUGFIX] Cortex: Fixed issue where fatal errors and various log messages where not logged. #3778
* [BUGFIX] HA Tracker: don't track as error in the `cortex_kv_request_duration_seconds` metric a CAS operation intentionally aborted. #3745
* [BUGFIX] Querier / ruler: do not log "error removing stale clients" if the ring is empty. #3761
* [BUGFIX] Store-gateway: fixed a panic caused by a race condition when the index-header lazy loading is enabled. #3775 #3789
* [BUGFIX] Compactor: fixed "could not guess file size" log when uploading blocks deletion marks to the global location. #3807
* [BUGFIX] Prevent panic at start if the http_prefix setting doesn't have a valid value. #3796

## 1.7.0 in progress

* [CHANGE] FramedSnappy encoding support has been removed from Push and Remote Read APIs. This means Prometheus 1.6 support has been removed and the oldest Prometheus version supported in the remote write is 1.7. #3682
* [CHANGE] Ruler: removed the flag `-ruler.evaluation-delay-duration-deprecated` which was deprecated in 1.4.0. Please use the `ruler_evaluation_delay_duration` per-tenant limit instead. #3693
* [CHANGE] Removed the flags `-<prefix>.grpc-use-gzip-compression` which were deprecated in 1.3.0: #3693
  * `-query-scheduler.grpc-client-config.grpc-use-gzip-compression`: use `-query-scheduler.grpc-client-config.grpc-compression` instead
  * `-frontend.grpc-client-config.grpc-use-gzip-compression`: use `-frontend.grpc-client-config.grpc-compression` instead
  * `-ruler.client.grpc-use-gzip-compression`: use `-ruler.client.grpc-compression` instead
  * `-bigtable.grpc-use-gzip-compression`: use `-bigtable.grpc-compression` instead
  * `-ingester.client.grpc-use-gzip-compression`: use `-ingester.client.grpc-compression` instead
  * `-querier.frontend-client.grpc-use-gzip-compression`: use `-querier.frontend-client.grpc-compression` instead
* [CHANGE] Querier: it's not required to set `-frontend.query-stats-enabled=true` in the querier anymore to enable query statistics logging in the query-frontend. The flag is now required to be configured only in the query-frontend and it will be propagated to the queriers. #3595 #3693
* [CHANGE] Blocks storage: compactor is now required when running a Cortex cluster with the blocks storage, because it also keeps the bucket index updated. #3583
* [CHANGE] Blocks storage: block deletion marks are now stored in a per-tenant global markers/ location too, other than within the block location. The compactor, at startup, will copy deletion marks from the block location to the global location. This migration is required only once, so you can safely disable it via `-compactor.block-deletion-marks-migration-enabled=false` once new compactor has successfully started once in your cluster. #3583
* [CHANGE] OpenStack Swift: the default value for the `-ruler.storage.swift.container-name` and `-swift.container-name` config options has changed from `cortex` to empty string. If you were relying on the default value, you should set it back to `cortex`. #3660
* [CHANGE] HA Tracker: configured replica label is now verified against label value length limit (`-validation.max-length-label-value`). #3668
* [CHANGE] Distributor: `extend_writes` field in YAML configuration has moved from `lifecycler` (inside `ingester_config`) to `distributor_config`. This doesn't affect command line option `-distributor.extend-writes`, which stays the same. #3719
* [CHANGE] Alertmanager: Deprecated `-cluster.` CLI flags in favor of their `-alertmanager.cluster.` equivalent. The deprecated flags (and their respective YAML config options) are: #3677
  * `-cluster.listen-address` in favor of `-alertmanager.cluster.listen-address`
  * `-cluster.advertise-address` in favor of `-alertmanager.cluster.advertise-address`
  * `-cluster.peer` in favor of `-alertmanager.cluster.peers`
  * `-cluster.peer-timeout` in favor of `-alertmanager.cluster.peer-timeout`
* [CHANGE] Blocks storage: the default value of `-blocks-storage.bucket-store.sync-interval` has been changed from `5m` to `15m`. #3724
* [FEATURE] Querier: Queries can be federated across multiple tenants. The tenants IDs involved need to be specified separated by a `|` character in the `X-Scope-OrgID` request header. This is an experimental feature, which can be enabled by setting `-tenant-federation.enabled=true` on all Cortex services. #3250
* [ENHANCEMENT] Allow specifying JAEGER_ENDPOINT instead of sampling server or local agent port. #3682
* [FEATURE] Alertmanager: introduced the experimental option `-alertmanager.sharding-enabled` to shard tenants across multiple Alertmanager instances. This feature is still under heavy development and its usage is discouraged. The following new metrics are exported by the Alertmanager: #3664
  * `cortex_alertmanager_ring_check_errors_total`
  * `cortex_alertmanager_sync_configs_total`
  * `cortex_alertmanager_sync_configs_failed_total`
  * `cortex_alertmanager_tenants_discovered`
  * `cortex_alertmanager_tenants_owned`
* [ENHANCEMENT] Blocks storage: introduced a per-tenant bucket index, periodically updated by the compactor, used to avoid full bucket scanning done by queriers, store-gateways and rulers. The bucket index is updated by the compactor during blocks cleanup, on every `-compactor.cleanup-interval`. #3553 #3555 #3561 #3583 #3625 #3711 #3715
* [ENHANCEMENT] Blocks storage: introduced an option `-blocks-storage.bucket-store.bucket-index.enabled` to enable the usage of the bucket index in the querier, store-gateway and ruler. When enabled, the querier, store-gateway and ruler will use the bucket index to find a tenant's blocks instead of running the periodic bucket scan. The following new metrics are exported by the querier and ruler: #3614 #3625
  * `cortex_bucket_index_loads_total`
  * `cortex_bucket_index_load_failures_total`
  * `cortex_bucket_index_load_duration_seconds`
  * `cortex_bucket_index_loaded`
* [ENHANCEMENT] Compactor: exported the following metrics. #3583 #3625
  * `cortex_bucket_blocks_count`: Total number of blocks per tenant in the bucket. Includes blocks marked for deletion, but not partial blocks.
  * `cortex_bucket_blocks_marked_for_deletion_count`: Total number of blocks per tenant marked for deletion in the bucket.
  * `cortex_bucket_blocks_partials_count`: Total number of partial blocks.
  * `cortex_bucket_index_last_successful_update_timestamp_seconds`: Timestamp of the last successful update of a tenant's bucket index.
* [ENHANCEMENT] Ruler: Add `cortex_prometheus_last_evaluation_samples` to expose the number of samples generated by a rule group per tenant. #3582
* [ENHANCEMENT] Memberlist: add status page (/memberlist) with available details about memberlist-based KV store and memberlist cluster. It's also possible to view KV values in Go struct or JSON format, or download for inspection. #3575
* [ENHANCEMENT] Memberlist: client can now keep a size-bounded buffer with sent and received messages and display them in the admin UI (/memberlist) for troubleshooting. #3581 #3602
* [ENHANCEMENT] Blocks storage: added block index attributes caching support to metadata cache. The TTL can be configured via `-blocks-storage.bucket-store.metadata-cache.block-index-attributes-ttl`. #3629
* [ENHANCEMENT] Alertmanager: Add support for Azure blob storage. #3634
* [ENHANCEMENT] Compactor: tenants marked for deletion will now be fully cleaned up after some delay since deletion of last block. Cleanup includes removal of remaining marker files (including tenant deletion mark file) and files under `debug/metas`. #3613
* [ENHANCEMENT] Compactor: retry compaction of a single tenant on failure instead of re-running compaction for all tenants. #3627
* [ENHANCEMENT] Querier: Implement result caching for tenant query federation. #3640
* [ENHANCEMENT] API: Add a `mode` query parameter for the config endpoint: #3645
  * `/config?mode=diff`: Shows the YAML configuration with all values that differ from the defaults.
  * `/config?mode=defaults`: Shows the YAML configuration with all the default values.
* [ENHANCEMENT] OpenStack Swift: added the following config options to OpenStack Swift backend client: #3660
  - Chunks storage: `-swift.auth-version`, `-swift.max-retries`, `-swift.connect-timeout`, `-swift.request-timeout`.
  - Blocks storage: ` -blocks-storage.swift.auth-version`, ` -blocks-storage.swift.max-retries`, ` -blocks-storage.swift.connect-timeout`, ` -blocks-storage.swift.request-timeout`.
  - Ruler: `-ruler.storage.swift.auth-version`, `-ruler.storage.swift.max-retries`, `-ruler.storage.swift.connect-timeout`, `-ruler.storage.swift.request-timeout`.
* [ENHANCEMENT] Disabled in-memory shuffle-sharding subring cache in the store-gateway, ruler and compactor. This should reduce the memory utilisation in these services when shuffle-sharding is enabled, without introducing a significantly increase CPU utilisation. #3601
* [ENHANCEMENT] Shuffle sharding: optimised subring generation used by shuffle sharding. #3601
* [ENHANCEMENT] New /runtime_config endpoint that returns the defined runtime configuration in YAML format. The returned configuration includes overrides. #3639
* [ENHANCEMENT] Query-frontend: included the parameter name failed to validate in HTTP 400 message. #3703
* [ENHANCEMENT] Fail to startup Cortex if provided runtime config is invalid. #3707
* [ENHANCEMENT] Alertmanager: Add flags to customize the cluster configuration: #3667
  * `-alertmanager.cluster.gossip-interval`: The interval between sending gossip messages. By lowering this value (more frequent) gossip messages are propagated across cluster more quickly at the expense of increased bandwidth usage.
  * `-alertmanager.cluster.push-pull-interval`: The interval between gossip state syncs. Setting this interval lower (more frequent) will increase convergence speeds across larger clusters at the expense of increased bandwidth usage.
* [ENHANCEMENT] Distributor: change the error message returned when a received series has too many label values. The new message format has the series at the end and this plays better with Prometheus logs truncation. #3718
  - From: `sample for '<series>' has <value> label names; limit <value>`
  - To: `series has too many labels (actual: <value>, limit: <value>) series: '<series>'`
* [BUGFIX] Allow `-querier.max-query-lookback` use `y|w|d` suffix like deprecated `-store.max-look-back-period`. #3598
* [BUGFIX] Memberlist: Entry in the ring should now not appear again after using "Forget" feature (unless it's still heartbeating). #3603
* [BUGFIX] Ingester: do not close idle TSDBs while blocks shipping is in progress. #3630
* [BUGFIX] Ingester: correctly update `cortex_ingester_memory_users` and `cortex_ingester_active_series` when a tenant's idle TSDB is closed, when running Cortex with the blocks storage. #3646
* [BUGFIX] Querier: fix default value incorrectly overriding `-querier.frontend-address` in single-binary mode. #3650
* [BUGFIX] Compactor: delete `deletion-mark.json` at last when deleting a block in order to not leave partial blocks without deletion mark in the bucket if the compactor is interrupted while deleting a block. #3660
* [BUGFIX] Blocks storage: do not cleanup a partially uploaded block when `meta.json` upload fails. Despite failure to upload `meta.json`, this file may in some cases still appear in the bucket later. By skipping early cleanup, we avoid having corrupted blocks in the storage. #3660
* [BUGFIX] Alertmanager: disable access to `/alertmanager/metrics` (which exposes all Cortex metrics), `/alertmanager/-/reload` and `/alertmanager/debug/*`, which were available to any authenticated user with enabled AlertManager. #3678
* [BUGFIX] Query-Frontend: avoid creating many small sub-queries by discarding cache extents under 5 minutes #3653
* [BUGFIX] Ruler: Ensure the stale markers generated for evaluated rules respect the configured `-ruler.evaluation-delay-duration`. This will avoid issues with samples with NaN be persisted with timestamps set ahead of the next rule evaluation. #3687
* [BUGFIX] Alertmanager: don't serve HTTP requests until Alertmanager has fully started. Serving HTTP requests earlier may result in loss of configuration for the user. #3679
* [BUGFIX] Do not log "failed to load config" if runtime config file is empty. #3706
* [BUGFIX] Do not allow to use a runtime config file containing multiple YAML documents. #3706
* [BUGFIX] Memberlist: fixed panic caused by race condition in `armon/go-metrics` used by memberlist client. #3724

## 1.6.0

* [CHANGE] Query Frontend: deprecate `-querier.compress-http-responses` in favour of `-api.response-compression-enabled`. #3544
* [CHANGE] Querier: deprecated `-store.max-look-back-period`. You should use `-querier.max-query-lookback` instead. #3452
* [CHANGE] Blocks storage: increased `-blocks-storage.bucket-store.chunks-cache.attributes-ttl` default from `24h` to `168h` (1 week). #3528
* [CHANGE] Blocks storage: the config option `-blocks-storage.bucket-store.index-cache.postings-compression-enabled` has been deprecated and postings compression is always enabled. #3538
* [CHANGE] Ruler: gRPC message size default limits on the Ruler-client side have changed: #3523
  - limit for outgoing gRPC messages has changed from 2147483647 to 16777216 bytes
  - limit for incoming gRPC messages has changed from 4194304 to 104857600 bytes
* [FEATURE] Distributor/Ingester: Provide ability to not overflow writes in the presence of a leaving or unhealthy ingester. This allows for more efficient ingester rolling restarts. #3305
* [FEATURE] Query-frontend: introduced query statistics logged in the query-frontend when enabled via `-frontend.query-stats-enabled=true`. When enabled, the metric `cortex_query_seconds_total` is tracked, counting the sum of the wall time spent across all queriers while running queries (on a per-tenant basis). The metrics `cortex_request_duration_seconds` and `cortex_query_seconds_total` are different: the first one tracks the request duration (eg. HTTP request from the client), while the latter tracks the sum of the wall time on all queriers involved executing the query. #3539
* [ENHANCEMENT] API: Add GZIP HTTP compression to the API responses. Compression can be enabled via `-api.response-compression-enabled`. #3536
* [ENHANCEMENT] Added zone-awareness support on queries. When zone-awareness is enabled, queries will still succeed if all ingesters in a single zone will fail. #3414
* [ENHANCEMENT] Blocks storage ingester: exported more TSDB-related metrics. #3412
  - `cortex_ingester_tsdb_wal_corruptions_total`
  - `cortex_ingester_tsdb_head_truncations_failed_total`
  - `cortex_ingester_tsdb_head_truncations_total`
  - `cortex_ingester_tsdb_head_gc_duration_seconds`
* [ENHANCEMENT] Enforced keepalive on all gRPC clients used for inter-service communication. #3431
* [ENHANCEMENT] Added `cortex_alertmanager_config_hash` metric to expose hash of Alertmanager Config loaded per user. #3388
* [ENHANCEMENT] Query-Frontend / Query-Scheduler: New component called "Query-Scheduler" has been introduced. Query-Scheduler is simply a queue of requests, moved outside of Query-Frontend. This allows Query-Frontend to be scaled separately from number of queues. To make Query-Frontend and Querier use Query-Scheduler, they need to be started with `-frontend.scheduler-address` and `-querier.scheduler-address` options respectively. #3374 #3471
* [ENHANCEMENT] Query-frontend / Querier / Ruler: added `-querier.max-query-lookback` to limit how long back data (series and metadata) can be queried. This setting can be overridden on a per-tenant basis and is enforced in the query-frontend, querier and ruler. #3452 #3458
* [ENHANCEMENT] Querier: added `-querier.query-store-for-labels-enabled` to query store for label names, label values and series APIs. Only works with blocks storage engine. #3461 #3520
* [ENHANCEMENT] Ingester: exposed `-blocks-storage.tsdb.wal-segment-size-bytes` config option to customise the TSDB WAL segment max size. #3476
* [ENHANCEMENT] Compactor: concurrently run blocks cleaner for multiple tenants. Concurrency can be configured via `-compactor.cleanup-concurrency`. #3483
* [ENHANCEMENT] Compactor: shuffle tenants before running compaction. #3483
* [ENHANCEMENT] Compactor: wait for a stable ring at startup, when sharding is enabled. #3484
* [ENHANCEMENT] Store-gateway: added `-blocks-storage.bucket-store.index-header-lazy-loading-enabled` to enable index-header lazy loading (experimental). When enabled, index-headers will be mmap-ed only once required by a query and will be automatically released after `-blocks-storage.bucket-store.index-header-lazy-loading-idle-timeout` time of inactivity. #3498
* [ENHANCEMENT] Alertmanager: added metrics `cortex_alertmanager_notification_requests_total` and `cortex_alertmanager_notification_requests_failed_total`. #3518
* [ENHANCEMENT] Ingester: added `-blocks-storage.tsdb.head-chunks-write-buffer-size-bytes` to fine-tune the TSDB head chunks write buffer size when running Cortex blocks storage. #3518
* [ENHANCEMENT] /metrics now supports OpenMetrics output. HTTP and gRPC servers metrics can now include exemplars. #3524
* [ENHANCEMENT] Expose gRPC keepalive policy options by gRPC server. #3524
* [ENHANCEMENT] Blocks storage: enabled caching of `meta.json` attributes, configurable via `-blocks-storage.bucket-store.metadata-cache.metafile-attributes-ttl`. #3528
* [ENHANCEMENT] Compactor: added a config validation check to fail fast if the compactor has been configured invalid block range periods (each period is expected to be a multiple of the previous one). #3534
* [ENHANCEMENT] Blocks storage: concurrently fetch deletion marks from object storage. #3538
* [ENHANCEMENT] Blocks storage ingester: ingester can now close idle TSDB and delete local data. #3491 #3552
* [ENHANCEMENT] Blocks storage: add option to use V2 signatures for S3 authentication. #3540
* [ENHANCEMENT] Exported process metrics to monitor the number of memory map areas allocated. #3537
  * - `process_memory_map_areas`
  * - `process_memory_map_areas_limit`
* [ENHANCEMENT] Ruler: Expose gRPC client options. #3523
* [ENHANCEMENT] Compactor: added metrics to track on-going compaction. #3535
  * `cortex_compactor_tenants_discovered`
  * `cortex_compactor_tenants_skipped`
  * `cortex_compactor_tenants_processing_succeeded`
  * `cortex_compactor_tenants_processing_failed`
* [ENHANCEMENT] Added new experimental API endpoints: `POST /purger/delete_tenant` and `GET /purger/delete_tenant_status` for deleting all tenant data. Only works with blocks storage. Compactor removes blocks that belong to user marked for deletion. #3549 #3558
* [ENHANCEMENT] Chunks storage: add option to use V2 signatures for S3 authentication. #3560
* [ENHANCEMENT] HA Tracker: Added new limit `ha_max_clusters` to set the max number of clusters tracked for single user. This limit is disabled by default. #3668
* [BUGFIX] Query-Frontend: `cortex_query_seconds_total` now return seconds not nanoseconds. #3589
* [BUGFIX] Blocks storage ingester: fixed some cases leading to a TSDB WAL corruption after a partial write to disk. #3423
* [BUGFIX] Blocks storage: Fix the race between ingestion and `/flush` call resulting in overlapping blocks. #3422
* [BUGFIX] Querier: fixed `-querier.max-query-into-future` which wasn't correctly enforced on range queries. #3452
* [BUGFIX] Fixed float64 precision stability when aggregating metrics before exposing them. This could have lead to false counters resets when querying some metrics exposed by Cortex. #3506
* [BUGFIX] Querier: the meta.json sync concurrency done when running Cortex with the blocks storage is now controlled by `-blocks-storage.bucket-store.meta-sync-concurrency` instead of the incorrect `-blocks-storage.bucket-store.block-sync-concurrency` (default values are the same). #3531
* [BUGFIX] Querier: fixed initialization order of querier module when using blocks storage. It now (again) waits until blocks have been synchronized. #3551

## Blocksconvert

* [ENHANCEMENT] Scheduler: ability to ignore users based on regexp, using `-scheduler.ignore-users-regex` flag. #3477
* [ENHANCEMENT] Builder: Parallelize reading chunks in the final stage of building block. #3470
* [ENHANCEMENT] Builder: remove duplicate label names from chunk. #3547

## 1.5.0 / 2020-11-09

### Cortex

* [CHANGE] Blocks storage: update the default HTTP configuration values for the S3 client to the upstream Thanos default values. #3244
  - `-blocks-storage.s3.http.idle-conn-timeout` is set 90 seconds.
  - `-blocks-storage.s3.http.response-header-timeout` is set to 2 minutes.
* [CHANGE] Improved shuffle sharding support in the write path. This work introduced some config changes: #3090
  * Introduced `-distributor.sharding-strategy` CLI flag (and its respective `sharding_strategy` YAML config option) to explicitly specify which sharding strategy should be used in the write path
  * `-experimental.distributor.user-subring-size` flag renamed to `-distributor.ingestion-tenant-shard-size`
  * `user_subring_size` limit YAML config option renamed to `ingestion_tenant_shard_size`
* [CHANGE] Dropped "blank Alertmanager configuration; using fallback" message from Info to Debug level. #3205
* [CHANGE] Zone-awareness replication for time-series now should be explicitly enabled in the distributor via the `-distributor.zone-awareness-enabled` CLI flag (or its respective YAML config option). Before, zone-aware replication was implicitly enabled if a zone was set on ingesters. #3200
* [CHANGE] Removed the deprecated CLI flag `-config-yaml`. You should use `-schema-config-file` instead. #3225
* [CHANGE] Enforced the HTTP method required by some API endpoints which did (incorrectly) allow any method before that. #3228
  - `GET /`
  - `GET /config`
  - `GET /debug/fgprof`
  - `GET /distributor/all_user_stats`
  - `GET /distributor/ha_tracker`
  - `GET /all_user_stats`
  - `GET /ha-tracker`
  - `GET /api/v1/user_stats`
  - `GET /api/v1/chunks`
  - `GET <legacy-http-prefix>/user_stats`
  - `GET <legacy-http-prefix>/chunks`
  - `GET /services`
  - `GET /multitenant_alertmanager/status`
  - `GET /status` (alertmanager microservice)
  - `GET|POST /ingester/ring`
  - `GET|POST /ring`
  - `GET|POST /store-gateway/ring`
  - `GET|POST /compactor/ring`
  - `GET|POST /ingester/flush`
  - `GET|POST /ingester/shutdown`
  - `GET|POST /flush`
  - `GET|POST /shutdown`
  - `GET|POST /ruler/ring`
  - `POST /api/v1/push`
  - `POST <legacy-http-prefix>/push`
  - `POST /push`
  - `POST /ingester/push`
* [CHANGE] Renamed CLI flags to configure the network interface names from which automatically detect the instance IP. #3295
  - `-compactor.ring.instance-interface` renamed to `-compactor.ring.instance-interface-names`
  - `-store-gateway.sharding-ring.instance-interface` renamed to `-store-gateway.sharding-ring.instance-interface-names`
  - `-distributor.ring.instance-interface` renamed to `-distributor.ring.instance-interface-names`
  - `-ruler.ring.instance-interface` renamed to `-ruler.ring.instance-interface-names`
* [CHANGE] Renamed `-<prefix>.redis.enable-tls` CLI flag to `-<prefix>.redis.tls-enabled`, and its respective YAML config option from `enable_tls` to `tls_enabled`. #3298
* [CHANGE] Increased default `-<prefix>.redis.timeout` from `100ms` to `500ms`. #3301
* [CHANGE] `cortex_alertmanager_config_invalid` has been removed in favor of `cortex_alertmanager_config_last_reload_successful`. #3289
* [CHANGE] Query-frontend: POST requests whose body size exceeds 10MiB will be rejected. The max body size can be customised via `-frontend.max-body-size`. #3276
* [FEATURE] Shuffle sharding: added support for shuffle-sharding queriers in the query-frontend. When configured (`-frontend.max-queriers-per-tenant` globally, or using per-tenant limit `max_queriers_per_tenant`), each tenants's requests will be handled by different set of queriers. #3113 #3257
* [FEATURE] Shuffle sharding: added support for shuffle-sharding ingesters on the read path. When ingesters shuffle-sharding is enabled and `-querier.shuffle-sharding-ingesters-lookback-period` is set, queriers will fetch in-memory series from the minimum set of required ingesters, selecting only ingesters which may have received series since 'now - lookback period'. #3252
* [FEATURE] Query-frontend: added `compression` config to support results cache with compression. #3217
* [FEATURE] Add OpenStack Swift support to blocks storage. #3303
* [FEATURE] Added support for applying Prometheus relabel configs on series received by the distributor. A `metric_relabel_configs` field has been added to the per-tenant limits configuration. #3329
* [FEATURE] Support for Cassandra client SSL certificates. #3384
* [ENHANCEMENT] Ruler: Introduces two new limits `-ruler.max-rules-per-rule-group` and `-ruler.max-rule-groups-per-tenant` to control the number of rules per rule group and the total number of rule groups for a given user. They are disabled by default. #3366
* [ENHANCEMENT] Allow to specify multiple comma-separated Cortex services to `-target` CLI option (or its respective YAML config option). For example, `-target=all,compactor` can be used to start Cortex single-binary with compactor as well. #3275
* [ENHANCEMENT] Expose additional HTTP configs for the S3 backend client. New flag are listed below: #3244
  - `-blocks-storage.s3.http.idle-conn-timeout`
  - `-blocks-storage.s3.http.response-header-timeout`
  - `-blocks-storage.s3.http.insecure-skip-verify`
* [ENHANCEMENT] Added `cortex_query_frontend_connected_clients` metric to show the number of workers currently connected to the frontend. #3207
* [ENHANCEMENT] Shuffle sharding: improved shuffle sharding in the write path. Shuffle sharding now should be explicitly enabled via `-distributor.sharding-strategy` CLI flag (or its respective YAML config option) and guarantees stability, consistency, shuffling and balanced zone-awareness properties. #3090 #3214
* [ENHANCEMENT] Ingester: added new metric `cortex_ingester_active_series` to track active series more accurately. Also added options to control whether active series tracking is enabled (`-ingester.active-series-metrics-enabled`, defaults to false), and how often this metric is updated (`-ingester.active-series-metrics-update-period`) and max idle time for series to be considered inactive (`-ingester.active-series-metrics-idle-timeout`). #3153
* [ENHANCEMENT] Store-gateway: added zone-aware replication support to blocks replication in the store-gateway. #3200
* [ENHANCEMENT] Store-gateway: exported new metrics. #3231
  - `cortex_bucket_store_cached_series_fetch_duration_seconds`
  - `cortex_bucket_store_cached_postings_fetch_duration_seconds`
  - `cortex_bucket_stores_gate_queries_max`
* [ENHANCEMENT] Added `-version` flag to Cortex. #3233
* [ENHANCEMENT] Hash ring: added instance registered timestamp to the ring. #3248
* [ENHANCEMENT] Reduce tail latency by smoothing out spikes in rate of chunk flush operations. #3191
* [ENHANCEMENT] User Cortex as User Agent in http requests issued by Configs DB client. #3264
* [ENHANCEMENT] Experimental Ruler API: Fetch rule groups from object storage in parallel. #3218
* [ENHANCEMENT] Chunks GCS object storage client uses the `fields` selector to limit the payload size when listing objects in the bucket. #3218 #3292
* [ENHANCEMENT] Added shuffle sharding support to ruler. Added new metric `cortex_ruler_sync_rules_total`. #3235
* [ENHANCEMENT] Return an explicit error when the store-gateway is explicitly requested without a blocks storage engine. #3287
* [ENHANCEMENT] Ruler: only load rules that belong to the ruler. Improves rules synching performances when ruler sharding is enabled. #3269
* [ENHANCEMENT] Added `-<prefix>.redis.tls-insecure-skip-verify` flag. #3298
* [ENHANCEMENT] Added `cortex_alertmanager_config_last_reload_successful_seconds` metric to show timestamp of last successful AM config reload. #3289
* [ENHANCEMENT] Blocks storage: reduced number of bucket listing operations to list block content (applies to newly created blocks only). #3363
* [ENHANCEMENT] Ruler: Include the tenant ID on the notifier logs. #3372
* [ENHANCEMENT] Blocks storage Compactor: Added `-compactor.enabled-tenants` and `-compactor.disabled-tenants` to explicitly enable or disable compaction of specific tenants. #3385
* [ENHANCEMENT] Blocks storage ingester: Creating checkpoint only once even when there are multiple Head compactions in a single `Compact()` call. #3373
* [BUGFIX] Blocks storage ingester: Read repair memory-mapped chunks file which can end up being empty on abrupt shutdowns combined with faulty disks. #3373
* [BUGFIX] Blocks storage ingester: Close TSDB resources on failed startup preventing ingester OOMing. #3373
* [BUGFIX] No-longer-needed ingester operations for queries triggered by queriers and rulers are now canceled. #3178
* [BUGFIX] Ruler: directories in the configured `rules-path` will be removed on startup and shutdown in order to ensure they don't persist between runs. #3195
* [BUGFIX] Handle hash-collisions in the query path. #3192
* [BUGFIX] Check for postgres rows errors. #3197
* [BUGFIX] Ruler Experimental API: Don't allow rule groups without names or empty rule groups. #3210
* [BUGFIX] Experimental Alertmanager API: Do not allow empty Alertmanager configurations or bad template filenames to be submitted through the configuration API. #3185
* [BUGFIX] Reduce failures to update heartbeat when using Consul. #3259
* [BUGFIX] When using ruler sharding, moving all user rule groups from ruler to a different one and then back could end up with some user groups not being evaluated at all. #3235
* [BUGFIX] Fixed shuffle sharding consistency when zone-awareness is enabled and the shard size is increased or instances in a new zone are added. #3299
* [BUGFIX] Use a valid grpc header when logging IP addresses. #3307
* [BUGFIX] Fixed the metric `cortex_prometheus_rule_group_duration_seconds` in the Ruler, it wouldn't report any values. #3310
* [BUGFIX] Fixed gRPC connections leaking in rulers when rulers sharding is enabled and APIs called. #3314
* [BUGFIX] Fixed shuffle sharding consistency when zone-awareness is enabled and the shard size is increased or instances in a new zone are added. #3299
* [BUGFIX] Fixed Gossip memberlist members joining when addresses are configured using DNS-based service discovery. #3360
* [BUGFIX] Ingester: fail to start an ingester running the blocks storage, if unable to load any existing TSDB at startup. #3354
* [BUGFIX] Blocks storage: Avoid deletion of blocks in the ingester which are not shipped to the storage yet. #3346
* [BUGFIX] Fix common prefixes returned by List method of S3 client. #3358
* [BUGFIX] Honor configured timeout in Azure and GCS object clients. #3285
* [BUGFIX] Blocks storage: Avoid creating blocks larger than configured block range period on forced compaction and when TSDB is idle. #3344
* [BUGFIX] Shuffle sharding: fixed max global series per user/metric limit when shuffle sharding and `-distributor.shard-by-all-labels=true` are both enabled in distributor. When using these global limits you should now set `-distributor.sharding-strategy` and `-distributor.zone-awareness-enabled` to ingesters too. #3369
* [BUGFIX] Slow query logging: when using downstream server request parameters were not logged. #3276
* [BUGFIX] Fixed tenant detection in the ruler and alertmanager API when running without auth. #3343

### Blocksconvert

* [ENHANCEMENT] Blocksconvert – Builder: download plan file locally before processing it. #3209
* [ENHANCEMENT] Blocksconvert – Cleaner: added new tool for deleting chunks data. #3283
* [ENHANCEMENT] Blocksconvert – Scanner: support for scanning specific date-range only. #3222
* [ENHANCEMENT] Blocksconvert – Scanner: metrics for tracking progress. #3222
* [ENHANCEMENT] Blocksconvert – Builder: retry block upload before giving up. #3245
* [ENHANCEMENT] Blocksconvert – Scanner: upload plans concurrently. #3340
* [BUGFIX] Blocksconvert: fix chunks ordering in the block. Chunks in different order than series work just fine in TSDB blocks at the moment, but it's not consistent with what Prometheus does and future Prometheus and Cortex optimizations may rely on this ordering. #3371

## 1.4.0 / 2020-10-02

* [CHANGE] TLS configuration for gRPC, HTTP and etcd clients is now marked as experimental. These features are not yet fully baked, and we expect possible small breaking changes in Cortex 1.5. #3198
* [CHANGE] Cassandra backend support is now GA (stable). #3180
* [CHANGE] Blocks storage is now GA (stable). The `-experimental` prefix has been removed from all CLI flags related to the blocks storage (no YAML config changes). #3180 #3201
  - `-experimental.blocks-storage.*` flags renamed to `-blocks-storage.*`
  - `-experimental.store-gateway.*` flags renamed to `-store-gateway.*`
  - `-experimental.querier.store-gateway-client.*` flags renamed to `-querier.store-gateway-client.*`
  - `-experimental.querier.store-gateway-addresses` flag renamed to `-querier.store-gateway-addresses`
  - `-store-gateway.replication-factor` flag renamed to `-store-gateway.sharding-ring.replication-factor`
  - `-store-gateway.tokens-file-path` flag renamed to `store-gateway.sharding-ring.tokens-file-path`
* [CHANGE] Ingester: Removed deprecated untyped record from chunks WAL. Only if you are running `v1.0` or below, it is recommended to first upgrade to `v1.1`/`v1.2`/`v1.3` and run it for a day before upgrading to `v1.4` to avoid data loss. #3115
* [CHANGE] Distributor API endpoints are no longer served unless target is set to `distributor` or `all`. #3112
* [CHANGE] Increase the default Cassandra client replication factor to 3. #3007
* [CHANGE] Blocks storage: removed the support to transfer blocks between ingesters on shutdown. When running the Cortex blocks storage, ingesters are expected to run with a persistent disk. The following metrics have been removed: #2996
  * `cortex_ingester_sent_files`
  * `cortex_ingester_received_files`
  * `cortex_ingester_received_bytes_total`
  * `cortex_ingester_sent_bytes_total`
* [CHANGE] The buckets for the `cortex_chunk_store_index_lookups_per_query` metric have been changed to 1, 2, 4, 8, 16. #3021
* [CHANGE] Blocks storage: the `operation` label value `getrange` has changed into `get_range` for the metrics `thanos_store_bucket_cache_operation_requests_total` and `thanos_store_bucket_cache_operation_hits_total`. #3000
* [CHANGE] Experimental Delete Series: `/api/v1/admin/tsdb/delete_series` and `/api/v1/admin/tsdb/cancel_delete_request` purger APIs to return status code `204` instead of `200` for success. #2946
* [CHANGE] Histogram `cortex_memcache_request_duration_seconds` `method` label value changes from `Memcached.Get` to `Memcached.GetBatched` for batched lookups, and is not reported for non-batched lookups (label value `Memcached.GetMulti` remains, and had exactly the same value as `Get` in nonbatched lookups).  The same change applies to tracing spans. #3046
* [CHANGE] TLS server validation is now enabled by default, a new parameter `tls_insecure_skip_verify` can be set to true to skip validation optionally. #3030
* [CHANGE] `cortex_ruler_config_update_failures_total` has been removed in favor of `cortex_ruler_config_last_reload_successful`. #3056
* [CHANGE] `ruler.evaluation_delay_duration` field in YAML config has been moved and renamed to `limits.ruler_evaluation_delay_duration`. #3098
* [CHANGE] Removed obsolete `results_cache.max_freshness` from YAML config (deprecated since Cortex 1.2). #3145
* [CHANGE] Removed obsolete `-promql.lookback-delta` option (deprecated since Cortex 1.2, replaced with `-querier.lookback-delta`). #3144
* [CHANGE] Cache: added support for Redis Cluster and Redis Sentinel. #2961
  - The following changes have been made in Redis configuration:
   - `-redis.master_name` added
   - `-redis.db` added
   - `-redis.max-active-conns` changed to `-redis.pool-size`
   - `-redis.max-conn-lifetime` changed to `-redis.max-connection-age`
   - `-redis.max-idle-conns` removed
   - `-redis.wait-on-pool-exhaustion` removed
* [CHANGE] TLS configuration for gRPC, HTTP and etcd clients is now marked as experimental. These features are not yet fully baked, and we expect possible small breaking changes in Cortex 1.5. #3198
* [CHANGE] Fixed store-gateway CLI flags inconsistencies. #3201
  - `-store-gateway.replication-factor` flag renamed to `-store-gateway.sharding-ring.replication-factor`
  - `-store-gateway.tokens-file-path` flag renamed to `store-gateway.sharding-ring.tokens-file-path`
* [FEATURE] Logging of the source IP passed along by a reverse proxy is now supported by setting the `-server.log-source-ips-enabled`. For non standard headers the settings `-server.log-source-ips-header` and `-server.log-source-ips-regex` can be used. #2985
* [FEATURE] Blocks storage: added shuffle sharding support to store-gateway blocks sharding. Added the following additional metrics to store-gateway: #3069
  * `cortex_bucket_stores_tenants_discovered`
  * `cortex_bucket_stores_tenants_synced`
* [FEATURE] Experimental blocksconvert: introduce an experimental tool `blocksconvert` to migrate long-term storage chunks to blocks. #3092 #3122 #3127 #3162
* [ENHANCEMENT] Improve the Alertmanager logging when serving requests from its API / UI. #3397
* [ENHANCEMENT] Add support for azure storage in China, German and US Government environments. #2988
* [ENHANCEMENT] Query-tee: added a small tolerance to floating point sample values comparison. #2994
* [ENHANCEMENT] Query-tee: add support for doing a passthrough of requests to preferred backend for unregistered routes #3018
* [ENHANCEMENT] Expose `storage.aws.dynamodb.backoff_config` configuration file field. #3026
* [ENHANCEMENT] Added `cortex_request_message_bytes` and `cortex_response_message_bytes` histograms to track received and sent gRPC message and HTTP request/response sizes. Added `cortex_inflight_requests` gauge to track number of inflight gRPC and HTTP requests. #3064
* [ENHANCEMENT] Publish ruler's ring metrics. #3074
* [ENHANCEMENT] Add config validation to the experimental Alertmanager API. Invalid configs are no longer accepted. #3053
* [ENHANCEMENT] Add "integration" as a label for `cortex_alertmanager_notifications_total` and `cortex_alertmanager_notifications_failed_total` metrics. #3056
* [ENHANCEMENT] Add `cortex_ruler_config_last_reload_successful` and `cortex_ruler_config_last_reload_successful_seconds` to check status of users rule manager. #3056
* [ENHANCEMENT] The configuration validation now fails if an empty YAML node has been set for a root YAML config property. #3080
* [ENHANCEMENT] Memcached dial() calls now have a circuit-breaker to avoid hammering a broken cache. #3051, #3189
* [ENHANCEMENT] `-ruler.evaluation-delay-duration` is now overridable as a per-tenant limit, `ruler_evaluation_delay_duration`. #3098
* [ENHANCEMENT] Add TLS support to etcd client. #3102
* [ENHANCEMENT] When a tenant accesses the Alertmanager UI or its API, if we have valid `-alertmanager.configs.fallback` we'll use that to start the manager and avoid failing the request. #3073
* [ENHANCEMENT] Add `DELETE api/v1/rules/{namespace}` to the Ruler. It allows all the rule groups of a namespace to be deleted. #3120
* [ENHANCEMENT] Experimental Delete Series: Retry processing of Delete requests during failures. #2926
* [ENHANCEMENT] Improve performance of QueryStream() in ingesters. #3177
* [ENHANCEMENT] Modules included in "All" target are now visible in output of `-modules` CLI flag. #3155
* [ENHANCEMENT] Added `/debug/fgprof` endpoint to debug running Cortex process using `fgprof`. This adds up to the existing `/debug/...` endpoints. #3131
* [ENHANCEMENT] Blocks storage: optimised `/api/v1/series` for blocks storage. (#2976)
* [BUGFIX] Ruler: when loading rules from "local" storage, check for directory after resolving symlink. #3137
* [BUGFIX] Query-frontend: Fixed rounding for incoming query timestamps, to be 100% Prometheus compatible. #2990
* [BUGFIX] Querier: Merge results from chunks and blocks ingesters when using streaming of results. #3013
* [BUGFIX] Querier: query /series from ingesters regardless the `-querier.query-ingesters-within` setting. #3035
* [BUGFIX] Blocks storage: Ingester is less likely to hit gRPC message size limit when streaming data to queriers. #3015
* [BUGFIX] Blocks storage: fixed memberlist support for the store-gateways and compactors ring used when blocks sharding is enabled. #3058 #3095
* [BUGFIX] Fix configuration for TLS server validation, TLS skip verify was hardcoded to true for all TLS configurations and prevented validation of server certificates. #3030
* [BUGFIX] Fixes the Alertmanager panicking when no `-alertmanager.web.external-url` is provided. #3017
* [BUGFIX] Fixes the registration of the Alertmanager API metrics `cortex_alertmanager_alerts_received_total` and `cortex_alertmanager_alerts_invalid_total`. #3065
* [BUGFIX] Fixes `flag needs an argument: -config.expand-env` error. #3087
* [BUGFIX] An index optimisation actually slows things down when using caching. Moved it to the right location. #2973
* [BUGFIX] Ingester: If push request contained both valid and invalid samples, valid samples were ingested but not stored to WAL of the chunks storage. This has been fixed. #3067
* [BUGFIX] Cassandra: fixed consistency setting in the CQL session when creating the keyspace. #3105
* [BUGFIX] Ruler: Config API would return both the `record` and `alert` in `YAML` response keys even when one of them must be empty. #3120
* [BUGFIX] Index page now uses configured HTTP path prefix when creating links. #3126
* [BUGFIX] Purger: fixed deadlock when reloading of tombstones failed. #3182
* [BUGFIX] Fixed panic in flusher job, when error writing chunks to the store would cause "idle" chunks to be flushed, which triggered panic. #3140
* [BUGFIX] Index page no longer shows links that are not valid for running Cortex instance. #3133
* [BUGFIX] Configs: prevent validation of templates to fail when using template functions. #3157
* [BUGFIX] Configuring the S3 URL with an `@` but without username and password doesn't enable the AWS static credentials anymore. #3170
* [BUGFIX] Limit errors on ranged queries (`api/v1/query_range`) no longer return a status code `500` but `422` instead. #3167
* [BUGFIX] Handle hash-collisions in the query path. Before this fix, Cortex could occasionally mix up two different series in a query, leading to invalid results, when `-querier.ingester-streaming` was used. #3192

## 1.3.0 / 2020-08-21

* [CHANGE] Replace the metric `cortex_alertmanager_configs` with `cortex_alertmanager_config_invalid` exposed by Alertmanager. #2960
* [CHANGE] Experimental Delete Series: Change target flag for purger from `data-purger` to `purger`. #2777
* [CHANGE] Experimental blocks storage: The max concurrent queries against the long-term storage, configured via `-experimental.blocks-storage.bucket-store.max-concurrent`, is now a limit shared across all tenants and not a per-tenant limit anymore. The default value has changed from `20` to `100` and the following new metrics have been added: #2797
  * `cortex_bucket_stores_gate_queries_concurrent_max`
  * `cortex_bucket_stores_gate_queries_in_flight`
  * `cortex_bucket_stores_gate_duration_seconds`
* [CHANGE] Metric `cortex_ingester_flush_reasons` has been renamed to `cortex_ingester_flushing_enqueued_series_total`, and new metric `cortex_ingester_flushing_dequeued_series_total` with `outcome` label (superset of reason) has been added. #2802 #2818 #2998
* [CHANGE] Experimental Delete Series: Metric `cortex_purger_oldest_pending_delete_request_age_seconds` would track age of delete requests since they are over their cancellation period instead of their creation time. #2806
* [CHANGE] Experimental blocks storage: the store-gateway service is required in a Cortex cluster running with the experimental blocks storage. Removed the `-experimental.tsdb.store-gateway-enabled` CLI flag and `store_gateway_enabled` YAML config option. The store-gateway is now always enabled when the storage engine is `blocks`. #2822
* [CHANGE] Experimental blocks storage: removed support for `-experimental.blocks-storage.bucket-store.max-sample-count` flag because the implementation was flawed. To limit the number of samples/chunks processed by a single query you can set `-store.query-chunk-limit`, which is now supported by the blocks storage too. #2852
* [CHANGE] Ingester: Chunks flushed via /flush stay in memory until retention period is reached. This affects `cortex_ingester_memory_chunks` metric. #2778
* [CHANGE] Querier: the error message returned when the query time range exceeds `-store.max-query-length` has changed from `invalid query, length > limit (X > Y)` to `the query time range exceeds the limit (query length: X, limit: Y)`. #2826
* [CHANGE] Add `component` label to metrics exposed by chunk, delete and index store clients. #2774
* [CHANGE] Querier: when `-querier.query-ingesters-within` is configured, the time range of the query sent to ingesters is now manipulated to ensure the query start time is not older than 'now - query-ingesters-within'. #2904
* [CHANGE] KV: The `role` label which was a label of `multi` KV store client only has been added to metrics of every KV store client. If KV store client is not `multi`, then the value of `role` label is `primary`. #2837
* [CHANGE] Added the `engine` label to the metrics exposed by the Prometheus query engine, to distinguish between `ruler` and `querier` metrics. #2854
* [CHANGE] Added ruler to the single binary when started with `-target=all` (default). #2854
* [CHANGE] Experimental blocks storage: compact head when opening TSDB. This should only affect ingester startup after it was unable to compact head in previous run. #2870
* [CHANGE] Metric `cortex_overrides_last_reload_successful` has been renamed to `cortex_runtime_config_last_reload_successful`. #2874
* [CHANGE] HipChat support has been removed from the alertmanager (because removed from the Prometheus upstream too). #2902
* [CHANGE] Add constant label `name` to metric `cortex_cache_request_duration_seconds`. #2903
* [CHANGE] Add `user` label to metric `cortex_query_frontend_queue_length`. #2939
* [CHANGE] Experimental blocks storage: cleaned up the config and renamed "TSDB" to "blocks storage". #2937
  - The storage engine setting value has been changed from `tsdb` to `blocks`; this affects `-store.engine` CLI flag and its respective YAML option.
  - The root level YAML config has changed from `tsdb` to `blocks_storage`
  - The prefix of all CLI flags has changed from `-experimental.tsdb.` to `-experimental.blocks-storage.`
  - The following settings have been grouped under `tsdb` property in the YAML config and their CLI flags changed:
    - `-experimental.tsdb.dir` changed to `-experimental.blocks-storage.tsdb.dir`
    - `-experimental.tsdb.block-ranges-period` changed to `-experimental.blocks-storage.tsdb.block-ranges-period`
    - `-experimental.tsdb.retention-period` changed to `-experimental.blocks-storage.tsdb.retention-period`
    - `-experimental.tsdb.ship-interval` changed to `-experimental.blocks-storage.tsdb.ship-interval`
    - `-experimental.tsdb.ship-concurrency` changed to `-experimental.blocks-storage.tsdb.ship-concurrency`
    - `-experimental.tsdb.max-tsdb-opening-concurrency-on-startup` changed to `-experimental.blocks-storage.tsdb.max-tsdb-opening-concurrency-on-startup`
    - `-experimental.tsdb.head-compaction-interval` changed to `-experimental.blocks-storage.tsdb.head-compaction-interval`
    - `-experimental.tsdb.head-compaction-concurrency` changed to `-experimental.blocks-storage.tsdb.head-compaction-concurrency`
    - `-experimental.tsdb.head-compaction-idle-timeout` changed to `-experimental.blocks-storage.tsdb.head-compaction-idle-timeout`
    - `-experimental.tsdb.stripe-size` changed to `-experimental.blocks-storage.tsdb.stripe-size`
    - `-experimental.tsdb.wal-compression-enabled` changed to `-experimental.blocks-storage.tsdb.wal-compression-enabled`
    - `-experimental.tsdb.flush-blocks-on-shutdown` changed to `-experimental.blocks-storage.tsdb.flush-blocks-on-shutdown`
* [CHANGE] Flags `-bigtable.grpc-use-gzip-compression`, `-ingester.client.grpc-use-gzip-compression`, `-querier.frontend-client.grpc-use-gzip-compression` are now deprecated. #2940
* [CHANGE] Limit errors reported by ingester during query-time now return HTTP status code 422. #2941
* [FEATURE] Introduced `ruler.for-outage-tolerance`, Max time to tolerate outage for restoring "for" state of alert. #2783
* [FEATURE] Introduced `ruler.for-grace-period`, Minimum duration between alert and restored "for" state. This is maintained only for alerts with configured "for" time greater than grace period. #2783
* [FEATURE] Introduced `ruler.resend-delay`, Minimum amount of time to wait before resending an alert to Alertmanager. #2783
* [FEATURE] Ruler: added `local` filesystem support to store rules (read-only). #2854
* [ENHANCEMENT] Upgraded Docker base images to `alpine:3.12`. #2862
* [ENHANCEMENT] Experimental: Querier can now optionally query secondary store. This is specified by using `-querier.second-store-engine` option, with values `chunks` or `blocks`. Standard configuration options for this store are used. Additionally, this querying can be configured to happen only for queries that need data older than `-querier.use-second-store-before-time`. Default value of zero will always query secondary store. #2747
* [ENHANCEMENT] Query-tee: increased the `cortex_querytee_request_duration_seconds` metric buckets granularity. #2799
* [ENHANCEMENT] Query-tee: fail to start if the configured `-backend.preferred` is unknown. #2799
* [ENHANCEMENT] Ruler: Added the following metrics: #2786
  * `cortex_prometheus_notifications_latency_seconds`
  * `cortex_prometheus_notifications_errors_total`
  * `cortex_prometheus_notifications_sent_total`
  * `cortex_prometheus_notifications_dropped_total`
  * `cortex_prometheus_notifications_queue_length`
  * `cortex_prometheus_notifications_queue_capacity`
  * `cortex_prometheus_notifications_alertmanagers_discovered`
* [ENHANCEMENT] The behavior of the `/ready` was changed for the query frontend to indicate when it was ready to accept queries. This is intended for use by a read path load balancer that would want to wait for the frontend to have attached queriers before including it in the backend. #2733
* [ENHANCEMENT] Experimental Delete Series: Add support for deletion of chunks for remaining stores. #2801
* [ENHANCEMENT] Add `-modules` command line flag to list possible values for `-target`. Also, log warning if given target is internal component. #2752
* [ENHANCEMENT] Added `-ingester.flush-on-shutdown-with-wal-enabled` option to enable chunks flushing even when WAL is enabled. #2780
* [ENHANCEMENT] Query-tee: Support for custom API prefix by using `-server.path-prefix` option. #2814
* [ENHANCEMENT] Query-tee: Forward `X-Scope-OrgId` header to backend, if present in the request. #2815
* [ENHANCEMENT] Experimental blocks storage: Added `-experimental.blocks-storage.tsdb.head-compaction-idle-timeout` option to force compaction of data in memory into a block. #2803
* [ENHANCEMENT] Experimental blocks storage: Added support for flushing blocks via `/flush`, `/shutdown` (previously these only worked for chunks storage) and by using `-experimental.blocks-storage.tsdb.flush-blocks-on-shutdown` option. #2794
* [ENHANCEMENT] Experimental blocks storage: Added support to enforce max query time range length via `-store.max-query-length`. #2826
* [ENHANCEMENT] Experimental blocks storage: Added support to limit the max number of chunks that can be fetched from the long-term storage while executing a query. The limit is enforced both in the querier and store-gateway, and is configurable via `-store.query-chunk-limit`. #2852 #2922
* [ENHANCEMENT] Ingester: Added new metric `cortex_ingester_flush_series_in_progress` that reports number of ongoing flush-series operations. Useful when calling `/flush` handler: if `cortex_ingester_flush_queue_length + cortex_ingester_flush_series_in_progress` is 0, all flushes are finished. #2778
* [ENHANCEMENT] Memberlist members can join cluster via SRV records. #2788
* [ENHANCEMENT] Added configuration options for chunks s3 client. #2831
  * `s3.endpoint`
  * `s3.region`
  * `s3.access-key-id`
  * `s3.secret-access-key`
  * `s3.insecure`
  * `s3.sse-encryption`
  * `s3.http.idle-conn-timeout`
  * `s3.http.response-header-timeout`
  * `s3.http.insecure-skip-verify`
* [ENHANCEMENT] Prometheus upgraded. #2798 #2849 #2867 #2902 #2918
  * Optimized labels regex matchers for patterns containing literals (eg. `foo.*`, `.*foo`, `.*foo.*`)
* [ENHANCEMENT] Add metric `cortex_ruler_config_update_failures_total` to Ruler to track failures of loading rules files. #2857
* [ENHANCEMENT] Experimental Alertmanager: Alertmanager configuration persisted to object storage using an experimental API that accepts and returns YAML-based Alertmanager configuration. #2768
* [ENHANCEMENT] Ruler: `-ruler.alertmanager-url` now supports multiple URLs. Each URL is treated as a separate Alertmanager group. Support for multiple Alertmanagers in a group can be achieved by using DNS service discovery. #2851
* [ENHANCEMENT] Experimental blocks storage: Cortex Flusher now works with blocks engine. Flusher needs to be provided with blocks-engine configuration, existing Flusher flags are not used (they are only relevant for chunks engine). Note that flush errors are only reported via log. #2877
* [ENHANCEMENT] Flusher: Added `-flusher.exit-after-flush` option (defaults to true) to control whether Cortex should stop completely after Flusher has finished its work. #2877
* [ENHANCEMENT] Added metrics `cortex_config_hash` and `cortex_runtime_config_hash` to expose hash of the currently active config file. #2874
* [ENHANCEMENT] Logger: added JSON logging support, configured via the `-log.format=json` CLI flag or its respective YAML config option. #2386
* [ENHANCEMENT] Added new flags `-bigtable.grpc-compression`, `-ingester.client.grpc-compression`, `-querier.frontend-client.grpc-compression` to configure compression used by gRPC. Valid values are `gzip`, `snappy`, or empty string (no compression, default). #2940
* [ENHANCEMENT] Clarify limitations of the `/api/v1/series`, `/api/v1/labels` and `/api/v1/label/{name}/values` endpoints. #2953
* [ENHANCEMENT] Ingester: added `Dropped` outcome to metric `cortex_ingester_flushing_dequeued_series_total`. #2998
* [BUGFIX] Fixed a bug with `api/v1/query_range` where no responses would return null values for `result` and empty values for `resultType`. #2962
* [BUGFIX] Fixed a bug in the index intersect code causing storage to return more chunks/series than required. #2796
* [BUGFIX] Fixed the number of reported keys in the background cache queue. #2764
* [BUGFIX] Fix race in processing of headers in sharded queries. #2762
* [BUGFIX] Query Frontend: Do not re-split sharded requests around ingester boundaries. #2766
* [BUGFIX] Experimental Delete Series: Fixed a problem with cache generation numbers prefixed to cache keys. #2800
* [BUGFIX] Ingester: Flushing chunks via `/flush` endpoint could previously lead to panic, if chunks were already flushed before and then removed from memory during the flush caused by `/flush` handler. Immediate flush now doesn't cause chunks to be flushed again. Samples received during flush triggered via `/flush` handler are no longer discarded. #2778
* [BUGFIX] Prometheus upgraded. #2849
  * Fixed unknown symbol error during head compaction
* [BUGFIX] Fix panic when using cassandra as store for both index and delete requests. #2774
* [BUGFIX] Experimental Delete Series: Fixed a data race in Purger. #2817
* [BUGFIX] KV: Fixed a bug that triggered a panic due to metrics being registered with the same name but different labels when using a `multi` configured KV client. #2837
* [BUGFIX] Query-frontend: Fix passing HTTP `Host` header if `-frontend.downstream-url` is configured. #2880
* [BUGFIX] Ingester: Improve time-series distribution when `-experimental.distributor.user-subring-size` is enabled. #2887
* [BUGFIX] Set content type to `application/x-protobuf` for remote_read responses. #2915
* [BUGFIX] Fixed ruler and store-gateway instance registration in the ring (when sharding is enabled) when a new instance replaces abruptly terminated one, and the only difference between the two instances is the address. #2954
* [BUGFIX] Fixed `Missing chunks and index config causing silent failure` Absence of chunks and index from schema config is not validated. #2732
* [BUGFIX] Fix panic caused by KVs from boltdb being used beyond their life. #2971
* [BUGFIX] Experimental blocks storage: `/api/v1/series`, `/api/v1/labels` and `/api/v1/label/{name}/values` only query the TSDB head regardless of the configured `-experimental.blocks-storage.tsdb.retention-period`. #2974
* [BUGFIX] Ingester: Avoid indefinite checkpointing in case of surge in number of series. #2955
* [BUGFIX] Querier: query /series from ingesters regardless the `-querier.query-ingesters-within` setting. #3035
* [BUGFIX] Ruler: fixed an unintentional breaking change introduced in the ruler's `alertmanager_url` YAML config option, which changed the value from a string to a list of strings. #2989

## 1.2.0 / 2020-07-01

* [CHANGE] Metric `cortex_kv_request_duration_seconds` now includes `name` label to denote which client is being used as well as the `backend` label to denote the KV backend implementation in use. #2648
* [CHANGE] Experimental Ruler: Rule groups persisted to object storage using the experimental API have an updated object key encoding to better handle special characters. Rule groups previously-stored using object storage must be renamed to the new format. #2646
* [CHANGE] Query Frontend now uses Round Robin to choose a tenant queue to service next. #2553
* [CHANGE] `-promql.lookback-delta` is now deprecated and has been replaced by `-querier.lookback-delta` along with `lookback_delta` entry under `querier` in the config file. `-promql.lookback-delta` will be removed in v1.4.0. #2604
* [CHANGE] Experimental TSDB: removed `-experimental.tsdb.bucket-store.binary-index-header-enabled` flag. Now the binary index-header is always enabled.
* [CHANGE] Experimental TSDB: Renamed index-cache metrics to use original metric names from Thanos, as Cortex is not aggregating them in any way: #2627
  * `cortex_<service>_blocks_index_cache_items_evicted_total` => `thanos_store_index_cache_items_evicted_total{name="index-cache"}`
  * `cortex_<service>_blocks_index_cache_items_added_total` => `thanos_store_index_cache_items_added_total{name="index-cache"}`
  * `cortex_<service>_blocks_index_cache_requests_total` => `thanos_store_index_cache_requests_total{name="index-cache"}`
  * `cortex_<service>_blocks_index_cache_items_overflowed_total` => `thanos_store_index_cache_items_overflowed_total{name="index-cache"}`
  * `cortex_<service>_blocks_index_cache_hits_total` => `thanos_store_index_cache_hits_total{name="index-cache"}`
  * `cortex_<service>_blocks_index_cache_items` => `thanos_store_index_cache_items{name="index-cache"}`
  * `cortex_<service>_blocks_index_cache_items_size_bytes` => `thanos_store_index_cache_items_size_bytes{name="index-cache"}`
  * `cortex_<service>_blocks_index_cache_total_size_bytes` => `thanos_store_index_cache_total_size_bytes{name="index-cache"}`
  * `cortex_<service>_blocks_index_cache_memcached_operations_total` =>  `thanos_memcached_operations_total{name="index-cache"}`
  * `cortex_<service>_blocks_index_cache_memcached_operation_failures_total` =>  `thanos_memcached_operation_failures_total{name="index-cache"}`
  * `cortex_<service>_blocks_index_cache_memcached_operation_duration_seconds` =>  `thanos_memcached_operation_duration_seconds{name="index-cache"}`
  * `cortex_<service>_blocks_index_cache_memcached_operation_skipped_total` =>  `thanos_memcached_operation_skipped_total{name="index-cache"}`
* [CHANGE] Experimental TSDB: Renamed metrics in bucket stores: #2627
  * `cortex_<service>_blocks_meta_syncs_total` => `cortex_blocks_meta_syncs_total{component="<service>"}`
  * `cortex_<service>_blocks_meta_sync_failures_total` => `cortex_blocks_meta_sync_failures_total{component="<service>"}`
  * `cortex_<service>_blocks_meta_sync_duration_seconds` => `cortex_blocks_meta_sync_duration_seconds{component="<service>"}`
  * `cortex_<service>_blocks_meta_sync_consistency_delay_seconds` => `cortex_blocks_meta_sync_consistency_delay_seconds{component="<service>"}`
  * `cortex_<service>_blocks_meta_synced` => `cortex_blocks_meta_synced{component="<service>"}`
  * `cortex_<service>_bucket_store_block_loads_total` => `cortex_bucket_store_block_loads_total{component="<service>"}`
  * `cortex_<service>_bucket_store_block_load_failures_total` => `cortex_bucket_store_block_load_failures_total{component="<service>"}`
  * `cortex_<service>_bucket_store_block_drops_total` => `cortex_bucket_store_block_drops_total{component="<service>"}`
  * `cortex_<service>_bucket_store_block_drop_failures_total` => `cortex_bucket_store_block_drop_failures_total{component="<service>"}`
  * `cortex_<service>_bucket_store_blocks_loaded` => `cortex_bucket_store_blocks_loaded{component="<service>"}`
  * `cortex_<service>_bucket_store_series_data_touched` => `cortex_bucket_store_series_data_touched{component="<service>"}`
  * `cortex_<service>_bucket_store_series_data_fetched` => `cortex_bucket_store_series_data_fetched{component="<service>"}`
  * `cortex_<service>_bucket_store_series_data_size_touched_bytes` => `cortex_bucket_store_series_data_size_touched_bytes{component="<service>"}`
  * `cortex_<service>_bucket_store_series_data_size_fetched_bytes` => `cortex_bucket_store_series_data_size_fetched_bytes{component="<service>"}`
  * `cortex_<service>_bucket_store_series_blocks_queried` => `cortex_bucket_store_series_blocks_queried{component="<service>"}`
  * `cortex_<service>_bucket_store_series_get_all_duration_seconds` => `cortex_bucket_store_series_get_all_duration_seconds{component="<service>"}`
  * `cortex_<service>_bucket_store_series_merge_duration_seconds` => `cortex_bucket_store_series_merge_duration_seconds{component="<service>"}`
  * `cortex_<service>_bucket_store_series_refetches_total` => `cortex_bucket_store_series_refetches_total{component="<service>"}`
  * `cortex_<service>_bucket_store_series_result_series` => `cortex_bucket_store_series_result_series{component="<service>"}`
  * `cortex_<service>_bucket_store_cached_postings_compressions_total` => `cortex_bucket_store_cached_postings_compressions_total{component="<service>"}`
  * `cortex_<service>_bucket_store_cached_postings_compression_errors_total` => `cortex_bucket_store_cached_postings_compression_errors_total{component="<service>"}`
  * `cortex_<service>_bucket_store_cached_postings_compression_time_seconds` => `cortex_bucket_store_cached_postings_compression_time_seconds{component="<service>"}`
  * `cortex_<service>_bucket_store_cached_postings_original_size_bytes_total` => `cortex_bucket_store_cached_postings_original_size_bytes_total{component="<service>"}`
  * `cortex_<service>_bucket_store_cached_postings_compressed_size_bytes_total` => `cortex_bucket_store_cached_postings_compressed_size_bytes_total{component="<service>"}`
  * `cortex_<service>_blocks_sync_seconds` => `cortex_bucket_stores_blocks_sync_seconds{component="<service>"}`
  * `cortex_<service>_blocks_last_successful_sync_timestamp_seconds` => `cortex_bucket_stores_blocks_last_successful_sync_timestamp_seconds{component="<service>"}`
* [CHANGE] Available command-line flags are printed to stdout, and only when requested via `-help`. Using invalid flag no longer causes printing of all available flags. #2691
* [CHANGE] Experimental Memberlist ring: randomize gossip node names to avoid conflicts when running multiple clients on the same host, or reusing host names (eg. pods in statefulset). Node name randomization can be disabled by using `-memberlist.randomize-node-name=false`. #2715
* [CHANGE] Memberlist KV client is no longer considered experimental. #2725
* [CHANGE] Experimental Delete Series: Make delete request cancellation duration configurable. #2760
* [CHANGE] Removed `-store.fullsize-chunks` option which was undocumented and unused (it broke ingester hand-overs). #2656
* [CHANGE] Query with no metric name that has previously resulted in HTTP status code 500 now returns status code 422 instead. #2571
* [FEATURE] TLS config options added for GRPC clients in Querier (Query-frontend client & Ingester client), Ruler, Store Gateway, as well as HTTP client in Config store client. #2502
* [FEATURE] The flag `-frontend.max-cache-freshness` is now supported within the limits overrides, to specify per-tenant max cache freshness values. The corresponding YAML config parameter has been changed from `results_cache.max_freshness` to `limits_config.max_cache_freshness`. The legacy YAML config parameter (`results_cache.max_freshness`) will continue to be supported till Cortex release `v1.4.0`. #2609
* [FEATURE] Experimental gRPC Store: Added support to 3rd parties index and chunk stores using gRPC client/server plugin mechanism. #2220
* [FEATURE] Add `-cassandra.table-options` flag to customize table options of Cassandra when creating the index or chunk table. #2575
* [ENHANCEMENT] Propagate GOPROXY value when building `build-image`. This is to help the builders building the code in a Network where default Go proxy is not accessible (e.g. when behind some corporate VPN). #2741
* [ENHANCEMENT] Querier: Added metric `cortex_querier_request_duration_seconds` for all requests to the querier. #2708
* [ENHANCEMENT] Cortex is now built with Go 1.14. #2480 #2749 #2753
* [ENHANCEMENT] Experimental TSDB: added the following metrics to the ingester: #2580 #2583 #2589 #2654
  * `cortex_ingester_tsdb_appender_add_duration_seconds`
  * `cortex_ingester_tsdb_appender_commit_duration_seconds`
  * `cortex_ingester_tsdb_refcache_purge_duration_seconds`
  * `cortex_ingester_tsdb_compactions_total`
  * `cortex_ingester_tsdb_compaction_duration_seconds`
  * `cortex_ingester_tsdb_wal_fsync_duration_seconds`
  * `cortex_ingester_tsdb_wal_page_flushes_total`
  * `cortex_ingester_tsdb_wal_completed_pages_total`
  * `cortex_ingester_tsdb_wal_truncations_failed_total`
  * `cortex_ingester_tsdb_wal_truncations_total`
  * `cortex_ingester_tsdb_wal_writes_failed_total`
  * `cortex_ingester_tsdb_checkpoint_deletions_failed_total`
  * `cortex_ingester_tsdb_checkpoint_deletions_total`
  * `cortex_ingester_tsdb_checkpoint_creations_failed_total`
  * `cortex_ingester_tsdb_checkpoint_creations_total`
  * `cortex_ingester_tsdb_wal_truncate_duration_seconds`
  * `cortex_ingester_tsdb_head_active_appenders`
  * `cortex_ingester_tsdb_head_series_not_found_total`
  * `cortex_ingester_tsdb_head_chunks`
  * `cortex_ingester_tsdb_mmap_chunk_corruptions_total`
  * `cortex_ingester_tsdb_head_chunks_created_total`
  * `cortex_ingester_tsdb_head_chunks_removed_total`
* [ENHANCEMENT] Experimental TSDB: added metrics useful to alert on critical conditions of the blocks storage: #2573
  * `cortex_compactor_last_successful_run_timestamp_seconds`
  * `cortex_querier_blocks_last_successful_sync_timestamp_seconds` (when store-gateway is disabled)
  * `cortex_querier_blocks_last_successful_scan_timestamp_seconds` (when store-gateway is enabled)
  * `cortex_storegateway_blocks_last_successful_sync_timestamp_seconds`
* [ENHANCEMENT] Experimental TSDB: added the flag `-experimental.tsdb.wal-compression-enabled` to allow to enable TSDB WAL compression. #2585
* [ENHANCEMENT] Experimental TSDB: Querier and store-gateway components can now use so-called "caching bucket", which can currently cache fetched chunks into shared memcached server. #2572
* [ENHANCEMENT] Ruler: Automatically remove unhealthy rulers from the ring. #2587
* [ENHANCEMENT] Query-tee: added support to `/metadata`, `/alerts`, and `/rules` endpoints #2600
* [ENHANCEMENT] Query-tee: added support to query results comparison between two different backends. The comparison is disabled by default and can be enabled via `-proxy.compare-responses=true`. #2611
* [ENHANCEMENT] Query-tee: improved the query-tee to not wait all backend responses before sending back the response to the client. The query-tee now sends back to the client first successful response, while honoring the `-backend.preferred` option. #2702
* [ENHANCEMENT] Thanos and Prometheus upgraded. #2602 #2604 #2634 #2659 #2686 #2756
  * TSDB now holds less WAL files after Head Truncation.
  * TSDB now does memory-mapping of Head chunks and reduces memory usage.
* [ENHANCEMENT] Experimental TSDB: decoupled blocks deletion from blocks compaction in the compactor, so that blocks deletion is not blocked by a busy compactor. The following metrics have been added: #2623
  * `cortex_compactor_block_cleanup_started_total`
  * `cortex_compactor_block_cleanup_completed_total`
  * `cortex_compactor_block_cleanup_failed_total`
  * `cortex_compactor_block_cleanup_last_successful_run_timestamp_seconds`
* [ENHANCEMENT] Experimental TSDB: Use shared cache for metadata. This is especially useful when running multiple querier and store-gateway components to reduce number of object store API calls. #2626 #2640
* [ENHANCEMENT] Experimental TSDB: when `-querier.query-store-after` is configured and running the experimental blocks storage, the time range of the query sent to the store is now manipulated to ensure the query end time is not more recent than 'now - query-store-after'. #2642
* [ENHANCEMENT] Experimental TSDB: small performance improvement in concurrent usage of RefCache, used during samples ingestion. #2651
* [ENHANCEMENT] The following endpoints now respond appropriately to an `Accept` header with the value `application/json` #2673
  * `/distributor/all_user_stats`
  * `/distributor/ha_tracker`
  * `/ingester/ring`
  * `/store-gateway/ring`
  * `/compactor/ring`
  * `/ruler/ring`
  * `/services`
* [ENHANCEMENT] Experimental Cassandra backend: Add `-cassandra.num-connections` to allow increasing the number of TCP connections to each Cassandra server. #2666
* [ENHANCEMENT] Experimental Cassandra backend: Use separate Cassandra clients and connections for reads and writes. #2666
* [ENHANCEMENT] Experimental Cassandra backend: Add `-cassandra.reconnect-interval` to allow specifying the reconnect interval to a Cassandra server that has been marked `DOWN` by the gocql driver. Also change the default value of the reconnect interval from `60s` to `1s`. #2687
* [ENHANCEMENT] Experimental Cassandra backend: Add option `-cassandra.convict-hosts-on-failure=false` to not convict host of being down when a request fails. #2684
* [ENHANCEMENT] Experimental TSDB: Applied a jitter to the period bucket scans in order to better distribute bucket operations over the time and increase the probability of hitting the shared cache (if configured). #2693
* [ENHANCEMENT] Experimental TSDB: Series limit per user and per metric now work in TSDB blocks. #2676
* [ENHANCEMENT] Experimental Memberlist: Added ability to periodically rejoin the memberlist cluster. #2724
* [ENHANCEMENT] Experimental Delete Series: Added the following metrics for monitoring processing of delete requests: #2730
  - `cortex_purger_load_pending_requests_attempts_total`: Number of attempts that were made to load pending requests with status.
  - `cortex_purger_oldest_pending_delete_request_age_seconds`: Age of oldest pending delete request in seconds.
  - `cortex_purger_pending_delete_requests_count`: Count of requests which are in process or are ready to be processed.
* [ENHANCEMENT] Experimental TSDB: Improved compactor to hard-delete also partial blocks with an deletion mark (even if the deletion mark threshold has not been reached). #2751
* [ENHANCEMENT] Experimental TSDB: Introduced a consistency check done by the querier to ensure all expected blocks have been queried via the store-gateway. If a block is missing on a store-gateway, the querier retries fetching series from missing blocks up to 3 times. If the consistency check fails once all retries have been exhausted, the query execution fails. The following metrics have been added: #2593 #2630 #2689 #2695
  * `cortex_querier_blocks_consistency_checks_total`
  * `cortex_querier_blocks_consistency_checks_failed_total`
  * `cortex_querier_storegateway_refetches_per_query`
* [ENHANCEMENT] Delete requests can now be canceled #2555
* [ENHANCEMENT] Table manager can now provision tables for delete store #2546
* [BUGFIX] Ruler: Ensure temporary rule files with special characters are properly mapped and cleaned up. #2506
* [BUGFIX] Fixes #2411, Ensure requests are properly routed to the prometheus api embedded in the query if `-server.path-prefix` is set. #2372
* [BUGFIX] Experimental TSDB: fixed chunk data corruption when querying back series using the experimental blocks storage. #2400
* [BUGFIX] Fixed collection of tracing spans from Thanos components used internally. #2655
* [BUGFIX] Experimental TSDB: fixed memory leak in ingesters. #2586
* [BUGFIX] QueryFrontend: fixed a situation where HTTP error is ignored and an incorrect status code is set. #2590
* [BUGFIX] Ingester: Fix an ingester starting up in the JOINING state and staying there forever. #2565
* [BUGFIX] QueryFrontend: fixed a panic (`integer divide by zero`) in the query-frontend. The query-frontend now requires the `-querier.default-evaluation-interval` config to be set to the same value of the querier. #2614
* [BUGFIX] Experimental TSDB: when the querier receives a `/series` request with a time range older than the data stored in the ingester, it now ignores the requested time range and returns known series anyway instead of returning an empty response. This aligns the behaviour with the chunks storage. #2617
* [BUGFIX] Cassandra: fixed an edge case leading to an invalid CQL query when querying the index on a Cassandra store. #2639
* [BUGFIX] Ingester: increment series per metric when recovering from WAL or transfer. #2674
* [BUGFIX] Fixed `wrong number of arguments for 'mget' command` Redis error when a query has no chunks to lookup from storage. #2700 #2796
* [BUGFIX] Ingester: Automatically remove old tmp checkpoints, fixing a potential disk space leak after an ingester crashes. #2726

## 1.1.0 / 2020-05-21

This release brings the usual mix of bugfixes and improvements. The biggest change is that WAL support for chunks is now considered to be production-ready!

Please make sure to review renamed metrics, and update your dashboards and alerts accordingly.

* [CHANGE] Added v1 API routes documented in #2327. #2372
  * Added `-http.alertmanager-http-prefix` flag which allows the configuration of the path where the Alertmanager API and UI can be reached. The default is set to `/alertmanager`.
  * Added `-http.prometheus-http-prefix` flag which allows the configuration of the path where the Prometheus API and UI can be reached. The default is set to `/prometheus`.
  * Updated the index hosted at the root prefix to point to the updated routes.
  * Legacy routes hardcoded with the `/api/prom` prefix now respect the `-http.prefix` flag.
* [CHANGE] The metrics `cortex_distributor_ingester_appends_total` and `distributor_ingester_append_failures_total` now include a `type` label to differentiate between `samples` and `metadata`. #2336
* [CHANGE] The metrics for number of chunks and bytes flushed to the chunk store are renamed. Note that previous metrics were counted pre-deduplication, while new metrics are counted after deduplication. #2463
  * `cortex_ingester_chunks_stored_total` > `cortex_chunk_store_stored_chunks_total`
  * `cortex_ingester_chunk_stored_bytes_total` > `cortex_chunk_store_stored_chunk_bytes_total`
* [CHANGE] Experimental TSDB: renamed blocks meta fetcher metrics: #2375
  * `cortex_querier_bucket_store_blocks_meta_syncs_total` > `cortex_querier_blocks_meta_syncs_total`
  * `cortex_querier_bucket_store_blocks_meta_sync_failures_total` > `cortex_querier_blocks_meta_sync_failures_total`
  * `cortex_querier_bucket_store_blocks_meta_sync_duration_seconds` > `cortex_querier_blocks_meta_sync_duration_seconds`
  * `cortex_querier_bucket_store_blocks_meta_sync_consistency_delay_seconds` > `cortex_querier_blocks_meta_sync_consistency_delay_seconds`
* [CHANGE] Experimental TSDB: Modified default values for `compactor.deletion-delay` option from 48h to 12h and `-experimental.tsdb.bucket-store.ignore-deletion-marks-delay` from 24h to 6h. #2414
* [CHANGE] WAL: Default value of `-ingester.checkpoint-enabled` changed to `true`. #2416
* [CHANGE] `trace_id` field in log files has been renamed to `traceID`. #2518
* [CHANGE] Slow query log has a different output now. Previously used `url` field has been replaced with `host` and `path`, and query parameters are logged as individual log fields with `qs_` prefix. #2520
* [CHANGE] WAL: WAL and checkpoint compression is now disabled. #2436
* [CHANGE] Update in dependency `go-kit/kit` from `v0.9.0` to `v0.10.0`. HTML escaping disabled in JSON Logger. #2535
* [CHANGE] Experimental TSDB: Removed `cortex_<service>_` prefix from Thanos objstore metrics and added `component` label to distinguish which Cortex component is doing API calls to the object storage when running in single-binary mode: #2568
  - `cortex_<service>_thanos_objstore_bucket_operations_total` renamed to `thanos_objstore_bucket_operations_total{component="<name>"}`
  - `cortex_<service>_thanos_objstore_bucket_operation_failures_total` renamed to `thanos_objstore_bucket_operation_failures_total{component="<name>"}`
  - `cortex_<service>_thanos_objstore_bucket_operation_duration_seconds` renamed to `thanos_objstore_bucket_operation_duration_seconds{component="<name>"}`
  - `cortex_<service>_thanos_objstore_bucket_last_successful_upload_time` renamed to `thanos_objstore_bucket_last_successful_upload_time{component="<name>"}`
* [CHANGE] FIFO cache: The `-<prefix>.fifocache.size` CLI flag has been renamed to `-<prefix>.fifocache.max-size-items` as well as its YAML config option `size` renamed to `max_size_items`. #2319
* [FEATURE] Ruler: The `-ruler.evaluation-delay` flag was added to allow users to configure a default evaluation delay for all rules in cortex. The default value is 0 which is the current behavior. #2423
* [FEATURE] Experimental: Added a new object storage client for OpenStack Swift. #2440
* [FEATURE] TLS config options added to the Server. #2535
* [FEATURE] Experimental: Added support for `/api/v1/metadata` Prometheus-based endpoint. #2549
* [FEATURE] Add ability to limit concurrent queries to Cassandra with `-cassandra.query-concurrency` flag. #2562
* [FEATURE] Experimental TSDB: Introduced store-gateway service used by the experimental blocks storage to load and query blocks. The store-gateway optionally supports blocks sharding and replication via a dedicated hash ring, configurable via `-experimental.store-gateway.sharding-enabled` and `-experimental.store-gateway.sharding-ring.*` flags. The following metrics have been added: #2433 #2458 #2469 #2523
  * `cortex_querier_storegateway_instances_hit_per_query`
* [ENHANCEMENT] Experimental TSDB: sample ingestion errors are now reported via existing `cortex_discarded_samples_total` metric. #2370
* [ENHANCEMENT] Failures on samples at distributors and ingesters return the first validation error as opposed to the last. #2383
* [ENHANCEMENT] Experimental TSDB: Added `cortex_querier_blocks_meta_synced`, which reflects current state of synced blocks over all tenants. #2392
* [ENHANCEMENT] Added `cortex_distributor_latest_seen_sample_timestamp_seconds` metric to see how far behind Prometheus servers are in sending data. #2371
* [ENHANCEMENT] FIFO cache to support eviction based on memory usage. Added `-<prefix>.fifocache.max-size-bytes` CLI flag and YAML config option `max_size_bytes` to specify memory limit of the cache. #2319, #2527
* [ENHANCEMENT] Added `-querier.worker-match-max-concurrent`. Force worker concurrency to match the `-querier.max-concurrent` option.  Overrides `-querier.worker-parallelism`.  #2456
* [ENHANCEMENT] Added the following metrics for monitoring delete requests: #2445
  - `cortex_purger_delete_requests_received_total`: Number of delete requests received per user.
  - `cortex_purger_delete_requests_processed_total`: Number of delete requests processed per user.
  - `cortex_purger_delete_requests_chunks_selected_total`: Number of chunks selected while building delete plans per user.
  - `cortex_purger_delete_requests_processing_failures_total`: Number of delete requests processing failures per user.
* [ENHANCEMENT] Single Binary: Added query-frontend to the single binary.  Single binary users will now benefit from various query-frontend features.  Primarily: sharding, parallelization, load shedding, additional caching (if configured), and query retries. #2437
* [ENHANCEMENT] Allow 1w (where w denotes week) and 1y (where y denotes year) when setting `-store.cache-lookups-older-than` and `-store.max-look-back-period`. #2454
* [ENHANCEMENT] Optimize index queries for matchers using "a|b|c"-type regex. #2446 #2475
* [ENHANCEMENT] Added per tenant metrics for queries and chunks and bytes read from chunk store: #2463
  * `cortex_chunk_store_fetched_chunks_total` and `cortex_chunk_store_fetched_chunk_bytes_total`
  * `cortex_query_frontend_queries_total` (per tenant queries counted by the frontend)
* [ENHANCEMENT] WAL: New metrics `cortex_ingester_wal_logged_bytes_total` and `cortex_ingester_checkpoint_logged_bytes_total` added to track total bytes logged to disk for WAL and checkpoints. #2497
* [ENHANCEMENT] Add de-duplicated chunks counter `cortex_chunk_store_deduped_chunks_total` which counts every chunk not sent to the store because it was already sent by another replica. #2485
* [ENHANCEMENT] Query-frontend now also logs the POST data of long queries. #2481
* [ENHANCEMENT] WAL: Ingester WAL records now have type header and the custom WAL records have been replaced by Prometheus TSDB's WAL records. Old records will not be supported from 1.3 onwards. Note: once this is deployed, you cannot downgrade without data loss. #2436
* [ENHANCEMENT] Redis Cache: Added `idle_timeout`, `wait_on_pool_exhaustion` and `max_conn_lifetime` options to redis cache configuration. #2550
* [ENHANCEMENT] WAL: the experimental tag has been removed on the WAL in ingesters. #2560
* [ENHANCEMENT] Use newer AWS API for paginated queries - removes 'Deprecated' message from logfiles. #2452
* [ENHANCEMENT] Experimental memberlist: Add retry with backoff on memberlist join other members. #2705
* [ENHANCEMENT] Experimental TSDB: when the store-gateway sharding is enabled, unhealthy store-gateway instances are automatically removed from the ring after 10 consecutive `-experimental.store-gateway.sharding-ring.heartbeat-timeout` periods. #2526
* [BUGFIX] Ruler: Ensure temporary rule files with special characters are properly mapped and cleaned up. #2506
* [BUGFIX] Ensure requests are properly routed to the prometheus api embedded in the query if `-server.path-prefix` is set. Fixes #2411. #2372
* [BUGFIX] Experimental TSDB: Fixed chunk data corruption when querying back series using the experimental blocks storage. #2400
* [BUGFIX] Cassandra Storage: Fix endpoint TLS host verification. #2109
* [BUGFIX] Experimental TSDB: Fixed response status code from `422` to `500` when an error occurs while iterating chunks with the experimental blocks storage. #2402
* [BUGFIX] Ring: Fixed a situation where upgrading from pre-1.0 cortex with a rolling strategy caused new 1.0 ingesters to lose their zone value in the ring until manually forced to re-register. #2404
* [BUGFIX] Distributor: `/all_user_stats` now show API and Rule Ingest Rate correctly. #2457
* [BUGFIX] Fixed `version`, `revision` and `branch` labels exported by the `cortex_build_info` metric. #2468
* [BUGFIX] QueryFrontend: fixed a situation where span context missed when downstream_url is used. #2539
* [BUGFIX] Querier: Fixed a situation where querier would crash because of an unresponsive frontend instance. #2569

## 1.0.1 / 2020-04-23

* [BUGFIX] Fix gaps when querying ingesters with replication factor = 3 and 2 ingesters in the cluster. #2503

## 1.0.0 / 2020-04-02

This is the first major release of Cortex. We made a lot of **breaking changes** in this release which have been detailed below. Please also see the stability guarantees we provide as part of a major release: https://cortexmetrics.io/docs/configuration/v1guarantees/

* [CHANGE] Remove the following deprecated flags: #2339
  - `-metrics.error-rate-query` (use `-metrics.write-throttle-query` instead).
  - `-store.cardinality-cache-size` (use `-store.index-cache-read.enable-fifocache` and `-store.index-cache-read.fifocache.size` instead).
  - `-store.cardinality-cache-validity` (use `-store.index-cache-read.enable-fifocache` and `-store.index-cache-read.fifocache.duration` instead).
  - `-distributor.limiter-reload-period` (flag unused)
  - `-ingester.claim-on-rollout` (flag unused)
  - `-ingester.normalise-tokens` (flag unused)
* [CHANGE] Renamed YAML file options to be more consistent. See [full config file changes below](#config-file-breaking-changes). #2273
* [CHANGE] AWS based autoscaling has been removed. You can only use metrics based autoscaling now. `-applicationautoscaling.url` has been removed. See https://cortexmetrics.io/docs/production/aws/#dynamodb-capacity-provisioning on how to migrate. #2328
* [CHANGE] Renamed the `memcache.write-back-goroutines` and `memcache.write-back-buffer` flags to `background.write-back-concurrency` and `background.write-back-buffer`. This affects the following flags: #2241
  - `-frontend.memcache.write-back-buffer` --> `-frontend.background.write-back-buffer`
  - `-frontend.memcache.write-back-goroutines` --> `-frontend.background.write-back-concurrency`
  - `-store.index-cache-read.memcache.write-back-buffer` --> `-store.index-cache-read.background.write-back-buffer`
  - `-store.index-cache-read.memcache.write-back-goroutines` --> `-store.index-cache-read.background.write-back-concurrency`
  - `-store.index-cache-write.memcache.write-back-buffer` --> `-store.index-cache-write.background.write-back-buffer`
  - `-store.index-cache-write.memcache.write-back-goroutines` --> `-store.index-cache-write.background.write-back-concurrency`
  - `-memcache.write-back-buffer` --> `-store.chunks-cache.background.write-back-buffer`. Note the next change log for the difference.
  - `-memcache.write-back-goroutines` --> `-store.chunks-cache.background.write-back-concurrency`. Note the next change log for the difference.

* [CHANGE] Renamed the chunk cache flags to have `store.chunks-cache.` as prefix. This means the following flags have been changed: #2241
  - `-cache.enable-fifocache` --> `-store.chunks-cache.cache.enable-fifocache`
  - `-default-validity` --> `-store.chunks-cache.default-validity`
  - `-fifocache.duration` --> `-store.chunks-cache.fifocache.duration`
  - `-fifocache.size` --> `-store.chunks-cache.fifocache.size`
  - `-memcache.write-back-buffer` --> `-store.chunks-cache.background.write-back-buffer`. Note the previous change log for the difference.
  - `-memcache.write-back-goroutines` --> `-store.chunks-cache.background.write-back-concurrency`. Note the previous change log for the difference.
  - `-memcached.batchsize` --> `-store.chunks-cache.memcached.batchsize`
  - `-memcached.consistent-hash` --> `-store.chunks-cache.memcached.consistent-hash`
  - `-memcached.expiration` --> `-store.chunks-cache.memcached.expiration`
  - `-memcached.hostname` --> `-store.chunks-cache.memcached.hostname`
  - `-memcached.max-idle-conns` --> `-store.chunks-cache.memcached.max-idle-conns`
  - `-memcached.parallelism` --> `-store.chunks-cache.memcached.parallelism`
  - `-memcached.service` --> `-store.chunks-cache.memcached.service`
  - `-memcached.timeout` --> `-store.chunks-cache.memcached.timeout`
  - `-memcached.update-interval` --> `-store.chunks-cache.memcached.update-interval`
  - `-redis.enable-tls` --> `-store.chunks-cache.redis.enable-tls`
  - `-redis.endpoint` --> `-store.chunks-cache.redis.endpoint`
  - `-redis.expiration` --> `-store.chunks-cache.redis.expiration`
  - `-redis.max-active-conns` --> `-store.chunks-cache.redis.max-active-conns`
  - `-redis.max-idle-conns` --> `-store.chunks-cache.redis.max-idle-conns`
  - `-redis.password` --> `-store.chunks-cache.redis.password`
  - `-redis.timeout` --> `-store.chunks-cache.redis.timeout`
* [CHANGE] Rename the `-store.chunk-cache-stubs` to `-store.chunks-cache.cache-stubs` to be more inline with above. #2241
* [CHANGE] Change prefix of flags `-dynamodb.periodic-table.*` to `-table-manager.index-table.*`. #2359
* [CHANGE] Change prefix of flags `-dynamodb.chunk-table.*` to `-table-manager.chunk-table.*`. #2359
* [CHANGE] Change the following flags: #2359
  - `-dynamodb.poll-interval` --> `-table-manager.poll-interval`
  - `-dynamodb.periodic-table.grace-period` --> `-table-manager.periodic-table.grace-period`
* [CHANGE] Renamed the following flags: #2273
  - `-dynamodb.chunk.gang.size` --> `-dynamodb.chunk-gang-size`
  - `-dynamodb.chunk.get.max.parallelism` --> `-dynamodb.chunk-get-max-parallelism`
* [CHANGE] Don't support mixed time units anymore for duration. For example, 168h5m0s doesn't work anymore, please use just one unit (s|m|h|d|w|y). #2252
* [CHANGE] Utilize separate protos for rule state and storage. Experimental ruler API will not be functional until the rollout is complete. #2226
* [CHANGE] Frontend worker in querier now starts after all Querier module dependencies are started. This fixes issue where frontend worker started to send queries to querier before it was ready to serve them (mostly visible when using experimental blocks storage). #2246
* [CHANGE] Lifecycler component now enters Failed state on errors, and doesn't exit the process. (Important if you're vendoring Cortex and use Lifecycler) #2251
* [CHANGE] `/ready` handler now returns 200 instead of 204. #2330
* [CHANGE] Better defaults for the following options: #2344
  - `-<prefix>.consul.consistent-reads`: Old default: `true`, new default: `false`. This reduces the load on Consul.
  - `-<prefix>.consul.watch-rate-limit`: Old default: 0, new default: 1. This rate limits the reads to 1 per second. Which is good enough for ring watches.
  - `-distributor.health-check-ingesters`: Old default: `false`, new default: `true`.
  - `-ingester.max-stale-chunk-idle`: Old default: 0, new default: 2m. This lets us expire series that we know are stale early.
  - `-ingester.spread-flushes`: Old default: false, new default: true. This allows to better de-duplicate data and use less space.
  - `-ingester.chunk-age-jitter`: Old default: 20mins, new default: 0. This is to enable the `-ingester.spread-flushes` to true.
  - `-<prefix>.memcached.batchsize`: Old default: 0, new default: 1024. This allows batching of requests and keeps the concurrent requests low.
  - `-<prefix>.memcached.consistent-hash`: Old default: false, new default: true. This allows for better cache hits when the memcaches are scaled up and down.
  - `-querier.batch-iterators`: Old default: false, new default: true.
  - `-querier.ingester-streaming`: Old default: false, new default: true.
* [CHANGE] Experimental TSDB: Added `-experimental.tsdb.bucket-store.postings-cache-compression-enabled` to enable postings compression when storing to cache. #2335
* [CHANGE] Experimental TSDB: Added `-compactor.deletion-delay`, which is time before a block marked for deletion is deleted from bucket. If not 0, blocks will be marked for deletion and compactor component will delete blocks marked for deletion from the bucket. If delete-delay is 0, blocks will be deleted straight away. Note that deleting blocks immediately can cause query failures, if store gateway / querier still has the block loaded, or compactor is ignoring the deletion because it's compacting the block at the same time. Default value is 48h. #2335
* [CHANGE] Experimental TSDB: Added `-experimental.tsdb.bucket-store.index-cache.postings-compression-enabled`, to set duration after which the blocks marked for deletion will be filtered out while fetching blocks used for querying. This option allows querier to ignore blocks that are marked for deletion with some delay. This ensures store can still serve blocks that are meant to be deleted but do not have a replacement yet. Default is 24h, half of the default value for `-compactor.deletion-delay`. #2335
* [CHANGE] Experimental TSDB: Added `-experimental.tsdb.bucket-store.index-cache.memcached.max-item-size` to control maximum size of item that is stored to memcached. Defaults to 1 MiB. #2335
* [FEATURE] Added experimental storage API to the ruler service that is enabled when the `-experimental.ruler.enable-api` is set to true #2269
  * `-ruler.storage.type` flag now allows `s3`,`gcs`, and `azure` values
  * `-ruler.storage.(s3|gcs|azure)` flags exist to allow the configuration of object clients set for rule storage
* [CHANGE] Renamed table manager metrics. #2307 #2359
  * `cortex_dynamo_sync_tables_seconds` -> `cortex_table_manager_sync_duration_seconds`
  * `cortex_dynamo_table_capacity_units` -> `cortex_table_capacity_units`
* [FEATURE] Flusher target to flush the WAL. #2075
  * `-flusher.wal-dir` for the WAL directory to recover from.
  * `-flusher.concurrent-flushes` for number of concurrent flushes.
  * `-flusher.flush-op-timeout` is duration after which a flush should timeout.
* [FEATURE] Ingesters can now have an optional availability zone set, to ensure metric replication is distributed across zones. This is set via the `-ingester.availability-zone` flag or the `availability_zone` field in the config file. #2317
* [ENHANCEMENT] Better re-use of connections to DynamoDB and S3. #2268
* [ENHANCEMENT] Reduce number of goroutines used while executing a single index query. #2280
* [ENHANCEMENT] Experimental TSDB: Add support for local `filesystem` backend. #2245
* [ENHANCEMENT] Experimental TSDB: Added memcached support for the TSDB index cache. #2290
* [ENHANCEMENT] Experimental TSDB: Removed gRPC server to communicate between querier and BucketStore. #2324
* [ENHANCEMENT] Allow 1w (where w denotes week) and 1y (where y denotes year) when setting table period and retention. #2252
* [ENHANCEMENT] Added FIFO cache metrics for current number of entries and memory usage. #2270
* [ENHANCEMENT] Output all config fields to /config API, including those with empty value. #2209
* [ENHANCEMENT] Add "missing_metric_name" and "metric_name_invalid" reasons to cortex_discarded_samples_total metric. #2346
* [ENHANCEMENT] Experimental TSDB: sample ingestion errors are now reported via existing `cortex_discarded_samples_total` metric. #2370
* [BUGFIX] Ensure user state metrics are updated if a transfer fails. #2338
* [BUGFIX] Fixed etcd client keepalive settings. #2278
* [BUGFIX] Register the metrics of the WAL. #2295
* [BUXFIX] Experimental TSDB: fixed error handling when ingesting out of bound samples. #2342

### Known issues

- This experimental blocks storage in Cortex `1.0.0` has a bug which may lead to the error `cannot iterate chunk for series` when running queries. This bug has been fixed in #2400. If you're running the experimental blocks storage, please build Cortex from `master`.

### Config file breaking changes

In this section you can find a config file diff showing the breaking changes introduced in Cortex. You can also find the [full configuration file reference doc](https://cortexmetrics.io/docs/configuration/configuration-file/) in the website.

```diff
### ingester_config

 # Period with which to attempt to flush chunks.
 # CLI flag: -ingester.flush-period
-[flushcheckperiod: <duration> | default = 1m0s]
+[flush_period: <duration> | default = 1m0s]

 # Period chunks will remain in memory after flushing.
 # CLI flag: -ingester.retain-period
-[retainperiod: <duration> | default = 5m0s]
+[retain_period: <duration> | default = 5m0s]

 # Maximum chunk idle time before flushing.
 # CLI flag: -ingester.max-chunk-idle
-[maxchunkidle: <duration> | default = 5m0s]
+[max_chunk_idle_time: <duration> | default = 5m0s]

 # Maximum chunk idle time for chunks terminating in stale markers before
 # flushing. 0 disables it and a stale series is not flushed until the
 # max-chunk-idle timeout is reached.
 # CLI flag: -ingester.max-stale-chunk-idle
-[maxstalechunkidle: <duration> | default = 0s]
+[max_stale_chunk_idle_time: <duration> | default = 2m0s]

 # Timeout for individual flush operations.
 # CLI flag: -ingester.flush-op-timeout
-[flushoptimeout: <duration> | default = 1m0s]
+[flush_op_timeout: <duration> | default = 1m0s]

 # Maximum chunk age before flushing.
 # CLI flag: -ingester.max-chunk-age
-[maxchunkage: <duration> | default = 12h0m0s]
+[max_chunk_age: <duration> | default = 12h0m0s]

-# Range of time to subtract from MaxChunkAge to spread out flushes
+# Range of time to subtract from -ingester.max-chunk-age to spread out flushes
 # CLI flag: -ingester.chunk-age-jitter
-[chunkagejitter: <duration> | default = 20m0s]
+[chunk_age_jitter: <duration> | default = 0]

 # Number of concurrent goroutines flushing to dynamodb.
 # CLI flag: -ingester.concurrent-flushes
-[concurrentflushes: <int> | default = 50]
+[concurrent_flushes: <int> | default = 50]

-# If true, spread series flushes across the whole period of MaxChunkAge
+# If true, spread series flushes across the whole period of
+# -ingester.max-chunk-age.
 # CLI flag: -ingester.spread-flushes
-[spreadflushes: <boolean> | default = false]
+[spread_flushes: <boolean> | default = true]

 # Period with which to update the per-user ingestion rates.
 # CLI flag: -ingester.rate-update-period
-[rateupdateperiod: <duration> | default = 15s]
+[rate_update_period: <duration> | default = 15s]


### querier_config

 # The maximum number of concurrent queries.
 # CLI flag: -querier.max-concurrent
-[maxconcurrent: <int> | default = 20]
+[max_concurrent: <int> | default = 20]

 # Use batch iterators to execute query, as opposed to fully materialising the
 # series in memory.  Takes precedent over the -querier.iterators flag.
 # CLI flag: -querier.batch-iterators
-[batchiterators: <boolean> | default = false]
+[batch_iterators: <boolean> | default = true]

 # Use streaming RPCs to query ingester.
 # CLI flag: -querier.ingester-streaming
-[ingesterstreaming: <boolean> | default = false]
+[ingester_streaming: <boolean> | default = true]

 # Maximum number of samples a single query can load into memory.
 # CLI flag: -querier.max-samples
-[maxsamples: <int> | default = 50000000]
+[max_samples: <int> | default = 50000000]

 # The default evaluation interval or step size for subqueries.
 # CLI flag: -querier.default-evaluation-interval
-[defaultevaluationinterval: <duration> | default = 1m0s]
+[default_evaluation_interval: <duration> | default = 1m0s]

### query_frontend_config

 # URL of downstream Prometheus.
 # CLI flag: -frontend.downstream-url
-[downstream: <string> | default = ""]
+[downstream_url: <string> | default = ""]


### ruler_config

 # URL of alerts return path.
 # CLI flag: -ruler.external.url
-[externalurl: <url> | default = ]
+[external_url: <url> | default = ]

 # How frequently to evaluate rules
 # CLI flag: -ruler.evaluation-interval
-[evaluationinterval: <duration> | default = 1m0s]
+[evaluation_interval: <duration> | default = 1m0s]

 # How frequently to poll for rule changes
 # CLI flag: -ruler.poll-interval
-[pollinterval: <duration> | default = 1m0s]
+[poll_interval: <duration> | default = 1m0s]

-storeconfig:
+storage:

 # file path to store temporary rule files for the prometheus rule managers
 # CLI flag: -ruler.rule-path
-[rulepath: <string> | default = "/rules"]
+[rule_path: <string> | default = "/rules"]

 # URL of the Alertmanager to send notifications to.
 # CLI flag: -ruler.alertmanager-url
-[alertmanagerurl: <url> | default = ]
+[alertmanager_url: <url> | default = ]

 # Use DNS SRV records to discover alertmanager hosts.
 # CLI flag: -ruler.alertmanager-discovery
-[alertmanagerdiscovery: <boolean> | default = false]
+[enable_alertmanager_discovery: <boolean> | default = false]

 # How long to wait between refreshing alertmanager hosts.
 # CLI flag: -ruler.alertmanager-refresh-interval
-[alertmanagerrefreshinterval: <duration> | default = 1m0s]
+[alertmanager_refresh_interval: <duration> | default = 1m0s]

 # If enabled requests to alertmanager will utilize the V2 API.
 # CLI flag: -ruler.alertmanager-use-v2
-[alertmanangerenablev2api: <boolean> | default = false]
+[enable_alertmanager_v2: <boolean> | default = false]

 # Capacity of the queue for notifications to be sent to the Alertmanager.
 # CLI flag: -ruler.notification-queue-capacity
-[notificationqueuecapacity: <int> | default = 10000]
+[notification_queue_capacity: <int> | default = 10000]

 # HTTP timeout duration when sending notifications to the Alertmanager.
 # CLI flag: -ruler.notification-timeout
-[notificationtimeout: <duration> | default = 10s]
+[notification_timeout: <duration> | default = 10s]

 # Distribute rule evaluation using ring backend
 # CLI flag: -ruler.enable-sharding
-[enablesharding: <boolean> | default = false]
+[enable_sharding: <boolean> | default = false]

 # Time to spend searching for a pending ruler when shutting down.
 # CLI flag: -ruler.search-pending-for
-[searchpendingfor: <duration> | default = 5m0s]
+[search_pending_for: <duration> | default = 5m0s]

 # Period with which to attempt to flush rule groups.
 # CLI flag: -ruler.flush-period
-[flushcheckperiod: <duration> | default = 1m0s]
+[flush_period: <duration> | default = 1m0s]

### alertmanager_config

 # Base path for data storage.
 # CLI flag: -alertmanager.storage.path
-[datadir: <string> | default = "data/"]
+[data_dir: <string> | default = "data/"]

 # will be used to prefix all HTTP endpoints served by Alertmanager. If omitted,
 # relevant URL components will be derived automatically.
 # CLI flag: -alertmanager.web.external-url
-[externalurl: <url> | default = ]
+[external_url: <url> | default = ]

 # How frequently to poll Cortex configs
 # CLI flag: -alertmanager.configs.poll-interval
-[pollinterval: <duration> | default = 15s]
+[poll_interval: <duration> | default = 15s]

 # Listen address for cluster.
 # CLI flag: -cluster.listen-address
-[clusterbindaddr: <string> | default = "0.0.0.0:9094"]
+[cluster_bind_address: <string> | default = "0.0.0.0:9094"]

 # Explicit address to advertise in cluster.
 # CLI flag: -cluster.advertise-address
-[clusteradvertiseaddr: <string> | default = ""]
+[cluster_advertise_address: <string> | default = ""]

 # Time to wait between peers to send notifications.
 # CLI flag: -cluster.peer-timeout
-[peertimeout: <duration> | default = 15s]
+[peer_timeout: <duration> | default = 15s]

 # Filename of fallback config to use if none specified for instance.
 # CLI flag: -alertmanager.configs.fallback
-[fallbackconfigfile: <string> | default = ""]
+[fallback_config_file: <string> | default = ""]

 # Root of URL to generate if config is http://internal.monitor
 # CLI flag: -alertmanager.configs.auto-webhook-root
-[autowebhookroot: <string> | default = ""]
+[auto_webhook_root: <string> | default = ""]

### table_manager_config

-store:
+storage:

-# How frequently to poll DynamoDB to learn our capacity.
-# CLI flag: -dynamodb.poll-interval
-[dynamodb_poll_interval: <duration> | default = 2m0s]
+# How frequently to poll backend to learn our capacity.
+# CLI flag: -table-manager.poll-interval
+[poll_interval: <duration> | default = 2m0s]

-# DynamoDB periodic tables grace period (duration which table will be
-# created/deleted before/after it's needed).
-# CLI flag: -dynamodb.periodic-table.grace-period
+# Periodic tables grace period (duration which table will be created/deleted
+# before/after it's needed).
+# CLI flag: -table-manager.periodic-table.grace-period
 [creation_grace_period: <duration> | default = 10m0s]

 index_tables_provisioning:
   # Enables on demand throughput provisioning for the storage provider (if
-  # supported). Applies only to tables which are not autoscaled
-  # CLI flag: -dynamodb.periodic-table.enable-ondemand-throughput-mode
-  [provisioned_throughput_on_demand_mode: <boolean> | default = false]
+  # supported). Applies only to tables which are not autoscaled. Supported by
+  # DynamoDB
+  # CLI flag: -table-manager.index-table.enable-ondemand-throughput-mode
+  [enable_ondemand_throughput_mode: <boolean> | default = false]


   # Enables on demand throughput provisioning for the storage provider (if
-  # supported). Applies only to tables which are not autoscaled
-  # CLI flag: -dynamodb.periodic-table.inactive-enable-ondemand-throughput-mode
-  [inactive_throughput_on_demand_mode: <boolean> | default = false]
+  # supported). Applies only to tables which are not autoscaled. Supported by
+  # DynamoDB
+  # CLI flag: -table-manager.index-table.inactive-enable-ondemand-throughput-mode
+  [enable_inactive_throughput_on_demand_mode: <boolean> | default = false]


 chunk_tables_provisioning:
   # Enables on demand throughput provisioning for the storage provider (if
-  # supported). Applies only to tables which are not autoscaled
-  # CLI flag: -dynamodb.chunk-table.enable-ondemand-throughput-mode
-  [provisioned_throughput_on_demand_mode: <boolean> | default = false]
+  # supported). Applies only to tables which are not autoscaled. Supported by
+  # DynamoDB
+  # CLI flag: -table-manager.chunk-table.enable-ondemand-throughput-mode
+  [enable_ondemand_throughput_mode: <boolean> | default = false]

### storage_config

 aws:
-  dynamodbconfig:
+  dynamodb:
     # DynamoDB endpoint URL with escaped Key and Secret encoded. If only region
     # is specified as a host, proper endpoint will be deduced. Use
     # inmemory:///<table-name> to use a mock in-memory implementation.
     # CLI flag: -dynamodb.url
-    [dynamodb: <url> | default = ]
+    [dynamodb_url: <url> | default = ]

     # DynamoDB table management requests per second limit.
     # CLI flag: -dynamodb.api-limit
-    [apilimit: <float> | default = 2]
+    [api_limit: <float> | default = 2]

     # DynamoDB rate cap to back off when throttled.
     # CLI flag: -dynamodb.throttle-limit
-    [throttlelimit: <float> | default = 10]
+    [throttle_limit: <float> | default = 10]
-
-    # ApplicationAutoscaling endpoint URL with escaped Key and Secret encoded.
-    # CLI flag: -applicationautoscaling.url
-    [applicationautoscaling: <url> | default = ]


       # Queue length above which we will scale up capacity
       # CLI flag: -metrics.target-queue-length
-      [targetqueuelen: <int> | default = 100000]
+      [target_queue_length: <int> | default = 100000]

       # Scale up capacity by this multiple
       # CLI flag: -metrics.scale-up-factor
-      [scaleupfactor: <float> | default = 1.3]
+      [scale_up_factor: <float> | default = 1.3]

       # Ignore throttling below this level (rate per second)
       # CLI flag: -metrics.ignore-throttle-below
-      [minthrottling: <float> | default = 1]
+      [ignore_throttle_below: <float> | default = 1]

       # query to fetch ingester queue length
       # CLI flag: -metrics.queue-length-query
-      [queuelengthquery: <string> | default = "sum(avg_over_time(cortex_ingester_flush_queue_length{job=\"cortex/ingester\"}[2m]))"]
+      [queue_length_query: <string> | default = "sum(avg_over_time(cortex_ingester_flush_queue_length{job=\"cortex/ingester\"}[2m]))"]

       # query to fetch throttle rates per table
       # CLI flag: -metrics.write-throttle-query
-      [throttlequery: <string> | default = "sum(rate(cortex_dynamo_throttled_total{operation=\"DynamoDB.BatchWriteItem\"}[1m])) by (table) > 0"]
+      [write_throttle_query: <string> | default = "sum(rate(cortex_dynamo_throttled_total{operation=\"DynamoDB.BatchWriteItem\"}[1m])) by (table) > 0"]

       # query to fetch write capacity usage per table
       # CLI flag: -metrics.usage-query
-      [usagequery: <string> | default = "sum(rate(cortex_dynamo_consumed_capacity_total{operation=\"DynamoDB.BatchWriteItem\"}[15m])) by (table) > 0"]
+      [write_usage_query: <string> | default = "sum(rate(cortex_dynamo_consumed_capacity_total{operation=\"DynamoDB.BatchWriteItem\"}[15m])) by (table) > 0"]

       # query to fetch read capacity usage per table
       # CLI flag: -metrics.read-usage-query
-      [readusagequery: <string> | default = "sum(rate(cortex_dynamo_consumed_capacity_total{operation=\"DynamoDB.QueryPages\"}[1h])) by (table) > 0"]
+      [read_usage_query: <string> | default = "sum(rate(cortex_dynamo_consumed_capacity_total{operation=\"DynamoDB.QueryPages\"}[1h])) by (table) > 0"]

       # query to fetch read errors per table
       # CLI flag: -metrics.read-error-query
-      [readerrorquery: <string> | default = "sum(increase(cortex_dynamo_failures_total{operation=\"DynamoDB.QueryPages\",error=\"ProvisionedThroughputExceededException\"}[1m])) by (table) > 0"]
+      [read_error_query: <string> | default = "sum(increase(cortex_dynamo_failures_total{operation=\"DynamoDB.QueryPages\",error=\"ProvisionedThroughputExceededException\"}[1m])) by (table) > 0"]

     # Number of chunks to group together to parallelise fetches (zero to
     # disable)
-    # CLI flag: -dynamodb.chunk.gang.size
-    [chunkgangsize: <int> | default = 10]
+    # CLI flag: -dynamodb.chunk-gang-size
+    [chunk_gang_size: <int> | default = 10]

     # Max number of chunk-get operations to start in parallel
-    # CLI flag: -dynamodb.chunk.get.max.parallelism
-    [chunkgetmaxparallelism: <int> | default = 32]
+    # CLI flag: -dynamodb.chunk.get-max-parallelism
+    [chunk_get_max_parallelism: <int> | default = 32]

     backoff_config:
       # Minimum delay when backing off.
       # CLI flag: -bigtable.backoff-min-period
-      [minbackoff: <duration> | default = 100ms]
+      [min_period: <duration> | default = 100ms]

       # Maximum delay when backing off.
       # CLI flag: -bigtable.backoff-max-period
-      [maxbackoff: <duration> | default = 10s]
+      [max_period: <duration> | default = 10s]

       # Number of times to backoff and retry before failing.
       # CLI flag: -bigtable.backoff-retries
-      [maxretries: <int> | default = 10]
+      [max_retries: <int> | default = 10]

   # If enabled, once a tables info is fetched, it is cached.
   # CLI flag: -bigtable.table-cache.enabled
-  [tablecacheenabled: <boolean> | default = true]
+  [table_cache_enabled: <boolean> | default = true]

   # Duration to cache tables before checking again.
   # CLI flag: -bigtable.table-cache.expiration
-  [tablecacheexpiration: <duration> | default = 30m0s]
+  [table_cache_expiration: <duration> | default = 30m0s]

 # Cache validity for active index entries. Should be no higher than
 # -ingester.max-chunk-idle.
 # CLI flag: -store.index-cache-validity
-[indexcachevalidity: <duration> | default = 5m0s]
+[index_cache_validity: <duration> | default = 5m0s]

### ingester_client_config

 grpc_client_config:
   backoff_config:
     # Minimum delay when backing off.
     # CLI flag: -ingester.client.backoff-min-period
-    [minbackoff: <duration> | default = 100ms]
+    [min_period: <duration> | default = 100ms]

     # Maximum delay when backing off.
     # CLI flag: -ingester.client.backoff-max-period
-    [maxbackoff: <duration> | default = 10s]
+    [max_period: <duration> | default = 10s]

     # Number of times to backoff and retry before failing.
     # CLI flag: -ingester.client.backoff-retries
-    [maxretries: <int> | default = 10]
+    [max_retries: <int> | default = 10]

### frontend_worker_config

-# Address of query frontend service.
+# Address of query frontend service, in host:port format.
 # CLI flag: -querier.frontend-address
-[address: <string> | default = ""]
+[frontend_address: <string> | default = ""]

 # How often to query DNS.
 # CLI flag: -querier.dns-lookup-period
-[dnslookupduration: <duration> | default = 10s]
+[dns_lookup_duration: <duration> | default = 10s]

 grpc_client_config:
   backoff_config:
     # Minimum delay when backing off.
     # CLI flag: -querier.frontend-client.backoff-min-period
-    [minbackoff: <duration> | default = 100ms]
+    [min_period: <duration> | default = 100ms]

     # Maximum delay when backing off.
     # CLI flag: -querier.frontend-client.backoff-max-period
-    [maxbackoff: <duration> | default = 10s]
+    [max_period: <duration> | default = 10s]

     # Number of times to backoff and retry before failing.
     # CLI flag: -querier.frontend-client.backoff-retries
-    [maxretries: <int> | default = 10]
+    [max_retries: <int> | default = 10]

### consul_config

 # ACL Token used to interact with Consul.
-# CLI flag: -<prefix>.consul.acltoken
-[acltoken: <string> | default = ""]
+# CLI flag: -<prefix>.consul.acl-token
+[acl_token: <string> | default = ""]

 # HTTP timeout when talking to Consul
 # CLI flag: -<prefix>.consul.client-timeout
-[httpclienttimeout: <duration> | default = 20s]
+[http_client_timeout: <duration> | default = 20s]

 # Enable consistent reads to Consul.
 # CLI flag: -<prefix>.consul.consistent-reads
-[consistentreads: <boolean> | default = true]
+[consistent_reads: <boolean> | default = false]

 # Rate limit when watching key or prefix in Consul, in requests per second. 0
 # disables the rate limit.
 # CLI flag: -<prefix>.consul.watch-rate-limit
-[watchkeyratelimit: <float> | default = 0]
+[watch_rate_limit: <float> | default = 1]

 # Burst size used in rate limit. Values less than 1 are treated as 1.
 # CLI flag: -<prefix>.consul.watch-burst-size
-[watchkeyburstsize: <int> | default = 1]
+[watch_burst_size: <int> | default = 1]


### configstore_config
 # URL of configs API server.
 # CLI flag: -<prefix>.configs.url
-[configsapiurl: <url> | default = ]
+[configs_api_url: <url> | default = ]

 # Timeout for requests to Weave Cloud configs service.
 # CLI flag: -<prefix>.configs.client-timeout
-[clienttimeout: <duration> | default = 5s]
+[client_timeout: <duration> | default = 5s]
```

## 0.7.0 / 2020-03-16

Cortex `0.7.0` is a major step forward the upcoming `1.0` release. In this release, we've got 164 contributions from 26 authors. Thanks to all contributors! ❤️

Please be aware that Cortex `0.7.0` introduces some **breaking changes**. You're encouraged to read all the `[CHANGE]` entries below before upgrading your Cortex cluster. In particular:

- Cleaned up some configuration options in preparation for the Cortex `1.0.0` release (see also the [annotated config file breaking changes](#annotated-config-file-breaking-changes) below):
  - Removed CLI flags support to configure the schema (see [how to migrate from flags to schema file](https://cortexmetrics.io/docs/configuration/schema-configuration/#migrating-from-flags-to-schema-file))
  - Renamed CLI flag `-config-yaml` to `-schema-config-file`
  - Removed CLI flag `-store.min-chunk-age` in favor of `-querier.query-store-after`. The corresponding YAML config option `ingestermaxquerylookback` has been renamed to [`query_ingesters_within`](https://cortexmetrics.io/docs/configuration/configuration-file/#querier-config)
  - Deprecated CLI flag `-frontend.cache-split-interval` in favor of `-querier.split-queries-by-interval`
  - Renamed the YAML config option `defaul_validity` to `default_validity`
  - Removed the YAML config option `config_store` (in the [`alertmanager YAML config`](https://cortexmetrics.io/docs/configuration/configuration-file/#alertmanager-config)) in favor of `store`
  - Removed the YAML config root block `configdb` in favor of [`configs`](https://cortexmetrics.io/docs/configuration/configuration-file/#configs-config). This change is also reflected in the following CLI flags renaming:
      * `-database.*` -> `-configs.database.*`
      * `-database.migrations` -> `-configs.database.migrations-dir`
  - Removed the fluentd-based billing infrastructure including the CLI flags:
      * `-distributor.enable-billing`
      * `-billing.max-buffered-events`
      * `-billing.retry-delay`
      * `-billing.ingester`
- Removed support for using denormalised tokens in the ring. Before upgrading, make sure your Cortex cluster is already running `v0.6.0` or an earlier version with `-ingester.normalise-tokens=true`

### Full changelog

* [CHANGE] Removed support for flags to configure schema. Further, the flag for specifying the config file (`-config-yaml`) has been deprecated. Please use `-schema-config-file`. See the [Schema Configuration documentation](https://cortexmetrics.io/docs/configuration/schema-configuration/) for more details on how to configure the schema using the YAML file. #2221
* [CHANGE] In the config file, the root level `config_store` config option has been moved to `alertmanager` > `store` > `configdb`. #2125
* [CHANGE] Removed unnecessary `frontend.cache-split-interval` in favor of `querier.split-queries-by-interval` both to reduce configuration complexity and guarantee alignment of these two configs. Starting from now, `-querier.cache-results` may only be enabled in conjunction with `-querier.split-queries-by-interval` (previously the cache interval default was `24h` so if you want to preserve the same behaviour you should set `-querier.split-queries-by-interval=24h`). #2040
* [CHANGE] Renamed Configs configuration options. #2187
  * configuration options
    * `-database.*` -> `-configs.database.*`
    * `-database.migrations` -> `-configs.database.migrations-dir`
  * config file
    * `configdb.uri:` -> `configs.database.uri:`
    * `configdb.migrationsdir:` -> `configs.database.migrations_dir:`
    * `configdb.passwordfile:` -> `configs.database.password_file:`
* [CHANGE] Moved `-store.min-chunk-age` to the Querier config as `-querier.query-store-after`, allowing the store to be skipped during query time if the metrics wouldn't be found. The YAML config option `ingestermaxquerylookback` has been renamed to `query_ingesters_within` to match its CLI flag. #1893
* [CHANGE] Renamed the cache configuration setting `defaul_validity` to `default_validity`. #2140
* [CHANGE] Remove fluentd-based billing infrastructure and flags such as `-distributor.enable-billing`. #1491
* [CHANGE] Removed remaining support for using denormalised tokens in the ring. If you're still running ingesters with denormalised tokens (Cortex 0.4 or earlier, with `-ingester.normalise-tokens=false`), such ingesters will now be completely invisible to distributors and need to be either switched to Cortex 0.6.0 or later, or be configured to use normalised tokens. #2034
* [CHANGE] The frontend http server will now send 502 in case of deadline exceeded and 499 if the user requested cancellation. #2156
* [CHANGE] We now enforce queries to be up to `-querier.max-query-into-future` into the future (defaults to 10m). #1929
  * `-store.min-chunk-age` has been removed
  * `-querier.query-store-after` has been added in it's place.
* [CHANGE] Removed unused `/validate_expr endpoint`. #2152
* [CHANGE] Updated Prometheus dependency to v2.16.0. This Prometheus version uses Active Query Tracker to limit concurrent queries. In order to keep `-querier.max-concurrent` working, Active Query Tracker is enabled by default, and is configured to store its data to `active-query-tracker` directory (relative to current directory when Cortex started). This can be changed by using `-querier.active-query-tracker-dir` option. Purpose of Active Query Tracker is to log queries that were running when Cortex crashes. This logging happens on next Cortex start. #2088
* [CHANGE] Default to BigChunk encoding; may result in slightly higher disk usage if many timeseries have a constant value, but should generally result in fewer, bigger chunks. #2207
* [CHANGE] WAL replays are now done while the rest of Cortex is starting, and more specifically, when HTTP server is running. This makes it possible to scrape metrics during WAL replays. Applies to both chunks and experimental blocks storage. #2222
* [CHANGE] Cortex now has `/ready` probe for all services, not just ingester and querier as before. In single-binary mode, /ready reports 204 only if all components are running properly. #2166
* [CHANGE] If you are vendoring Cortex and use its components in your project, be aware that many Cortex components no longer start automatically when they are created. You may want to review PR and attached document. #2166
* [CHANGE] Experimental TSDB: the querier in-memory index cache used by the experimental blocks storage shifted from per-tenant to per-querier. The `-experimental.tsdb.bucket-store.index-cache-size-bytes` now configures the per-querier index cache max size instead of a per-tenant cache and its default has been increased to 1GB. #2189
* [CHANGE] Experimental TSDB: TSDB head compaction interval and concurrency is now configurable (defaults to 1 min interval and 5 concurrent head compactions). New options: `-experimental.tsdb.head-compaction-interval` and `-experimental.tsdb.head-compaction-concurrency`. #2172
* [CHANGE] Experimental TSDB: switched the blocks storage index header to the binary format. This change is expected to have no visible impact, except lower startup times and memory usage in the queriers. It's possible to switch back to the old JSON format via the flag `-experimental.tsdb.bucket-store.binary-index-header-enabled=false`. #2223
* [CHANGE] Experimental Memberlist KV store can now be used in single-binary Cortex. Attempts to use it previously would fail with panic. This change also breaks existing binary protocol used to exchange gossip messages, so this version will not be able to understand gossiped Ring when used in combination with the previous version of Cortex. Easiest way to upgrade is to shutdown old Cortex installation, and restart it with new version. Incremental rollout works too, but with reduced functionality until all components run the same version. #2016
* [FEATURE] Added a read-only local alertmanager config store using files named corresponding to their tenant id. #2125
* [FEATURE] Added flag `-experimental.ruler.enable-api` to enable the ruler api which implements the Prometheus API `/api/v1/rules` and `/api/v1/alerts` endpoints under the configured `-http.prefix`. #1999
* [FEATURE] Added sharding support to compactor when using the experimental TSDB blocks storage. #2113
* [FEATURE] Added ability to override YAML config file settings using environment variables. #2147
  * `-config.expand-env`
* [FEATURE] Added flags to disable Alertmanager notifications methods. #2187
  * `-configs.notifications.disable-email`
  * `-configs.notifications.disable-webhook`
* [FEATURE] Add /config HTTP endpoint which exposes the current Cortex configuration as YAML. #2165
* [FEATURE] Allow Prometheus remote write directly to ingesters. #1491
* [FEATURE] Introduced new standalone service `query-tee` that can be used for testing purposes to send the same Prometheus query to multiple backends (ie. two Cortex clusters ingesting the same metrics) and compare the performances. #2203
* [FEATURE] Fan out parallelizable queries to backend queriers concurrently. #1878
  * `querier.parallelise-shardable-queries` (bool)
  * Requires a shard-compatible schema (v10+)
  * This causes the number of traces to increase accordingly.
  * The query-frontend now requires a schema config to determine how/when to shard queries, either from a file or from flags (i.e. by the `config-yaml` CLI flag). This is the same schema config the queriers consume. The schema is only required to use this option.
  * It's also advised to increase downstream concurrency controls as well:
    * `querier.max-outstanding-requests-per-tenant`
    * `querier.max-query-parallelism`
    * `querier.max-concurrent`
    * `server.grpc-max-concurrent-streams` (for both query-frontends and queriers)
* [FEATURE] Added user sub rings to distribute users to a subset of ingesters. #1947
  * `-experimental.distributor.user-subring-size`
* [FEATURE] Add flag `-experimental.tsdb.stripe-size` to expose TSDB stripe size option. #2185
* [FEATURE] Experimental Delete Series: Added support for Deleting Series with Prometheus style API. Needs to be enabled first by setting `-purger.enable` to `true`. Deletion only supported when using `boltdb` and `filesystem` as index and object store respectively. Support for other stores to follow in separate PRs #2103
* [ENHANCEMENT] Alertmanager: Expose Per-tenant alertmanager metrics #2124
* [ENHANCEMENT] Add `status` label to `cortex_alertmanager_configs` metric to gauge the number of valid and invalid configs. #2125
* [ENHANCEMENT] Cassandra Authentication: added the `custom_authenticators` config option that allows users to authenticate with cassandra clusters using password authenticators that are not approved by default in [gocql](https://github.com/gocql/gocql/blob/81b8263d9fe526782a588ef94d3fa5c6148e5d67/conn.go#L27) #2093
* [ENHANCEMENT] Cassandra Storage: added `max_retries`, `retry_min_backoff` and `retry_max_backoff` configuration options to enable retrying recoverable errors. #2054
* [ENHANCEMENT] Allow to configure HTTP and gRPC server listen address, maximum number of simultaneous connections and connection keepalive settings.
  * `-server.http-listen-address`
  * `-server.http-conn-limit`
  * `-server.grpc-listen-address`
  * `-server.grpc-conn-limit`
  * `-server.grpc.keepalive.max-connection-idle`
  * `-server.grpc.keepalive.max-connection-age`
  * `-server.grpc.keepalive.max-connection-age-grace`
  * `-server.grpc.keepalive.time`
  * `-server.grpc.keepalive.timeout`
* [ENHANCEMENT] PostgreSQL: Bump up `github.com/lib/pq` from `v1.0.0` to `v1.3.0` to support PostgreSQL SCRAM-SHA-256 authentication. #2097
* [ENHANCEMENT] Cassandra Storage: User no longer need `CREATE` privilege on `<all keyspaces>` if given keyspace exists. #2032
* [ENHANCEMENT] Cassandra Storage: added `password_file` configuration options to enable reading Cassandra password from file. #2096
* [ENHANCEMENT] Configs API: Allow GET/POST configs in YAML format. #2181
* [ENHANCEMENT] Background cache writes are batched to improve parallelism and observability. #2135
* [ENHANCEMENT] Add automatic repair for checkpoint and WAL. #2105
* [ENHANCEMENT] Support `lastEvaluation` and `evaluationTime` in `/api/v1/rules` endpoints and make order of groups stable. #2196
* [ENHANCEMENT] Skip expired requests in query-frontend scheduling. #2082
* [ENHANCEMENT] Add ability to configure gRPC keepalive settings. #2066
* [ENHANCEMENT] Experimental TSDB: Export TSDB Syncer metrics from Compactor component, they are prefixed with `cortex_compactor_`. #2023
* [ENHANCEMENT] Experimental TSDB: Added dedicated flag `-experimental.tsdb.bucket-store.tenant-sync-concurrency` to configure the maximum number of concurrent tenants for which blocks are synched. #2026
* [ENHANCEMENT] Experimental TSDB: Expose metrics for objstore operations (prefixed with `cortex_<component>_thanos_objstore_`, component being one of `ingester`, `querier` and `compactor`). #2027
* [ENHANCEMENT] Experimental TSDB: Added support for Azure Storage to be used for block storage, in addition to S3 and GCS. #2083
* [ENHANCEMENT] Experimental TSDB: Reduced memory allocations in the ingesters when using the experimental blocks storage. #2057
* [ENHANCEMENT] Experimental Memberlist KV: expose `-memberlist.gossip-to-dead-nodes-time` and `-memberlist.dead-node-reclaim-time` options to control how memberlist library handles dead nodes and name reuse. #2131
* [BUGFIX] Alertmanager: fixed panic upon applying a new config, caused by duplicate metrics registration in the `NewPipelineBuilder` function. #211
* [BUGFIX] Azure Blob ChunkStore: Fixed issue causing `invalid chunk checksum` errors. #2074
* [BUGFIX] The gauge `cortex_overrides_last_reload_successful` is now only exported by components that use a `RuntimeConfigManager`. Previously, for components that do not initialize a `RuntimeConfigManager` (such as the compactor) the gauge was initialized with 0 (indicating error state) and then never updated, resulting in a false-negative permanent error state. #2092
* [BUGFIX] Fixed WAL metric names, added the `cortex_` prefix.
* [BUGFIX] Restored histogram `cortex_configs_request_duration_seconds` #2138
* [BUGFIX] Fix wrong syntax for `url` in config-file-reference. #2148
* [BUGFIX] Fixed some 5xx status code returned by the query-frontend when they should actually be 4xx. #2122
* [BUGFIX] Fixed leaked goroutines in the querier. #2070
* [BUGFIX] Experimental TSDB: fixed `/all_user_stats` and `/api/prom/user_stats` endpoints when using the experimental TSDB blocks storage. #2042
* [BUGFIX] Experimental TSDB: fixed ruler to correctly work with the experimental TSDB blocks storage. #2101

### Changes to denormalised tokens in the ring

Cortex 0.4.0 is the last version that can *write* denormalised tokens. Cortex 0.5.0 and above always write normalised tokens.

Cortex 0.6.0 is the last version that can *read* denormalised tokens. Starting with Cortex 0.7.0 only normalised tokens are supported, and ingesters writing denormalised tokens to the ring (running Cortex 0.4.0 or earlier with `-ingester.normalise-tokens=false`) are ignored by distributors. Such ingesters should either switch to using normalised tokens, or be upgraded to Cortex 0.5.0 or later.

### Known issues

- The gRPC streaming for ingesters doesn't work when using the experimental TSDB blocks storage. Please do not enable `-querier.ingester-streaming` if you're using the TSDB blocks storage. If you want to enable it, you can build Cortex from `master` given the issue has been fixed after Cortex `0.7` branch has been cut and the fix wasn't included in the `0.7` because related to an experimental feature.

### Annotated config file breaking changes

In this section you can find a config file diff showing the breaking changes introduced in Cortex `0.7`. You can also find the [full configuration file reference doc](https://cortexmetrics.io/docs/configuration/configuration-file/) in the website.

 ```diff
### Root level config

 # "configdb" has been moved to "alertmanager > store > configdb".
-[configdb: <configdb_config>]

 # "config_store" has been renamed to "configs".
-[config_store: <configstore_config>]
+[configs: <configs_config>]


### `distributor_config`

 # The support to hook an external billing system has been removed.
-[enable_billing: <boolean> | default = false]
-billing:
-  [maxbufferedevents: <int> | default = 1024]
-  [retrydelay: <duration> | default = 500ms]
-  [ingesterhostport: <string> | default = "localhost:24225"]


### `querier_config`

 # "ingestermaxquerylookback" has been renamed to "query_ingesters_within".
-[ingestermaxquerylookback: <duration> | default = 0s]
+[query_ingesters_within: <duration> | default = 0s]


### `queryrange_config`

results_cache:
  cache:
     # "defaul_validity" has been renamed to "default_validity".
-    [defaul_validity: <duration> | default = 0s]
+    [default_validity: <duration> | default = 0s]

   # "cache_split_interval" has been deprecated in favor of "split_queries_by_interval".
-  [cache_split_interval: <duration> | default = 24h0m0s]


### `alertmanager_config`

# The "store" config block has been added. This includes "configdb" which previously
# was the "configdb" root level config block.
+store:
+  [type: <string> | default = "configdb"]
+  [configdb: <configstore_config>]
+  local:
+    [path: <string> | default = ""]


### `storage_config`

index_queries_cache_config:
   # "defaul_validity" has been renamed to "default_validity".
-  [defaul_validity: <duration> | default = 0s]
+  [default_validity: <duration> | default = 0s]


### `chunk_store_config`

chunk_cache_config:
   # "defaul_validity" has been renamed to "default_validity".
-  [defaul_validity: <duration> | default = 0s]
+  [default_validity: <duration> | default = 0s]

write_dedupe_cache_config:
   # "defaul_validity" has been renamed to "default_validity".
-  [defaul_validity: <duration> | default = 0s]
+  [default_validity: <duration> | default = 0s]

 # "min_chunk_age" has been removed in favor of "querier > query_store_after".
-[min_chunk_age: <duration> | default = 0s]


### `configs_config`

-# "uri" has been moved to "database > uri".
-[uri: <string> | default = "postgres://postgres@configs-db.weave.local/configs?sslmode=disable"]

-# "migrationsdir" has been moved to "database > migrations_dir".
-[migrationsdir: <string> | default = ""]

-# "passwordfile" has been moved to "database > password_file".
-[passwordfile: <string> | default = ""]

+database:
+  [uri: <string> | default = "postgres://postgres@configs-db.weave.local/configs?sslmode=disable"]
+  [migrations_dir: <string> | default = ""]
+  [password_file: <string> | default = ""]
```

## 0.6.1 / 2020-02-05

* [BUGFIX] Fixed parsing of the WAL configuration when specified in the YAML config file. #2071

## 0.6.0 / 2020-01-28

Note that the ruler flags need to be changed in this upgrade. You're moving from a single node ruler to something that might need to be sharded.
Further, if you're using the configs service, we've upgraded the migration library and this requires some manual intervention. See full instructions below to upgrade your PostgreSQL.

* [CHANGE] The frontend component now does not cache results if it finds a `Cache-Control` header and if one of its values is `no-store`. #1974
* [CHANGE] Flags changed with transition to upstream Prometheus rules manager:
  * `-ruler.client-timeout` is now `ruler.configs.client-timeout` in order to match `ruler.configs.url`.
  * `-ruler.group-timeout`has been removed.
  * `-ruler.num-workers` has been removed.
  * `-ruler.rule-path` has been added to specify where the prometheus rule manager will sync rule files.
  * `-ruler.storage.type` has beem added to specify the rule store backend type, currently only the configdb.
  * `-ruler.poll-interval` has been added to specify the interval in which to poll new rule groups.
  * `-ruler.evaluation-interval` default value has changed from `15s` to `1m` to match the default evaluation interval in Prometheus.
  * Ruler sharding requires a ring which can be configured via the ring flags prefixed by `ruler.ring.`. #1987
* [CHANGE] Use relative links from /ring page to make it work when used behind reverse proxy. #1896
* [CHANGE] Deprecated `-distributor.limiter-reload-period` flag. #1766
* [CHANGE] Ingesters now write only normalised tokens to the ring, although they can still read denormalised tokens used by other ingesters. `-ingester.normalise-tokens` is now deprecated, and ignored. If you want to switch back to using denormalised tokens, you need to downgrade to Cortex 0.4.0. Previous versions don't handle claiming tokens from normalised ingesters correctly. #1809
* [CHANGE] Overrides mechanism has been renamed to "runtime config", and is now separate from limits. Runtime config is simply a file that is reloaded by Cortex every couple of seconds. Limits and now also multi KV use this mechanism.<br />New arguments were introduced: `-runtime-config.file` (defaults to empty) and `-runtime-config.reload-period` (defaults to 10 seconds), which replace previously used `-limits.per-user-override-config` and `-limits.per-user-override-period` options. Old options are still used if `-runtime-config.file` is not specified. This change is also reflected in YAML configuration, where old `limits.per_tenant_override_config` and `limits.per_tenant_override_period` fields are replaced with `runtime_config.file` and `runtime_config.period` respectively. #1749
* [CHANGE] Cortex now rejects data with duplicate labels. Previously, such data was accepted, with duplicate labels removed with only one value left. #1964
* [CHANGE] Changed the default value for `-distributor.ha-tracker.prefix` from `collectors/` to `ha-tracker/` in order to not clash with other keys (ie. ring) stored in the same key-value store. #1940
* [FEATURE] Experimental: Write-Ahead-Log added in ingesters for more data reliability against ingester crashes. #1103
  * `--ingester.wal-enabled`: Setting this to `true` enables writing to WAL during ingestion.
  * `--ingester.wal-dir`: Directory where the WAL data should be stored and/or recovered from.
  * `--ingester.checkpoint-enabled`: Set this to `true` to enable checkpointing of in-memory chunks to disk.
  * `--ingester.checkpoint-duration`: This is the interval at which checkpoints should be created.
  * `--ingester.recover-from-wal`: Set this to `true` to recover data from an existing WAL.
  * For more information, please checkout the ["Ingesters with WAL" guide](https://cortexmetrics.io/docs/guides/ingesters-with-wal/).
* [FEATURE] The distributor can now drop labels from samples (similar to the removal of the replica label for HA ingestion) per user via the `distributor.drop-label` flag. #1726
* [FEATURE] Added flag `debug.mutex-profile-fraction` to enable mutex profiling #1969
* [FEATURE] Added `global` ingestion rate limiter strategy. Deprecated `-distributor.limiter-reload-period` flag. #1766
* [FEATURE] Added support for Microsoft Azure blob storage to be used for storing chunk data. #1913
* [FEATURE] Added readiness probe endpoint`/ready` to queriers. #1934
* [FEATURE] Added "multi" KV store that can interact with two other KV stores, primary one for all reads and writes, and secondary one, which only receives writes. Primary/secondary store can be modified in runtime via runtime-config mechanism (previously "overrides"). #1749
* [FEATURE] Added support to store ring tokens to a file and read it back on startup, instead of generating/fetching the tokens to/from the ring. This feature can be enabled with the flag `-ingester.tokens-file-path`. #1750
* [FEATURE] Experimental TSDB: Added `/series` API endpoint support with TSDB blocks storage. #1830
* [FEATURE] Experimental TSDB: Added TSDB blocks `compactor` component, which iterates over users blocks stored in the bucket and compact them according to the configured block ranges. #1942
* [ENHANCEMENT] metric `cortex_ingester_flush_reasons` gets a new `reason` value: `Spread`, when `-ingester.spread-flushes` option is enabled. #1978
* [ENHANCEMENT] Added `password` and `enable_tls` options to redis cache configuration. Enables usage of Microsoft Azure Cache for Redis service. #1923
* [ENHANCEMENT] Upgraded Kubernetes API version for deployments from `extensions/v1beta1` to `apps/v1`. #1941
* [ENHANCEMENT] Experimental TSDB: Open existing TSDB on startup to prevent ingester from becoming ready before it can accept writes. The max concurrency is set via `--experimental.tsdb.max-tsdb-opening-concurrency-on-startup`. #1917
* [ENHANCEMENT] Experimental TSDB: Querier now exports aggregate metrics from Thanos bucket store and in memory index cache (many metrics to list, but all have `cortex_querier_bucket_store_` or `cortex_querier_blocks_index_cache_` prefix). #1996
* [ENHANCEMENT] Experimental TSDB: Improved multi-tenant bucket store. #1991
  * Allowed to configure the blocks sync interval via `-experimental.tsdb.bucket-store.sync-interval` (0 disables the sync)
  * Limited the number of tenants concurrently synched by `-experimental.tsdb.bucket-store.block-sync-concurrency`
  * Renamed `cortex_querier_sync_seconds` metric to `cortex_querier_blocks_sync_seconds`
  * Track `cortex_querier_blocks_sync_seconds` metric for the initial sync too
* [BUGFIX] Fixed unnecessary CAS operations done by the HA tracker when the jitter is enabled. #1861
* [BUGFIX] Fixed ingesters getting stuck in a LEAVING state after coming up from an ungraceful exit. #1921
* [BUGFIX] Reduce memory usage when ingester Push() errors. #1922
* [BUGFIX] Table Manager: Fixed calculation of expected tables and creation of tables from next active schema considering grace period. #1976
* [BUGFIX] Experimental TSDB: Fixed ingesters consistency during hand-over when using experimental TSDB blocks storage. #1854 #1818
* [BUGFIX] Experimental TSDB: Fixed metrics when using experimental TSDB blocks storage. #1981 #1982 #1990 #1983
* [BUGFIX] Experimental memberlist: Use the advertised address when sending packets to other peers of the Gossip memberlist. #1857
* [BUGFIX] Experimental TSDB: Fixed incorrect query results introduced in #2604 caused by a buffer incorrectly reused while iterating samples. #2697

### Upgrading PostgreSQL (if you're using configs service)

Reference: <https://github.com/golang-migrate/migrate/tree/master/database/postgres#upgrading-from-v1>

1. Install the migrate package cli tool: <https://github.com/golang-migrate/migrate/tree/master/cmd/migrate#installation>
2. Drop the `schema_migrations` table: `DROP TABLE schema_migrations;`.
2. Run the migrate command:

```bash
migrate  -path <absolute_path_to_cortex>/cmd/cortex/migrations -database postgres://localhost:5432/database force 2
```

### Known issues

- The `cortex_prometheus_rule_group_last_evaluation_timestamp_seconds` metric, tracked by the ruler, is not unregistered for rule groups not being used anymore. This issue will be fixed in the next Cortex release (see [2033](https://github.com/cortexproject/cortex/issues/2033)).

- Write-Ahead-Log (WAL) does not have automatic repair of corrupt checkpoint or WAL segments, which is possible if ingester crashes abruptly or the underlying disk corrupts. Currently the only way to resolve this is to manually delete the affected checkpoint and/or WAL segments. Automatic repair will be added in the future releases.

## 0.4.0 / 2019-12-02

* [CHANGE] The frontend component has been refactored to be easier to re-use. When upgrading the frontend, cache entries will be discarded and re-created with the new protobuf schema. #1734
* [CHANGE] Removed direct DB/API access from the ruler. `-ruler.configs.url` has been now deprecated. #1579
* [CHANGE] Removed `Delta` encoding. Any old chunks with `Delta` encoding cannot be read anymore. If `ingester.chunk-encoding` is set to `Delta` the ingester will fail to start. #1706
* [CHANGE] Setting `-ingester.max-transfer-retries` to 0 now disables hand-over when ingester is shutting down. Previously, zero meant infinite number of attempts. #1771
* [CHANGE] `dynamo` has been removed as a valid storage name to make it consistent for all components. `aws` and `aws-dynamo` remain as valid storage names.
* [CHANGE/FEATURE] The frontend split and cache intervals can now be configured using the respective flag `--querier.split-queries-by-interval` and `--frontend.cache-split-interval`.
  * If `--querier.split-queries-by-interval` is not provided request splitting is disabled by default.
  * __`--querier.split-queries-by-day` is still accepted for backward compatibility but has been deprecated. You should now use `--querier.split-queries-by-interval`. We recommend a to use a multiple of 24 hours.__
* [FEATURE] Global limit on the max series per user and metric #1760
  * `-ingester.max-global-series-per-user`
  * `-ingester.max-global-series-per-metric`
  * Requires `-distributor.replication-factor` and `-distributor.shard-by-all-labels` set for the ingesters too
* [FEATURE] Flush chunks with stale markers early with `ingester.max-stale-chunk-idle`. #1759
* [FEATURE] EXPERIMENTAL: Added new KV Store backend based on memberlist library. Components can gossip about tokens and ingester states, instead of using Consul or Etcd. #1721
* [FEATURE] EXPERIMENTAL: Use TSDB in the ingesters & flush blocks to S3/GCS ala Thanos. This will let us use an Object Store more efficiently and reduce costs. #1695
* [FEATURE] Allow Query Frontend to log slow queries with `frontend.log-queries-longer-than`. #1744
* [FEATURE] Add HTTP handler to trigger ingester flush & shutdown - used when running as a stateful set with the WAL enabled.  #1746
* [FEATURE] EXPERIMENTAL: Added GCS support to TSDB blocks storage. #1772
* [ENHANCEMENT] Reduce memory allocations in the write path. #1706
* [ENHANCEMENT] Consul client now follows recommended practices for blocking queries wrt returned Index value. #1708
* [ENHANCEMENT] Consul client can optionally rate-limit itself during Watch (used e.g. by ring watchers) and WatchPrefix (used by HA feature) operations. Rate limiting is disabled by default. New flags added: `--consul.watch-rate-limit`, and `--consul.watch-burst-size`. #1708
* [ENHANCEMENT] Added jitter to HA deduping heartbeats, configure using `distributor.ha-tracker.update-timeout-jitter-max` #1534
* [ENHANCEMENT] Add ability to flush chunks with stale markers early. #1759
* [BUGFIX] Stop reporting successful actions as 500 errors in KV store metrics. #1798
* [BUGFIX] Fix bug where duplicate labels can be returned through metadata APIs. #1790
* [BUGFIX] Fix reading of old, v3 chunk data. #1779
* [BUGFIX] Now support IAM roles in service accounts in AWS EKS. #1803
* [BUGFIX] Fixed duplicated series returned when querying both ingesters and store with the experimental TSDB blocks storage. #1778

In this release we updated the following dependencies:

- gRPC v1.25.0  (resulted in a drop of 30% CPU usage when compression is on)
- jaeger-client v2.20.0
- aws-sdk-go to v1.25.22

## 0.3.0 / 2019-10-11

This release adds support for Redis as an alternative to Memcached, and also includes many optimisations which reduce CPU and memory usage.

* [CHANGE] Gauge metrics were renamed to drop the `_total` suffix. #1685
  * In Alertmanager, `alertmanager_configs_total` is now `alertmanager_configs`
  * In Ruler, `scheduler_configs_total` is now `scheduler_configs`
  * `scheduler_groups_total` is now `scheduler_groups`.
* [CHANGE] `--alertmanager.configs.auto-slack-root` flag was dropped as auto Slack root is not supported anymore. #1597
* [CHANGE] In table-manager, default DynamoDB capacity was reduced from 3,000 units to 1,000 units. We recommend you do not run with the defaults: find out what figures are needed for your environment and set that via `-dynamodb.periodic-table.write-throughput` and `-dynamodb.chunk-table.write-throughput`.
* [FEATURE] Add Redis support for caching #1612
* [FEATURE] Allow spreading chunk writes across multiple S3 buckets #1625
* [FEATURE] Added `/shutdown` endpoint for ingester to shutdown all operations of the ingester. #1746
* [ENHANCEMENT] Upgraded Prometheus to 2.12.0 and Alertmanager to 0.19.0. #1597
* [ENHANCEMENT] Cortex is now built with Go 1.13 #1675, #1676, #1679
* [ENHANCEMENT] Many optimisations, mostly impacting ingester and querier: #1574, #1624, #1638, #1644, #1649, #1654, #1702

Full list of changes: <https://github.com/cortexproject/cortex/compare/v0.2.0...v0.3.0>

## 0.2.0 / 2019-09-05

This release has several exciting features, the most notable of them being setting `-ingester.spread-flushes` to potentially reduce your storage space by upto 50%.

* [CHANGE] Flags changed due to changes upstream in Prometheus Alertmanager #929:
  * `alertmanager.mesh.listen-address` is now `cluster.listen-address`
  * `alertmanager.mesh.peer.host` and `alertmanager.mesh.peer.service` can be replaced by `cluster.peer`
  * `alertmanager.mesh.hardware-address`, `alertmanager.mesh.nickname`, `alertmanager.mesh.password`, and `alertmanager.mesh.peer.refresh-interval` all disappear.
* [CHANGE] --claim-on-rollout flag deprecated; feature is now always on #1566
* [CHANGE] Retention period must now be a multiple of periodic table duration #1564
* [CHANGE] The value for the name label for the chunks memcache in all `cortex_cache_` metrics is now `chunksmemcache` (before it was `memcache`) #1569
* [FEATURE] Makes the ingester flush each timeseries at a specific point in the max-chunk-age cycle with `-ingester.spread-flushes`. This means multiple replicas of a chunk are very likely to contain the same contents which cuts chunk storage space by up to 66%. #1578
* [FEATURE] Make minimum number of chunk samples configurable per user #1620
* [FEATURE] Honor HTTPS for custom S3 URLs #1603
* [FEATURE] You can now point the query-frontend at a normal Prometheus for parallelisation and caching #1441
* [FEATURE] You can now specify `http_config` on alert receivers #929
* [FEATURE] Add option to use jump hashing to load balance requests to memcached #1554
* [FEATURE] Add status page for HA tracker to distributors #1546
* [FEATURE] The distributor ring page is now easier to read with alternate rows grayed out #1621

## 0.1.0 / 2019-08-07

* [CHANGE] HA Tracker flags were renamed to provide more clarity #1465
  * `distributor.accept-ha-labels` is now `distributor.ha-tracker.enable`
  * `distributor.accept-ha-samples` is now `distributor.ha-tracker.enable-for-all-users`
  * `ha-tracker.replica` is now `distributor.ha-tracker.replica`
  * `ha-tracker.cluster` is now `distributor.ha-tracker.cluster`
* [FEATURE] You can specify "heap ballast" to reduce Go GC Churn #1489
* [BUGFIX] HA Tracker no longer always makes a request to Consul/Etcd when a request is not from the active replica #1516
* [BUGFIX] Queries are now correctly cancelled by the query-frontend #1508<|MERGE_RESOLUTION|>--- conflicted
+++ resolved
@@ -9,6 +9,8 @@
 * [CHANGE] Ingester: return error code 400 instead of 429 when per-user/per-tenant series/metadata limits are reached. #3833
 * [FEATURE] Adds support to S3 server side encryption using KMS. Deprecated `-<prefix>.s3.sse-encryption`, you should use the following CLI flags that have been added. #3651 #3810
   - `-<prefix>.s3.sse.type`
+  
+  
   - `-<prefix>.s3.sse.kms-key-id`
   - `-<prefix>.s3.sse.kms-encryption-context`
 * [FEATURE] Querier: Enable `@ <timestamp>` modifier in PromQL using the new `-querier.at-modifier-enabled` flag. #3744
@@ -64,11 +66,8 @@
   * `cortex_ha_tracker_replicas_cleanup_deleted_total`
   * `cortex_ha_tracker_replicas_cleanup_delete_failed_total`
 * [ENHANCEMENT] Tenant deletion endpoints now support deletion of ruler groups. This only works when using rule store that supports deletion. #3750
-<<<<<<< HEAD
 * [ENHANCEMENT] Query-frontend, query-scheduler: cleanup metrics for inactive tenants. #3826
-=======
 * [ENHANCEMENT] Distributor: Prevent failed ingestion from affecting rate limiting. #3825
->>>>>>> 27d1c8a8
 * [BUGFIX] Cortex: Fixed issue where fatal errors and various log messages where not logged. #3778
 * [BUGFIX] HA Tracker: don't track as error in the `cortex_kv_request_duration_seconds` metric a CAS operation intentionally aborted. #3745
 * [BUGFIX] Querier / ruler: do not log "error removing stale clients" if the ring is empty. #3761
