--- conflicted
+++ resolved
@@ -9,12 +9,9 @@
   - `cortex_ingester_tsdb_head_gc_duration_seconds`
 * [ENHANCEMENT] Enforced keepalive on all gRPC clients used for inter-service communication. #3431
 * [ENHANCEMENT] Added `cortex_alertmanager_config_hash` metric to expose hash of Alertmanager Config loaded per user. #3388
-<<<<<<< HEAD
-* [BUGFIX] Blocks storage: Fix the race between ingestion and `/flush` call resulting in overlapping blocks. #3422
-=======
 * [ENHANCEMENT] Query-Frontend / Query-Scheduler: New component called "Query-Scheduler" has been introduced. Query-Scheduler is simply a queue of requests, moved outside of Query-Frontend. This allows Query-Frontend to be scaled separately from number of queues. To make Query-Frontend and Querier use Query-Scheduler, they need to be started with `-frontend.scheduler-address` and `-querier.scheduler-address` options respectively. #3374
 * [BUGFIX] Blocks storage ingester: fixed some cases leading to a TSDB WAL corruption after a partial write to disk. #3423
->>>>>>> 6419ead2
+* [BUGFIX] Blocks storage: Fix the race between ingestion and `/flush` call resulting in overlapping blocks. #3422
 
 ## 1.5.0 in progress
 
