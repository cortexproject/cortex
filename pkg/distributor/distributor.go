package distributor

import (
	"context"
	"flag"
	"fmt"
	io "io"
	"net/http"
	"sort"
	"strings"
	"sync"
	"time"

	"github.com/go-kit/log"
	"github.com/go-kit/log/level"
	"github.com/opentracing/opentracing-go"
	"github.com/pkg/errors"
	"github.com/prometheus/client_golang/prometheus"
	"github.com/prometheus/client_golang/prometheus/promauto"
	"github.com/prometheus/common/model"
	"github.com/prometheus/prometheus/model/labels"
	"github.com/prometheus/prometheus/model/relabel"
	"github.com/prometheus/prometheus/scrape"
	"github.com/prometheus/prometheus/storage"
	"github.com/weaveworks/common/httpgrpc"
	"github.com/weaveworks/common/instrument"
	"github.com/weaveworks/common/user"
	"go.uber.org/atomic"

	"github.com/cortexproject/cortex/pkg/cortexpb"
	"github.com/cortexproject/cortex/pkg/ha"
	"github.com/cortexproject/cortex/pkg/ingester"
	ingester_client "github.com/cortexproject/cortex/pkg/ingester/client"
	"github.com/cortexproject/cortex/pkg/ring"
	ring_client "github.com/cortexproject/cortex/pkg/ring/client"
	"github.com/cortexproject/cortex/pkg/tenant"
	"github.com/cortexproject/cortex/pkg/util"
	"github.com/cortexproject/cortex/pkg/util/extract"
	"github.com/cortexproject/cortex/pkg/util/limiter"
	util_log "github.com/cortexproject/cortex/pkg/util/log"
	util_math "github.com/cortexproject/cortex/pkg/util/math"
	"github.com/cortexproject/cortex/pkg/util/services"
	"github.com/cortexproject/cortex/pkg/util/validation"
)

var (
	emptyPreallocSeries = cortexpb.PreallocTimeseries{}

	supportedShardingStrategies = []string{util.ShardingStrategyDefault, util.ShardingStrategyShuffle}

	// Validation errors.
	errInvalidShardingStrategy = errors.New("invalid sharding strategy")
	errInvalidTenantShardSize  = errors.New("invalid tenant shard size. The value must be greater than or equal to 0")

	// Distributor instance limits errors.
	errTooManyInflightPushRequests    = errors.New("too many inflight push requests in distributor")
	errMaxSamplesPushRateLimitReached = errors.New("distributor's samples push rate limit reached")
)

const (
	// ringKey is the key under which we store the distributors ring in the KVStore.
	ringKey = "distributor"

	typeSamples  = "samples"
	typeMetadata = "metadata"

	instanceIngestionRateTickInterval = time.Second

	clearStaleIngesterMetricsInterval = time.Minute

	// mergeSlicesParallelism is a constant of how much go routines we should use to merge slices, and
	// it was based on empirical observation: See BenchmarkMergeSlicesParallel
	mergeSlicesParallelism = 8

	sampleMetricTypeFloat     = "float"
	sampleMetricTypeHistogram = "histogram"
)

// Distributor is a storage.SampleAppender and a client.Querier which
// forwards appends and queries to individual ingesters.
type Distributor struct {
	services.Service

	cfg           Config
	log           log.Logger
	ingestersRing ring.ReadRing
	ingesterPool  *ring_client.Pool
	limits        *validation.Overrides

	// The global rate limiter requires a distributors ring to count
	// the number of healthy instances
	distributorsLifeCycler *ring.Lifecycler
	distributorsRing       *ring.Ring

	// For handling HA replicas.
	HATracker *ha.HATracker

	// Per-user rate limiter.
	ingestionRateLimiter *limiter.RateLimiter

	// Manager for subservices (HA Tracker, distributor ring and client pool)
	subservices        *services.Manager
	subservicesWatcher *services.FailureWatcher

	activeUsers *util.ActiveUsersCleanupService

	ingestionRate        *util_math.EwmaRate
	inflightPushRequests atomic.Int64

	// Metrics
	queryDuration                    *instrument.HistogramCollector
	receivedSamples                  *prometheus.CounterVec
	receivedExemplars                *prometheus.CounterVec
	receivedMetadata                 *prometheus.CounterVec
	incomingSamples                  *prometheus.CounterVec
	incomingExemplars                *prometheus.CounterVec
	incomingMetadata                 *prometheus.CounterVec
	nonHASamples                     *prometheus.CounterVec
	dedupedSamples                   *prometheus.CounterVec
	labelsHistogram                  prometheus.Histogram
	ingesterAppends                  *prometheus.CounterVec
	ingesterAppendFailures           *prometheus.CounterVec
	ingesterQueries                  *prometheus.CounterVec
	ingesterQueryFailures            *prometheus.CounterVec
	replicationFactor                prometheus.Gauge
	latestSeenSampleTimestampPerUser *prometheus.GaugeVec

	validateMetrics *validation.ValidateMetrics
}

// Config contains the configuration required to
// create a Distributor
type Config struct {
	PoolConfig PoolConfig `yaml:"pool"`

	HATrackerConfig HATrackerConfig `yaml:"ha_tracker"`

	MaxRecvMsgSize     int           `yaml:"max_recv_msg_size"`
	OTLPMaxRecvMsgSize int           `yaml:"otlp_max_recv_msg_size"`
	RemoteTimeout      time.Duration `yaml:"remote_timeout"`
	ExtraQueryDelay    time.Duration `yaml:"extra_queue_delay"`

	ShardingStrategy         string `yaml:"sharding_strategy"`
	ShardByAllLabels         bool   `yaml:"shard_by_all_labels"`
	ExtendWrites             bool   `yaml:"extend_writes"`
	SignWriteRequestsEnabled bool   `yaml:"sign_write_requests"`

	// Distributors ring
	DistributorRing RingConfig `yaml:"ring"`

	// for testing and for extending the ingester by adding calls to the client
	IngesterClientFactory ring_client.PoolFactory `yaml:"-"`

	// when true the distributor does not validate the label name, Cortex doesn't directly use
	// this (and should never use it) but this feature is used by other projects built on top of it
	SkipLabelNameValidation bool `yaml:"-"`

	// This config is dynamically injected because defined in the querier config.
	ShuffleShardingLookbackPeriod time.Duration `yaml:"-"`

	// ZoneResultsQuorumMetadata enables zone results quorum when querying ingester replication set
	// with metadata APIs (labels names and values for now). When zone awareness is enabled, only results
	// from quorum number of zones will be included to reduce data merged and improve performance.
	ZoneResultsQuorumMetadata bool `yaml:"zone_results_quorum_metadata" doc:"hidden"`

	// Limits for distributor
	InstanceLimits InstanceLimits `yaml:"instance_limits"`

	// OTLPConfig
	OTLPConfig OTLPConfig `yaml:"otlp"`
}

type InstanceLimits struct {
	MaxIngestionRate        float64 `yaml:"max_ingestion_rate"`
	MaxInflightPushRequests int     `yaml:"max_inflight_push_requests"`
}

<<<<<<< HEAD
type HAPair struct {
	Cluster string
	Replica string
=======
type OTLPConfig struct {
	ConvertAllAttributes bool `yaml:"convert_all_attributes"`
	DisableTargetInfo    bool `yaml:"disable_target_info"`
>>>>>>> 7c973eeb
}

// RegisterFlags adds the flags required to config this to the given FlagSet
func (cfg *Config) RegisterFlags(f *flag.FlagSet) {
	cfg.PoolConfig.RegisterFlags(f)
	cfg.HATrackerConfig.RegisterFlags(f)
	cfg.DistributorRing.RegisterFlags(f)

	f.IntVar(&cfg.MaxRecvMsgSize, "distributor.max-recv-msg-size", 100<<20, "remote_write API max receive message size (bytes).")
	f.IntVar(&cfg.OTLPMaxRecvMsgSize, "distributor.otlp-max-recv-msg-size", 100<<20, "Maximum OTLP request size in bytes that the Distributor can accept.")
	f.DurationVar(&cfg.RemoteTimeout, "distributor.remote-timeout", 2*time.Second, "Timeout for downstream ingesters.")
	f.DurationVar(&cfg.ExtraQueryDelay, "distributor.extra-query-delay", 0, "Time to wait before sending more than the minimum successful query requests.")
	f.BoolVar(&cfg.ShardByAllLabels, "distributor.shard-by-all-labels", false, "Distribute samples based on all labels, as opposed to solely by user and metric name.")
	f.BoolVar(&cfg.SignWriteRequestsEnabled, "distributor.sign-write-requests", false, "EXPERIMENTAL: If enabled, sign the write request between distributors and ingesters.")
	f.StringVar(&cfg.ShardingStrategy, "distributor.sharding-strategy", util.ShardingStrategyDefault, fmt.Sprintf("The sharding strategy to use. Supported values are: %s.", strings.Join(supportedShardingStrategies, ", ")))
	f.BoolVar(&cfg.ExtendWrites, "distributor.extend-writes", true, "Try writing to an additional ingester in the presence of an ingester not in the ACTIVE state. It is useful to disable this along with -ingester.unregister-on-shutdown=false in order to not spread samples to extra ingesters during rolling restarts with consistent naming.")
	f.BoolVar(&cfg.ZoneResultsQuorumMetadata, "distributor.zone-results-quorum-metadata", false, "Experimental, this flag may change in the future. If zone awareness and this both enabled, when querying metadata APIs (labels names and values for now), only results from quorum number of zones will be included.")

	f.Float64Var(&cfg.InstanceLimits.MaxIngestionRate, "distributor.instance-limits.max-ingestion-rate", 0, "Max ingestion rate (samples/sec) that this distributor will accept. This limit is per-distributor, not per-tenant. Additional push requests will be rejected. Current ingestion rate is computed as exponentially weighted moving average, updated every second. 0 = unlimited.")
	f.IntVar(&cfg.InstanceLimits.MaxInflightPushRequests, "distributor.instance-limits.max-inflight-push-requests", 0, "Max inflight push requests that this distributor can handle. This limit is per-distributor, not per-tenant. Additional requests will be rejected. 0 = unlimited.")

	f.BoolVar(&cfg.OTLPConfig.ConvertAllAttributes, "distributor.otlp.convert-all-attributes", false, "If true, all resource attributes are converted to labels.")
	f.BoolVar(&cfg.OTLPConfig.DisableTargetInfo, "distributor.otlp.disable-target-info", false, "If true, a target_info metric is not ingested. (refer to: https://github.com/prometheus/OpenMetrics/blob/main/specification/OpenMetrics.md#supporting-target-metadata-in-both-push-based-and-pull-based-systems)")
}

// Validate config and returns error on failure
func (cfg *Config) Validate(limits validation.Limits) error {
	if !util.StringsContain(supportedShardingStrategies, cfg.ShardingStrategy) {
		return errInvalidShardingStrategy
	}

	if cfg.ShardingStrategy == util.ShardingStrategyShuffle && limits.IngestionTenantShardSize < 0 {
		return errInvalidTenantShardSize
	}

	haHATrackerConfig := cfg.HATrackerConfig.ToHATrackerConfig()

	return haHATrackerConfig.Validate()
}

const (
	instanceLimitsMetric     = "cortex_distributor_instance_limits"
	instanceLimitsMetricHelp = "Instance limits used by this distributor." // Must be same for all registrations.
	limitLabel               = "limit"
)

// New constructs a new Distributor
func New(cfg Config, clientConfig ingester_client.Config, limits *validation.Overrides, ingestersRing ring.ReadRing, canJoinDistributorsRing bool, reg prometheus.Registerer, log log.Logger) (*Distributor, error) {
	if cfg.IngesterClientFactory == nil {
		cfg.IngesterClientFactory = func(addr string) (ring_client.PoolClient, error) {
			return ingester_client.MakeIngesterClient(addr, clientConfig)
		}
	}

	cfg.PoolConfig.RemoteTimeout = cfg.RemoteTimeout

	haTrackerStatusConfig := ha.HATrackerStatusConfig{
		Title:             "Cortex HA Tracker Status",
		ReplicaGroupLabel: "Cluster",
	}
	haTracker, err := ha.NewHATracker(cfg.HATrackerConfig.ToHATrackerConfig(), limits, haTrackerStatusConfig, prometheus.WrapRegistererWithPrefix("cortex_", reg), "distributor-hatracker", log)
	if err != nil {
		return nil, err
	}

	subservices := []services.Service(nil)
	subservices = append(subservices, haTracker)

	// Create the configured ingestion rate limit strategy (local or global). In case
	// it's an internal dependency and can't join the distributors ring, we skip rate
	// limiting.
	var ingestionRateStrategy limiter.RateLimiterStrategy
	var distributorsLifeCycler *ring.Lifecycler
	var distributorsRing *ring.Ring

	if !canJoinDistributorsRing {
		ingestionRateStrategy = newInfiniteIngestionRateStrategy()
	} else if limits.IngestionRateStrategy() == validation.GlobalIngestionRateStrategy {
		distributorsLifeCycler, err = ring.NewLifecycler(cfg.DistributorRing.ToLifecyclerConfig(), nil, "distributor", ringKey, true, true, log, prometheus.WrapRegistererWithPrefix("cortex_", reg))
		if err != nil {
			return nil, err
		}

		distributorsRing, err = ring.New(cfg.DistributorRing.ToRingConfig(), "distributor", ringKey, log, prometheus.WrapRegistererWithPrefix("cortex_", reg))
		if err != nil {
			return nil, errors.Wrap(err, "failed to initialize distributors' ring client")
		}
		subservices = append(subservices, distributorsLifeCycler, distributorsRing)

		ingestionRateStrategy = newGlobalIngestionRateStrategy(limits, distributorsLifeCycler)
	} else {
		ingestionRateStrategy = newLocalIngestionRateStrategy(limits)
	}

	d := &Distributor{
		cfg:                    cfg,
		log:                    log,
		ingestersRing:          ingestersRing,
		ingesterPool:           NewPool(cfg.PoolConfig, ingestersRing, cfg.IngesterClientFactory, log),
		distributorsLifeCycler: distributorsLifeCycler,
		distributorsRing:       distributorsRing,
		limits:                 limits,
		ingestionRateLimiter:   limiter.NewRateLimiter(ingestionRateStrategy, 10*time.Second),
		HATracker:              haTracker,
		ingestionRate:          util_math.NewEWMARate(0.2, instanceIngestionRateTickInterval),

		queryDuration: instrument.NewHistogramCollector(promauto.With(reg).NewHistogramVec(prometheus.HistogramOpts{
			Namespace: "cortex",
			Name:      "distributor_query_duration_seconds",
			Help:      "Time spent executing expression and exemplar queries.",
			Buckets:   []float64{.005, .01, .025, .05, .1, .25, .5, 1, 2.5, 5, 10, 20, 30},
		}, []string{"method", "status_code"})),
		receivedSamples: promauto.With(reg).NewCounterVec(prometheus.CounterOpts{
			Namespace: "cortex",
			Name:      "distributor_received_samples_total",
			Help:      "The total number of received samples, excluding rejected and deduped samples.",
		}, []string{"user", "type"}),
		receivedExemplars: promauto.With(reg).NewCounterVec(prometheus.CounterOpts{
			Namespace: "cortex",
			Name:      "distributor_received_exemplars_total",
			Help:      "The total number of received exemplars, excluding rejected and deduped exemplars.",
		}, []string{"user"}),
		receivedMetadata: promauto.With(reg).NewCounterVec(prometheus.CounterOpts{
			Namespace: "cortex",
			Name:      "distributor_received_metadata_total",
			Help:      "The total number of received metadata, excluding rejected.",
		}, []string{"user"}),
		incomingSamples: promauto.With(reg).NewCounterVec(prometheus.CounterOpts{
			Namespace: "cortex",
			Name:      "distributor_samples_in_total",
			Help:      "The total number of samples that have come in to the distributor, including rejected or deduped samples.",
		}, []string{"user", "type"}),
		incomingExemplars: promauto.With(reg).NewCounterVec(prometheus.CounterOpts{
			Namespace: "cortex",
			Name:      "distributor_exemplars_in_total",
			Help:      "The total number of exemplars that have come in to the distributor, including rejected or deduped exemplars.",
		}, []string{"user"}),
		incomingMetadata: promauto.With(reg).NewCounterVec(prometheus.CounterOpts{
			Namespace: "cortex",
			Name:      "distributor_metadata_in_total",
			Help:      "The total number of metadata that have come in to the distributor, including rejected.",
		}, []string{"user"}),
		nonHASamples: promauto.With(reg).NewCounterVec(prometheus.CounterOpts{
			Namespace: "cortex",
			Name:      "distributor_non_ha_samples_received_total",
			Help:      "The total number of received samples for a user that has HA tracking turned on, but the sample didn't contain both HA labels.",
		}, []string{"user"}),
		dedupedSamples: promauto.With(reg).NewCounterVec(prometheus.CounterOpts{
			Namespace: "cortex",
			Name:      "distributor_deduped_samples_total",
			Help:      "The total number of deduplicated samples.",
		}, []string{"user", "cluster"}),
		labelsHistogram: promauto.With(reg).NewHistogram(prometheus.HistogramOpts{
			Namespace: "cortex",
			Name:      "labels_per_sample",
			Help:      "Number of labels per sample.",
			Buckets:   []float64{5, 10, 15, 20, 25},
		}),
		ingesterAppends: promauto.With(reg).NewCounterVec(prometheus.CounterOpts{
			Namespace: "cortex",
			Name:      "distributor_ingester_appends_total",
			Help:      "The total number of batch appends sent to ingesters.",
		}, []string{"ingester", "type"}),
		ingesterAppendFailures: promauto.With(reg).NewCounterVec(prometheus.CounterOpts{
			Namespace: "cortex",
			Name:      "distributor_ingester_append_failures_total",
			Help:      "The total number of failed batch appends sent to ingesters.",
		}, []string{"ingester", "type", "status"}),
		ingesterQueries: promauto.With(reg).NewCounterVec(prometheus.CounterOpts{
			Namespace: "cortex",
			Name:      "distributor_ingester_queries_total",
			Help:      "The total number of queries sent to ingesters.",
		}, []string{"ingester"}),
		ingesterQueryFailures: promauto.With(reg).NewCounterVec(prometheus.CounterOpts{
			Namespace: "cortex",
			Name:      "distributor_ingester_query_failures_total",
			Help:      "The total number of failed queries sent to ingesters.",
		}, []string{"ingester"}),
		replicationFactor: promauto.With(reg).NewGauge(prometheus.GaugeOpts{
			Namespace: "cortex",
			Name:      "distributor_replication_factor",
			Help:      "The configured replication factor.",
		}),
		latestSeenSampleTimestampPerUser: promauto.With(reg).NewGaugeVec(prometheus.GaugeOpts{
			Name: "cortex_distributor_latest_seen_sample_timestamp_seconds",
			Help: "Unix timestamp of latest received sample per user.",
		}, []string{"user"}),

		validateMetrics: validation.NewValidateMetrics(reg),
	}

	promauto.With(reg).NewGauge(prometheus.GaugeOpts{
		Name:        instanceLimitsMetric,
		Help:        instanceLimitsMetricHelp,
		ConstLabels: map[string]string{limitLabel: "max_inflight_push_requests"},
	}).Set(float64(cfg.InstanceLimits.MaxInflightPushRequests))
	promauto.With(reg).NewGauge(prometheus.GaugeOpts{
		Name:        instanceLimitsMetric,
		Help:        instanceLimitsMetricHelp,
		ConstLabels: map[string]string{limitLabel: "max_ingestion_rate"},
	}).Set(cfg.InstanceLimits.MaxIngestionRate)

	promauto.With(reg).NewGaugeFunc(prometheus.GaugeOpts{
		Name: "cortex_distributor_inflight_push_requests",
		Help: "Current number of inflight push requests in distributor.",
	}, func() float64 {
		return float64(d.inflightPushRequests.Load())
	})
	promauto.With(reg).NewGaugeFunc(prometheus.GaugeOpts{
		Name: "cortex_distributor_ingestion_rate_samples_per_second",
		Help: "Current ingestion rate in samples/sec that distributor is using to limit access.",
	}, func() float64 {
		return d.ingestionRate.Rate()
	})

	d.replicationFactor.Set(float64(ingestersRing.ReplicationFactor()))
	d.activeUsers = util.NewActiveUsersCleanupWithDefaultValues(d.cleanupInactiveUser)

	subservices = append(subservices, d.ingesterPool, d.activeUsers)
	d.subservices, err = services.NewManager(subservices...)
	if err != nil {
		return nil, err
	}
	d.subservicesWatcher = services.NewFailureWatcher()
	d.subservicesWatcher.WatchManager(d.subservices)

	d.Service = services.NewBasicService(d.starting, d.running, d.stopping)
	return d, nil
}

func (d *Distributor) starting(ctx context.Context) error {
	if d.cfg.InstanceLimits != (InstanceLimits{}) {
		util_log.WarnExperimentalUse("distributor instance limits")
	}

	// Only report success if all sub-services start properly
	return services.StartManagerAndAwaitHealthy(ctx, d.subservices)
}

func (d *Distributor) running(ctx context.Context) error {
	ingestionRateTicker := time.NewTicker(instanceIngestionRateTickInterval)
	defer ingestionRateTicker.Stop()

	staleIngesterMetricTicker := time.NewTicker(clearStaleIngesterMetricsInterval)
	defer staleIngesterMetricTicker.Stop()

	for {
		select {
		case <-ctx.Done():
			return nil

		case <-ingestionRateTicker.C:
			d.ingestionRate.Tick()

		case <-staleIngesterMetricTicker.C:
			d.cleanStaleIngesterMetrics()

		case err := <-d.subservicesWatcher.Chan():
			return errors.Wrap(err, "distributor subservice failed")
		}
	}
}

func (d *Distributor) cleanupInactiveUser(userID string) {
	d.ingestersRing.CleanupShuffleShardCache(userID)

	d.HATracker.CleanupHATrackerMetricsForUser(userID)

	d.receivedSamples.DeleteLabelValues(userID, sampleMetricTypeFloat)
	d.receivedSamples.DeleteLabelValues(userID, sampleMetricTypeHistogram)
	d.receivedExemplars.DeleteLabelValues(userID)
	d.receivedMetadata.DeleteLabelValues(userID)
	d.incomingSamples.DeleteLabelValues(userID, sampleMetricTypeFloat)
	d.incomingSamples.DeleteLabelValues(userID, sampleMetricTypeHistogram)
	d.incomingExemplars.DeleteLabelValues(userID)
	d.incomingMetadata.DeleteLabelValues(userID)
	d.nonHASamples.DeleteLabelValues(userID)
	d.latestSeenSampleTimestampPerUser.DeleteLabelValues(userID)

	if err := util.DeleteMatchingLabels(d.dedupedSamples, map[string]string{"user": userID}); err != nil {
		level.Warn(d.log).Log("msg", "failed to remove cortex_distributor_deduped_samples_total metric for user", "user", userID, "err", err)
	}

	validation.DeletePerUserValidationMetrics(d.validateMetrics, userID, d.log)
}

// Called after distributor is asked to stop via StopAsync.
func (d *Distributor) stopping(_ error) error {
	return services.StopManagerAndAwaitStopped(context.Background(), d.subservices)
}

func (d *Distributor) tokenForLabels(userID string, labels []cortexpb.LabelAdapter) (uint32, error) {
	if d.cfg.ShardByAllLabels {
		return shardByAllLabels(userID, labels), nil
	}

	unsafeMetricName, err := extract.UnsafeMetricNameFromLabelAdapters(labels)
	if err != nil {
		return 0, err
	}
	return shardByMetricName(userID, unsafeMetricName), nil
}

func (d *Distributor) tokenForMetadata(userID string, metricName string) uint32 {
	if d.cfg.ShardByAllLabels {
		return shardByMetricName(userID, metricName)
	}

	return shardByUser(userID)
}

// shardByMetricName returns the token for the given metric. The provided metricName
// is guaranteed to not be retained.
func shardByMetricName(userID string, metricName string) uint32 {
	h := shardByUser(userID)
	h = ingester_client.HashAdd32(h, metricName)
	return h
}

func shardByUser(userID string) uint32 {
	h := ingester_client.HashNew32()
	h = ingester_client.HashAdd32(h, userID)
	return h
}

// This function generates different values for different order of same labels.
func shardByAllLabels(userID string, labels []cortexpb.LabelAdapter) uint32 {
	h := shardByUser(userID)
	for _, label := range labels {
		if len(label.Value) > 0 {
			h = ingester_client.HashAdd32(h, label.Name)
			h = ingester_client.HashAdd32(h, label.Value)
		}
	}
	return h
}

// Remove the label labelname from a slice of LabelPairs if it exists.
func removeLabel(labelName string, labels *[]cortexpb.LabelAdapter) {
	for i := 0; i < len(*labels); i++ {
		pair := (*labels)[i]
		if pair.Name == labelName {
			*labels = append((*labels)[:i], (*labels)[i+1:]...)
			return
		}
	}
}

// Returns a boolean that indicates whether or not we want to remove the replica label going forward,
// and an error that indicates whether we want to accept samples based on the cluster/replica found in ts.
// nil for the error means accept the sample.
func (d *Distributor) checkSample(ctx context.Context, userID, cluster, replica string, limits *validation.Limits) (removeReplicaLabel bool, _ error) {
	// If the sample doesn't have either HA label, accept it.
	// At the moment we want to accept these samples by default.
	if cluster == "" || replica == "" {
		return false, nil
	}

	// If replica label is too long, don't use it. We accept the sample here, but it will fail validation later anyway.
	if len(replica) > limits.MaxLabelValueLength {
		return false, nil
	}

	// At this point we know we have both HA labels, we should lookup
	// the cluster/instance here to see if we want to accept this sample.
	err := d.HATracker.CheckReplica(ctx, userID, cluster, replica, time.Now())
	// checkReplica should only have returned an error if there was a real error talking to Consul, or if the replica labels don't match.
	if err != nil { // Don't accept the sample.
		return false, err
	}
	return true, nil
}

// Validates a single series from a write request. Will remove labels if
// any are configured to be dropped for the user ID.
// Returns the validated series with it's labels/samples, and any error.
// The returned error may retain the series labels.
func (d *Distributor) validateSeries(ts cortexpb.PreallocTimeseries, userID string, skipLabelNameValidation bool, limits *validation.Limits) (cortexpb.PreallocTimeseries, validation.ValidationError) {
	d.labelsHistogram.Observe(float64(len(ts.Labels)))

	if err := validation.ValidateLabels(d.validateMetrics, limits, userID, ts.Labels, skipLabelNameValidation); err != nil {
		return emptyPreallocSeries, err
	}

	var samples []cortexpb.Sample
	if len(ts.Samples) > 0 {
		// Only alloc when data present
		samples = make([]cortexpb.Sample, 0, len(ts.Samples))
		for _, s := range ts.Samples {
			if err := validation.ValidateSampleTimestamp(d.validateMetrics, limits, userID, ts.Labels, s.TimestampMs); err != nil {
				return emptyPreallocSeries, err
			}
			samples = append(samples, s)
		}
	}

	var exemplars []cortexpb.Exemplar
	if len(ts.Exemplars) > 0 {
		// Only alloc when data present
		exemplars = make([]cortexpb.Exemplar, 0, len(ts.Exemplars))
		for _, e := range ts.Exemplars {
			if err := validation.ValidateExemplar(d.validateMetrics, userID, ts.Labels, e); err != nil {
				// An exemplar validation error prevents ingesting samples
				// in the same series object. However, because the current Prometheus
				// remote write implementation only populates one or the other,
				// there never will be any.
				return emptyPreallocSeries, err
			}
			exemplars = append(exemplars, e)
		}
	}

	var histograms []cortexpb.Histogram
	if len(ts.Histograms) > 0 {
		// Only alloc when data present
		histograms = make([]cortexpb.Histogram, 0, len(ts.Histograms))
		for i, h := range ts.Histograms {
			if err := validation.ValidateSampleTimestamp(d.validateMetrics, limits, userID, ts.Labels, h.TimestampMs); err != nil {
				return emptyPreallocSeries, err
			}
			// TODO(yeya24): add max schema validation for native histogram if needed.
			convertedHistogram, err := validation.ValidateNativeHistogram(d.validateMetrics, limits, userID, ts.Labels, h)
			if err != nil {
				return emptyPreallocSeries, err
			}
			ts.Histograms[i] = convertedHistogram
		}
		histograms = append(histograms, ts.Histograms...)
	}

	return cortexpb.PreallocTimeseries{
			TimeSeries: &cortexpb.TimeSeries{
				Labels:     ts.Labels,
				Samples:    samples,
				Exemplars:  exemplars,
				Histograms: histograms,
			},
		},
		nil
}

// Push implements client.IngesterServer
func (d *Distributor) Push(ctx context.Context, req *cortexpb.WriteRequest) (*cortexpb.WriteResponse, error) {
	userID, err := tenant.TenantID(ctx)
	if err != nil {
		return nil, err
	}

	span, ctx := opentracing.StartSpanFromContext(ctx, "Distributor.Push")
	defer span.Finish()

	// We will report *this* request in the error too.
	inflight := d.inflightPushRequests.Inc()
	defer d.inflightPushRequests.Dec()

	now := time.Now()
	d.activeUsers.UpdateUserTimestamp(userID, now)

	numFloatSamples := 0
	numHistogramSamples := 0
	numExemplars := 0
	for _, ts := range req.Timeseries {
		numFloatSamples += len(ts.Samples)
		numHistogramSamples += len(ts.Histograms)
		numExemplars += len(ts.Exemplars)
	}
	// Count the total samples, exemplars in, prior to validation or deduplication, for comparison with other metrics.
	d.incomingSamples.WithLabelValues(userID, sampleMetricTypeFloat).Add(float64(numFloatSamples))
	d.incomingSamples.WithLabelValues(userID, sampleMetricTypeHistogram).Add(float64(numHistogramSamples))
	d.incomingExemplars.WithLabelValues(userID).Add(float64(numExemplars))
	// Count the total number of metadata in.
	d.incomingMetadata.WithLabelValues(userID).Add(float64(len(req.Metadata)))

	if d.cfg.InstanceLimits.MaxInflightPushRequests > 0 && inflight > int64(d.cfg.InstanceLimits.MaxInflightPushRequests) {
		return nil, errTooManyInflightPushRequests
	}

	if d.cfg.InstanceLimits.MaxIngestionRate > 0 {
		if rate := d.ingestionRate.Rate(); rate >= d.cfg.InstanceLimits.MaxIngestionRate {
			return nil, errMaxSamplesPushRateLimitReached
		}
	}

	removeReplica := false
	// Cache user limit with overrides so we spend less CPU doing locking. See issue #4904
	limits := d.limits.GetOverridesForUser(userID)

	if limits.AcceptHASamples && len(req.Timeseries) > 0 && !limits.AcceptMixedHASamples {
		cluster, replica := findHALabels(limits.HAReplicaLabel, limits.HAClusterLabel, req.Timeseries[0].Labels)
		removeReplica, err = d.checkSample(ctx, userID, cluster, replica, limits)
		if err != nil {
			// Ensure the request slice is reused if the series get deduped.
			cortexpb.ReuseSlice(req.Timeseries)

			if errors.Is(err, ha.ReplicasNotMatchError{}) {
				// These samples have been deduped.
				d.dedupedSamples.WithLabelValues(userID, cluster).Add(float64(numFloatSamples + numHistogramSamples))
				return nil, httpgrpc.Errorf(http.StatusAccepted, err.Error())
			}

			if errors.Is(err, ha.TooManyReplicaGroupsError{}) {
				d.validateMetrics.DiscardedSamples.WithLabelValues(validation.TooManyHAClusters, userID).Add(float64(numFloatSamples + numHistogramSamples))
				return nil, httpgrpc.Errorf(http.StatusBadRequest, err.Error())
			}

			return nil, err
		}
		// If there wasn't an error but removeReplica is false that means we didn't find both HA labels.
		if !removeReplica { // False, Nil
			d.nonHASamples.WithLabelValues(userID).Add(float64(numFloatSamples + numHistogramSamples))
		}
	}

	// A WriteRequest can only contain series or metadata but not both. This might change in the future.
	seriesKeys, validatedTimeseries, validatedFloatSamples, validatedHistogramSamples, validatedExemplars, firstPartialErr, err := d.prepareSeriesKeys(ctx, req, userID, limits, removeReplica)
	if err != nil {
		return nil, err
	}
	metadataKeys, validatedMetadata, firstPartialErr := d.prepareMetadataKeys(req, limits, userID, firstPartialErr)

	d.receivedSamples.WithLabelValues(userID, sampleMetricTypeFloat).Add(float64(validatedFloatSamples))
	d.receivedSamples.WithLabelValues(userID, sampleMetricTypeHistogram).Add(float64(validatedHistogramSamples))
	d.receivedExemplars.WithLabelValues(userID).Add(float64(validatedExemplars))
	d.receivedMetadata.WithLabelValues(userID).Add(float64(len(validatedMetadata)))

	if len(seriesKeys) == 0 && len(metadataKeys) == 0 {
		// Ensure the request slice is reused if there's no series or metadata passing the validation.
		cortexpb.ReuseSlice(req.Timeseries)

		return &cortexpb.WriteResponse{}, firstPartialErr
	}

	totalSamples := validatedFloatSamples + validatedHistogramSamples
	totalN := totalSamples + validatedExemplars + len(validatedMetadata)
	if !d.ingestionRateLimiter.AllowN(now, userID, totalN) {
		// Ensure the request slice is reused if the request is rate limited.
		cortexpb.ReuseSlice(req.Timeseries)

		d.validateMetrics.DiscardedSamples.WithLabelValues(validation.RateLimited, userID).Add(float64(totalSamples))
		d.validateMetrics.DiscardedExemplars.WithLabelValues(validation.RateLimited, userID).Add(float64(validatedExemplars))
		d.validateMetrics.DiscardedMetadata.WithLabelValues(validation.RateLimited, userID).Add(float64(len(validatedMetadata)))
		// Return a 429 here to tell the client it is going too fast.
		// Client may discard the data or slow down and re-send.
		// Prometheus v2.26 added a remote-write option 'retry_on_http_429'.
		return nil, httpgrpc.Errorf(http.StatusTooManyRequests, "ingestion rate limit (%v) exceeded while adding %d samples and %d metadata", d.ingestionRateLimiter.Limit(now, userID), totalSamples, len(validatedMetadata))
	}

	// totalN included samples and metadata. Ingester follows this pattern when computing its ingestion rate.
	d.ingestionRate.Add(int64(totalN))

	subRing := d.ingestersRing

	// Obtain a subring if required.
	if d.cfg.ShardingStrategy == util.ShardingStrategyShuffle {
		subRing = d.ingestersRing.ShuffleShard(userID, limits.IngestionTenantShardSize)
	}

	keys := append(seriesKeys, metadataKeys...)
	initialMetadataIndex := len(seriesKeys)

	err = d.doBatch(ctx, req, subRing, keys, initialMetadataIndex, validatedMetadata, validatedTimeseries, userID)
	if err != nil {
		return nil, err
	}

	return &cortexpb.WriteResponse{}, firstPartialErr
}

func (d *Distributor) cleanStaleIngesterMetrics() {
	healthy, unhealthy, err := d.ingestersRing.GetAllInstanceDescs(ring.WriteNoExtend)
	if err != nil {
		level.Warn(d.log).Log("msg", "error cleaning metrics: GetAllInstanceDescs", "err", err)
		return
	}

	idsMap := map[string]struct{}{}

	for _, ing := range append(healthy, unhealthy...) {
		if id, err := d.ingestersRing.GetInstanceIdByAddr(ing.Addr); err == nil {
			idsMap[id] = struct{}{}
		}
	}

	ingesterMetrics := []*prometheus.CounterVec{d.ingesterAppends, d.ingesterAppendFailures, d.ingesterQueries, d.ingesterQueryFailures}

	for _, m := range ingesterMetrics {
		metrics, err := util.GetLabels(m, make(map[string]string))

		if err != nil {
			level.Warn(d.log).Log("msg", "error cleaning metrics: GetLabels", "err", err)
			return
		}

		for _, lbls := range metrics {
			if _, ok := idsMap[lbls.Get("ingester")]; !ok {
				err := util.DeleteMatchingLabels(m, map[string]string{"ingester": lbls.Get("ingester")})
				if err != nil {
					level.Warn(d.log).Log("msg", "error cleaning metrics: DeleteMatchingLabels", "err", err)
					return
				}
			}
		}
	}
}

func (d *Distributor) doBatch(ctx context.Context, req *cortexpb.WriteRequest, subRing ring.ReadRing, keys []uint32, initialMetadataIndex int, validatedMetadata []*cortexpb.MetricMetadata, validatedTimeseries []cortexpb.PreallocTimeseries, userID string) error {
	span, _ := opentracing.StartSpanFromContext(ctx, "doBatch")
	defer span.Finish()

	// Use a background context to make sure all ingesters get samples even if we return early
	localCtx, cancel := context.WithTimeout(context.Background(), d.cfg.RemoteTimeout)
	localCtx = user.InjectOrgID(localCtx, userID)
	if sp := opentracing.SpanFromContext(ctx); sp != nil {
		localCtx = opentracing.ContextWithSpan(localCtx, sp)
	}
	// Get any HTTP headers that are supposed to be added to logs and add to localCtx for later use
	if headerMap := util_log.HeaderMapFromContext(ctx); headerMap != nil {
		localCtx = util_log.ContextWithHeaderMap(localCtx, headerMap)
	}
	// Get clientIP(s) from Context and add it to localCtx
	source := util.GetSourceIPsFromOutgoingCtx(ctx)
	localCtx = util.AddSourceIPsToOutgoingContext(localCtx, source)

	op := ring.WriteNoExtend
	if d.cfg.ExtendWrites {
		op = ring.Write
	}

	return ring.DoBatch(ctx, op, subRing, keys, func(ingester ring.InstanceDesc, indexes []int) error {
		timeseries := make([]cortexpb.PreallocTimeseries, 0, len(indexes))
		var metadata []*cortexpb.MetricMetadata

		for _, i := range indexes {
			if i >= initialMetadataIndex {
				metadata = append(metadata, validatedMetadata[i-initialMetadataIndex])
			} else {
				timeseries = append(timeseries, validatedTimeseries[i])
			}
		}

		return d.send(localCtx, ingester, timeseries, metadata, req.Source)
	}, func() {
		cortexpb.ReuseSlice(req.Timeseries)
		cancel()
	})
}

func (d *Distributor) prepareMetadataKeys(req *cortexpb.WriteRequest, limits *validation.Limits, userID string, firstPartialErr error) ([]uint32, []*cortexpb.MetricMetadata, error) {
	validatedMetadata := make([]*cortexpb.MetricMetadata, 0, len(req.Metadata))
	metadataKeys := make([]uint32, 0, len(req.Metadata))

	for _, m := range req.Metadata {
		err := validation.ValidateMetadata(d.validateMetrics, limits, userID, m)

		if err != nil {
			if firstPartialErr == nil {
				firstPartialErr = err
			}

			continue
		}

		metadataKeys = append(metadataKeys, d.tokenForMetadata(userID, m.MetricFamilyName))
		validatedMetadata = append(validatedMetadata, m)
	}
	return metadataKeys, validatedMetadata, firstPartialErr
}

func (d *Distributor) prepareSeriesKeys(ctx context.Context, req *cortexpb.WriteRequest, userID string, limits *validation.Limits, removeReplica bool) ([]uint32, []cortexpb.PreallocTimeseries, int, int, int, error, error) {
	pSpan, _ := opentracing.StartSpanFromContext(ctx, "prepareSeriesKeys")
	defer pSpan.Finish()

	// For each timeseries or samples, we compute a hash to distribute across ingesters;
	// check each sample/metadata and discard if outside limits.
	validatedTimeseries := make([]cortexpb.PreallocTimeseries, 0, len(req.Timeseries))
	seriesKeys := make([]uint32, 0, len(req.Timeseries))
	validatedFloatSamples := 0
	validatedHistogramSamples := 0
	validatedExemplars := 0

	var firstPartialErr error

	latestSampleTimestampMs := int64(0)
	defer func() {
		// Update this metric even in case of errors.
		if latestSampleTimestampMs > 0 {
			d.latestSeenSampleTimestampPerUser.WithLabelValues(userID).Set(float64(latestSampleTimestampMs) / 1000)
		}
	}()

	var haPairs map[HAPair]error
	if limits.AcceptHASamples && limits.AcceptMixedHASamples && len(req.Timeseries) > 0 {
		haPairs = d.computeHAPairs(req.Timeseries, ctx, userID, limits)
	}

	// For each timeseries, compute a hash to distribute across ingesters;
	// check each sample and discard if outside limits.
	skipLabelNameValidation := d.cfg.SkipLabelNameValidation || req.GetSkipLabelNameValidation()
	for _, ts := range req.Timeseries {
		if len(haPairs) > 0 {
			cluster, replica := findHALabels(limits.HAReplicaLabel, limits.HAClusterLabel, ts.Labels)

			if cluster != "" && replica != "" {
				err := haPairs[HAPair{Cluster: cluster, Replica: replica}]
				if err != nil {
					// discard sample (non valid HA sample)
					if errors.Is(err, ha.ReplicasNotMatchError{}) {
						// These samples have been deduped.
						d.dedupedSamples.WithLabelValues(userID, cluster).Add(float64(len(ts.Samples) + len(ts.Histograms)))
					}
					if errors.Is(err, ha.TooManyReplicaGroupsError{}) {
						d.validateMetrics.DiscardedSamples.WithLabelValues(validation.TooManyHAClusters, userID).Add(float64(len(ts.Samples) + len(ts.Histograms)))
					}

					continue
				}
				removeReplica = true // valid HA sample
			} else {
				// non HA sample
				removeReplica = false
				d.nonHASamples.WithLabelValues(userID).Add(float64(len(ts.Samples) + len(ts.Histograms)))
			}
		}
		// Use timestamp of latest sample in the series. If samples for series are not ordered, metric for user may be wrong.
		if len(ts.Samples) > 0 {
			latestSampleTimestampMs = max(latestSampleTimestampMs, ts.Samples[len(ts.Samples)-1].TimestampMs)
		}
		if len(ts.Histograms) > 0 {
			latestSampleTimestampMs = max(latestSampleTimestampMs, ts.Histograms[len(ts.Histograms)-1].TimestampMs)
		}

		if mrc := limits.MetricRelabelConfigs; len(mrc) > 0 {
			l, _ := relabel.Process(cortexpb.FromLabelAdaptersToLabels(ts.Labels), mrc...)
			if len(l) == 0 {
				// all labels are gone, samples will be discarded
				d.validateMetrics.DiscardedSamples.WithLabelValues(
					validation.DroppedByRelabelConfiguration,
					userID,
				).Add(float64(len(ts.Samples) + len(ts.Histograms)))

				// all labels are gone, exemplars will be discarded
				d.validateMetrics.DiscardedExemplars.WithLabelValues(
					validation.DroppedByRelabelConfiguration,
					userID,
				).Add(float64(len(ts.Exemplars)))
				continue
			}
			ts.Labels = cortexpb.FromLabelsToLabelAdapters(l)
		}

		// If we found both the cluster and replica labels, we only want to include the cluster label when
		// storing series in Cortex. If we kept the replica label we would end up with another series for the same
		// series we're trying to dedupe when HA tracking moves over to a different replica.
		if removeReplica {
			removeLabel(limits.HAReplicaLabel, &ts.Labels)
		}

		for _, labelName := range limits.DropLabels {
			removeLabel(labelName, &ts.Labels)
		}

		if len(ts.Labels) == 0 {
			d.validateMetrics.DiscardedSamples.WithLabelValues(
				validation.DroppedByUserConfigurationOverride,
				userID,
			).Add(float64(len(ts.Samples) + len(ts.Histograms)))

			d.validateMetrics.DiscardedExemplars.WithLabelValues(
				validation.DroppedByUserConfigurationOverride,
				userID,
			).Add(float64(len(ts.Exemplars)))
			continue
		}

		// We rely on sorted labels in different places:
		// 1) When computing token for labels, and sharding by all labels. Here different order of labels returns
		// different tokens, which is bad.
		// 2) In validation code, when checking for duplicate label names. As duplicate label names are rejected
		// later in the validation phase, we ignore them here.
		sortLabelsIfNeeded(ts.Labels)

		// Generate the sharding token based on the series labels without the HA replica
		// label and dropped labels (if any)
		key, err := d.tokenForLabels(userID, ts.Labels)
		if err != nil {
			return nil, nil, 0, 0, 0, nil, err
		}
		validatedSeries, validationErr := d.validateSeries(ts, userID, skipLabelNameValidation, limits)

		// Errors in validation are considered non-fatal, as one series in a request may contain
		// invalid data but all the remaining series could be perfectly valid.
		if validationErr != nil && firstPartialErr == nil {
			// The series labels may be retained by validationErr but that's not a problem for this
			// use case because we format it calling Error() and then we discard it.
			firstPartialErr = httpgrpc.Errorf(http.StatusBadRequest, validationErr.Error())
		}

		// validateSeries would have returned an emptyPreallocSeries if there were no valid samples.
		if validatedSeries == emptyPreallocSeries {
			continue
		}

		seriesKeys = append(seriesKeys, key)
		validatedTimeseries = append(validatedTimeseries, validatedSeries)
		validatedFloatSamples += len(ts.Samples)
		validatedHistogramSamples += len(ts.Histograms)
		validatedExemplars += len(ts.Exemplars)
	}
	return seriesKeys, validatedTimeseries, validatedFloatSamples, validatedHistogramSamples, validatedExemplars, firstPartialErr, nil
}

func sortLabelsIfNeeded(labels []cortexpb.LabelAdapter) {
	// no need to run sort.Slice, if labels are already sorted, which is most of the time.
	// we can avoid extra memory allocations (mostly interface-related) this way.
	sorted := true
	last := ""
	for _, l := range labels {
		if strings.Compare(last, l.Name) > 0 {
			sorted = false
			break
		}
		last = l.Name
	}

	if sorted {
		return
	}

	sort.Slice(labels, func(i, j int) bool {
		return strings.Compare(labels[i].Name, labels[j].Name) < 0
	})
}

func (d *Distributor) send(ctx context.Context, ingester ring.InstanceDesc, timeseries []cortexpb.PreallocTimeseries, metadata []*cortexpb.MetricMetadata, source cortexpb.WriteRequest_SourceEnum) error {
	h, err := d.ingesterPool.GetClientFor(ingester.Addr)
	if err != nil {
		return err
	}

	id, err := d.ingestersRing.GetInstanceIdByAddr(ingester.Addr)
	if err != nil {
		level.Warn(d.log).Log("msg", "instance not found in the ring", "addr", ingester.Addr, "err", err)
	}

	c := h.(ingester_client.HealthAndIngesterClient)

	req := cortexpb.PreallocWriteRequestFromPool()
	req.Timeseries = timeseries
	req.Metadata = metadata
	req.Source = source

	_, err = c.PushPreAlloc(ctx, req)

	// We should not reuse the req in case of errors:
	// See: https://github.com/grpc/grpc-go/issues/6355
	if err == nil {
		cortexpb.ReuseWriteRequest(req)
	}

	if len(metadata) > 0 {
		d.ingesterAppends.WithLabelValues(id, typeMetadata).Inc()
		if err != nil {
			d.ingesterAppendFailures.WithLabelValues(id, typeMetadata, getErrorStatus(err)).Inc()
		}
	}
	if len(timeseries) > 0 {
		d.ingesterAppends.WithLabelValues(id, typeSamples).Inc()
		if err != nil {
			d.ingesterAppendFailures.WithLabelValues(id, typeSamples, getErrorStatus(err)).Inc()
		}
	}

	return err
}

func getErrorStatus(err error) string {
	status := "5xx"
	httpResp, ok := httpgrpc.HTTPResponseFromError(err)
	if ok && httpResp.Code/100 == 4 {
		status = "4xx"
	}

	return status
}

// ForReplicationSet runs f, in parallel, for all ingesters in the input replication set.
func (d *Distributor) ForReplicationSet(ctx context.Context, replicationSet ring.ReplicationSet, zoneResultsQuorum bool, f func(context.Context, ingester_client.IngesterClient) (interface{}, error)) ([]interface{}, error) {
	return replicationSet.Do(ctx, d.cfg.ExtraQueryDelay, zoneResultsQuorum, func(ctx context.Context, ing *ring.InstanceDesc) (interface{}, error) {
		client, err := d.ingesterPool.GetClientFor(ing.Addr)
		if err != nil {
			return nil, err
		}

		return f(ctx, client.(ingester_client.IngesterClient))
	})
}

func (d *Distributor) LabelValuesForLabelNameCommon(ctx context.Context, from, to model.Time, labelName model.LabelName, hints *storage.LabelHints, f func(ctx context.Context, rs ring.ReplicationSet, req *ingester_client.LabelValuesRequest) ([]interface{}, error), matchers ...*labels.Matcher) ([]string, error) {
	span, ctx := opentracing.StartSpanFromContext(ctx, "Distributor.LabelValues", opentracing.Tags{
		"name":  labelName,
		"start": from.Unix(),
		"end":   to.Unix(),
	})
	defer span.Finish()
	replicationSet, err := d.GetIngestersForMetadata(ctx)
	if err != nil {
		return nil, err
	}
	limit := getLimitFromLabelHints(hints)
	req, err := ingester_client.ToLabelValuesRequest(labelName, from, to, limit, matchers)
	if err != nil {
		return nil, err
	}

	resps, err := f(ctx, replicationSet, req)
	if err != nil {
		return nil, err
	}

	span, _ = opentracing.StartSpanFromContext(ctx, "response_merge")
	defer span.Finish()
	values := make([][]string, len(resps))
	for i, resp := range resps {
		values[i] = resp.([]string)
	}
	r, err := util.MergeSlicesParallel(ctx, mergeSlicesParallelism, values...)
	if err != nil {
		return nil, err
	}
	if limit > 0 && len(r) > limit {
		r = r[:limit]
	}
	span.SetTag("result_length", len(r))
	return r, nil
}

// LabelValuesForLabelName returns all the label values that are associated with a given label name.
func (d *Distributor) LabelValuesForLabelName(ctx context.Context, from, to model.Time, labelName model.LabelName, hint *storage.LabelHints, matchers ...*labels.Matcher) ([]string, error) {
	return d.LabelValuesForLabelNameCommon(ctx, from, to, labelName, hint, func(ctx context.Context, rs ring.ReplicationSet, req *ingester_client.LabelValuesRequest) ([]interface{}, error) {
		return d.ForReplicationSet(ctx, rs, d.cfg.ZoneResultsQuorumMetadata, func(ctx context.Context, client ingester_client.IngesterClient) (interface{}, error) {
			resp, err := client.LabelValues(ctx, req)
			if err != nil {
				return nil, err
			}
			return resp.LabelValues, nil
		})
	}, matchers...)
}

// LabelValuesForLabelNameStream returns all the label values that are associated with a given label name.
func (d *Distributor) LabelValuesForLabelNameStream(ctx context.Context, from, to model.Time, labelName model.LabelName, hint *storage.LabelHints, matchers ...*labels.Matcher) ([]string, error) {
	return d.LabelValuesForLabelNameCommon(ctx, from, to, labelName, hint, func(ctx context.Context, rs ring.ReplicationSet, req *ingester_client.LabelValuesRequest) ([]interface{}, error) {
		return d.ForReplicationSet(ctx, rs, d.cfg.ZoneResultsQuorumMetadata, func(ctx context.Context, client ingester_client.IngesterClient) (interface{}, error) {
			stream, err := client.LabelValuesStream(ctx, req)
			if err != nil {
				return nil, err
			}
			defer stream.CloseSend() //nolint:errcheck
			allLabelValues := []string{}
			for {
				resp, err := stream.Recv()

				if err == io.EOF {
					break
				} else if err != nil {
					return nil, err
				}
				allLabelValues = append(allLabelValues, resp.LabelValues...)
			}

			return allLabelValues, nil
		})
	}, matchers...)
}

func (d *Distributor) LabelNamesCommon(ctx context.Context, from, to model.Time, hints *storage.LabelHints, f func(ctx context.Context, rs ring.ReplicationSet, req *ingester_client.LabelNamesRequest) ([]interface{}, error), matchers ...*labels.Matcher) ([]string, error) {
	span, ctx := opentracing.StartSpanFromContext(ctx, "Distributor.LabelNames", opentracing.Tags{
		"start": from.Unix(),
		"end":   to.Unix(),
	})
	defer span.Finish()
	replicationSet, err := d.GetIngestersForMetadata(ctx)
	if err != nil {
		return nil, err
	}

	limit := getLimitFromLabelHints(hints)
	req, err := ingester_client.ToLabelNamesRequest(from, to, limit, matchers)
	if err != nil {
		return nil, err
	}

	resps, err := f(ctx, replicationSet, req)
	if err != nil {
		return nil, err
	}

	span, _ = opentracing.StartSpanFromContext(ctx, "response_merge")
	defer span.Finish()
	values := make([][]string, len(resps))
	for i, resp := range resps {
		values[i] = resp.([]string)
	}
	r, err := util.MergeSlicesParallel(ctx, mergeSlicesParallelism, values...)
	if err != nil {
		return nil, err
	}
	if limit > 0 && len(r) > limit {
		r = r[:limit]
	}

	span.SetTag("result_length", len(r))

	return r, nil
}

func (d *Distributor) LabelNamesStream(ctx context.Context, from, to model.Time, hints *storage.LabelHints, matchers ...*labels.Matcher) ([]string, error) {
	return d.LabelNamesCommon(ctx, from, to, hints, func(ctx context.Context, rs ring.ReplicationSet, req *ingester_client.LabelNamesRequest) ([]interface{}, error) {
		return d.ForReplicationSet(ctx, rs, d.cfg.ZoneResultsQuorumMetadata, func(ctx context.Context, client ingester_client.IngesterClient) (interface{}, error) {
			stream, err := client.LabelNamesStream(ctx, req)
			if err != nil {
				return nil, err
			}
			defer stream.CloseSend() //nolint:errcheck
			allLabelNames := []string{}
			for {
				resp, err := stream.Recv()

				if err == io.EOF {
					break
				} else if err != nil {
					return nil, err
				}
				allLabelNames = append(allLabelNames, resp.LabelNames...)
			}

			return allLabelNames, nil
		})
	}, matchers...)
}

// LabelNames returns all the label names.
func (d *Distributor) LabelNames(ctx context.Context, from, to model.Time, hint *storage.LabelHints, matchers ...*labels.Matcher) ([]string, error) {
	return d.LabelNamesCommon(ctx, from, to, hint, func(ctx context.Context, rs ring.ReplicationSet, req *ingester_client.LabelNamesRequest) ([]interface{}, error) {
		return d.ForReplicationSet(ctx, rs, d.cfg.ZoneResultsQuorumMetadata, func(ctx context.Context, client ingester_client.IngesterClient) (interface{}, error) {
			resp, err := client.LabelNames(ctx, req)
			if err != nil {
				return nil, err
			}
			return resp.LabelNames, nil
		})
	}, matchers...)
}

// MetricsForLabelMatchers gets the metrics that match said matchers
func (d *Distributor) MetricsForLabelMatchers(ctx context.Context, from, through model.Time, hint *storage.SelectHints, matchers ...*labels.Matcher) ([]model.Metric, error) {
	return d.metricsForLabelMatchersCommon(ctx, from, through, hint, func(ctx context.Context, rs ring.ReplicationSet, req *ingester_client.MetricsForLabelMatchersRequest, metrics *map[model.Fingerprint]model.Metric, mutex *sync.Mutex, queryLimiter *limiter.QueryLimiter) error {
		_, err := d.ForReplicationSet(ctx, rs, false, func(ctx context.Context, client ingester_client.IngesterClient) (interface{}, error) {
			resp, err := client.MetricsForLabelMatchers(ctx, req)
			if err != nil {
				return nil, err
			}
			if err := queryLimiter.AddDataBytes(resp.Size()); err != nil {
				return nil, validation.LimitError(err.Error())
			}
			s := make([][]cortexpb.LabelAdapter, 0, len(resp.Metric))
			for _, m := range resp.Metric {
				s = append(s, m.Labels)
				m := cortexpb.FromLabelAdaptersToMetric(m.Labels)
				fingerprint := m.Fingerprint()
				mutex.Lock()
				(*metrics)[fingerprint] = m
				mutex.Unlock()
			}
			if err := queryLimiter.AddSeries(s...); err != nil {
				return nil, validation.LimitError(err.Error())
			}
			return nil, nil
		})

		return err
	}, matchers...)
}

func (d *Distributor) MetricsForLabelMatchersStream(ctx context.Context, from, through model.Time, hint *storage.SelectHints, matchers ...*labels.Matcher) ([]model.Metric, error) {
	return d.metricsForLabelMatchersCommon(ctx, from, through, hint, func(ctx context.Context, rs ring.ReplicationSet, req *ingester_client.MetricsForLabelMatchersRequest, metrics *map[model.Fingerprint]model.Metric, mutex *sync.Mutex, queryLimiter *limiter.QueryLimiter) error {
		_, err := d.ForReplicationSet(ctx, rs, false, func(ctx context.Context, client ingester_client.IngesterClient) (interface{}, error) {
			stream, err := client.MetricsForLabelMatchersStream(ctx, req)
			if err != nil {
				return nil, err
			}
			defer stream.CloseSend() //nolint:errcheck
			for {
				resp, err := stream.Recv()
				if err := queryLimiter.AddDataBytes(resp.Size()); err != nil {
					return nil, validation.LimitError(err.Error())
				}

				if err == io.EOF {
					break
				} else if err != nil {
					return nil, err
				}
				s := make([][]cortexpb.LabelAdapter, 0, len(resp.Metric))
				for _, metric := range resp.Metric {
					m := cortexpb.FromLabelAdaptersToMetricWithCopy(metric.Labels)
					s = append(s, metric.Labels)
					fingerprint := m.Fingerprint()
					mutex.Lock()
					(*metrics)[fingerprint] = m
					mutex.Unlock()
				}
				if err := queryLimiter.AddSeries(s...); err != nil {
					return nil, validation.LimitError(err.Error())
				}
			}

			return nil, nil
		})

		return err
	}, matchers...)
}

func (d *Distributor) metricsForLabelMatchersCommon(ctx context.Context, from, through model.Time, hints *storage.SelectHints, f func(context.Context, ring.ReplicationSet, *ingester_client.MetricsForLabelMatchersRequest, *map[model.Fingerprint]model.Metric, *sync.Mutex, *limiter.QueryLimiter) error, matchers ...*labels.Matcher) ([]model.Metric, error) {
	replicationSet, err := d.GetIngestersForMetadata(ctx)
	queryLimiter := limiter.QueryLimiterFromContextWithFallback(ctx)
	if err != nil {
		return nil, err
	}

	req, err := ingester_client.ToMetricsForLabelMatchersRequest(from, through, getLimitFromSelectHints(hints), matchers)
	if err != nil {
		return nil, err
	}
	mutex := sync.Mutex{}
	metrics := map[model.Fingerprint]model.Metric{}

	err = f(ctx, replicationSet, req, &metrics, &mutex, queryLimiter)

	if err != nil {
		return nil, err
	}

	mutex.Lock()
	result := make([]model.Metric, 0, len(metrics))
	for _, m := range metrics {
		result = append(result, m)
	}
	mutex.Unlock()
	return result, nil
}

// MetricsMetadata returns all metric metadata of a user.
func (d *Distributor) MetricsMetadata(ctx context.Context) ([]scrape.MetricMetadata, error) {
	replicationSet, err := d.GetIngestersForMetadata(ctx)
	if err != nil {
		return nil, err
	}

	req := &ingester_client.MetricsMetadataRequest{}
	// TODO(gotjosh): We only need to look in all the ingesters if shardByAllLabels is enabled.
	resps, err := d.ForReplicationSet(ctx, replicationSet, d.cfg.ZoneResultsQuorumMetadata, func(ctx context.Context, client ingester_client.IngesterClient) (interface{}, error) {
		return client.MetricsMetadata(ctx, req)
	})
	if err != nil {
		return nil, err
	}

	result := []scrape.MetricMetadata{}
	dedupTracker := map[cortexpb.MetricMetadata]struct{}{}
	for _, resp := range resps {
		r := resp.(*ingester_client.MetricsMetadataResponse)
		for _, m := range r.Metadata {
			// Given we look across all ingesters - dedup the metadata.
			_, ok := dedupTracker[*m]
			if ok {
				continue
			}
			dedupTracker[*m] = struct{}{}

			result = append(result, scrape.MetricMetadata{
				Metric: m.MetricFamilyName,
				Help:   m.Help,
				Unit:   m.Unit,
				Type:   cortexpb.MetricMetadataMetricTypeToMetricType(m.GetType()),
			})
		}
	}

	return result, nil
}

// UserStats returns statistics about the current user.
func (d *Distributor) UserStats(ctx context.Context) (*ingester.UserStats, error) {
	replicationSet, err := d.GetIngestersForMetadata(ctx)
	if err != nil {
		return nil, err
	}

	// Make sure we get a successful response from all of them.
	replicationSet.MaxErrors = 0

	req := &ingester_client.UserStatsRequest{}
	resps, err := d.ForReplicationSet(ctx, replicationSet, false, func(ctx context.Context, client ingester_client.IngesterClient) (interface{}, error) {
		return client.UserStats(ctx, req)
	})
	if err != nil {
		return nil, err
	}

	totalStats := &ingester.UserStats{}
	for _, resp := range resps {
		r := resp.(*ingester_client.UserStatsResponse)
		totalStats.IngestionRate += r.IngestionRate
		totalStats.APIIngestionRate += r.ApiIngestionRate
		totalStats.RuleIngestionRate += r.RuleIngestionRate
		totalStats.NumSeries += r.NumSeries
		totalStats.ActiveSeries += r.ActiveSeries
	}

	factor := d.ingestersRing.ReplicationFactor()
	totalStats.IngestionRate /= float64(factor)
	totalStats.NumSeries /= uint64(factor)
	totalStats.ActiveSeries /= uint64(factor)

	return totalStats, nil
}

// AllUserStats returns statistics about all users.
// Note it does not divide by the ReplicationFactor like UserStats()
func (d *Distributor) AllUserStats(ctx context.Context) ([]ingester.UserIDStats, error) {
	// Add up by user, across all responses from ingesters
	perUserTotals := make(map[string]ingester.UserStats)

	req := &ingester_client.UserStatsRequest{}
	ctx = user.InjectOrgID(ctx, "1") // fake: ingester insists on having an org ID
	// Not using d.ForReplicationSet(), so we can fail after first error.
	replicationSet, err := d.ingestersRing.GetAllHealthy(ring.Read)
	if err != nil {
		return nil, err
	}
	for _, ingester := range replicationSet.Instances {
		client, err := d.ingesterPool.GetClientFor(ingester.Addr)
		if err != nil {
			return nil, err
		}
		resp, err := client.(ingester_client.IngesterClient).AllUserStats(ctx, req)
		if err != nil {
			return nil, err
		}
		for _, u := range resp.Stats {
			s := perUserTotals[u.UserId]
			s.IngestionRate += u.Data.IngestionRate
			s.APIIngestionRate += u.Data.ApiIngestionRate
			s.RuleIngestionRate += u.Data.RuleIngestionRate
			s.NumSeries += u.Data.NumSeries
			s.ActiveSeries += u.Data.ActiveSeries
			s.LoadedBlocks += u.Data.LoadedBlocks
			perUserTotals[u.UserId] = s
		}
	}

	// Turn aggregated map into a slice for return
	response := make([]ingester.UserIDStats, 0, len(perUserTotals))
	for id, stats := range perUserTotals {
		response = append(response, ingester.UserIDStats{
			UserID: id,
			UserStats: ingester.UserStats{
				IngestionRate:     stats.IngestionRate,
				APIIngestionRate:  stats.APIIngestionRate,
				RuleIngestionRate: stats.RuleIngestionRate,
				NumSeries:         stats.NumSeries,
				ActiveSeries:      stats.ActiveSeries,
				LoadedBlocks:      stats.LoadedBlocks,
			},
		})
	}

	return response, nil
}

// AllUserStatsHandler shows stats for all users.
func (d *Distributor) AllUserStatsHandler(w http.ResponseWriter, r *http.Request) {
	stats, err := d.AllUserStats(r.Context())
	if err != nil {
		http.Error(w, err.Error(), http.StatusInternalServerError)
		return
	}

	ingester.AllUserStatsRender(w, r, stats, d.ingestersRing.ReplicationFactor())
}

func (d *Distributor) ServeHTTP(w http.ResponseWriter, req *http.Request) {
	if d.distributorsRing != nil {
		d.distributorsRing.ServeHTTP(w, req)
	} else {
		var ringNotEnabledPage = `
			<!DOCTYPE html>
			<html>
				<head>
					<meta charset="UTF-8">
					<title>Cortex Distributor Status</title>
				</head>
				<body>
					<h1>Cortex Distributor Status</h1>
					<p>Distributor is not running with global limits enabled</p>
				</body>
			</html>`
		util.WriteHTMLResponse(w, ringNotEnabledPage)
	}
}

func findHALabels(replicaLabel, clusterLabel string, labels []cortexpb.LabelAdapter) (string, string) {
	var cluster, replica string
	var pair cortexpb.LabelAdapter

	for _, pair = range labels {
		if pair.Name == replicaLabel {
			replica = pair.Value
		}
		if pair.Name == clusterLabel {
			// cluster label is unmarshalled into yoloString, which retains original remote write request body in memory.
			// Hence, we clone the yoloString to allow the request body to be garbage collected.
			cluster = util.StringsClone(pair.Value)
		}
	}

	return cluster, replica
}

func (d *Distributor) computeHAPairs(timeseries []cortexpb.PreallocTimeseries, ctx context.Context, userID string, limits *validation.Limits) map[HAPair]error {
	var haPairs = make(map[HAPair]error)
	clusterLabel := limits.HAClusterLabel
	replicaLabel := limits.HAReplicaLabel

	for _, ts := range timeseries {
		cluster, replica := findHALabels(replicaLabel, clusterLabel, ts.Labels)
		if cluster != "" && replica != "" {
			haPair := HAPair{Cluster: cluster, Replica: replica}
			_, ok := haPairs[haPair]
			if !ok {
				removeReplica, err := d.checkSample(ctx, userID, cluster, replica, limits)
				if err == nil && !removeReplica {
					continue
				}

				haPairs[haPair] = err
			}
		}
	}

	return haPairs
}

func getLimitFromLabelHints(hints *storage.LabelHints) int {
	if hints != nil {
		return hints.Limit
	}
	return 0
}

func getLimitFromSelectHints(hints *storage.SelectHints) int {
	if hints != nil {
		return hints.Limit
	}
	return 0
}<|MERGE_RESOLUTION|>--- conflicted
+++ resolved
@@ -175,15 +175,14 @@
 	MaxInflightPushRequests int     `yaml:"max_inflight_push_requests"`
 }
 
-<<<<<<< HEAD
 type HAPair struct {
 	Cluster string
 	Replica string
-=======
+}
+
 type OTLPConfig struct {
 	ConvertAllAttributes bool `yaml:"convert_all_attributes"`
 	DisableTargetInfo    bool `yaml:"disable_target_info"`
->>>>>>> 7c973eeb
 }
 
 // RegisterFlags adds the flags required to config this to the given FlagSet
