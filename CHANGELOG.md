# Changelog

## master / unreleased

<<<<<<< HEAD
* [BUGFIX] Query Frontend: Do not re-split sharded requests around ingester boundaries. #2766
=======
* [CHANGE] Experimental Delete Series: Change target flag for purger from `data-purger` to `purger`. #2777
* [CHANGE] Experimental TSDB: The max concurrent queries against the long-term storage, configured via `-experimental.tsdb.bucket-store.max-concurrent`, is now a limit shared across all tenants and not a per-tenant limit anymore. The default value has changed from `20` to `100` and the following new metrics have been added: #2797
  * `cortex_bucket_stores_gate_queries_concurrent_max`
  * `cortex_bucket_stores_gate_queries_in_flight`
  * `cortex_bucket_stores_gate_duration_seconds`
* [FEATURE] Introduced `ruler.for-outage-tolerance`, Max time to tolerate outage for restoring "for" state of alert. #2783
* [FEATURE] Introduced `ruler.for-grace-period`, Minimum duration between alert and restored "for" state. This is maintained only for alerts with configured "for" time greater than grace period. #2783
* [FEATURE] Introduced `ruler.resend-delay`, Minimum amount of time to wait before resending an alert to Alertmanager. #2783
* [ENHANCEMENT] Experimental: Querier can now optionally query secondary store. This is specified by using `-querier.second-store-engine` option, with values `chunks` or `tsdb`. Standard configuration options for this store are used. Additionally, this querying can be configured to happen only for queries that need data older than `-querier.use-second-store-before-time`. Default value of zero will always query secondary store. #2747
* [ENHANCEMENT] Query-tee: increased the `cortex_querytee_request_duration_seconds` metric buckets granularity. #2799
* [ENHANCEMENT] Query-tee: fail to start if the configured `-backend.preferred` is unknown. #2799
* [ENHANCEMENT] Ruler: Added the following metrics: #2786
  * `cortex_prometheus_notifications_latency_seconds`
  * `cortex_prometheus_notifications_errors_total`
  * `cortex_prometheus_notifications_sent_total`
  * `cortex_prometheus_notifications_dropped_total`
  * `cortex_prometheus_notifications_queue_length`
  * `cortex_prometheus_notifications_queue_capacity`
  * `cortex_prometheus_notifications_alertmanagers_discovered`
* [BUGFIX] Fixed a bug in the index intersect code causing storage to return more chunks/series than required. #2796
* [BUGFIX] Fixed the number of reported keys in the background cache queue. #2764
* [BUGFIX] Fix race in processing of headers in sharded queries. #2762

## 1.2.0 / 2020-06-xx
(in progress of release: current release candidate is https://github.com/cortexproject/cortex/releases/tag/v1.2.0-rc.0)

>>>>>>> 77db9388
* [CHANGE] Metric `cortex_kv_request_duration_seconds` now includes `name` label to denote which client is being used as well as the `backend` label to denote the KV backend implementation in use. #2648
* [CHANGE] Experimental Ruler: Rule groups persisted to object storage using the experimental API have an updated object key encoding to better handle special characters. Rule groups previously-stored using object storage must be renamed to the new format. #2646
* [CHANGE] Query Frontend now uses Round Robin to choose a tenant queue to service next. #2553
* [CHANGE] `-promql.lookback-delta` is now deprecated and has been replaced by `-querier.lookback-delta` along with `lookback_delta` entry under `querier` in the config file. `-promql.lookback-delta` will be removed in v1.4.0. #2604
* [CHANGE] Experimental TSDB: removed `-experimental.tsdb.bucket-store.binary-index-header-enabled` flag. Now the binary index-header is always enabled.
* [CHANGE] Experimental TSDB: Renamed index-cache metrics to use original metric names from Thanos, as Cortex is not aggregating them in any way: #2627
  * `cortex_<service>_blocks_index_cache_items_evicted_total` => `thanos_store_index_cache_items_evicted_total{name="index-cache"}`
  * `cortex_<service>_blocks_index_cache_items_added_total` => `thanos_store_index_cache_items_added_total{name="index-cache"}`
  * `cortex_<service>_blocks_index_cache_requests_total` => `thanos_store_index_cache_requests_total{name="index-cache"}`
  * `cortex_<service>_blocks_index_cache_items_overflowed_total` => `thanos_store_index_cache_items_overflowed_total{name="index-cache"}`
  * `cortex_<service>_blocks_index_cache_hits_total` => `thanos_store_index_cache_hits_total{name="index-cache"}`
  * `cortex_<service>_blocks_index_cache_items` => `thanos_store_index_cache_items{name="index-cache"}`
  * `cortex_<service>_blocks_index_cache_items_size_bytes` => `thanos_store_index_cache_items_size_bytes{name="index-cache"}`
  * `cortex_<service>_blocks_index_cache_total_size_bytes` => `thanos_store_index_cache_total_size_bytes{name="index-cache"}`
  * `cortex_<service>_blocks_index_cache_memcached_operations_total` =>  `thanos_memcached_operations_total{name="index-cache"}`
  * `cortex_<service>_blocks_index_cache_memcached_operation_failures_total` =>  `thanos_memcached_operation_failures_total{name="index-cache"}`
  * `cortex_<service>_blocks_index_cache_memcached_operation_duration_seconds` =>  `thanos_memcached_operation_duration_seconds{name="index-cache"}`
  * `cortex_<service>_blocks_index_cache_memcached_operation_skipped_total` =>  `thanos_memcached_operation_skipped_total{name="index-cache"}`
* [CHANGE] Experimental TSDB: Renamed metrics in bucket stores: #2627
  * `cortex_<service>_blocks_meta_syncs_total` => `cortex_blocks_meta_syncs_total{component="<service>"}`
  * `cortex_<service>_blocks_meta_sync_failures_total` => `cortex_blocks_meta_sync_failures_total{component="<service>"}`
  * `cortex_<service>_blocks_meta_sync_duration_seconds` => `cortex_blocks_meta_sync_duration_seconds{component="<service>"}`
  * `cortex_<service>_blocks_meta_sync_consistency_delay_seconds` => `cortex_blocks_meta_sync_consistency_delay_seconds{component="<service>"}`
  * `cortex_<service>_blocks_meta_synced` => `cortex_blocks_meta_synced{component="<service>"}`
  * `cortex_<service>_bucket_store_block_loads_total` => `cortex_bucket_store_block_loads_total{component="<service>"}`
  * `cortex_<service>_bucket_store_block_load_failures_total` => `cortex_bucket_store_block_load_failures_total{component="<service>"}`
  * `cortex_<service>_bucket_store_block_drops_total` => `cortex_bucket_store_block_drops_total{component="<service>"}`
  * `cortex_<service>_bucket_store_block_drop_failures_total` => `cortex_bucket_store_block_drop_failures_total{component="<service>"}`
  * `cortex_<service>_bucket_store_blocks_loaded` => `cortex_bucket_store_blocks_loaded{component="<service>"}`
  * `cortex_<service>_bucket_store_series_data_touched` => `cortex_bucket_store_series_data_touched{component="<service>"}`
  * `cortex_<service>_bucket_store_series_data_fetched` => `cortex_bucket_store_series_data_fetched{component="<service>"}`
  * `cortex_<service>_bucket_store_series_data_size_touched_bytes` => `cortex_bucket_store_series_data_size_touched_bytes{component="<service>"}`
  * `cortex_<service>_bucket_store_series_data_size_fetched_bytes` => `cortex_bucket_store_series_data_size_fetched_bytes{component="<service>"}`
  * `cortex_<service>_bucket_store_series_blocks_queried` => `cortex_bucket_store_series_blocks_queried{component="<service>"}`
  * `cortex_<service>_bucket_store_series_get_all_duration_seconds` => `cortex_bucket_store_series_get_all_duration_seconds{component="<service>"}`
  * `cortex_<service>_bucket_store_series_merge_duration_seconds` => `cortex_bucket_store_series_merge_duration_seconds{component="<service>"}`
  * `cortex_<service>_bucket_store_series_refetches_total` => `cortex_bucket_store_series_refetches_total{component="<service>"}`
  * `cortex_<service>_bucket_store_series_result_series` => `cortex_bucket_store_series_result_series{component="<service>"}`
  * `cortex_<service>_bucket_store_cached_postings_compressions_total` => `cortex_bucket_store_cached_postings_compressions_total{component="<service>"}`
  * `cortex_<service>_bucket_store_cached_postings_compression_errors_total` => `cortex_bucket_store_cached_postings_compression_errors_total{component="<service>"}`
  * `cortex_<service>_bucket_store_cached_postings_compression_time_seconds` => `cortex_bucket_store_cached_postings_compression_time_seconds{component="<service>"}`
  * `cortex_<service>_bucket_store_cached_postings_original_size_bytes_total` => `cortex_bucket_store_cached_postings_original_size_bytes_total{component="<service>"}`
  * `cortex_<service>_bucket_store_cached_postings_compressed_size_bytes_total` => `cortex_bucket_store_cached_postings_compressed_size_bytes_total{component="<service>"}`
  * `cortex_<service>_blocks_sync_seconds` => `cortex_bucket_stores_blocks_sync_seconds{component="<service>"}`
  * `cortex_<service>_blocks_last_successful_sync_timestamp_seconds` => `cortex_bucket_stores_blocks_last_successful_sync_timestamp_seconds{component="<service>"}`
* [CHANGE] Available command-line flags are printed to stdout, and only when requested via `-help`. Using invalid flag no longer causes printing of all available flags. #2691
* [CHANGE] Experimental Memberlist ring: randomize gossip node names to avoid conflicts when running multiple clients on the same host, or reusing host names (eg. pods in statefulset). Node name randomization can be disabled by using `-memberlist.randomize-node-name=false`. #2715
* [CHANGE] Memberlist KV client is no longer considered experimental. #2725
* [CHANGE] Experimental Delete Series: Make delete request cancellation duration configurable. #2760
* [CHANGE] Removed `-store.fullsize-chunks` option which was undocumented and unused (it broke ingester hand-overs). #2656
* [CHANGE] Query with no metric name that has previously resulted in HTTP status code 500 now returns status code 422 instead. #2571
* [FEATURE] TLS config options added for GRPC clients in Querier (Query-frontend client & Ingester client), Ruler, Store Gateway, as well as HTTP client in Config store client. #2502
* [FEATURE] The flag `-frontend.max-cache-freshness` is now supported within the limits overrides, to specify per-tenant max cache freshness values. The corresponding YAML config parameter has been changed from `results_cache.max_freshness` to `limits_config.max_cache_freshness`. The legacy YAML config parameter (`results_cache.max_freshness`) will continue to be supported till Cortex release `v1.4.0`. #2609
* [FEATURE] Experimental gRPC Store: Added support to 3rd parties index and chunk stores using gRPC client/server plugin mechanism. #2220
* [FEATURE] Add `-cassandra.table-options` flag to customize table options of Cassandra when creating the index or chunk table. #2575
* [ENHANCEMENT] Propagate GOPROXY value when building `build-image`. This is to help the builders building the code in a Network where default Go proxy is not accessible (e.g. when behind some corporate VPN). #2741
* [ENHANCEMENT] Querier: Added metric `cortex_querier_request_duration_seconds` for all requests to the querier. #2708
* [ENHANCEMENT] Cortex is now built with Go 1.14. #2480 #2749 #2753
* [ENHANCEMENT] Experimental TSDB: added the following metrics to the ingester: #2580 #2583 #2589 #2654
  * `cortex_ingester_tsdb_appender_add_duration_seconds`
  * `cortex_ingester_tsdb_appender_commit_duration_seconds`
  * `cortex_ingester_tsdb_refcache_purge_duration_seconds`
  * `cortex_ingester_tsdb_compactions_total`
  * `cortex_ingester_tsdb_compaction_duration_seconds`
  * `cortex_ingester_tsdb_wal_fsync_duration_seconds`
  * `cortex_ingester_tsdb_wal_page_flushes_total`
  * `cortex_ingester_tsdb_wal_completed_pages_total`
  * `cortex_ingester_tsdb_wal_truncations_failed_total`
  * `cortex_ingester_tsdb_wal_truncations_total`
  * `cortex_ingester_tsdb_wal_writes_failed_total`
  * `cortex_ingester_tsdb_checkpoint_deletions_failed_total`
  * `cortex_ingester_tsdb_checkpoint_deletions_total`
  * `cortex_ingester_tsdb_checkpoint_creations_failed_total`
  * `cortex_ingester_tsdb_checkpoint_creations_total`
  * `cortex_ingester_tsdb_wal_truncate_duration_seconds`
  * `cortex_ingester_tsdb_head_active_appenders`
  * `cortex_ingester_tsdb_head_series_not_found_total`
  * `cortex_ingester_tsdb_head_chunks`
  * `cortex_ingester_tsdb_mmap_chunk_corruptions_total`
  * `cortex_ingester_tsdb_head_chunks_created_total`
  * `cortex_ingester_tsdb_head_chunks_removed_total`
* [ENHANCEMENT] Experimental TSDB: added metrics useful to alert on critical conditions of the blocks storage: #2573
  * `cortex_compactor_last_successful_run_timestamp_seconds`
  * `cortex_querier_blocks_last_successful_sync_timestamp_seconds` (when store-gateway is disabled)
  * `cortex_querier_blocks_last_successful_scan_timestamp_seconds` (when store-gateway is enabled)
  * `cortex_storegateway_blocks_last_successful_sync_timestamp_seconds`
* [ENHANCEMENT] Experimental TSDB: added the flag `-experimental.tsdb.wal-compression-enabled` to allow to enable TSDB WAL compression. #2585
* [ENHANCEMENT] Experimental TSDB: Querier and store-gateway components can now use so-called "caching bucket", which can currently cache fetched chunks into shared memcached server. #2572
* [ENHANCEMENT] Ruler: Automatically remove unhealthy rulers from the ring. #2587
* [ENHANCEMENT] Query-tee: added support to `/metadata`, `/alerts`, and `/rules` endpoints #2600
* [ENHANCEMENT] Query-tee: added support to query results comparison between two different backends. The comparison is disabled by default and can be enabled via `-proxy.compare-responses=true`. #2611
* [ENHANCEMENT] Query-tee: improved the query-tee to not wait all backend responses before sending back the response to the client. The query-tee now sends back to the client first successful response, while honoring the `-backend.preferred` option. #2702
* [ENHANCEMENT] Thanos and Prometheus upgraded. #2602 #2604 #2634 #2659 #2686 #2756
  * TSDB now holds less WAL files after Head Truncation.
  * TSDB now does memory-mapping of Head chunks and reduces memory usage.
* [ENHANCEMENT] Experimental TSDB: decoupled blocks deletion from blocks compaction in the compactor, so that blocks deletion is not blocked by a busy compactor. The following metrics have been added: #2623
  * `cortex_compactor_block_cleanup_started_total`
  * `cortex_compactor_block_cleanup_completed_total`
  * `cortex_compactor_block_cleanup_failed_total`
  * `cortex_compactor_block_cleanup_last_successful_run_timestamp_seconds`
* [ENHANCEMENT] Experimental TSDB: Use shared cache for metadata. This is especially useful when running multiple querier and store-gateway components to reduce number of object store API calls. #2626 #2640
* [ENHANCEMENT] Experimental TSDB: when `-querier.query-store-after` is configured and running the experimental blocks storage, the time range of the query sent to the store is now manipulated to ensure the query end time is not more recent than 'now - query-store-after'. #2642
* [ENHANCEMENT] Experimental TSDB: small performance improvement in concurrent usage of RefCache, used during samples ingestion. #2651
* [ENHANCEMENT] The following endpoints now respond appropriately to an `Accepts` header with the value `application/json` #2673
  * `/distributor/all_user_stats`
  * `/distributor/ha_tracker`
  * `/ingester/ring`
  * `/store-gateway/ring`
  * `/compactor/ring`
  * `/ruler/ring`
  * `/services`
* [ENHANCEMENT] Experimental Cassandra backend: Add `-cassandra.num-connections` to allow increasing the number of TCP connections to each Cassandra server. #2666
* [ENHANCEMENT] Experimental Cassandra backend: Use separate Cassandra clients and connections for reads and writes. #2666
* [ENHANCEMENT] Experimental Cassandra backend: Add `-cassandra.reconnect-interval` to allow specifying the reconnect interval to a Cassandra server that has been marked `DOWN` by the gocql driver. Also change the default value of the reconnect interval from `60s` to `1s`. #2687
* [ENHANCEMENT] Experimental Cassandra backend: Add option `-cassandra.convict-hosts-on-failure=false` to not convict host of being down when a request fails. #2684
* [ENHANCEMENT] Experimental TSDB: Applied a jitter to the period bucket scans in order to better distribute bucket operations over the time and increase the probability of hitting the shared cache (if configured). #2693
* [ENHANCEMENT] Experimental TSDB: Series limit per user and per metric now work in TSDB blocks. #2676
* [ENHANCEMENT] Experimental Memberlist: Added ability to periodically rejoin the memberlist cluster. #2724
* [ENHANCEMENT] Experimental Delete Series: Added the following metrics for monitoring processing of delete requests: #2730
  - `cortex_purger_load_pending_requests_attempts_total`: Number of attempts that were made to load pending requests with status.
  - `cortex_purger_oldest_pending_delete_request_age_seconds`: Age of oldest pending delete request in seconds.
  - `cortex_purger_pending_delete_requests_count`: Count of requests which are in process or are ready to be processed.
* [ENHANCEMENT] Experimental TSDB: Improved compactor to hard-delete also partial blocks with an deletion mark (even if the deletion mark threshold has not been reached). #2751
* [ENHANCEMENT] Experimental TSDB: Introduced a consistency check done by the querier to ensure all expected blocks have been queried via the store-gateway. If a block is missing on a store-gateway, the querier retries fetching series from missing blocks up to 3 times. If the consistency check fails once all retries have been exhausted, the query execution fails. The following metrics have been added: #2593 #2630 #2689 #2695
  * `cortex_querier_blocks_consistency_checks_total`
  * `cortex_querier_blocks_consistency_checks_failed_total`
  * `cortex_querier_storegateway_refetches_per_query`
* [ENHANCEMENT] Delete requests can now be canceled #2555
* [ENHANCEMENT] Table manager can now provision tables for delete store #2546
* [BUGFIX] Ruler: Ensure temporary rule files with special characters are properly mapped and cleaned up. #2506
* [BUGFIX] Fixes #2411, Ensure requests are properly routed to the prometheus api embedded in the query if `-server.path-prefix` is set. #2372
* [BUGFIX] Experimental TSDB: fixed chunk data corruption when querying back series using the experimental blocks storage. #2400
* [BUGFIX] Fixed collection of tracing spans from Thanos components used internally. #2655
* [BUGFIX] Experimental TSDB: fixed memory leak in ingesters. #2586
* [BUGFIX] QueryFrontend: fixed a situation where HTTP error is ignored and an incorrect status code is set. #2590
* [BUGFIX] Ingester: Fix an ingester starting up in the JOINING state and staying there forever. #2565
* [BUGFIX] QueryFrontend: fixed a panic (`integer divide by zero`) in the query-frontend. The query-frontend now requires the `-querier.default-evaluation-interval` config to be set to the same value of the querier. #2614
* [BUGFIX] Experimental TSDB: when the querier receives a `/series` request with a time range older than the data stored in the ingester, it now ignores the requested time range and returns known series anyway instead of returning an empty response. This aligns the behaviour with the chunks storage. #2617
* [BUGFIX] Cassandra: fixed an edge case leading to an invalid CQL query when querying the index on a Cassandra store. #2639
* [BUGFIX] Ingester: increment series per metric when recovering from WAL or transfer. #2674
* [BUGFIX] Fixed `wrong number of arguments for 'mget' command` Redis error when a query has no chunks to lookup from storage. #2700
* [BUGFIX] Ingester: Automatically remove old tmp checkpoints, fixing a potential disk space leak after an ingester crashes. #2726

## 1.1.0 / 2020-05-21

This release brings the usual mix of bugfixes and improvements. The biggest change is that WAL support for chunks is now considered to be production-ready!

Please make sure to review renamed metrics, and update your dashboards and alerts accordingly.

* [CHANGE] Added v1 API routes documented in #2327. #2372
  * Added `-http.alertmanager-http-prefix` flag which allows the configuration of the path where the Alertmanager API and UI can be reached. The default is set to `/alertmanager`.
  * Added `-http.prometheus-http-prefix` flag which allows the configuration of the path where the Prometheus API and UI can be reached. The default is set to `/prometheus`.
  * Updated the index hosted at the root prefix to point to the updated routes.
  * Legacy routes hardcoded with the `/api/prom` prefix now respect the `-http.prefix` flag.
* [CHANGE] The metrics `cortex_distributor_ingester_appends_total` and `distributor_ingester_append_failures_total` now include a `type` label to differentiate between `samples` and `metadata`. #2336
* [CHANGE] The metrics for number of chunks and bytes flushed to the chunk store are renamed. Note that previous metrics were counted pre-deduplication, while new metrics are counted after deduplication. #2463
  * `cortex_ingester_chunks_stored_total` > `cortex_chunk_store_stored_chunks_total`
  * `cortex_ingester_chunk_stored_bytes_total` > `cortex_chunk_store_stored_chunk_bytes_total`
* [CHANGE] Experimental TSDB: renamed blocks meta fetcher metrics: #2375
  * `cortex_querier_bucket_store_blocks_meta_syncs_total` > `cortex_querier_blocks_meta_syncs_total`
  * `cortex_querier_bucket_store_blocks_meta_sync_failures_total` > `cortex_querier_blocks_meta_sync_failures_total`
  * `cortex_querier_bucket_store_blocks_meta_sync_duration_seconds` > `cortex_querier_blocks_meta_sync_duration_seconds`
  * `cortex_querier_bucket_store_blocks_meta_sync_consistency_delay_seconds` > `cortex_querier_blocks_meta_sync_consistency_delay_seconds`
* [CHANGE] Experimental TSDB: Modified default values for `compactor.deletion-delay` option from 48h to 12h and `-experimental.tsdb.bucket-store.ignore-deletion-marks-delay` from 24h to 6h. #2414
* [CHANGE] WAL: Default value of `-ingester.checkpoint-enabled` changed to `true`. #2416
* [CHANGE] `trace_id` field in log files has been renamed to `traceID`. #2518
* [CHANGE] Slow query log has a different output now. Previously used `url` field has been replaced with `host` and `path`, and query parameters are logged as individual log fields with `qs_` prefix. #2520
* [CHANGE] WAL: WAL and checkpoint compression is now disabled. #2436
* [CHANGE] Update in dependency `go-kit/kit` from `v0.9.0` to `v0.10.0`. HTML escaping disabled in JSON Logger. #2535
* [CHANGE] Experimental TSDB: Removed `cortex_<service>_` prefix from Thanos objstore metrics and added `component` label to distinguish which Cortex component is doing API calls to the object storage when running in single-binary mode: #2568
  - `cortex_<service>_thanos_objstore_bucket_operations_total` renamed to `thanos_objstore_bucket_operations_total{component="<name>"}`
  - `cortex_<service>_thanos_objstore_bucket_operation_failures_total` renamed to `thanos_objstore_bucket_operation_failures_total{component="<name>"}`
  - `cortex_<service>_thanos_objstore_bucket_operation_duration_seconds` renamed to `thanos_objstore_bucket_operation_duration_seconds{component="<name>"}`
  - `cortex_<service>_thanos_objstore_bucket_last_successful_upload_time` renamed to `thanos_objstore_bucket_last_successful_upload_time{component="<name>"}`
* [CHANGE] FIFO cache: The `-<prefix>.fifocache.size` CLI flag has been renamed to `-<prefix>.fifocache.max-size-items` as well as its YAML config option `size` renamed to `max_size_items`. #2319
* [FEATURE] Ruler: The `-ruler.evaluation-delay` flag was added to allow users to configure a default evaluation delay for all rules in cortex. The default value is 0 which is the current behavior. #2423
* [FEATURE] Experimental: Added a new object storage client for OpenStack Swift. #2440
* [FEATURE] TLS config options added to the Server. #2535
* [FEATURE] Experimental: Added support for `/api/v1/metadata` Prometheus-based endpoint. #2549
* [FEATURE] Add ability to limit concurrent queries to Cassandra with `-cassandra.query-concurrency` flag. #2562
* [FEATURE] Experimental TSDB: Introduced store-gateway service used by the experimental blocks storage to load and query blocks. The store-gateway optionally supports blocks sharding and replication via a dedicated hash ring, configurable via `-experimental.store-gateway.sharding-enabled` and `-experimental.store-gateway.sharding-ring.*` flags. The following metrics have been added: #2433 #2458 #2469 #2523
  * `cortex_querier_storegateway_instances_hit_per_query`
* [ENHANCEMENT] Experimental TSDB: sample ingestion errors are now reported via existing `cortex_discarded_samples_total` metric. #2370
* [ENHANCEMENT] Failures on samples at distributors and ingesters return the first validation error as opposed to the last. #2383
* [ENHANCEMENT] Experimental TSDB: Added `cortex_querier_blocks_meta_synced`, which reflects current state of synced blocks over all tenants. #2392
* [ENHANCEMENT] Added `cortex_distributor_latest_seen_sample_timestamp_seconds` metric to see how far behind Prometheus servers are in sending data. #2371
* [ENHANCEMENT] FIFO cache to support eviction based on memory usage. Added `-<prefix>.fifocache.max-size-bytes` CLI flag and YAML config option `max_size_bytes` to specify memory limit of the cache. #2319, #2527
* [ENHANCEMENT] Added `-querier.worker-match-max-concurrent`. Force worker concurrency to match the `-querier.max-concurrent` option.  Overrides `-querier.worker-parallelism`.  #2456
* [ENHANCEMENT] Added the following metrics for monitoring delete requests: #2445
  - `cortex_purger_delete_requests_received_total`: Number of delete requests received per user.
  - `cortex_purger_delete_requests_processed_total`: Number of delete requests processed per user.
  - `cortex_purger_delete_requests_chunks_selected_total`: Number of chunks selected while building delete plans per user.
  - `cortex_purger_delete_requests_processing_failures_total`: Number of delete requests processing failures per user.
* [ENHANCEMENT] Single Binary: Added query-frontend to the single binary.  Single binary users will now benefit from various query-frontend features.  Primarily: sharding, parallelization, load shedding, additional caching (if configured), and query retries. #2437
* [ENHANCEMENT] Allow 1w (where w denotes week) and 1y (where y denotes year) when setting `-store.cache-lookups-older-than` and `-store.max-look-back-period`. #2454
* [ENHANCEMENT] Optimize index queries for matchers using "a|b|c"-type regex. #2446 #2475
* [ENHANCEMENT] Added per tenant metrics for queries and chunks and bytes read from chunk store: #2463
  * `cortex_chunk_store_fetched_chunks_total` and `cortex_chunk_store_fetched_chunk_bytes_total`
  * `cortex_query_frontend_queries_total` (per tenant queries counted by the frontend)
* [ENHANCEMENT] WAL: New metrics `cortex_ingester_wal_logged_bytes_total` and `cortex_ingester_checkpoint_logged_bytes_total` added to track total bytes logged to disk for WAL and checkpoints. #2497
* [ENHANCEMENT] Add de-duplicated chunks counter `cortex_chunk_store_deduped_chunks_total` which counts every chunk not sent to the store because it was already sent by another replica. #2485
* [ENHANCEMENT] Query-frontend now also logs the POST data of long queries. #2481
* [ENHANCEMENT] WAL: Ingester WAL records now have type header and the custom WAL records have been replaced by Prometheus TSDB's WAL records. Old records will not be supported from 1.3 onwards. Note: once this is deployed, you cannot downgrade without data loss. #2436
* [ENHANCEMENT] Redis Cache: Added `idle_timeout`, `wait_on_pool_exhaustion` and `max_conn_lifetime` options to redis cache configuration. #2550
* [ENHANCEMENT] WAL: the experimental tag has been removed on the WAL in ingesters. #2560
* [ENHANCEMENT] Use newer AWS API for paginated queries - removes 'Deprecated' message from logfiles. #2452
* [ENHANCEMENT] Experimental memberlist: Add retry with backoff on memberlist join other members. #2705
* [ENHANCEMENT] Experimental TSDB: when the store-gateway sharding is enabled, unhealthy store-gateway instances are automatically removed from the ring after 10 consecutive `-experimental.store-gateway.sharding-ring.heartbeat-timeout` periods. #2526
* [BUGFIX] Ruler: Ensure temporary rule files with special characters are properly mapped and cleaned up. #2506
* [BUGFIX] Ensure requests are properly routed to the prometheus api embedded in the query if `-server.path-prefix` is set. Fixes #2411. #2372
* [BUGFIX] Experimental TSDB: Fixed chunk data corruption when querying back series using the experimental blocks storage. #2400
* [BUGFIX] Cassandra Storage: Fix endpoint TLS host verification. #2109
* [BUGFIX] Experimental TSDB: Fixed response status code from `422` to `500` when an error occurs while iterating chunks with the experimental blocks storage. #2402
* [BUGFIX] Ring: Fixed a situation where upgrading from pre-1.0 cortex with a rolling strategy caused new 1.0 ingesters to lose their zone value in the ring until manually forced to re-register. #2404
* [BUGFIX] Distributor: `/all_user_stats` now show API and Rule Ingest Rate correctly. #2457
* [BUGFIX] Fixed `version`, `revision` and `branch` labels exported by the `cortex_build_info` metric. #2468
* [BUGFIX] QueryFrontend: fixed a situation where span context missed when downstream_url is used. #2539
* [BUGFIX] Querier: Fixed a situation where querier would crash because of an unresponsive frontend instance. #2569

## 1.0.1 / 2020-04-23

* [BUGFIX] Fix gaps when querying ingesters with replication factor = 3 and 2 ingesters in the cluster. #2503

## 1.0.0 / 2020-04-02

This is the first major release of Cortex. We made a lot of **breaking changes** in this release which have been detailed below. Please also see the stability guarantees we provide as part of a major release: https://cortexmetrics.io/docs/configuration/v1guarantees/

* [CHANGE] Remove the following deprecated flags: #2339
  - `-metrics.error-rate-query` (use `-metrics.write-throttle-query` instead).
  - `-store.cardinality-cache-size` (use `-store.index-cache-read.enable-fifocache` and `-store.index-cache-read.fifocache.size` instead).
  - `-store.cardinality-cache-validity` (use `-store.index-cache-read.enable-fifocache` and `-store.index-cache-read.fifocache.duration` instead).
  - `-distributor.limiter-reload-period` (flag unused)
  - `-ingester.claim-on-rollout` (flag unused)
  - `-ingester.normalise-tokens` (flag unused)
* [CHANGE] Renamed YAML file options to be more consistent. See [full config file changes below](#config-file-breaking-changes). #2273
* [CHANGE] AWS based autoscaling has been removed. You can only use metrics based autoscaling now. `-applicationautoscaling.url` has been removed. See https://cortexmetrics.io/docs/production/aws/#dynamodb-capacity-provisioning on how to migrate. #2328
* [CHANGE] Renamed the `memcache.write-back-goroutines` and `memcache.write-back-buffer` flags to `background.write-back-concurrency` and `background.write-back-buffer`. This affects the following flags: #2241
  - `-frontend.memcache.write-back-buffer` --> `-frontend.background.write-back-buffer`
  - `-frontend.memcache.write-back-goroutines` --> `-frontend.background.write-back-concurrency`
  - `-store.index-cache-read.memcache.write-back-buffer` --> `-store.index-cache-read.background.write-back-buffer`
  - `-store.index-cache-read.memcache.write-back-goroutines` --> `-store.index-cache-read.background.write-back-concurrency`
  - `-store.index-cache-write.memcache.write-back-buffer` --> `-store.index-cache-write.background.write-back-buffer`
  - `-store.index-cache-write.memcache.write-back-goroutines` --> `-store.index-cache-write.background.write-back-concurrency`
  - `-memcache.write-back-buffer` --> `-store.chunks-cache.background.write-back-buffer`. Note the next change log for the difference.
  - `-memcache.write-back-goroutines` --> `-store.chunks-cache.background.write-back-concurrency`. Note the next change log for the difference.

* [CHANGE] Renamed the chunk cache flags to have `store.chunks-cache.` as prefix. This means the following flags have been changed: #2241
  - `-cache.enable-fifocache` --> `-store.chunks-cache.cache.enable-fifocache`
  - `-default-validity` --> `-store.chunks-cache.default-validity`
  - `-fifocache.duration` --> `-store.chunks-cache.fifocache.duration`
  - `-fifocache.size` --> `-store.chunks-cache.fifocache.size`
  - `-memcache.write-back-buffer` --> `-store.chunks-cache.background.write-back-buffer`. Note the previous change log for the difference.
  - `-memcache.write-back-goroutines` --> `-store.chunks-cache.background.write-back-concurrency`. Note the previous change log for the difference.
  - `-memcached.batchsize` --> `-store.chunks-cache.memcached.batchsize`
  - `-memcached.consistent-hash` --> `-store.chunks-cache.memcached.consistent-hash`
  - `-memcached.expiration` --> `-store.chunks-cache.memcached.expiration`
  - `-memcached.hostname` --> `-store.chunks-cache.memcached.hostname`
  - `-memcached.max-idle-conns` --> `-store.chunks-cache.memcached.max-idle-conns`
  - `-memcached.parallelism` --> `-store.chunks-cache.memcached.parallelism`
  - `-memcached.service` --> `-store.chunks-cache.memcached.service`
  - `-memcached.timeout` --> `-store.chunks-cache.memcached.timeout`
  - `-memcached.update-interval` --> `-store.chunks-cache.memcached.update-interval`
  - `-redis.enable-tls` --> `-store.chunks-cache.redis.enable-tls`
  - `-redis.endpoint` --> `-store.chunks-cache.redis.endpoint`
  - `-redis.expiration` --> `-store.chunks-cache.redis.expiration`
  - `-redis.max-active-conns` --> `-store.chunks-cache.redis.max-active-conns`
  - `-redis.max-idle-conns` --> `-store.chunks-cache.redis.max-idle-conns`
  - `-redis.password` --> `-store.chunks-cache.redis.password`
  - `-redis.timeout` --> `-store.chunks-cache.redis.timeout`
* [CHANGE] Rename the `-store.chunk-cache-stubs` to `-store.chunks-cache.cache-stubs` to be more inline with above. #2241
* [CHANGE] Change prefix of flags `-dynamodb.periodic-table.*` to `-table-manager.index-table.*`. #2359
* [CHANGE] Change prefix of flags `-dynamodb.chunk-table.*` to `-table-manager.chunk-table.*`. #2359
* [CHANGE] Change the following flags: #2359
  - `-dynamodb.poll-interval` --> `-table-manager.poll-interval`
  - `-dynamodb.periodic-table.grace-period` --> `-table-manager.periodic-table.grace-period`
* [CHANGE] Renamed the following flags: #2273
  - `-dynamodb.chunk.gang.size` --> `-dynamodb.chunk-gang-size`
  - `-dynamodb.chunk.get.max.parallelism` --> `-dynamodb.chunk-get-max-parallelism`
* [CHANGE] Don't support mixed time units anymore for duration. For example, 168h5m0s doesn't work anymore, please use just one unit (s|m|h|d|w|y). #2252
* [CHANGE] Utilize separate protos for rule state and storage. Experimental ruler API will not be functional until the rollout is complete. #2226
* [CHANGE] Frontend worker in querier now starts after all Querier module dependencies are started. This fixes issue where frontend worker started to send queries to querier before it was ready to serve them (mostly visible when using experimental blocks storage). #2246
* [CHANGE] Lifecycler component now enters Failed state on errors, and doesn't exit the process. (Important if you're vendoring Cortex and use Lifecycler) #2251
* [CHANGE] `/ready` handler now returns 200 instead of 204. #2330
* [CHANGE] Better defaults for the following options: #2344
  - `-<prefix>.consul.consistent-reads`: Old default: `true`, new default: `false`. This reduces the load on Consul.
  - `-<prefix>.consul.watch-rate-limit`: Old default: 0, new default: 1. This rate limits the reads to 1 per second. Which is good enough for ring watches.
  - `-distributor.health-check-ingesters`: Old default: `false`, new default: `true`.
  - `-ingester.max-stale-chunk-idle`: Old default: 0, new default: 2m. This lets us expire series that we know are stale early.
  - `-ingester.spread-flushes`: Old default: false, new default: true. This allows to better de-duplicate data and use less space.
  - `-ingester.chunk-age-jitter`: Old default: 20mins, new default: 0. This is to enable the `-ingester.spread-flushes` to true.
  - `-<prefix>.memcached.batchsize`: Old default: 0, new default: 1024. This allows batching of requests and keeps the concurrent requests low.
  - `-<prefix>.memcached.consistent-hash`: Old default: false, new default: true. This allows for better cache hits when the memcaches are scaled up and down.
  - `-querier.batch-iterators`: Old default: false, new default: true.
  - `-querier.ingester-streaming`: Old default: false, new default: true.
* [CHANGE] Experimental TSDB: Added `-experimental.tsdb.bucket-store.postings-cache-compression-enabled` to enable postings compression when storing to cache. #2335
* [CHANGE] Experimental TSDB: Added `-compactor.deletion-delay`, which is time before a block marked for deletion is deleted from bucket. If not 0, blocks will be marked for deletion and compactor component will delete blocks marked for deletion from the bucket. If delete-delay is 0, blocks will be deleted straight away. Note that deleting blocks immediately can cause query failures, if store gateway / querier still has the block loaded, or compactor is ignoring the deletion because it's compacting the block at the same time. Default value is 48h. #2335
* [CHANGE] Experimental TSDB: Added `-experimental.tsdb.bucket-store.index-cache.postings-compression-enabled`, to set duration after which the blocks marked for deletion will be filtered out while fetching blocks used for querying. This option allows querier to ignore blocks that are marked for deletion with some delay. This ensures store can still serve blocks that are meant to be deleted but do not have a replacement yet. Default is 24h, half of the default value for `-compactor.deletion-delay`. #2335
* [CHANGE] Experimental TSDB: Added `-experimental.tsdb.bucket-store.index-cache.memcached.max-item-size` to control maximum size of item that is stored to memcached. Defaults to 1 MiB. #2335
* [FEATURE] Added experimental storage API to the ruler service that is enabled when the `-experimental.ruler.enable-api` is set to true #2269
  * `-ruler.storage.type` flag now allows `s3`,`gcs`, and `azure` values
  * `-ruler.storage.(s3|gcs|azure)` flags exist to allow the configuration of object clients set for rule storage
* [CHANGE] Renamed table manager metrics. #2307 #2359
  * `cortex_dynamo_sync_tables_seconds` -> `cortex_table_manager_sync_duration_seconds`
  * `cortex_dynamo_table_capacity_units` -> `cortex_table_capacity_units`
* [FEATURE] Flusher target to flush the WAL. #2075
  * `-flusher.wal-dir` for the WAL directory to recover from.
  * `-flusher.concurrent-flushes` for number of concurrent flushes.
  * `-flusher.flush-op-timeout` is duration after which a flush should timeout.
* [FEATURE] Ingesters can now have an optional availability zone set, to ensure metric replication is distributed across zones. This is set via the `-ingester.availability-zone` flag or the `availability_zone` field in the config file. #2317
* [ENHANCEMENT] Better re-use of connections to DynamoDB and S3. #2268
* [ENHANCEMENT] Reduce number of goroutines used while executing a single index query. #2280
* [ENHANCEMENT] Experimental TSDB: Add support for local `filesystem` backend. #2245
* [ENHANCEMENT] Experimental TSDB: Added memcached support for the TSDB index cache. #2290
* [ENHANCEMENT] Experimental TSDB: Removed gRPC server to communicate between querier and BucketStore. #2324
* [ENHANCEMENT] Allow 1w (where w denotes week) and 1y (where y denotes year) when setting table period and retention. #2252
* [ENHANCEMENT] Added FIFO cache metrics for current number of entries and memory usage. #2270
* [ENHANCEMENT] Output all config fields to /config API, including those with empty value. #2209
* [ENHANCEMENT] Add "missing_metric_name" and "metric_name_invalid" reasons to cortex_discarded_samples_total metric. #2346
* [ENHANCEMENT] Experimental TSDB: sample ingestion errors are now reported via existing `cortex_discarded_samples_total` metric. #2370
* [BUGFIX] Ensure user state metrics are updated if a transfer fails. #2338
* [BUGFIX] Fixed etcd client keepalive settings. #2278
* [BUGFIX] Register the metrics of the WAL. #2295
* [BUXFIX] Experimental TSDB: fixed error handling when ingesting out of bound samples. #2342

### Known issues

- This experimental blocks storage in Cortex `1.0.0` has a bug which may lead to the error `cannot iterate chunk for series` when running queries. This bug has been fixed in #2400. If you're running the experimental blocks storage, please build Cortex from `master`.

### Config file breaking changes

In this section you can find a config file diff showing the breaking changes introduced in Cortex. You can also find the [full configuration file reference doc](https://cortexmetrics.io/docs/configuration/configuration-file/) in the website.

```diff
### ingester_config

 # Period with which to attempt to flush chunks.
 # CLI flag: -ingester.flush-period
-[flushcheckperiod: <duration> | default = 1m0s]
+[flush_period: <duration> | default = 1m0s]

 # Period chunks will remain in memory after flushing.
 # CLI flag: -ingester.retain-period
-[retainperiod: <duration> | default = 5m0s]
+[retain_period: <duration> | default = 5m0s]

 # Maximum chunk idle time before flushing.
 # CLI flag: -ingester.max-chunk-idle
-[maxchunkidle: <duration> | default = 5m0s]
+[max_chunk_idle_time: <duration> | default = 5m0s]

 # Maximum chunk idle time for chunks terminating in stale markers before
 # flushing. 0 disables it and a stale series is not flushed until the
 # max-chunk-idle timeout is reached.
 # CLI flag: -ingester.max-stale-chunk-idle
-[maxstalechunkidle: <duration> | default = 0s]
+[max_stale_chunk_idle_time: <duration> | default = 2m0s]

 # Timeout for individual flush operations.
 # CLI flag: -ingester.flush-op-timeout
-[flushoptimeout: <duration> | default = 1m0s]
+[flush_op_timeout: <duration> | default = 1m0s]

 # Maximum chunk age before flushing.
 # CLI flag: -ingester.max-chunk-age
-[maxchunkage: <duration> | default = 12h0m0s]
+[max_chunk_age: <duration> | default = 12h0m0s]

-# Range of time to subtract from MaxChunkAge to spread out flushes
+# Range of time to subtract from -ingester.max-chunk-age to spread out flushes
 # CLI flag: -ingester.chunk-age-jitter
-[chunkagejitter: <duration> | default = 20m0s]
+[chunk_age_jitter: <duration> | default = 0]

 # Number of concurrent goroutines flushing to dynamodb.
 # CLI flag: -ingester.concurrent-flushes
-[concurrentflushes: <int> | default = 50]
+[concurrent_flushes: <int> | default = 50]

-# If true, spread series flushes across the whole period of MaxChunkAge
+# If true, spread series flushes across the whole period of
+# -ingester.max-chunk-age.
 # CLI flag: -ingester.spread-flushes
-[spreadflushes: <boolean> | default = false]
+[spread_flushes: <boolean> | default = true]

 # Period with which to update the per-user ingestion rates.
 # CLI flag: -ingester.rate-update-period
-[rateupdateperiod: <duration> | default = 15s]
+[rate_update_period: <duration> | default = 15s]


### querier_config

 # The maximum number of concurrent queries.
 # CLI flag: -querier.max-concurrent
-[maxconcurrent: <int> | default = 20]
+[max_concurrent: <int> | default = 20]

 # Use batch iterators to execute query, as opposed to fully materialising the
 # series in memory.  Takes precedent over the -querier.iterators flag.
 # CLI flag: -querier.batch-iterators
-[batchiterators: <boolean> | default = false]
+[batch_iterators: <boolean> | default = true]

 # Use streaming RPCs to query ingester.
 # CLI flag: -querier.ingester-streaming
-[ingesterstreaming: <boolean> | default = false]
+[ingester_streaming: <boolean> | default = true]

 # Maximum number of samples a single query can load into memory.
 # CLI flag: -querier.max-samples
-[maxsamples: <int> | default = 50000000]
+[max_samples: <int> | default = 50000000]

 # The default evaluation interval or step size for subqueries.
 # CLI flag: -querier.default-evaluation-interval
-[defaultevaluationinterval: <duration> | default = 1m0s]
+[default_evaluation_interval: <duration> | default = 1m0s]

### query_frontend_config

 # URL of downstream Prometheus.
 # CLI flag: -frontend.downstream-url
-[downstream: <string> | default = ""]
+[downstream_url: <string> | default = ""]


### ruler_config

 # URL of alerts return path.
 # CLI flag: -ruler.external.url
-[externalurl: <url> | default = ]
+[external_url: <url> | default = ]

 # How frequently to evaluate rules
 # CLI flag: -ruler.evaluation-interval
-[evaluationinterval: <duration> | default = 1m0s]
+[evaluation_interval: <duration> | default = 1m0s]

 # How frequently to poll for rule changes
 # CLI flag: -ruler.poll-interval
-[pollinterval: <duration> | default = 1m0s]
+[poll_interval: <duration> | default = 1m0s]

-storeconfig:
+storage:

 # file path to store temporary rule files for the prometheus rule managers
 # CLI flag: -ruler.rule-path
-[rulepath: <string> | default = "/rules"]
+[rule_path: <string> | default = "/rules"]

 # URL of the Alertmanager to send notifications to.
 # CLI flag: -ruler.alertmanager-url
-[alertmanagerurl: <url> | default = ]
+[alertmanager_url: <url> | default = ]

 # Use DNS SRV records to discover alertmanager hosts.
 # CLI flag: -ruler.alertmanager-discovery
-[alertmanagerdiscovery: <boolean> | default = false]
+[enable_alertmanager_discovery: <boolean> | default = false]

 # How long to wait between refreshing alertmanager hosts.
 # CLI flag: -ruler.alertmanager-refresh-interval
-[alertmanagerrefreshinterval: <duration> | default = 1m0s]
+[alertmanager_refresh_interval: <duration> | default = 1m0s]

 # If enabled requests to alertmanager will utilize the V2 API.
 # CLI flag: -ruler.alertmanager-use-v2
-[alertmanangerenablev2api: <boolean> | default = false]
+[enable_alertmanager_v2: <boolean> | default = false]

 # Capacity of the queue for notifications to be sent to the Alertmanager.
 # CLI flag: -ruler.notification-queue-capacity
-[notificationqueuecapacity: <int> | default = 10000]
+[notification_queue_capacity: <int> | default = 10000]

 # HTTP timeout duration when sending notifications to the Alertmanager.
 # CLI flag: -ruler.notification-timeout
-[notificationtimeout: <duration> | default = 10s]
+[notification_timeout: <duration> | default = 10s]

 # Distribute rule evaluation using ring backend
 # CLI flag: -ruler.enable-sharding
-[enablesharding: <boolean> | default = false]
+[enable_sharding: <boolean> | default = false]

 # Time to spend searching for a pending ruler when shutting down.
 # CLI flag: -ruler.search-pending-for
-[searchpendingfor: <duration> | default = 5m0s]
+[search_pending_for: <duration> | default = 5m0s]

 # Period with which to attempt to flush rule groups.
 # CLI flag: -ruler.flush-period
-[flushcheckperiod: <duration> | default = 1m0s]
+[flush_period: <duration> | default = 1m0s]

### alertmanager_config

 # Base path for data storage.
 # CLI flag: -alertmanager.storage.path
-[datadir: <string> | default = "data/"]
+[data_dir: <string> | default = "data/"]

 # will be used to prefix all HTTP endpoints served by Alertmanager. If omitted,
 # relevant URL components will be derived automatically.
 # CLI flag: -alertmanager.web.external-url
-[externalurl: <url> | default = ]
+[external_url: <url> | default = ]

 # How frequently to poll Cortex configs
 # CLI flag: -alertmanager.configs.poll-interval
-[pollinterval: <duration> | default = 15s]
+[poll_interval: <duration> | default = 15s]

 # Listen address for cluster.
 # CLI flag: -cluster.listen-address
-[clusterbindaddr: <string> | default = "0.0.0.0:9094"]
+[cluster_bind_address: <string> | default = "0.0.0.0:9094"]

 # Explicit address to advertise in cluster.
 # CLI flag: -cluster.advertise-address
-[clusteradvertiseaddr: <string> | default = ""]
+[cluster_advertise_address: <string> | default = ""]

 # Time to wait between peers to send notifications.
 # CLI flag: -cluster.peer-timeout
-[peertimeout: <duration> | default = 15s]
+[peer_timeout: <duration> | default = 15s]

 # Filename of fallback config to use if none specified for instance.
 # CLI flag: -alertmanager.configs.fallback
-[fallbackconfigfile: <string> | default = ""]
+[fallback_config_file: <string> | default = ""]

 # Root of URL to generate if config is http://internal.monitor
 # CLI flag: -alertmanager.configs.auto-webhook-root
-[autowebhookroot: <string> | default = ""]
+[auto_webhook_root: <string> | default = ""]

### table_manager_config

-store:
+storage:

-# How frequently to poll DynamoDB to learn our capacity.
-# CLI flag: -dynamodb.poll-interval
-[dynamodb_poll_interval: <duration> | default = 2m0s]
+# How frequently to poll backend to learn our capacity.
+# CLI flag: -table-manager.poll-interval
+[poll_interval: <duration> | default = 2m0s]

-# DynamoDB periodic tables grace period (duration which table will be
-# created/deleted before/after it's needed).
-# CLI flag: -dynamodb.periodic-table.grace-period
+# Periodic tables grace period (duration which table will be created/deleted
+# before/after it's needed).
+# CLI flag: -table-manager.periodic-table.grace-period
 [creation_grace_period: <duration> | default = 10m0s]

 index_tables_provisioning:
   # Enables on demand throughput provisioning for the storage provider (if
-  # supported). Applies only to tables which are not autoscaled
-  # CLI flag: -dynamodb.periodic-table.enable-ondemand-throughput-mode
-  [provisioned_throughput_on_demand_mode: <boolean> | default = false]
+  # supported). Applies only to tables which are not autoscaled. Supported by
+  # DynamoDB
+  # CLI flag: -table-manager.index-table.enable-ondemand-throughput-mode
+  [enable_ondemand_throughput_mode: <boolean> | default = false]


   # Enables on demand throughput provisioning for the storage provider (if
-  # supported). Applies only to tables which are not autoscaled
-  # CLI flag: -dynamodb.periodic-table.inactive-enable-ondemand-throughput-mode
-  [inactive_throughput_on_demand_mode: <boolean> | default = false]
+  # supported). Applies only to tables which are not autoscaled. Supported by
+  # DynamoDB
+  # CLI flag: -table-manager.index-table.inactive-enable-ondemand-throughput-mode
+  [enable_inactive_throughput_on_demand_mode: <boolean> | default = false]


 chunk_tables_provisioning:
   # Enables on demand throughput provisioning for the storage provider (if
-  # supported). Applies only to tables which are not autoscaled
-  # CLI flag: -dynamodb.chunk-table.enable-ondemand-throughput-mode
-  [provisioned_throughput_on_demand_mode: <boolean> | default = false]
+  # supported). Applies only to tables which are not autoscaled. Supported by
+  # DynamoDB
+  # CLI flag: -table-manager.chunk-table.enable-ondemand-throughput-mode
+  [enable_ondemand_throughput_mode: <boolean> | default = false]

### storage_config

 aws:
-  dynamodbconfig:
+  dynamodb:
     # DynamoDB endpoint URL with escaped Key and Secret encoded. If only region
     # is specified as a host, proper endpoint will be deduced. Use
     # inmemory:///<table-name> to use a mock in-memory implementation.
     # CLI flag: -dynamodb.url
-    [dynamodb: <url> | default = ]
+    [dynamodb_url: <url> | default = ]

     # DynamoDB table management requests per second limit.
     # CLI flag: -dynamodb.api-limit
-    [apilimit: <float> | default = 2]
+    [api_limit: <float> | default = 2]

     # DynamoDB rate cap to back off when throttled.
     # CLI flag: -dynamodb.throttle-limit
-    [throttlelimit: <float> | default = 10]
+    [throttle_limit: <float> | default = 10]
-
-    # ApplicationAutoscaling endpoint URL with escaped Key and Secret encoded.
-    # CLI flag: -applicationautoscaling.url
-    [applicationautoscaling: <url> | default = ]


       # Queue length above which we will scale up capacity
       # CLI flag: -metrics.target-queue-length
-      [targetqueuelen: <int> | default = 100000]
+      [target_queue_length: <int> | default = 100000]

       # Scale up capacity by this multiple
       # CLI flag: -metrics.scale-up-factor
-      [scaleupfactor: <float> | default = 1.3]
+      [scale_up_factor: <float> | default = 1.3]

       # Ignore throttling below this level (rate per second)
       # CLI flag: -metrics.ignore-throttle-below
-      [minthrottling: <float> | default = 1]
+      [ignore_throttle_below: <float> | default = 1]

       # query to fetch ingester queue length
       # CLI flag: -metrics.queue-length-query
-      [queuelengthquery: <string> | default = "sum(avg_over_time(cortex_ingester_flush_queue_length{job=\"cortex/ingester\"}[2m]))"]
+      [queue_length_query: <string> | default = "sum(avg_over_time(cortex_ingester_flush_queue_length{job=\"cortex/ingester\"}[2m]))"]

       # query to fetch throttle rates per table
       # CLI flag: -metrics.write-throttle-query
-      [throttlequery: <string> | default = "sum(rate(cortex_dynamo_throttled_total{operation=\"DynamoDB.BatchWriteItem\"}[1m])) by (table) > 0"]
+      [write_throttle_query: <string> | default = "sum(rate(cortex_dynamo_throttled_total{operation=\"DynamoDB.BatchWriteItem\"}[1m])) by (table) > 0"]

       # query to fetch write capacity usage per table
       # CLI flag: -metrics.usage-query
-      [usagequery: <string> | default = "sum(rate(cortex_dynamo_consumed_capacity_total{operation=\"DynamoDB.BatchWriteItem\"}[15m])) by (table) > 0"]
+      [write_usage_query: <string> | default = "sum(rate(cortex_dynamo_consumed_capacity_total{operation=\"DynamoDB.BatchWriteItem\"}[15m])) by (table) > 0"]

       # query to fetch read capacity usage per table
       # CLI flag: -metrics.read-usage-query
-      [readusagequery: <string> | default = "sum(rate(cortex_dynamo_consumed_capacity_total{operation=\"DynamoDB.QueryPages\"}[1h])) by (table) > 0"]
+      [read_usage_query: <string> | default = "sum(rate(cortex_dynamo_consumed_capacity_total{operation=\"DynamoDB.QueryPages\"}[1h])) by (table) > 0"]

       # query to fetch read errors per table
       # CLI flag: -metrics.read-error-query
-      [readerrorquery: <string> | default = "sum(increase(cortex_dynamo_failures_total{operation=\"DynamoDB.QueryPages\",error=\"ProvisionedThroughputExceededException\"}[1m])) by (table) > 0"]
+      [read_error_query: <string> | default = "sum(increase(cortex_dynamo_failures_total{operation=\"DynamoDB.QueryPages\",error=\"ProvisionedThroughputExceededException\"}[1m])) by (table) > 0"]

     # Number of chunks to group together to parallelise fetches (zero to
     # disable)
-    # CLI flag: -dynamodb.chunk.gang.size
-    [chunkgangsize: <int> | default = 10]
+    # CLI flag: -dynamodb.chunk-gang-size
+    [chunk_gang_size: <int> | default = 10]

     # Max number of chunk-get operations to start in parallel
-    # CLI flag: -dynamodb.chunk.get.max.parallelism
-    [chunkgetmaxparallelism: <int> | default = 32]
+    # CLI flag: -dynamodb.chunk.get-max-parallelism
+    [chunk_get_max_parallelism: <int> | default = 32]

     backoff_config:
       # Minimum delay when backing off.
       # CLI flag: -bigtable.backoff-min-period
-      [minbackoff: <duration> | default = 100ms]
+      [min_period: <duration> | default = 100ms]

       # Maximum delay when backing off.
       # CLI flag: -bigtable.backoff-max-period
-      [maxbackoff: <duration> | default = 10s]
+      [max_period: <duration> | default = 10s]

       # Number of times to backoff and retry before failing.
       # CLI flag: -bigtable.backoff-retries
-      [maxretries: <int> | default = 10]
+      [max_retries: <int> | default = 10]

   # If enabled, once a tables info is fetched, it is cached.
   # CLI flag: -bigtable.table-cache.enabled
-  [tablecacheenabled: <boolean> | default = true]
+  [table_cache_enabled: <boolean> | default = true]

   # Duration to cache tables before checking again.
   # CLI flag: -bigtable.table-cache.expiration
-  [tablecacheexpiration: <duration> | default = 30m0s]
+  [table_cache_expiration: <duration> | default = 30m0s]

 # Cache validity for active index entries. Should be no higher than
 # -ingester.max-chunk-idle.
 # CLI flag: -store.index-cache-validity
-[indexcachevalidity: <duration> | default = 5m0s]
+[index_cache_validity: <duration> | default = 5m0s]

### ingester_client_config

 grpc_client_config:
   backoff_config:
     # Minimum delay when backing off.
     # CLI flag: -ingester.client.backoff-min-period
-    [minbackoff: <duration> | default = 100ms]
+    [min_period: <duration> | default = 100ms]

     # Maximum delay when backing off.
     # CLI flag: -ingester.client.backoff-max-period
-    [maxbackoff: <duration> | default = 10s]
+    [max_period: <duration> | default = 10s]

     # Number of times to backoff and retry before failing.
     # CLI flag: -ingester.client.backoff-retries
-    [maxretries: <int> | default = 10]
+    [max_retries: <int> | default = 10]

### frontend_worker_config

-# Address of query frontend service.
+# Address of query frontend service, in host:port format.
 # CLI flag: -querier.frontend-address
-[address: <string> | default = ""]
+[frontend_address: <string> | default = ""]

 # How often to query DNS.
 # CLI flag: -querier.dns-lookup-period
-[dnslookupduration: <duration> | default = 10s]
+[dns_lookup_duration: <duration> | default = 10s]

 grpc_client_config:
   backoff_config:
     # Minimum delay when backing off.
     # CLI flag: -querier.frontend-client.backoff-min-period
-    [minbackoff: <duration> | default = 100ms]
+    [min_period: <duration> | default = 100ms]

     # Maximum delay when backing off.
     # CLI flag: -querier.frontend-client.backoff-max-period
-    [maxbackoff: <duration> | default = 10s]
+    [max_period: <duration> | default = 10s]

     # Number of times to backoff and retry before failing.
     # CLI flag: -querier.frontend-client.backoff-retries
-    [maxretries: <int> | default = 10]
+    [max_retries: <int> | default = 10]

### consul_config

 # ACL Token used to interact with Consul.
-# CLI flag: -<prefix>.consul.acltoken
-[acltoken: <string> | default = ""]
+# CLI flag: -<prefix>.consul.acl-token
+[acl_token: <string> | default = ""]

 # HTTP timeout when talking to Consul
 # CLI flag: -<prefix>.consul.client-timeout
-[httpclienttimeout: <duration> | default = 20s]
+[http_client_timeout: <duration> | default = 20s]

 # Enable consistent reads to Consul.
 # CLI flag: -<prefix>.consul.consistent-reads
-[consistentreads: <boolean> | default = true]
+[consistent_reads: <boolean> | default = false]

 # Rate limit when watching key or prefix in Consul, in requests per second. 0
 # disables the rate limit.
 # CLI flag: -<prefix>.consul.watch-rate-limit
-[watchkeyratelimit: <float> | default = 0]
+[watch_rate_limit: <float> | default = 1]

 # Burst size used in rate limit. Values less than 1 are treated as 1.
 # CLI flag: -<prefix>.consul.watch-burst-size
-[watchkeyburstsize: <int> | default = 1]
+[watch_burst_size: <int> | default = 1]


### configstore_config
 # URL of configs API server.
 # CLI flag: -<prefix>.configs.url
-[configsapiurl: <url> | default = ]
+[configs_api_url: <url> | default = ]

 # Timeout for requests to Weave Cloud configs service.
 # CLI flag: -<prefix>.configs.client-timeout
-[clienttimeout: <duration> | default = 5s]
+[client_timeout: <duration> | default = 5s]
```

## 0.7.0 / 2020-03-16

Cortex `0.7.0` is a major step forward the upcoming `1.0` release. In this release, we've got 164 contributions from 26 authors. Thanks to all contributors! ❤️

Please be aware that Cortex `0.7.0` introduces some **breaking changes**. You're encouraged to read all the `[CHANGE]` entries below before upgrading your Cortex cluster. In particular:

- Cleaned up some configuration options in preparation for the Cortex `1.0.0` release (see also the [annotated config file breaking changes](#annotated-config-file-breaking-changes) below):
  - Removed CLI flags support to configure the schema (see [how to migrate from flags to schema file](https://cortexmetrics.io/docs/configuration/schema-configuration/#migrating-from-flags-to-schema-file))
  - Renamed CLI flag `-config-yaml` to `-schema-config-file`
  - Removed CLI flag `-store.min-chunk-age` in favor of `-querier.query-store-after`. The corresponding YAML config option `ingestermaxquerylookback` has been renamed to [`query_ingesters_within`](https://cortexmetrics.io/docs/configuration/configuration-file/#querier-config)
  - Deprecated CLI flag `-frontend.cache-split-interval` in favor of `-querier.split-queries-by-interval`
  - Renamed the YAML config option `defaul_validity` to `default_validity`
  - Removed the YAML config option `config_store` (in the [`alertmanager YAML config`](https://cortexmetrics.io/docs/configuration/configuration-file/#alertmanager-config)) in favor of `store`
  - Removed the YAML config root block `configdb` in favor of [`configs`](https://cortexmetrics.io/docs/configuration/configuration-file/#configs-config). This change is also reflected in the following CLI flags renaming:
      * `-database.*` -> `-configs.database.*`
      * `-database.migrations` -> `-configs.database.migrations-dir`
  - Removed the fluentd-based billing infrastructure including the CLI flags:
      * `-distributor.enable-billing`
      * `-billing.max-buffered-events`
      * `-billing.retry-delay`
      * `-billing.ingester`
- Removed support for using denormalised tokens in the ring. Before upgrading, make sure your Cortex cluster is already running `v0.6.0` or an earlier version with `-ingester.normalise-tokens=true`

### Full changelog

* [CHANGE] Removed support for flags to configure schema. Further, the flag for specifying the config file (`-config-yaml`) has been deprecated. Please use `-schema-config-file`. See the [Schema Configuration documentation](https://cortexmetrics.io/docs/configuration/schema-configuration/) for more details on how to configure the schema using the YAML file. #2221
* [CHANGE] In the config file, the root level `config_store` config option has been moved to `alertmanager` > `store` > `configdb`. #2125
* [CHANGE] Removed unnecessary `frontend.cache-split-interval` in favor of `querier.split-queries-by-interval` both to reduce configuration complexity and guarantee alignment of these two configs. Starting from now, `-querier.cache-results` may only be enabled in conjunction with `-querier.split-queries-by-interval` (previously the cache interval default was `24h` so if you want to preserve the same behaviour you should set `-querier.split-queries-by-interval=24h`). #2040
* [CHANGE] Renamed Configs configuration options. #2187
  * configuration options
    * `-database.*` -> `-configs.database.*`
    * `-database.migrations` -> `-configs.database.migrations-dir`
  * config file
    * `configdb.uri:` -> `configs.database.uri:`
    * `configdb.migrationsdir:` -> `configs.database.migrations_dir:`
    * `configdb.passwordfile:` -> `configs.database.password_file:`
* [CHANGE] Moved `-store.min-chunk-age` to the Querier config as `-querier.query-store-after`, allowing the store to be skipped during query time if the metrics wouldn't be found. The YAML config option `ingestermaxquerylookback` has been renamed to `query_ingesters_within` to match its CLI flag. #1893
* [CHANGE] Renamed the cache configuration setting `defaul_validity` to `default_validity`. #2140
* [CHANGE] Remove fluentd-based billing infrastructure and flags such as `-distributor.enable-billing`. #1491
* [CHANGE] Removed remaining support for using denormalised tokens in the ring. If you're still running ingesters with denormalised tokens (Cortex 0.4 or earlier, with `-ingester.normalise-tokens=false`), such ingesters will now be completely invisible to distributors and need to be either switched to Cortex 0.6.0 or later, or be configured to use normalised tokens. #2034
* [CHANGE] The frontend http server will now send 502 in case of deadline exceeded and 499 if the user requested cancellation. #2156
* [CHANGE] We now enforce queries to be up to `-querier.max-query-into-future` into the future (defaults to 10m). #1929
  * `-store.min-chunk-age` has been removed
  * `-querier.query-store-after` has been added in it's place.
* [CHANGE] Removed unused `/validate_expr endpoint`. #2152
* [CHANGE] Updated Prometheus dependency to v2.16.0. This Prometheus version uses Active Query Tracker to limit concurrent queries. In order to keep `-querier.max-concurrent` working, Active Query Tracker is enabled by default, and is configured to store its data to `active-query-tracker` directory (relative to current directory when Cortex started). This can be changed by using `-querier.active-query-tracker-dir` option. Purpose of Active Query Tracker is to log queries that were running when Cortex crashes. This logging happens on next Cortex start. #2088
* [CHANGE] Default to BigChunk encoding; may result in slightly higher disk usage if many timeseries have a constant value, but should generally result in fewer, bigger chunks. #2207
* [CHANGE] WAL replays are now done while the rest of Cortex is starting, and more specifically, when HTTP server is running. This makes it possible to scrape metrics during WAL replays. Applies to both chunks and experimental blocks storage. #2222
* [CHANGE] Cortex now has `/ready` probe for all services, not just ingester and querier as before. In single-binary mode, /ready reports 204 only if all components are running properly. #2166
* [CHANGE] If you are vendoring Cortex and use its components in your project, be aware that many Cortex components no longer start automatically when they are created. You may want to review PR and attached document. #2166
* [CHANGE] Experimental TSDB: the querier in-memory index cache used by the experimental blocks storage shifted from per-tenant to per-querier. The `-experimental.tsdb.bucket-store.index-cache-size-bytes` now configures the per-querier index cache max size instead of a per-tenant cache and its default has been increased to 1GB. #2189
* [CHANGE] Experimental TSDB: TSDB head compaction interval and concurrency is now configurable (defaults to 1 min interval and 5 concurrent head compactions). New options: `-experimental.tsdb.head-compaction-interval` and `-experimental.tsdb.head-compaction-concurrency`. #2172
* [CHANGE] Experimental TSDB: switched the blocks storage index header to the binary format. This change is expected to have no visible impact, except lower startup times and memory usage in the queriers. It's possible to switch back to the old JSON format via the flag `-experimental.tsdb.bucket-store.binary-index-header-enabled=false`. #2223
* [CHANGE] Experimental Memberlist KV store can now be used in single-binary Cortex. Attempts to use it previously would fail with panic. This change also breaks existing binary protocol used to exchange gossip messages, so this version will not be able to understand gossiped Ring when used in combination with the previous version of Cortex. Easiest way to upgrade is to shutdown old Cortex installation, and restart it with new version. Incremental rollout works too, but with reduced functionality until all components run the same version. #2016
* [FEATURE] Added a read-only local alertmanager config store using files named corresponding to their tenant id. #2125
* [FEATURE] Added flag `-experimental.ruler.enable-api` to enable the ruler api which implements the Prometheus API `/api/v1/rules` and `/api/v1/alerts` endpoints under the configured `-http.prefix`. #1999
* [FEATURE] Added sharding support to compactor when using the experimental TSDB blocks storage. #2113
* [FEATURE] Added ability to override YAML config file settings using environment variables. #2147
  * `-config.expand-env`
* [FEATURE] Added flags to disable Alertmanager notifications methods. #2187
  * `-configs.notifications.disable-email`
  * `-configs.notifications.disable-webhook`
* [FEATURE] Add /config HTTP endpoint which exposes the current Cortex configuration as YAML. #2165
* [FEATURE] Allow Prometheus remote write directly to ingesters. #1491
* [FEATURE] Introduced new standalone service `query-tee` that can be used for testing purposes to send the same Prometheus query to multiple backends (ie. two Cortex clusters ingesting the same metrics) and compare the performances. #2203
* [FEATURE] Fan out parallelizable queries to backend queriers concurrently. #1878
  * `querier.parallelise-shardable-queries` (bool)
  * Requires a shard-compatible schema (v10+)
  * This causes the number of traces to increase accordingly.
  * The query-frontend now requires a schema config to determine how/when to shard queries, either from a file or from flags (i.e. by the `config-yaml` CLI flag). This is the same schema config the queriers consume. The schema is only required to use this option.
  * It's also advised to increase downstream concurrency controls as well:
    * `querier.max-outstanding-requests-per-tenant`
    * `querier.max-query-parallelism`
    * `querier.max-concurrent`
    * `server.grpc-max-concurrent-streams` (for both query-frontends and queriers)
* [FEATURE] Added user sub rings to distribute users to a subset of ingesters. #1947
  * `-experimental.distributor.user-subring-size`
* [FEATURE] Add flag `-experimental.tsdb.stripe-size` to expose TSDB stripe size option. #2185
* [FEATURE] Experimental Delete Series: Added support for Deleting Series with Prometheus style API. Needs to be enabled first by setting `-purger.enable` to `true`. Deletion only supported when using `boltdb` and `filesystem` as index and object store respectively. Support for other stores to follow in separate PRs #2103
* [ENHANCEMENT] Alertmanager: Expose Per-tenant alertmanager metrics #2124
* [ENHANCEMENT] Add `status` label to `cortex_alertmanager_configs` metric to gauge the number of valid and invalid configs. #2125
* [ENHANCEMENT] Cassandra Authentication: added the `custom_authenticators` config option that allows users to authenticate with cassandra clusters using password authenticators that are not approved by default in [gocql](https://github.com/gocql/gocql/blob/81b8263d9fe526782a588ef94d3fa5c6148e5d67/conn.go#L27) #2093
* [ENHANCEMENT] Cassandra Storage: added `max_retries`, `retry_min_backoff` and `retry_max_backoff` configuration options to enable retrying recoverable errors. #2054
* [ENHANCEMENT] Allow to configure HTTP and gRPC server listen address, maximum number of simultaneous connections and connection keepalive settings.
  * `-server.http-listen-address`
  * `-server.http-conn-limit`
  * `-server.grpc-listen-address`
  * `-server.grpc-conn-limit`
  * `-server.grpc.keepalive.max-connection-idle`
  * `-server.grpc.keepalive.max-connection-age`
  * `-server.grpc.keepalive.max-connection-age-grace`
  * `-server.grpc.keepalive.time`
  * `-server.grpc.keepalive.timeout`
* [ENHANCEMENT] PostgreSQL: Bump up `github.com/lib/pq` from `v1.0.0` to `v1.3.0` to support PostgreSQL SCRAM-SHA-256 authentication. #2097
* [ENHANCEMENT] Cassandra Storage: User no longer need `CREATE` privilege on `<all keyspaces>` if given keyspace exists. #2032
* [ENHANCEMENT] Cassandra Storage: added `password_file` configuration options to enable reading Cassandra password from file. #2096
* [ENHANCEMENT] Configs API: Allow GET/POST configs in YAML format. #2181
* [ENHANCEMENT] Background cache writes are batched to improve parallelism and observability. #2135
* [ENHANCEMENT] Add automatic repair for checkpoint and WAL. #2105
* [ENHANCEMENT] Support `lastEvaluation` and `evaluationTime` in `/api/v1/rules` endpoints and make order of groups stable. #2196
* [ENHANCEMENT] Skip expired requests in query-frontend scheduling. #2082
* [ENHANCEMENT] Add ability to configure gRPC keepalive settings. #2066
* [ENHANCEMENT] Experimental TSDB: Export TSDB Syncer metrics from Compactor component, they are prefixed with `cortex_compactor_`. #2023
* [ENHANCEMENT] Experimental TSDB: Added dedicated flag `-experimental.tsdb.bucket-store.tenant-sync-concurrency` to configure the maximum number of concurrent tenants for which blocks are synched. #2026
* [ENHANCEMENT] Experimental TSDB: Expose metrics for objstore operations (prefixed with `cortex_<component>_thanos_objstore_`, component being one of `ingester`, `querier` and `compactor`). #2027
* [ENHANCEMENT] Experimental TSDB: Added support for Azure Storage to be used for block storage, in addition to S3 and GCS. #2083
* [ENHANCEMENT] Experimental TSDB: Reduced memory allocations in the ingesters when using the experimental blocks storage. #2057
* [ENHANCEMENT] Experimental Memberlist KV: expose `-memberlist.gossip-to-dead-nodes-time` and `-memberlist.dead-node-reclaim-time` options to control how memberlist library handles dead nodes and name reuse. #2131
* [BUGFIX] Alertmanager: fixed panic upon applying a new config, caused by duplicate metrics registration in the `NewPipelineBuilder` function. #211
* [BUGFIX] Azure Blob ChunkStore: Fixed issue causing `invalid chunk checksum` errors. #2074
* [BUGFIX] The gauge `cortex_overrides_last_reload_successful` is now only exported by components that use a `RuntimeConfigManager`. Previously, for components that do not initialize a `RuntimeConfigManager` (such as the compactor) the gauge was initialized with 0 (indicating error state) and then never updated, resulting in a false-negative permanent error state. #2092
* [BUGFIX] Fixed WAL metric names, added the `cortex_` prefix.
* [BUGFIX] Restored histogram `cortex_configs_request_duration_seconds` #2138
* [BUGFIX] Fix wrong syntax for `url` in config-file-reference. #2148
* [BUGFIX] Fixed some 5xx status code returned by the query-frontend when they should actually be 4xx. #2122
* [BUGFIX] Fixed leaked goroutines in the querier. #2070
* [BUGFIX] Experimental TSDB: fixed `/all_user_stats` and `/api/prom/user_stats` endpoints when using the experimental TSDB blocks storage. #2042
* [BUGFIX] Experimental TSDB: fixed ruler to correctly work with the experimental TSDB blocks storage. #2101

### Changes to denormalised tokens in the ring

Cortex 0.4.0 is the last version that can *write* denormalised tokens. Cortex 0.5.0 and above always write normalised tokens.

Cortex 0.6.0 is the last version that can *read* denormalised tokens. Starting with Cortex 0.7.0 only normalised tokens are supported, and ingesters writing denormalised tokens to the ring (running Cortex 0.4.0 or earlier with `-ingester.normalise-tokens=false`) are ignored by distributors. Such ingesters should either switch to using normalised tokens, or be upgraded to Cortex 0.5.0 or later.

### Known issues

- The gRPC streaming for ingesters doesn't work when using the experimental TSDB blocks storage. Please do not enable `-querier.ingester-streaming` if you're using the TSDB blocks storage. If you want to enable it, you can build Cortex from `master` given the issue has been fixed after Cortex `0.7` branch has been cut and the fix wasn't included in the `0.7` because related to an experimental feature.

### Annotated config file breaking changes

In this section you can find a config file diff showing the breaking changes introduced in Cortex `0.7`. You can also find the [full configuration file reference doc](https://cortexmetrics.io/docs/configuration/configuration-file/) in the website.

 ```diff
### Root level config

 # "configdb" has been moved to "alertmanager > store > configdb".
-[configdb: <configdb_config>]

 # "config_store" has been renamed to "configs".
-[config_store: <configstore_config>]
+[configs: <configs_config>]


### `distributor_config`

 # The support to hook an external billing system has been removed.
-[enable_billing: <boolean> | default = false]
-billing:
-  [maxbufferedevents: <int> | default = 1024]
-  [retrydelay: <duration> | default = 500ms]
-  [ingesterhostport: <string> | default = "localhost:24225"]


### `querier_config`

 # "ingestermaxquerylookback" has been renamed to "query_ingesters_within".
-[ingestermaxquerylookback: <duration> | default = 0s]
+[query_ingesters_within: <duration> | default = 0s]


### `queryrange_config`

results_cache:
  cache:
     # "defaul_validity" has been renamed to "default_validity".
-    [defaul_validity: <duration> | default = 0s]
+    [default_validity: <duration> | default = 0s]

   # "cache_split_interval" has been deprecated in favor of "split_queries_by_interval".
-  [cache_split_interval: <duration> | default = 24h0m0s]


### `alertmanager_config`

# The "store" config block has been added. This includes "configdb" which previously
# was the "configdb" root level config block.
+store:
+  [type: <string> | default = "configdb"]
+  [configdb: <configstore_config>]
+  local:
+    [path: <string> | default = ""]


### `storage_config`

index_queries_cache_config:
   # "defaul_validity" has been renamed to "default_validity".
-  [defaul_validity: <duration> | default = 0s]
+  [default_validity: <duration> | default = 0s]


### `chunk_store_config`

chunk_cache_config:
   # "defaul_validity" has been renamed to "default_validity".
-  [defaul_validity: <duration> | default = 0s]
+  [default_validity: <duration> | default = 0s]

write_dedupe_cache_config:
   # "defaul_validity" has been renamed to "default_validity".
-  [defaul_validity: <duration> | default = 0s]
+  [default_validity: <duration> | default = 0s]

 # "min_chunk_age" has been removed in favor of "querier > query_store_after".
-[min_chunk_age: <duration> | default = 0s]


### `configs_config`

-# "uri" has been moved to "database > uri".
-[uri: <string> | default = "postgres://postgres@configs-db.weave.local/configs?sslmode=disable"]

-# "migrationsdir" has been moved to "database > migrations_dir".
-[migrationsdir: <string> | default = ""]

-# "passwordfile" has been moved to "database > password_file".
-[passwordfile: <string> | default = ""]

+database:
+  [uri: <string> | default = "postgres://postgres@configs-db.weave.local/configs?sslmode=disable"]
+  [migrations_dir: <string> | default = ""]
+  [password_file: <string> | default = ""]
```

## 0.6.1 / 2020-02-05

* [BUGFIX] Fixed parsing of the WAL configuration when specified in the YAML config file. #2071

## 0.6.0 / 2020-01-28

Note that the ruler flags need to be changed in this upgrade. You're moving from a single node ruler to something that might need to be sharded.
Further, if you're using the configs service, we've upgraded the migration library and this requires some manual intervention. See full instructions below to upgrade your PostgreSQL.

* [CHANGE] The frontend component now does not cache results if it finds a `Cache-Control` header and if one of its values is `no-store`. #1974
* [CHANGE] Flags changed with transition to upstream Prometheus rules manager:
  * `-ruler.client-timeout` is now `ruler.configs.client-timeout` in order to match `ruler.configs.url`.
  * `-ruler.group-timeout`has been removed.
  * `-ruler.num-workers` has been removed.
  * `-ruler.rule-path` has been added to specify where the prometheus rule manager will sync rule files.
  * `-ruler.storage.type` has beem added to specify the rule store backend type, currently only the configdb.
  * `-ruler.poll-interval` has been added to specify the interval in which to poll new rule groups.
  * `-ruler.evaluation-interval` default value has changed from `15s` to `1m` to match the default evaluation interval in Prometheus.
  * Ruler sharding requires a ring which can be configured via the ring flags prefixed by `ruler.ring.`. #1987
* [CHANGE] Use relative links from /ring page to make it work when used behind reverse proxy. #1896
* [CHANGE] Deprecated `-distributor.limiter-reload-period` flag. #1766
* [CHANGE] Ingesters now write only normalised tokens to the ring, although they can still read denormalised tokens used by other ingesters. `-ingester.normalise-tokens` is now deprecated, and ignored. If you want to switch back to using denormalised tokens, you need to downgrade to Cortex 0.4.0. Previous versions don't handle claiming tokens from normalised ingesters correctly. #1809
* [CHANGE] Overrides mechanism has been renamed to "runtime config", and is now separate from limits. Runtime config is simply a file that is reloaded by Cortex every couple of seconds. Limits and now also multi KV use this mechanism.<br />New arguments were introduced: `-runtime-config.file` (defaults to empty) and `-runtime-config.reload-period` (defaults to 10 seconds), which replace previously used `-limits.per-user-override-config` and `-limits.per-user-override-period` options. Old options are still used if `-runtime-config.file` is not specified. This change is also reflected in YAML configuration, where old `limits.per_tenant_override_config` and `limits.per_tenant_override_period` fields are replaced with `runtime_config.file` and `runtime_config.period` respectively. #1749
* [CHANGE] Cortex now rejects data with duplicate labels. Previously, such data was accepted, with duplicate labels removed with only one value left. #1964
* [CHANGE] Changed the default value for `-distributor.ha-tracker.prefix` from `collectors/` to `ha-tracker/` in order to not clash with other keys (ie. ring) stored in the same key-value store. #1940
* [FEATURE] Experimental: Write-Ahead-Log added in ingesters for more data reliability against ingester crashes. #1103
  * `--ingester.wal-enabled`: Setting this to `true` enables writing to WAL during ingestion.
  * `--ingester.wal-dir`: Directory where the WAL data should be stored and/or recovered from.
  * `--ingester.checkpoint-enabled`: Set this to `true` to enable checkpointing of in-memory chunks to disk.
  * `--ingester.checkpoint-duration`: This is the interval at which checkpoints should be created.
  * `--ingester.recover-from-wal`: Set this to `true` to recover data from an existing WAL.
  * For more information, please checkout the ["Ingesters with WAL" guide](https://cortexmetrics.io/docs/guides/ingesters-with-wal/).
* [FEATURE] The distributor can now drop labels from samples (similar to the removal of the replica label for HA ingestion) per user via the `distributor.drop-label` flag. #1726
* [FEATURE] Added flag `debug.mutex-profile-fraction` to enable mutex profiling #1969
* [FEATURE] Added `global` ingestion rate limiter strategy. Deprecated `-distributor.limiter-reload-period` flag. #1766
* [FEATURE] Added support for Microsoft Azure blob storage to be used for storing chunk data. #1913
* [FEATURE] Added readiness probe endpoint`/ready` to queriers. #1934
* [FEATURE] Added "multi" KV store that can interact with two other KV stores, primary one for all reads and writes, and secondary one, which only receives writes. Primary/secondary store can be modified in runtime via runtime-config mechanism (previously "overrides"). #1749
* [FEATURE] Added support to store ring tokens to a file and read it back on startup, instead of generating/fetching the tokens to/from the ring. This feature can be enabled with the flag `-ingester.tokens-file-path`. #1750
* [FEATURE] Experimental TSDB: Added `/series` API endpoint support with TSDB blocks storage. #1830
* [FEATURE] Experimental TSDB: Added TSDB blocks `compactor` component, which iterates over users blocks stored in the bucket and compact them according to the configured block ranges. #1942
* [ENHANCEMENT] metric `cortex_ingester_flush_reasons` gets a new `reason` value: `Spread`, when `-ingester.spread-flushes` option is enabled. #1978
* [ENHANCEMENT] Added `password` and `enable_tls` options to redis cache configuration. Enables usage of Microsoft Azure Cache for Redis service. #1923
* [ENHANCEMENT] Upgraded Kubernetes API version for deployments from `extensions/v1beta1` to `apps/v1`. #1941
* [ENHANCEMENT] Experimental TSDB: Open existing TSDB on startup to prevent ingester from becoming ready before it can accept writes. The max concurrency is set via `--experimental.tsdb.max-tsdb-opening-concurrency-on-startup`. #1917
* [ENHANCEMENT] Experimental TSDB: Querier now exports aggregate metrics from Thanos bucket store and in memory index cache (many metrics to list, but all have `cortex_querier_bucket_store_` or `cortex_querier_blocks_index_cache_` prefix). #1996
* [ENHANCEMENT] Experimental TSDB: Improved multi-tenant bucket store. #1991
  * Allowed to configure the blocks sync interval via `-experimental.tsdb.bucket-store.sync-interval` (0 disables the sync)
  * Limited the number of tenants concurrently synched by `-experimental.tsdb.bucket-store.block-sync-concurrency`
  * Renamed `cortex_querier_sync_seconds` metric to `cortex_querier_blocks_sync_seconds`
  * Track `cortex_querier_blocks_sync_seconds` metric for the initial sync too
* [BUGFIX] Fixed unnecessary CAS operations done by the HA tracker when the jitter is enabled. #1861
* [BUGFIX] Fixed ingesters getting stuck in a LEAVING state after coming up from an ungraceful exit. #1921
* [BUGFIX] Reduce memory usage when ingester Push() errors. #1922
* [BUGFIX] Table Manager: Fixed calculation of expected tables and creation of tables from next active schema considering grace period. #1976
* [BUGFIX] Experimental TSDB: Fixed ingesters consistency during hand-over when using experimental TSDB blocks storage. #1854 #1818
* [BUGFIX] Experimental TSDB: Fixed metrics when using experimental TSDB blocks storage. #1981 #1982 #1990 #1983
* [BUGFIX] Experimental memberlist: Use the advertised address when sending packets to other peers of the Gossip memberlist. #1857
* [BUGFIX] Experimental TSDB: Fixed incorrect query results introduced in #2604 caused by a buffer incorrectly reused while iterating samples. #2697

### Upgrading PostgreSQL (if you're using configs service)

Reference: <https://github.com/golang-migrate/migrate/tree/master/database/postgres#upgrading-from-v1>

1. Install the migrate package cli tool: <https://github.com/golang-migrate/migrate/tree/master/cmd/migrate#installation>
2. Drop the `schema_migrations` table: `DROP TABLE schema_migrations;`.
2. Run the migrate command:

```bash
migrate  -path <absolute_path_to_cortex>/cmd/cortex/migrations -database postgres://localhost:5432/database force 2
```

### Known issues

- The `cortex_prometheus_rule_group_last_evaluation_timestamp_seconds` metric, tracked by the ruler, is not unregistered for rule groups not being used anymore. This issue will be fixed in the next Cortex release (see [2033](https://github.com/cortexproject/cortex/issues/2033)).

- Write-Ahead-Log (WAL) does not have automatic repair of corrupt checkpoint or WAL segments, which is possible if ingester crashes abruptly or the underlying disk corrupts. Currently the only way to resolve this is to manually delete the affected checkpoint and/or WAL segments. Automatic repair will be added in the future releases.

## 0.4.0 / 2019-12-02

* [CHANGE] The frontend component has been refactored to be easier to re-use. When upgrading the frontend, cache entries will be discarded and re-created with the new protobuf schema. #1734
* [CHANGE] Removed direct DB/API access from the ruler. `-ruler.configs.url` has been now deprecated. #1579
* [CHANGE] Removed `Delta` encoding. Any old chunks with `Delta` encoding cannot be read anymore. If `ingester.chunk-encoding` is set to `Delta` the ingester will fail to start. #1706
* [CHANGE] Setting `-ingester.max-transfer-retries` to 0 now disables hand-over when ingester is shutting down. Previously, zero meant infinite number of attempts. #1771
* [CHANGE] `dynamo` has been removed as a valid storage name to make it consistent for all components. `aws` and `aws-dynamo` remain as valid storage names.
* [CHANGE/FEATURE] The frontend split and cache intervals can now be configured using the respective flag `--querier.split-queries-by-interval` and `--frontend.cache-split-interval`.
  * If `--querier.split-queries-by-interval` is not provided request splitting is disabled by default.
  * __`--querier.split-queries-by-day` is still accepted for backward compatibility but has been deprecated. You should now use `--querier.split-queries-by-interval`. We recommend a to use a multiple of 24 hours.__
* [FEATURE] Global limit on the max series per user and metric #1760
  * `-ingester.max-global-series-per-user`
  * `-ingester.max-global-series-per-metric`
  * Requires `-distributor.replication-factor` and `-distributor.shard-by-all-labels` set for the ingesters too
* [FEATURE] Flush chunks with stale markers early with `ingester.max-stale-chunk-idle`. #1759
* [FEATURE] EXPERIMENTAL: Added new KV Store backend based on memberlist library. Components can gossip about tokens and ingester states, instead of using Consul or Etcd. #1721
* [FEATURE] EXPERIMENTAL: Use TSDB in the ingesters & flush blocks to S3/GCS ala Thanos. This will let us use an Object Store more efficiently and reduce costs. #1695
* [FEATURE] Allow Query Frontend to log slow queries with `frontend.log-queries-longer-than`. #1744
* [FEATURE] Add HTTP handler to trigger ingester flush & shutdown - used when running as a stateful set with the WAL enabled.  #1746
* [FEATURE] EXPERIMENTAL: Added GCS support to TSDB blocks storage. #1772
* [ENHANCEMENT] Reduce memory allocations in the write path. #1706
* [ENHANCEMENT] Consul client now follows recommended practices for blocking queries wrt returned Index value. #1708
* [ENHANCEMENT] Consul client can optionally rate-limit itself during Watch (used e.g. by ring watchers) and WatchPrefix (used by HA feature) operations. Rate limiting is disabled by default. New flags added: `--consul.watch-rate-limit`, and `--consul.watch-burst-size`. #1708
* [ENHANCEMENT] Added jitter to HA deduping heartbeats, configure using `distributor.ha-tracker.update-timeout-jitter-max` #1534
* [ENHANCEMENT] Add ability to flush chunks with stale markers early. #1759
* [BUGFIX] Stop reporting successful actions as 500 errors in KV store metrics. #1798
* [BUGFIX] Fix bug where duplicate labels can be returned through metadata APIs. #1790
* [BUGFIX] Fix reading of old, v3 chunk data. #1779
* [BUGFIX] Now support IAM roles in service accounts in AWS EKS. #1803
* [BUGFIX] Fixed duplicated series returned when querying both ingesters and store with the experimental TSDB blocks storage. #1778

In this release we updated the following dependencies:

- gRPC v1.25.0  (resulted in a drop of 30% CPU usage when compression is on)
- jaeger-client v2.20.0
- aws-sdk-go to v1.25.22

## 0.3.0 / 2019-10-11

This release adds support for Redis as an alternative to Memcached, and also includes many optimisations which reduce CPU and memory usage.

* [CHANGE] Gauge metrics were renamed to drop the `_total` suffix. #1685
  * In Alertmanager, `alertmanager_configs_total` is now `alertmanager_configs`
  * In Ruler, `scheduler_configs_total` is now `scheduler_configs`
  * `scheduler_groups_total` is now `scheduler_groups`.
* [CHANGE] `--alertmanager.configs.auto-slack-root` flag was dropped as auto Slack root is not supported anymore. #1597
* [CHANGE] In table-manager, default DynamoDB capacity was reduced from 3,000 units to 1,000 units. We recommend you do not run with the defaults: find out what figures are needed for your environment and set that via `-dynamodb.periodic-table.write-throughput` and `-dynamodb.chunk-table.write-throughput`.
* [FEATURE] Add Redis support for caching #1612
* [FEATURE] Allow spreading chunk writes across multiple S3 buckets #1625
* [FEATURE] Added `/shutdown` endpoint for ingester to shutdown all operations of the ingester. #1746
* [ENHANCEMENT] Upgraded Prometheus to 2.12.0 and Alertmanager to 0.19.0. #1597
* [ENHANCEMENT] Cortex is now built with Go 1.13 #1675, #1676, #1679
* [ENHANCEMENT] Many optimisations, mostly impacting ingester and querier: #1574, #1624, #1638, #1644, #1649, #1654, #1702

Full list of changes: <https://github.com/cortexproject/cortex/compare/v0.2.0...v0.3.0>

## 0.2.0 / 2019-09-05

This release has several exciting features, the most notable of them being setting `-ingester.spread-flushes` to potentially reduce your storage space by upto 50%.

* [CHANGE] Flags changed due to changes upstream in Prometheus Alertmanager #929:
  * `alertmanager.mesh.listen-address` is now `cluster.listen-address`
  * `alertmanager.mesh.peer.host` and `alertmanager.mesh.peer.service` can be replaced by `cluster.peer`
  * `alertmanager.mesh.hardware-address`, `alertmanager.mesh.nickname`, `alertmanager.mesh.password`, and `alertmanager.mesh.peer.refresh-interval` all disappear.
* [CHANGE] --claim-on-rollout flag deprecated; feature is now always on #1566
* [CHANGE] Retention period must now be a multiple of periodic table duration #1564
* [CHANGE] The value for the name label for the chunks memcache in all `cortex_cache_` metrics is now `chunksmemcache` (before it was `memcache`) #1569
* [FEATURE] Makes the ingester flush each timeseries at a specific point in the max-chunk-age cycle with `-ingester.spread-flushes`. This means multiple replicas of a chunk are very likely to contain the same contents which cuts chunk storage space by up to 66%. #1578
* [FEATURE] Make minimum number of chunk samples configurable per user #1620
* [FEATURE] Honor HTTPS for custom S3 URLs #1603
* [FEATURE] You can now point the query-frontend at a normal Prometheus for parallelisation and caching #1441
* [FEATURE] You can now specify `http_config` on alert receivers #929
* [FEATURE] Add option to use jump hashing to load balance requests to memcached #1554
* [FEATURE] Add status page for HA tracker to distributors #1546
* [FEATURE] The distributor ring page is now easier to read with alternate rows grayed out #1621

## 0.1.0 / 2019-08-07

* [CHANGE] HA Tracker flags were renamed to provide more clarity #1465
  * `distributor.accept-ha-labels` is now `distributor.ha-tracker.enable`
  * `distributor.accept-ha-samples` is now `distributor.ha-tracker.enable-for-all-users`
  * `ha-tracker.replica` is now `distributor.ha-tracker.replica`
  * `ha-tracker.cluster` is now `distributor.ha-tracker.cluster`
* [FEATURE] You can specify "heap ballast" to reduce Go GC Churn #1489
* [BUGFIX] HA Tracker no longer always makes a request to Consul/Etcd when a request is not from the active replica #1516
* [BUGFIX] Queries are now correctly cancelled by the query-frontend #1508<|MERGE_RESOLUTION|>--- conflicted
+++ resolved
@@ -2,9 +2,6 @@
 
 ## master / unreleased
 
-<<<<<<< HEAD
-* [BUGFIX] Query Frontend: Do not re-split sharded requests around ingester boundaries. #2766
-=======
 * [CHANGE] Experimental Delete Series: Change target flag for purger from `data-purger` to `purger`. #2777
 * [CHANGE] Experimental TSDB: The max concurrent queries against the long-term storage, configured via `-experimental.tsdb.bucket-store.max-concurrent`, is now a limit shared across all tenants and not a per-tenant limit anymore. The default value has changed from `20` to `100` and the following new metrics have been added: #2797
   * `cortex_bucket_stores_gate_queries_concurrent_max`
@@ -27,11 +24,11 @@
 * [BUGFIX] Fixed a bug in the index intersect code causing storage to return more chunks/series than required. #2796
 * [BUGFIX] Fixed the number of reported keys in the background cache queue. #2764
 * [BUGFIX] Fix race in processing of headers in sharded queries. #2762
+* [BUGFIX] Query Frontend: Do not re-split sharded requests around ingester boundaries. #2766
 
 ## 1.2.0 / 2020-06-xx
 (in progress of release: current release candidate is https://github.com/cortexproject/cortex/releases/tag/v1.2.0-rc.0)
 
->>>>>>> 77db9388
 * [CHANGE] Metric `cortex_kv_request_duration_seconds` now includes `name` label to denote which client is being used as well as the `backend` label to denote the KV backend implementation in use. #2648
 * [CHANGE] Experimental Ruler: Rule groups persisted to object storage using the experimental API have an updated object key encoding to better handle special characters. Rule groups previously-stored using object storage must be renamed to the new format. #2646
 * [CHANGE] Query Frontend now uses Round Robin to choose a tenant queue to service next. #2553
