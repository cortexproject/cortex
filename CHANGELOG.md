# Changelog

## master / unreleased
<<<<<<< HEAD
* [BUGFIX] Ruler: Fix /ruler/rule_groups returns YAML with extra fields #4767
=======
  **This release removes support for chunks storage. See below for more.**
* [CHANGE] Remove support for chunks storage entirely. If you are using chunks storage on a previous version, you must [migrate your data](https://github.com/cortexproject/cortex/blob/v1.11.1/docs/blocks-storage/migrate-from-chunks-to-blocks.md) on version 1.12 or earlier. Before upgrading to this release, you should also remove any deprecated chunks-related configuration, as this release will no longer accept that. The following flags are gone:
  - `-dynamodb.*`
  - `-metrics.*`
  - `-s3.*`
  - `-azure.*`
  - `-bigtable.*`
  - `-gcs.*`
  - `-cassandra.*`
  - `-boltdb.*`
  - `-local.*`
  - some `-ingester` flags:
    - `-ingester.wal-enabled`
    - `-ingester.checkpoint-enabled`
    - `-ingester.recover-from-wal`
    - `-ingester.wal-dir`
    - `-ingester.checkpoint-duration`
    - `-ingester.flush-on-shutdown-with-wal-enabled`
    - `-ingester.max-transfer-retries`
    - `-ingester.max-samples-per-query`
    - `-ingester.min-chunk-length`
    - `-ingester.flush-period`
    - `-ingester.retain-period`
    - `-ingester.max-chunk-idle`
    - `-ingester.max-stale-chunk-idle`
    - `-ingester.flush-op-timeout`
    - `-ingester.max-chunk-age`
    - `-ingester.chunk-age-jitter`
    - `-ingester.concurrent-flushes`
    - `-ingester.spread-flushes`
    - `-store.*` except `-store.engine` and `-store.max-query-length`
    - `-store.query-chunk-limit` was deprecated and replaced by `-querier.max-fetched-chunks-per-query`
  - `-deletes.*`
  - `-grpc-store.*`
  - `-flusher.wal-dir`, `-flusher.concurrent-flushes`, `-flusher.flush-op-timeout`
* [CHANGE] Remove support for alertmanager and ruler legacy store configuration. Before upgrading, you need to convert your configuration to use the `alertmanager-storage` and `ruler-storage` configuration on the version that you're already running, then upgrade.
* [CHANGE] Disables TSDB isolation. #4825
* [ENHANCEMENT] Querier/Ruler: Retry store-gateway in case of unexpected failure, instead of failing the query. #4532
* [ENHANCEMENT] Ring: DoBatch prioritize 4xx errors when failing. #4783
* [ENHANCEMENT] Cortex now built with Go 1.18. #4829
* [FEATURE] Compactor: Added `-compactor.block-files-concurrency` allowing to configure number of go routines for download/upload block files during compaction. #4784
* [FEATURE] Compactor: Added -compactor.blocks-fetch-concurrency` allowing to configure number of go routines for blocks during compaction. #4787
* [FEATURE] Compactor: Added configurations for Azure MSI in blocks-storage, ruler-storage and alertmanager-storage. #4818
* [BUGFIX] Memberlist: Add join with no retrying when starting service. #4804

## 1.13.0 2022-07-14
>>>>>>> 68e781a6

* [CHANGE] Changed default for `-ingester.min-ready-duration` from 1 minute to 15 seconds. #4539
* [CHANGE] query-frontend: Do not print anything in the logs of `query-frontend` if a in-progress query has been canceled (context canceled) to avoid spam. #4562
* [CHANGE] Compactor block deletion mark migration, needed when upgrading from v1.7, is now disabled by default. #4597
* [CHANGE] The `status_code` label on gRPC client metrics has changed from '200' and '500' to '2xx', '5xx', '4xx', 'cancel' or 'error'. #4601
* [CHANGE] Memberlist: changed probe interval from `1s` to `5s` and probe timeout from `500ms` to `2s`. #4601
* [CHANGE] Fix incorrectly named `cortex_cache_fetched_keys` and `cortex_cache_hits` metrics. Renamed to `cortex_cache_fetched_keys_total` and `cortex_cache_hits_total` respectively. #4686
* [CHANGE] Enable Thanos series limiter in store-gateway. #4702
* [CHANGE] Distributor: Apply `max_fetched_series_per_query` limit for `/series` API. #4683
* [CHANGE] Re-enable the `proxy_url` option for receiver configuration. #4741
* [FEATURE] Ruler: Add `external_labels` option to tag all alerts with a given set of labels. #4499
* [FEATURE] Compactor: Add `-compactor.skip-blocks-with-out-of-order-chunks-enabled` configuration to mark blocks containing index with out-of-order chunks for no compact instead of halting the compaction. #4707
* [FEATURE] Querier/Query-Frontend: Add `-querier.per-step-stats-enabled` and `-frontend.cache-queryable-samples-stats` configurations to enable query sample statistics. #4708
* [FEATURE] Add shuffle sharding for the compactor #4433
* [FEATURE] Querier: Use streaming for ingester metdata APIs. #4725
* [ENHANCEMENT] Update Go version to 1.17.8. #4602 #4604 #4658
* [ENHANCEMENT] Keep track of discarded samples due to bad relabel configuration in `cortex_discarded_samples_total`. #4503
* [ENHANCEMENT] Ruler: Add `-ruler.disable-rule-group-label` to disable the `rule_group` label on exported metrics. #4571
* [ENHANCEMENT] Query federation: improve performance in MergeQueryable by memoizing labels. #4502
* [ENHANCEMENT] Added new ring related config `-ingester.readiness-check-ring-health` when enabled the readiness probe will succeed only after all instances are ACTIVE and healthy in the ring, this is enabled by default. #4539
* [ENHANCEMENT] Added new ring related config `-distributor.excluded-zones` when set this will exclude the comma-separated zones from the ring, default is "". #4539
* [ENHANCEMENT] Upgraded Docker base images to `alpine:3.14`. #4514
* [ENHANCEMENT] Updated Prometheus to latest. Includes changes from prometheus#9239, adding 15 new functions. Multiple TSDB bugfixes prometheus#9438 & prometheus#9381. #4524
* [ENHANCEMENT] Query Frontend: Add setting `-frontend.forward-headers-list` in frontend  to configure the set of headers from the requests to be forwarded to downstream requests. #4486
* [ENHANCEMENT] Blocks storage: Add `-blocks-storage.azure.http.*`, `-alertmanager-storage.azure.http.*`, and `-ruler-storage.azure.http.*` to configure the Azure storage client. #4581
* [ENHANCEMENT] Optimise memberlist receive path when used as a backing store for rings with a large number of members. #4601
* [ENHANCEMENT] Add length and limit to labelNameTooLongError and labelValueTooLongError #4595
* [ENHANCEMENT] Add jitter to rejoinInterval. #4747
* [ENHANCEMENT] Compactor: uploading blocks no compaction marks to the global location and introduce a new metric #4729
  * `cortex_bucket_blocks_marked_for_no_compaction_count`: Total number of blocks marked for no compaction in the bucket.
* [ENHANCEMENT] Querier: Reduce the number of series that are kept in memory while streaming from ingesters. #4745
* [BUGFIX] AlertManager: remove stale template files. #4495
* [BUGFIX] Distributor: fix bug in query-exemplar where some results would get dropped. #4583
* [BUGFIX] Update Thanos dependency: compactor tracing support, azure blocks storage memory fix. #4585
* [BUGFIX] Set appropriate `Content-Type` header for /services endpoint, which previously hard-coded `text/plain`. #4596
* [BUGFIX] Querier: Disable query scheduler SRV DNS lookup, which removes noisy log messages about "failed DNS SRV record lookup". #4601
* [BUGFIX] Memberlist: fixed corrupted packets when sending compound messages with more than 255 messages or messages bigger than 64KB. #4601
* [BUGFIX] Query Frontend: If 'LogQueriesLongerThan' is set to < 0, log all queries as described in the docs. #4633
* [BUGFIX] Distributor: update defaultReplicationStrategy to not fail with extend-write when a single instance is unhealthy. #4636
* [BUGFIX] Distributor: Fix race condition on `/series` introduced by #4683. #4716
* [BUGFIX] Ruler: Fixed leaking notifiers after users are removed #4718
* [BUGFIX] Distributor: Fix a memory leak in distributor due to the cluster label. #4739
* [BUGFIX] Memberlist: Avoid clock skew by limiting the timestamp accepted on gossip. #4750
* [BUGFIX] Compactor: skip compaction if there is only 1 block available for shuffle-sharding compactor. #4756
* [BUGFIX] Compactor: Fixes #4770 - an edge case in compactor with shulffle sharding where compaction stops when a tenant stops ingesting samples. #4771
* [BUGFIX] Compactor: fix cortex_compactor_remaining_planned_compactions not set after plan generation for shuffle sharding compactor. #4772

## 1.11.0 2021-11-25

* [CHANGE] Memberlist: Expose default configuration values to the command line options. Note that setting these explicitly to zero will no longer cause the default to be used. If the default is desired, then do set the option. The following are affected: #4276
  - `-memberlist.stream-timeout`
  - `-memberlist.retransmit-factor`
  - `-memberlist.pull-push-interval`
  - `-memberlist.gossip-interval`
  - `-memberlist.gossip-nodes`
  - `-memberlist.gossip-to-dead-nodes-time`
  - `-memberlist.dead-node-reclaim-time`
* [CHANGE] `-querier.max-fetched-chunks-per-query` previously applied to chunks from ingesters and store separately; now the two combined should not exceed the limit. #4260
* [CHANGE] Memberlist: the metric `memberlist_kv_store_value_bytes` has been removed due to values no longer being stored in-memory as encoded bytes. #4345
* [CHANGE] Some files and directories created by Cortex components on local disk now have stricter permissions, and are only readable by owner, but not group or others. #4394
* [CHANGE] The metric `cortex_deprecated_flags_inuse_total` has been renamed to `deprecated_flags_inuse_total` as part of using grafana/dskit functionality. #4443
* [FEATURE] Ruler: Add new `-ruler.query-stats-enabled` which when enabled will report the `cortex_ruler_query_seconds_total` as a per-user metric that tracks the sum of the wall time of executing queries in the ruler in seconds. #4317
* [FEATURE] Query Frontend: Add `cortex_query_fetched_series_total` and `cortex_query_fetched_chunks_bytes_total` per-user counters to expose the number of series and bytes fetched as part of queries. These metrics can be enabled with the `-frontend.query-stats-enabled` flag (or its respective YAML config option `query_stats_enabled`). #4343
* [FEATURE] AlertManager: Add support for SNS Receiver. #4382
* [FEATURE] Distributor: Add label `status` to metric `cortex_distributor_ingester_append_failures_total` #4442
* [FEATURE] Queries: Added `present_over_time` PromQL function, also some TSDB optimisations. #4505
* [ENHANCEMENT] Add timeout for waiting on compactor to become ACTIVE in the ring. #4262
* [ENHANCEMENT] Reduce memory used by streaming queries, particularly in ruler. #4341
* [ENHANCEMENT] Ring: allow experimental configuration of disabling of heartbeat timeouts by setting the relevant configuration value to zero. Applies to the following: #4342
  * `-distributor.ring.heartbeat-timeout`
  * `-ring.heartbeat-timeout`
  * `-ruler.ring.heartbeat-timeout`
  * `-alertmanager.sharding-ring.heartbeat-timeout`
  * `-compactor.ring.heartbeat-timeout`
  * `-store-gateway.sharding-ring.heartbeat-timeout`
* [ENHANCEMENT] Ring: allow heartbeats to be explicitly disabled by setting the interval to zero. This is considered experimental. This applies to the following configuration options: #4344
  * `-distributor.ring.heartbeat-period`
  * `-ingester.heartbeat-period`
  * `-ruler.ring.heartbeat-period`
  * `-alertmanager.sharding-ring.heartbeat-period`
  * `-compactor.ring.heartbeat-period`
  * `-store-gateway.sharding-ring.heartbeat-period`
* [ENHANCEMENT] Memberlist: optimized receive path for processing ring state updates, to help reduce CPU utilization in large clusters. #4345
* [ENHANCEMENT] Memberlist: expose configuration of memberlist packet compression via `-memberlist.compression=enabled`. #4346
* [ENHANCEMENT] Update Go version to 1.16.6. #4362
* [ENHANCEMENT] Updated Prometheus to include changes from prometheus/prometheus#9083. Now whenever `/labels` API calls include matchers, blocks store is queried for `LabelNames` with matchers instead of `Series` calls which was inefficient. #4380
* [ENHANCEMENT] Querier: performance improvements in socket and memory handling. #4429 #4377
* [ENHANCEMENT] Exemplars are now emitted for all gRPC calls and many operations tracked by histograms. #4462
* [ENHANCEMENT] New options `-server.http-listen-network` and `-server.grpc-listen-network` allow binding as 'tcp4' or 'tcp6'. #4462
* [ENHANCEMENT] Rulers: Using shuffle sharding subring on GetRules API. #4466
* [ENHANCEMENT] Support memcached auto-discovery via `auto-discovery` flag, introduced by thanos in https://github.com/thanos-io/thanos/pull/4487. Both AWS and Google Cloud memcached service support auto-discovery, which returns a list of nodes of the memcached cluster. #4412
* [BUGFIX] Fixes a panic in the query-tee when comparing result. #4465
* [BUGFIX] Frontend: Fixes @ modifier functions (start/end) when splitting queries by time. #4464
* [BUGFIX] Compactor: compactor will no longer try to compact blocks that are already marked for deletion. Previously compactor would consider blocks marked for deletion within `-compactor.deletion-delay / 2` period as eligible for compaction. #4328
* [BUGFIX] HA Tracker: when cleaning up obsolete elected replicas from KV store, tracker didn't update number of cluster per user correctly. #4336
* [BUGFIX] Ruler: fixed counting of PromQL evaluation errors as user-errors when updating `cortex_ruler_queries_failed_total`. #4335
* [BUGFIX] Ingester: When using block storage, prevent any reads or writes while the ingester is stopping. This will prevent accessing TSDB blocks once they have been already closed. #4304
* [BUGFIX] Ingester: fixed ingester stuck on start up (LEAVING ring state) when `-ingester.heartbeat-period=0` and `-ingester.unregister-on-shutdown=false`. #4366
* [BUGFIX] Ingester: panic during shutdown while fetching batches from cache. #4397
* [BUGFIX] Querier: After query-frontend restart, querier may have lower than configured concurrency. #4417
* [BUGFIX] Memberlist: forward only changes, not entire original message. #4419
* [BUGFIX] Memberlist: don't accept old tombstones as incoming change, and don't forward such messages to other gossip members. #4420
* [BUGFIX] Querier: fixed panic when querying exemplars and using `-distributor.shard-by-all-labels=false`. #4473
* [BUGFIX] Querier: honor querier minT,maxT if `nil` SelectHints are passed to Select(). #4413
* [BUGFIX] Compactor: fixed panic while collecting Prometheus metrics. #4483
* [BUGFIX] Update go-kit package to fix spurious log messages #4544

## 1.10.0 / 2021-08-03

* [CHANGE] Prevent path traversal attack from users able to control the HTTP header `X-Scope-OrgID`. #4375 (CVE-2021-36157)
  * Users only have control of the HTTP header when Cortex is not frontend by an auth proxy validating the tenant IDs
* [CHANGE] Enable strict JSON unmarshal for `pkg/util/validation.Limits` struct. The custom `UnmarshalJSON()` will now fail if the input has unknown fields. #4298
* [CHANGE] Cortex chunks storage has been deprecated and it's now in maintenance mode: all Cortex users are encouraged to migrate to the blocks storage. No new features will be added to the chunks storage. The default Cortex configuration still runs the chunks engine; please check out the [blocks storage doc](https://cortexmetrics.io/docs/blocks-storage/) on how to configure Cortex to run with the blocks storage.  #4268
* [CHANGE] The example Kubernetes manifests (stored at `k8s/`) have been removed due to a lack of proper support and maintenance. #4268
* [CHANGE] Querier / ruler: deprecated `-store.query-chunk-limit` CLI flag (and its respective YAML config option `max_chunks_per_query`) in favour of `-querier.max-fetched-chunks-per-query` (and its respective YAML config option `max_fetched_chunks_per_query`). The new limit specifies the maximum number of chunks that can be fetched in a single query from ingesters and long-term storage: the total number of actual fetched chunks could be 2x the limit, being independently applied when querying ingesters and long-term storage. #4125
* [CHANGE] Alertmanager: allowed to configure the experimental receivers firewall on a per-tenant basis. The following CLI flags (and their respective YAML config options) have been changed and moved to the limits config section: #4143
  - `-alertmanager.receivers-firewall.block.cidr-networks` renamed to `-alertmanager.receivers-firewall-block-cidr-networks`
  - `-alertmanager.receivers-firewall.block.private-addresses` renamed to `-alertmanager.receivers-firewall-block-private-addresses`
* [CHANGE] Change default value of `-server.grpc.keepalive.min-time-between-pings` from `5m` to `10s` and `-server.grpc.keepalive.ping-without-stream-allowed` to `true`. #4168
* [CHANGE] Ingester: Change default value of `-ingester.active-series-metrics-enabled` to `true`. This incurs a small increase in memory usage, between 1.2% and 1.6% as measured on ingesters with 1.3M active series. #4257
* [CHANGE] Dependency: update go-redis from v8.2.3 to v8.9.0. #4236
* [FEATURE] Querier: Added new `-querier.max-fetched-series-per-query` flag. When Cortex is running with blocks storage, the max series per query limit is enforced in the querier and applies to unique series received from ingesters and store-gateway (long-term storage). #4179
* [FEATURE] Querier/Ruler: Added new `-querier.max-fetched-chunk-bytes-per-query` flag. When Cortex is running with blocks storage, the max chunk bytes limit is enforced in the querier and ruler and limits the size of all aggregated chunks returned from ingesters and storage as bytes for a query. #4216
* [FEATURE] Alertmanager: support negative matchers, time-based muting - [upstream release notes](https://github.com/prometheus/alertmanager/releases/tag/v0.22.0). #4237
* [FEATURE] Alertmanager: Added rate-limits to notifiers. Rate limits used by all integrations can be configured using `-alertmanager.notification-rate-limit`, while per-integration rate limits can be specified via `-alertmanager.notification-rate-limit-per-integration` parameter. Both shared and per-integration limits can be overwritten using overrides mechanism. These limits are applied on individual (per-tenant) alertmanagers. Rate-limited notifications are failed notifications. It is possible to monitor rate-limited notifications via new `cortex_alertmanager_notification_rate_limited_total` metric. #4135 #4163
* [FEATURE] Alertmanager: Added `-alertmanager.max-config-size-bytes` limit to control size of configuration files that Cortex users can upload to Alertmanager via API. This limit is configurable per-tenant. #4201
* [FEATURE] Alertmanager: Added `-alertmanager.max-templates-count` and `-alertmanager.max-template-size-bytes` options to control number and size of templates uploaded to Alertmanager via API. These limits are configurable per-tenant. #4223
* [FEATURE] Added flag `-debug.block-profile-rate` to enable goroutine blocking events profiling. #4217
* [FEATURE] Alertmanager: The experimental sharding feature is now considered complete. Detailed information about the configuration options can be found [here for alertmanager](https://cortexmetrics.io/docs/configuration/configuration-file/#alertmanager_config) and [here for the alertmanager storage](https://cortexmetrics.io/docs/configuration/configuration-file/#alertmanager_storage_config). To use the feature: #3925 #4020 #4021 #4031 #4084 #4110 #4126 #4127 #4141 #4146 #4161 #4162 #4222
  * Ensure that a remote storage backend is configured for Alertmanager to store state using `-alertmanager-storage.backend`, and flags related to the backend. Note that the `local` and `configdb` storage backends are not supported.
  * Ensure that a ring store is configured using `-alertmanager.sharding-ring.store`, and set the flags relevant to the chosen store type.
  * Enable the feature using `-alertmanager.sharding-enabled`.
  * Note the prior addition of a new configuration option `-alertmanager.persist-interval`. This sets the interval between persisting the current alertmanager state (notification log and silences) to object storage. See the [configuration file reference](https://cortexmetrics.io/docs/configuration/configuration-file/#alertmanager_config) for more information.
* [ENHANCEMENT] Alertmanager: Cleanup persisted state objects from remote storage when a tenant configuration is deleted. #4167
* [ENHANCEMENT] Storage: Added the ability to disable Open Census within GCS client (e.g `-gcs.enable-opencensus=false`). #4219
* [ENHANCEMENT] Etcd: Added username and password to etcd config. #4205
* [ENHANCEMENT] Alertmanager: introduced new metrics to monitor operation when using `-alertmanager.sharding-enabled`: #4149
  * `cortex_alertmanager_state_fetch_replica_state_total`
  * `cortex_alertmanager_state_fetch_replica_state_failed_total`
  * `cortex_alertmanager_state_initial_sync_total`
  * `cortex_alertmanager_state_initial_sync_completed_total`
  * `cortex_alertmanager_state_initial_sync_duration_seconds`
  * `cortex_alertmanager_state_persist_total`
  * `cortex_alertmanager_state_persist_failed_total`
* [ENHANCEMENT] Blocks storage: support ingesting exemplars and querying of exemplars.  Enabled by setting new CLI flag `-blocks-storage.tsdb.max-exemplars=<n>` or config option `blocks_storage.tsdb.max_exemplars` to positive value. #4124 #4181
* [ENHANCEMENT] Distributor: Added distributors ring status section in the admin page. #4151
* [ENHANCEMENT] Added zone-awareness support to alertmanager for use when sharding is enabled. When zone-awareness is enabled, alerts will be replicated across availability zones. #4204
* [ENHANCEMENT] Added `tenant_ids` tag to tracing spans #4186
* [ENHANCEMENT] Ring, query-frontend: Avoid using automatic private IPs (APIPA) when discovering IP address from the interface during the registration of the instance in the ring, or by query-frontend when used with query-scheduler. APIPA still used as last resort with logging indicating usage. #4032
* [ENHANCEMENT] Memberlist: introduced new metrics to aid troubleshooting tombstone convergence: #4231
  * `memberlist_client_kv_store_value_tombstones`
  * `memberlist_client_kv_store_value_tombstones_removed_total`
  * `memberlist_client_messages_to_broadcast_dropped_total`
* [ENHANCEMENT] Alertmanager: Added `-alertmanager.max-dispatcher-aggregation-groups` option to control max number of active dispatcher groups in Alertmanager (per tenant, also overrideable). When the limit is reached, Dispatcher produces log message and increases `cortex_alertmanager_dispatcher_aggregation_group_limit_reached_total` metric. #4254
* [ENHANCEMENT] Alertmanager: Added `-alertmanager.max-alerts-count` and `-alertmanager.max-alerts-size-bytes` to control max number of alerts and total size of alerts that a single user can have in Alertmanager's memory. Adding more alerts will fail with a log message and incrementing `cortex_alertmanager_alerts_insert_limited_total` metric (per-user). These limits can be overrided by using per-tenant overrides. Current values are tracked in `cortex_alertmanager_alerts_limiter_current_alerts` and `cortex_alertmanager_alerts_limiter_current_alerts_size_bytes` metrics. #4253
* [ENHANCEMENT] Store-gateway: added `-store-gateway.sharding-ring.wait-stability-min-duration` and `-store-gateway.sharding-ring.wait-stability-max-duration` support to store-gateway, to wait for ring stability at startup. #4271
* [ENHANCEMENT] Ruler: added `rule_group` label to metrics `cortex_prometheus_rule_group_iterations_total` and `cortex_prometheus_rule_group_iterations_missed_total`. #4121
* [ENHANCEMENT] Ruler: added new metrics for tracking total number of queries and push requests sent to ingester, as well as failed queries and push requests. Failures are only counted for internal errors, but not user-errors like limits or invalid query. This is in contrast to existing `cortex_prometheus_rule_evaluation_failures_total`, which is incremented also when query or samples appending fails due to user-errors. #4281
  * `cortex_ruler_write_requests_total`
  * `cortex_ruler_write_requests_failed_total`
  * `cortex_ruler_queries_total`
  * `cortex_ruler_queries_failed_total`
* [ENHANCEMENT] Ingester: Added option `-ingester.ignore-series-limit-for-metric-names` with comma-separated list of metric names that will be ignored in max series per metric limit. #4302
* [ENHANCEMENT] Added instrumentation to Redis client, with the following metrics: #3976
  - `cortex_rediscache_request_duration_seconds`
* [BUGFIX] Purger: fix `Invalid null value in condition for column range` caused by `nil` value in range for WriteBatch query. #4128
* [BUGFIX] Ingester: fixed infrequent panic caused by a race condition between TSDB mmap-ed head chunks truncation and queries. #4176
* [BUGFIX] Alertmanager: fix Alertmanager status page if clustering via gossip is disabled or sharding is enabled. #4184
* [BUGFIX] Ruler: fix `/ruler/rule_groups` endpoint doesn't work when used with object store. #4182
* [BUGFIX] Ruler: Honor the evaluation delay for the `ALERTS` and `ALERTS_FOR_STATE` series. #4227
* [BUGFIX] Make multiple Get requests instead of MGet on Redis Cluster. #4056
* [BUGFIX] Ingester: fix issue where runtime limits erroneously override default limits. #4246
* [BUGFIX] Ruler: fix startup in single-binary mode when the new `ruler_storage` is used. #4252
* [BUGFIX] Querier: fix queries failing with "at least 1 healthy replica required, could only find 0" error right after scaling up store-gateways until they're ACTIVE in the ring. #4263
* [BUGFIX] Store-gateway: when blocks sharding is enabled, do not load all blocks in each store-gateway in case of a cold startup, but load only blocks owned by the store-gateway replica. #4271
* [BUGFIX] Memberlist: fix to setting the default configuration value for `-memberlist.retransmit-factor` when not provided. This should improve propagation delay of the ring state (including, but not limited to, tombstones). Note that if the configuration is already explicitly given, this fix has no effect. #4269
* [BUGFIX] Querier: Fix issue where samples in a chunk might get skipped by batch iterator. #4218

## Blocksconvert

* [ENHANCEMENT] Scanner: add support for DynamoDB (v9 schema only). #3828
* [ENHANCEMENT] Add Cassandra support. #3795
* [ENHANCEMENT] Scanner: retry failed uploads. #4188

## 1.9.0 / 2021-05-14

* [CHANGE] Alertmanager now removes local files after Alertmanager is no longer running for removed or resharded user. #3910
* [CHANGE] Alertmanager now stores local files in per-tenant folders. Files stored by Alertmanager previously are migrated to new hierarchy. Support for this migration will be removed in Cortex 1.11. #3910
* [CHANGE] Ruler: deprecated `-ruler.storage.*` CLI flags (and their respective YAML config options) in favour of `-ruler-storage.*`. The deprecated config will be removed in Cortex 1.11. #3945
* [CHANGE] Alertmanager: deprecated `-alertmanager.storage.*` CLI flags (and their respective YAML config options) in favour of `-alertmanager-storage.*`. This change doesn't apply to `alertmanager.storage.path` and `alertmanager.storage.retention`. The deprecated config will be removed in Cortex 1.11. #4002
* [CHANGE] Alertmanager: removed `-cluster.` CLI flags deprecated in Cortex 1.7. The new config options to use are: #3946
  * `-alertmanager.cluster.listen-address` instead of `-cluster.listen-address`
  * `-alertmanager.cluster.advertise-address` instead of `-cluster.advertise-address`
  * `-alertmanager.cluster.peers` instead of `-cluster.peer`
  * `-alertmanager.cluster.peer-timeout` instead of `-cluster.peer-timeout`
* [CHANGE] Blocks storage: removed the config option `-blocks-storage.bucket-store.index-cache.postings-compression-enabled`, which was deprecated in Cortex 1.6. Postings compression is always enabled. #4101
* [CHANGE] Querier: removed the config option `-store.max-look-back-period`, which was deprecated in Cortex 1.6 and was used only by the chunks storage. You should use `-querier.max-query-lookback` instead. #4101
* [CHANGE] Query Frontend: removed the config option `-querier.compress-http-responses`, which was deprecated in Cortex 1.6. You should use`-api.response-compression-enabled` instead. #4101
* [CHANGE] Runtime-config / overrides: removed the config options `-limits.per-user-override-config` (use `-runtime-config.file`) and `-limits.per-user-override-period` (use `-runtime-config.reload-period`), both deprecated since Cortex 0.6.0. #4112
* [CHANGE] Cortex now fails fast on startup if unable to connect to the ring backend. #4068
* [FEATURE] The following features have been marked as stable: #4101
  - Shuffle-sharding
  - Querier support for querying chunks and blocks store at the same time
  - Tracking of active series and exporting them as metrics (`-ingester.active-series-metrics-enabled` and related flags)
  - Blocks storage: lazy mmap of block indexes in the store-gateway (`-blocks-storage.bucket-store.index-header-lazy-loading-enabled`)
  - Ingester: close idle TSDB and remove them from local disk (`-blocks-storage.tsdb.close-idle-tsdb-timeout`)
* [FEATURE] Memberlist: add TLS configuration options for the memberlist transport layer used by the gossip KV store. #4046
  * New flags added for memberlist communication:
    * `-memberlist.tls-enabled`
    * `-memberlist.tls-cert-path`
    * `-memberlist.tls-key-path`
    * `-memberlist.tls-ca-path`
    * `-memberlist.tls-server-name`
    * `-memberlist.tls-insecure-skip-verify`
* [FEATURE] Ruler: added `local` backend support to the ruler storage configuration under the `-ruler-storage.` flag prefix. #3932
* [ENHANCEMENT] Upgraded Docker base images to `alpine:3.13`. #4042
* [ENHANCEMENT] Blocks storage: reduce ingester memory by eliminating series reference cache. #3951
* [ENHANCEMENT] Ruler: optimized `<prefix>/api/v1/rules` and `<prefix>/api/v1/alerts` when ruler sharding is enabled. #3916
* [ENHANCEMENT] Ruler: added the following metrics when ruler sharding is enabled: #3916
  * `cortex_ruler_clients`
  * `cortex_ruler_client_request_duration_seconds`
* [ENHANCEMENT] Alertmanager: Add API endpoint to list all tenant alertmanager configs: `GET /multitenant_alertmanager/configs`. #3529
* [ENHANCEMENT] Ruler: Add API endpoint to list all tenant ruler rule groups: `GET /ruler/rule_groups`. #3529
* [ENHANCEMENT] Query-frontend/scheduler: added querier forget delay (`-query-frontend.querier-forget-delay` and `-query-scheduler.querier-forget-delay`) to mitigate the blast radius in the event queriers crash because of a repeatedly sent "query of death" when shuffle-sharding is enabled. #3901
* [ENHANCEMENT] Query-frontend: reduced memory allocations when serializing query response. #3964
* [ENHANCEMENT] Querier / ruler: some optimizations to PromQL query engine. #3934 #3989
* [ENHANCEMENT] Ingester: reduce CPU and memory when an high number of errors are returned by the ingester on the write path with the blocks storage. #3969 #3971 #3973
* [ENHANCEMENT] Distributor: reduce CPU and memory when an high number of errors are returned by the distributor on the write path. #3990
* [ENHANCEMENT] Put metric before label value in the "label value too long" error message. #4018
* [ENHANCEMENT] Allow use of `y|w|d` suffixes for duration related limits and per-tenant limits. #4044
* [ENHANCEMENT] Query-frontend: Small optimization on top of PR #3968 to avoid unnecessary Extents merging. #4026
* [ENHANCEMENT] Add a metric `cortex_compactor_compaction_interval_seconds` for the compaction interval config value. #4040
* [ENHANCEMENT] Ingester: added following per-ingester (instance) experimental limits: max number of series in memory (`-ingester.instance-limits.max-series`), max number of users in memory (`-ingester.instance-limits.max-tenants`), max ingestion rate (`-ingester.instance-limits.max-ingestion-rate`), and max inflight requests (`-ingester.instance-limits.max-inflight-push-requests`). These limits are only used when using blocks storage. Limits can also be configured using runtime-config feature, and current values are exported as `cortex_ingester_instance_limits` metric. #3992.
* [ENHANCEMENT] Cortex is now built with Go 1.16. #4062
* [ENHANCEMENT] Distributor: added per-distributor experimental limits: max number of inflight requests (`-distributor.instance-limits.max-inflight-push-requests`) and max ingestion rate in samples/sec (`-distributor.instance-limits.max-ingestion-rate`). If not set, these two are unlimited. Also added metrics to expose current values (`cortex_distributor_inflight_push_requests`, `cortex_distributor_ingestion_rate_samples_per_second`) as well as limits (`cortex_distributor_instance_limits` with various `limit` label values). #4071
* [ENHANCEMENT] Ruler: Added `-ruler.enabled-tenants` and `-ruler.disabled-tenants` to explicitly enable or disable rules processing for specific tenants. #4074
* [ENHANCEMENT] Block Storage Ingester: `/flush` now accepts two new parameters: `tenant` to specify tenant to flush and `wait=true` to make call synchronous. Multiple tenants can be specified by repeating `tenant` parameter. If no `tenant` is specified, all tenants are flushed, as before. #4073
* [ENHANCEMENT] Alertmanager: validate configured `-alertmanager.web.external-url` and fail if ends with `/`. #4081
* [ENHANCEMENT] Alertmanager: added `-alertmanager.receivers-firewall.block.cidr-networks` and `-alertmanager.receivers-firewall.block.private-addresses` to block specific network addresses in HTTP-based Alertmanager receiver integrations. #4085
* [ENHANCEMENT] Allow configuration of Cassandra's host selection policy. #4069
* [ENHANCEMENT] Store-gateway: retry synching blocks if a per-tenant sync fails. #3975 #4088
* [ENHANCEMENT] Add metric `cortex_tcp_connections` exposing the current number of accepted TCP connections. #4099
* [ENHANCEMENT] Querier: Allow federated queries to run concurrently. #4065
* [ENHANCEMENT] Label Values API call now supports `match[]` parameter when querying blocks on storage (assuming `-querier.query-store-for-labels-enabled` is enabled). #4133
* [BUGFIX] Ruler-API: fix bug where `/api/v1/rules/<namespace>/<group_name>` endpoint return `400` instead of `404`. #4013
* [BUGFIX] Distributor: reverted changes done to rate limiting in #3825. #3948
* [BUGFIX] Ingester: Fix race condition when opening and closing tsdb concurrently. #3959
* [BUGFIX] Querier: streamline tracing spans. #3924
* [BUGFIX] Ruler Storage: ignore objects with empty namespace or group in the name. #3999
* [BUGFIX] Distributor: fix issue causing distributors to not extend the replication set because of failing instances when zone-aware replication is enabled. #3977
* [BUGFIX] Query-frontend: Fix issue where cached entry size keeps increasing when making tiny query repeatedly. #3968
* [BUGFIX] Compactor: `-compactor.blocks-retention-period` now supports weeks (`w`) and years (`y`). #4027
* [BUGFIX] Querier: returning 422 (instead of 500) when query hits `max_chunks_per_query` limit with block storage, when the limit is hit in the store-gateway. #3937
* [BUGFIX] Ruler: Rule group limit enforcement should now allow the same number of rules in a group as the limit. #3616
* [BUGFIX] Frontend, Query-scheduler: allow querier to notify about shutdown without providing any authentication. #4066
* [BUGFIX] Querier: fixed race condition causing queries to fail right after querier startup with the "empty ring" error. #4068
* [BUGFIX] Compactor: Increment `cortex_compactor_runs_failed_total` if compactor failed compact a single tenant. #4094
* [BUGFIX] Tracing: hot fix to avoid the Jaeger tracing client to indefinitely block the Cortex process shutdown in case the HTTP connection to the tracing backend is blocked. #4134
* [BUGFIX] Forward proper EndsAt from ruler to Alertmanager inline with Prometheus behaviour. #4017
* [BUGFIX] Querier: support filtering LabelValues with matchers when using tenant federation. #4277

## Blocksconvert

* [ENHANCEMENT] Builder: add `-builder.timestamp-tolerance` option which may reduce block size by rounding timestamps to make difference whole seconds. #3891

## 1.8.1 / 2021-04-27

* [CHANGE] Fix for CVE-2021-31232: Local file disclosure vulnerability when `-experimental.alertmanager.enable-api` is used. The HTTP basic auth `password_file` can be used as an attack vector to send any file content via a webhook. The alertmanager templates can be used as an attack vector to send any file content because the alertmanager can load any text file specified in the templates list.

## 1.8.0 / 2021-03-24

* [CHANGE] Alertmanager: Don't expose cluster information to tenants via the `/alertmanager/api/v1/status` API endpoint when operating with clustering enabled. #3903
* [CHANGE] Ingester: don't update internal "last updated" timestamp of TSDB if tenant only sends invalid samples. This affects how "idle" time is computed. #3727
* [CHANGE] Require explicit flag `-<prefix>.tls-enabled` to enable TLS in GRPC clients. Previously it was enough to specify a TLS flag to enable TLS validation. #3156
* [CHANGE] Query-frontend: removed `-querier.split-queries-by-day` (deprecated in Cortex 0.4.0). Please use `-querier.split-queries-by-interval` instead. #3813
* [CHANGE] Store-gateway: the chunks pool controlled by `-blocks-storage.bucket-store.max-chunk-pool-bytes` is now shared across all tenants. #3830
* [CHANGE] Ingester: return error code 400 instead of 429 when per-user/per-tenant series/metadata limits are reached. #3833
* [CHANGE] Compactor: add `reason` label to `cortex_compactor_blocks_marked_for_deletion_total` metric. Source blocks marked for deletion by compactor are labelled as `compaction`, while blocks passing the retention period are labelled as `retention`. #3879
* [CHANGE] Alertmanager: the `DELETE /api/v1/alerts` is now idempotent. No error is returned if the alertmanager config doesn't exist. #3888
* [FEATURE] Experimental Ruler Storage: Add a separate set of configuration options to configure the ruler storage backend under the `-ruler-storage.` flag prefix. All blocks storage bucket clients and the config service are currently supported. Clients using this implementation will only be enabled if the existing `-ruler.storage` flags are left unset. #3805 #3864
* [FEATURE] Experimental Alertmanager Storage: Add a separate set of configuration options to configure the alertmanager storage backend under the `-alertmanager-storage.` flag prefix. All blocks storage bucket clients and the config service are currently supported. Clients using this implementation will only be enabled if the existing `-alertmanager.storage` flags are left unset. #3888
* [FEATURE] Adds support to S3 server-side encryption using KMS. The S3 server-side encryption config can be overridden on a per-tenant basis for the blocks storage, ruler and alertmanager. Deprecated `-<prefix>.s3.sse-encryption`, please use the following CLI flags that have been added. #3651 #3810 #3811 #3870 #3886 #3906
  - `-<prefix>.s3.sse.type`
  - `-<prefix>.s3.sse.kms-key-id`
  - `-<prefix>.s3.sse.kms-encryption-context`
* [FEATURE] Querier: Enable `@ <timestamp>` modifier in PromQL using the new `-querier.at-modifier-enabled` flag. #3744
* [FEATURE] Overrides Exporter: Add `overrides-exporter` module for exposing per-tenant resource limit overrides as metrics. It is not included in `all` target (single-binary mode), and must be explicitly enabled. #3785
* [FEATURE] Experimental thanosconvert: introduce an experimental tool `thanosconvert` to migrate Thanos block metadata to Cortex metadata. #3770
* [FEATURE] Alertmanager: It now shards the `/api/v1/alerts` API using the ring when sharding is enabled. #3671
  * Added `-alertmanager.max-recv-msg-size` (defaults to 16M) to limit the size of HTTP request body handled by the alertmanager.
  * New flags added for communication between alertmanagers:
    * `-alertmanager.max-recv-msg-size`
    * `-alertmanager.alertmanager-client.remote-timeout`
    * `-alertmanager.alertmanager-client.tls-enabled`
    * `-alertmanager.alertmanager-client.tls-cert-path`
    * `-alertmanager.alertmanager-client.tls-key-path`
    * `-alertmanager.alertmanager-client.tls-ca-path`
    * `-alertmanager.alertmanager-client.tls-server-name`
    * `-alertmanager.alertmanager-client.tls-insecure-skip-verify`
* [FEATURE] Compactor: added blocks storage per-tenant retention support. This is configured via `-compactor.retention-period`, and can be overridden on a per-tenant basis. #3879
* [ENHANCEMENT] Queries: Instrument queries that were discarded due to the configured `max_outstanding_requests_per_tenant`. #3894
  * `cortex_query_frontend_discarded_requests_total`
  * `cortex_query_scheduler_discarded_requests_total`
* [ENHANCEMENT] Ruler: Add TLS and explicit basis authentication configuration options for the HTTP client the ruler uses to communicate with the alertmanager. #3752
  * `-ruler.alertmanager-client.basic-auth-username`: Configure the basic authentication username used by the client. Takes precedent over a URL configured username.
  * `-ruler.alertmanager-client.basic-auth-password`: Configure the basic authentication password used by the client. Takes precedent over a URL configured password.
  * `-ruler.alertmanager-client.tls-ca-path`: File path to the CA file.
  * `-ruler.alertmanager-client.tls-cert-path`: File path to the TLS certificate.
  * `-ruler.alertmanager-client.tls-insecure-skip-verify`: Boolean to disable verifying the certificate.
  * `-ruler.alertmanager-client.tls-key-path`: File path to the TLS key certificate.
  * `-ruler.alertmanager-client.tls-server-name`: Expected name on the TLS certificate.
* [ENHANCEMENT] Ingester: exposed metric `cortex_ingester_oldest_unshipped_block_timestamp_seconds`, tracking the unix timestamp of the oldest TSDB block not shipped to the storage yet. #3705
* [ENHANCEMENT] Prometheus upgraded. #3739 #3806
  * Avoid unnecessary `runtime.GC()` during compactions.
  * Prevent compaction loop in TSDB on data gap.
* [ENHANCEMENT] Query-Frontend now returns server side performance metrics using `Server-Timing` header when query stats is enabled. #3685
* [ENHANCEMENT] Runtime Config: Add a `mode` query parameter for the runtime config endpoint. `/runtime_config?mode=diff` now shows the YAML runtime configuration with all values that differ from the defaults. #3700
* [ENHANCEMENT] Distributor: Enable downstream projects to wrap distributor push function and access the deserialized write requests berfore/after they are pushed. #3755
* [ENHANCEMENT] Add flag `-<prefix>.tls-server-name` to require a specific server name instead of the hostname on the certificate. #3156
* [ENHANCEMENT] Alertmanager: Remove a tenant's alertmanager instead of pausing it as we determine it is no longer needed. #3722
* [ENHANCEMENT] Blocks storage: added more configuration options to S3 client. #3775
  * `-blocks-storage.s3.tls-handshake-timeout`: Maximum time to wait for a TLS handshake. 0 means no limit.
  * `-blocks-storage.s3.expect-continue-timeout`: The time to wait for a server's first response headers after fully writing the request headers if the request has an Expect header. 0 to send the request body immediately.
  * `-blocks-storage.s3.max-idle-connections`: Maximum number of idle (keep-alive) connections across all hosts. 0 means no limit.
  * `-blocks-storage.s3.max-idle-connections-per-host`: Maximum number of idle (keep-alive) connections to keep per-host. If 0, a built-in default value is used.
  * `-blocks-storage.s3.max-connections-per-host`: Maximum number of connections per host. 0 means no limit.
* [ENHANCEMENT] Ingester: when tenant's TSDB is closed, Ingester now removes pushed metrics-metadata from memory, and removes metadata (`cortex_ingester_memory_metadata`, `cortex_ingester_memory_metadata_created_total`, `cortex_ingester_memory_metadata_removed_total`) and validation metrics (`cortex_discarded_samples_total`, `cortex_discarded_metadata_total`). #3782
* [ENHANCEMENT] Distributor: cleanup metrics for inactive tenants. #3784
* [ENHANCEMENT] Ingester: Have ingester to re-emit following TSDB metrics. #3800
  * `cortex_ingester_tsdb_blocks_loaded`
  * `cortex_ingester_tsdb_reloads_total`
  * `cortex_ingester_tsdb_reloads_failures_total`
  * `cortex_ingester_tsdb_symbol_table_size_bytes`
  * `cortex_ingester_tsdb_storage_blocks_bytes`
  * `cortex_ingester_tsdb_time_retentions_total`
* [ENHANCEMENT] Querier: distribute workload across `-store-gateway.sharding-ring.replication-factor` store-gateway replicas when querying blocks and `-store-gateway.sharding-enabled=true`. #3824
* [ENHANCEMENT] Distributor / HA Tracker: added cleanup of unused elected HA replicas from KV store. Added following metrics to monitor this process: #3809
  * `cortex_ha_tracker_replicas_cleanup_started_total`
  * `cortex_ha_tracker_replicas_cleanup_marked_for_deletion_total`
  * `cortex_ha_tracker_replicas_cleanup_deleted_total`
  * `cortex_ha_tracker_replicas_cleanup_delete_failed_total`
* [ENHANCEMENT] Ruler now has new API endpoint `/ruler/delete_tenant_config` that can be used to delete all ruler groups for tenant. It is intended to be used by administrators who wish to clean up state after removed user. Note that this endpoint is enabled regardless of `-experimental.ruler.enable-api`. #3750 #3899
* [ENHANCEMENT] Query-frontend, query-scheduler: cleanup metrics for inactive tenants. #3826
* [ENHANCEMENT] Blocks storage: added `-blocks-storage.s3.region` support to S3 client configuration. #3811
* [ENHANCEMENT] Distributor: Remove cached subrings for inactive users when using shuffle sharding. #3849
* [ENHANCEMENT] Store-gateway: Reduced memory used to fetch chunks at query time. #3855
* [ENHANCEMENT] Ingester: attempt to prevent idle compaction from happening in concurrent ingesters by introducing a 25% jitter to the configured idle timeout (`-blocks-storage.tsdb.head-compaction-idle-timeout`). #3850
* [ENHANCEMENT] Compactor: cleanup local files for users that are no longer owned by compactor. #3851
* [ENHANCEMENT] Store-gateway: close empty bucket stores, and delete leftover local files for tenants that no longer belong to store-gateway. #3853
* [ENHANCEMENT] Store-gateway: added metrics to track partitioner behaviour. #3877
  * `cortex_bucket_store_partitioner_requested_bytes_total`
  * `cortex_bucket_store_partitioner_requested_ranges_total`
  * `cortex_bucket_store_partitioner_expanded_bytes_total`
  * `cortex_bucket_store_partitioner_expanded_ranges_total`
* [ENHANCEMENT] Store-gateway: added metrics to monitor chunk buffer pool behaviour. #3880
  * `cortex_bucket_store_chunk_pool_requested_bytes_total`
  * `cortex_bucket_store_chunk_pool_returned_bytes_total`
* [ENHANCEMENT] Alertmanager: load alertmanager configurations from object storage concurrently, and only load necessary configurations, speeding configuration synchronization process and executing fewer "GET object" operations to the storage when sharding is enabled. #3898
* [ENHANCEMENT] Ingester (blocks storage): Ingester can now stream entire chunks instead of individual samples to the querier. At the moment this feature must be explicitly enabled either by using `-ingester.stream-chunks-when-using-blocks` flag or `ingester_stream_chunks_when_using_blocks` (boolean) field in runtime config file, but these configuration options are temporary and will be removed when feature is stable. #3889
* [ENHANCEMENT] Alertmanager: New endpoint `/multitenant_alertmanager/delete_tenant_config` to delete configuration for tenant identified by `X-Scope-OrgID` header. This is an internal endpoint, available even if Alertmanager API is not enabled by using `-experimental.alertmanager.enable-api`. #3900
* [ENHANCEMENT] MemCached: Add `max_item_size` support. #3929
* [BUGFIX] Cortex: Fixed issue where fatal errors and various log messages where not logged. #3778
* [BUGFIX] HA Tracker: don't track as error in the `cortex_kv_request_duration_seconds` metric a CAS operation intentionally aborted. #3745
* [BUGFIX] Querier / ruler: do not log "error removing stale clients" if the ring is empty. #3761
* [BUGFIX] Store-gateway: fixed a panic caused by a race condition when the index-header lazy loading is enabled. #3775 #3789
* [BUGFIX] Compactor: fixed "could not guess file size" log when uploading blocks deletion marks to the global location. #3807
* [BUGFIX] Prevent panic at start if the http_prefix setting doesn't have a valid value. #3796
* [BUGFIX] Memberlist: fixed panic caused by race condition in `armon/go-metrics` used by memberlist client. #3725
* [BUGFIX] Querier: returning 422 (instead of 500) when query hits `max_chunks_per_query` limit with block storage. #3895
* [BUGFIX] Alertmanager: Ensure that experimental `/api/v1/alerts` endpoints work when `-http.prefix` is empty. #3905
* [BUGFIX] Chunk store: fix panic in inverted index when deleted fingerprint is no longer in the index. #3543

## 1.7.1 / 2021-04-27

* [CHANGE] Fix for CVE-2021-31232: Local file disclosure vulnerability when `-experimental.alertmanager.enable-api` is used. The HTTP basic auth `password_file` can be used as an attack vector to send any file content via a webhook. The alertmanager templates can be used as an attack vector to send any file content because the alertmanager can load any text file specified in the templates list.

## 1.7.0 / 2021-02-23

Note the blocks storage compactor runs a migration task at startup in this version, which can take many minutes and use a lot of RAM.
[Turn this off after first run](https://cortexmetrics.io/docs/blocks-storage/production-tips/#ensure-deletion-marks-migration-is-disabled-after-first-run).

* [CHANGE] FramedSnappy encoding support has been removed from Push and Remote Read APIs. This means Prometheus 1.6 support has been removed and the oldest Prometheus version supported in the remote write is 1.7. #3682
* [CHANGE] Ruler: removed the flag `-ruler.evaluation-delay-duration-deprecated` which was deprecated in 1.4.0. Please use the `ruler_evaluation_delay_duration` per-tenant limit instead. #3694
* [CHANGE] Removed the flags `-<prefix>.grpc-use-gzip-compression` which were deprecated in 1.3.0: #3694
  * `-query-scheduler.grpc-client-config.grpc-use-gzip-compression`: use `-query-scheduler.grpc-client-config.grpc-compression` instead
  * `-frontend.grpc-client-config.grpc-use-gzip-compression`: use `-frontend.grpc-client-config.grpc-compression` instead
  * `-ruler.client.grpc-use-gzip-compression`: use `-ruler.client.grpc-compression` instead
  * `-bigtable.grpc-use-gzip-compression`: use `-bigtable.grpc-compression` instead
  * `-ingester.client.grpc-use-gzip-compression`: use `-ingester.client.grpc-compression` instead
  * `-querier.frontend-client.grpc-use-gzip-compression`: use `-querier.frontend-client.grpc-compression` instead
* [CHANGE] Querier: it's not required to set `-frontend.query-stats-enabled=true` in the querier anymore to enable query statistics logging in the query-frontend. The flag is now required to be configured only in the query-frontend and it will be propagated to the queriers. #3595 #3695
* [CHANGE] Blocks storage: compactor is now required when running a Cortex cluster with the blocks storage, because it also keeps the bucket index updated. #3583
* [CHANGE] Blocks storage: block deletion marks are now stored in a per-tenant global markers/ location too, other than within the block location. The compactor, at startup, will copy deletion marks from the block location to the global location. This migration is required only once, so it can be safely disabled via `-compactor.block-deletion-marks-migration-enabled=false` after new compactor has successfully started at least once in the cluster. #3583
* [CHANGE] OpenStack Swift: the default value for the `-ruler.storage.swift.container-name` and `-swift.container-name` config options has changed from `cortex` to empty string. If you were relying on the default value, please set it back to `cortex`. #3660
* [CHANGE] HA Tracker: configured replica label is now verified against label value length limit (`-validation.max-length-label-value`). #3668
* [CHANGE] Distributor: `extend_writes` field in YAML configuration has moved from `lifecycler` (inside `ingester_config`) to `distributor_config`. This doesn't affect command line option `-distributor.extend-writes`, which stays the same. #3719
* [CHANGE] Alertmanager: Deprecated `-cluster.` CLI flags in favor of their `-alertmanager.cluster.` equivalent. The deprecated flags (and their respective YAML config options) are: #3677
  * `-cluster.listen-address` in favor of `-alertmanager.cluster.listen-address`
  * `-cluster.advertise-address` in favor of `-alertmanager.cluster.advertise-address`
  * `-cluster.peer` in favor of `-alertmanager.cluster.peers`
  * `-cluster.peer-timeout` in favor of `-alertmanager.cluster.peer-timeout`
* [CHANGE] Blocks storage: the default value of `-blocks-storage.bucket-store.sync-interval` has been changed from `5m` to `15m`. #3724
* [FEATURE] Querier: Queries can be federated across multiple tenants. The tenants IDs involved need to be specified separated by a `|` character in the `X-Scope-OrgID` request header. This is an experimental feature, which can be enabled by setting `-tenant-federation.enabled=true` on all Cortex services. #3250
* [FEATURE] Alertmanager: introduced the experimental option `-alertmanager.sharding-enabled` to shard tenants across multiple Alertmanager instances. This feature is still under heavy development and its usage is discouraged. The following new metrics are exported by the Alertmanager: #3664
  * `cortex_alertmanager_ring_check_errors_total`
  * `cortex_alertmanager_sync_configs_total`
  * `cortex_alertmanager_sync_configs_failed_total`
  * `cortex_alertmanager_tenants_discovered`
  * `cortex_alertmanager_tenants_owned`
* [ENHANCEMENT] Allow specifying JAEGER_ENDPOINT instead of sampling server or local agent port. #3682
* [ENHANCEMENT] Blocks storage: introduced a per-tenant bucket index, periodically updated by the compactor, used to avoid full bucket scanning done by queriers, store-gateways and rulers. The bucket index is updated by the compactor during blocks cleanup, on every `-compactor.cleanup-interval`. #3553 #3555 #3561 #3583 #3625 #3711 #3715
* [ENHANCEMENT] Blocks storage: introduced an option `-blocks-storage.bucket-store.bucket-index.enabled` to enable the usage of the bucket index in the querier, store-gateway and ruler. When enabled, the querier, store-gateway and ruler will use the bucket index to find a tenant's blocks instead of running the periodic bucket scan. The following new metrics are exported by the querier and ruler: #3614 #3625
  * `cortex_bucket_index_loads_total`
  * `cortex_bucket_index_load_failures_total`
  * `cortex_bucket_index_load_duration_seconds`
  * `cortex_bucket_index_loaded`
* [ENHANCEMENT] Compactor: exported the following metrics. #3583 #3625
  * `cortex_bucket_blocks_count`: Total number of blocks per tenant in the bucket. Includes blocks marked for deletion, but not partial blocks.
  * `cortex_bucket_blocks_marked_for_deletion_count`: Total number of blocks per tenant marked for deletion in the bucket.
  * `cortex_bucket_blocks_partials_count`: Total number of partial blocks.
  * `cortex_bucket_index_last_successful_update_timestamp_seconds`: Timestamp of the last successful update of a tenant's bucket index.
* [ENHANCEMENT] Ruler: Add `cortex_prometheus_last_evaluation_samples` to expose the number of samples generated by a rule group per tenant. #3582
* [ENHANCEMENT] Memberlist: add status page (/memberlist) with available details about memberlist-based KV store and memberlist cluster. It's also possible to view KV values in Go struct or JSON format, or download for inspection. #3575
* [ENHANCEMENT] Memberlist: client can now keep a size-bounded buffer with sent and received messages and display them in the admin UI (/memberlist) for troubleshooting. #3581 #3602
* [ENHANCEMENT] Blocks storage: added block index attributes caching support to metadata cache. The TTL can be configured via `-blocks-storage.bucket-store.metadata-cache.block-index-attributes-ttl`. #3629
* [ENHANCEMENT] Alertmanager: Add support for Azure blob storage. #3634
* [ENHANCEMENT] Compactor: tenants marked for deletion will now be fully cleaned up after some delay since deletion of last block. Cleanup includes removal of remaining marker files (including tenant deletion mark file) and files under `debug/metas`. #3613
* [ENHANCEMENT] Compactor: retry compaction of a single tenant on failure instead of re-running compaction for all tenants. #3627
* [ENHANCEMENT] Querier: Implement result caching for tenant query federation. #3640
* [ENHANCEMENT] API: Add a `mode` query parameter for the config endpoint: #3645
  * `/config?mode=diff`: Shows the YAML configuration with all values that differ from the defaults.
  * `/config?mode=defaults`: Shows the YAML configuration with all the default values.
* [ENHANCEMENT] OpenStack Swift: added the following config options to OpenStack Swift backend client: #3660
  - Chunks storage: `-swift.auth-version`, `-swift.max-retries`, `-swift.connect-timeout`, `-swift.request-timeout`.
  - Blocks storage: ` -blocks-storage.swift.auth-version`, ` -blocks-storage.swift.max-retries`, ` -blocks-storage.swift.connect-timeout`, ` -blocks-storage.swift.request-timeout`.
  - Ruler: `-ruler.storage.swift.auth-version`, `-ruler.storage.swift.max-retries`, `-ruler.storage.swift.connect-timeout`, `-ruler.storage.swift.request-timeout`.
* [ENHANCEMENT] Disabled in-memory shuffle-sharding subring cache in the store-gateway, ruler and compactor. This should reduce the memory utilisation in these services when shuffle-sharding is enabled, without introducing a significantly increase CPU utilisation. #3601
* [ENHANCEMENT] Shuffle sharding: optimised subring generation used by shuffle sharding. #3601
* [ENHANCEMENT] New /runtime_config endpoint that returns the defined runtime configuration in YAML format. The returned configuration includes overrides. #3639
* [ENHANCEMENT] Query-frontend: included the parameter name failed to validate in HTTP 400 message. #3703
* [ENHANCEMENT] Fail to startup Cortex if provided runtime config is invalid. #3707
* [ENHANCEMENT] Alertmanager: Add flags to customize the cluster configuration: #3667
  * `-alertmanager.cluster.gossip-interval`: The interval between sending gossip messages. By lowering this value (more frequent) gossip messages are propagated across cluster more quickly at the expense of increased bandwidth usage.
  * `-alertmanager.cluster.push-pull-interval`: The interval between gossip state syncs. Setting this interval lower (more frequent) will increase convergence speeds across larger clusters at the expense of increased bandwidth usage.
* [ENHANCEMENT] Distributor: change the error message returned when a received series has too many label values. The new message format has the series at the end and this plays better with Prometheus logs truncation. #3718
  - From: `sample for '<series>' has <value> label names; limit <value>`
  - To: `series has too many labels (actual: <value>, limit: <value>) series: '<series>'`
* [ENHANCEMENT] Improve bucket index loader to handle edge case where new tenant has not had blocks uploaded to storage yet. #3717
* [BUGFIX] Allow `-querier.max-query-lookback` use `y|w|d` suffix like deprecated `-store.max-look-back-period`. #3598
* [BUGFIX] Memberlist: Entry in the ring should now not appear again after using "Forget" feature (unless it's still heartbeating). #3603
* [BUGFIX] Ingester: do not close idle TSDBs while blocks shipping is in progress. #3630 #3632
* [BUGFIX] Ingester: correctly update `cortex_ingester_memory_users` and `cortex_ingester_active_series` when a tenant's idle TSDB is closed, when running Cortex with the blocks storage. #3646
* [BUGFIX] Querier: fix default value incorrectly overriding `-querier.frontend-address` in single-binary mode. #3650
* [BUGFIX] Compactor: delete `deletion-mark.json` at last when deleting a block in order to not leave partial blocks without deletion mark in the bucket if the compactor is interrupted while deleting a block. #3660
* [BUGFIX] Blocks storage: do not cleanup a partially uploaded block when `meta.json` upload fails. Despite failure to upload `meta.json`, this file may in some cases still appear in the bucket later. By skipping early cleanup, we avoid having corrupted blocks in the storage. #3660
* [BUGFIX] Alertmanager: disable access to `/alertmanager/metrics` (which exposes all Cortex metrics), `/alertmanager/-/reload` and `/alertmanager/debug/*`, which were available to any authenticated user with enabled AlertManager. #3678
* [BUGFIX] Query-Frontend: avoid creating many small sub-queries by discarding cache extents under 5 minutes #3653
* [BUGFIX] Ruler: Ensure the stale markers generated for evaluated rules respect the configured `-ruler.evaluation-delay-duration`. This will avoid issues with samples with NaN be persisted with timestamps set ahead of the next rule evaluation. #3687
* [BUGFIX] Alertmanager: don't serve HTTP requests until Alertmanager has fully started. Serving HTTP requests earlier may result in loss of configuration for the user. #3679
* [BUGFIX] Do not log "failed to load config" if runtime config file is empty. #3706
* [BUGFIX] Do not allow to use a runtime config file containing multiple YAML documents. #3706
* [BUGFIX] HA Tracker: don't track as error in the `cortex_kv_request_duration_seconds` metric a CAS operation intentionally aborted. #3745

## 1.6.0 / 2020-12-29

* [CHANGE] Query Frontend: deprecate `-querier.compress-http-responses` in favour of `-api.response-compression-enabled`. #3544
* [CHANGE] Querier: deprecated `-store.max-look-back-period`. You should use `-querier.max-query-lookback` instead. #3452
* [CHANGE] Blocks storage: increased `-blocks-storage.bucket-store.chunks-cache.attributes-ttl` default from `24h` to `168h` (1 week). #3528
* [CHANGE] Blocks storage: the config option `-blocks-storage.bucket-store.index-cache.postings-compression-enabled` has been deprecated and postings compression is always enabled. #3538
* [CHANGE] Ruler: gRPC message size default limits on the Ruler-client side have changed: #3523
  - limit for outgoing gRPC messages has changed from 2147483647 to 16777216 bytes
  - limit for incoming gRPC messages has changed from 4194304 to 104857600 bytes
* [FEATURE] Distributor/Ingester: Provide ability to not overflow writes in the presence of a leaving or unhealthy ingester. This allows for more efficient ingester rolling restarts. #3305
* [FEATURE] Query-frontend: introduced query statistics logged in the query-frontend when enabled via `-frontend.query-stats-enabled=true`. When enabled, the metric `cortex_query_seconds_total` is tracked, counting the sum of the wall time spent across all queriers while running queries (on a per-tenant basis). The metrics `cortex_request_duration_seconds` and `cortex_query_seconds_total` are different: the first one tracks the request duration (eg. HTTP request from the client), while the latter tracks the sum of the wall time on all queriers involved executing the query. #3539
* [ENHANCEMENT] API: Add GZIP HTTP compression to the API responses. Compression can be enabled via `-api.response-compression-enabled`. #3536
* [ENHANCEMENT] Added zone-awareness support on queries. When zone-awareness is enabled, queries will still succeed if all ingesters in a single zone will fail. #3414
* [ENHANCEMENT] Blocks storage ingester: exported more TSDB-related metrics. #3412
  - `cortex_ingester_tsdb_wal_corruptions_total`
  - `cortex_ingester_tsdb_head_truncations_failed_total`
  - `cortex_ingester_tsdb_head_truncations_total`
  - `cortex_ingester_tsdb_head_gc_duration_seconds`
* [ENHANCEMENT] Enforced keepalive on all gRPC clients used for inter-service communication. #3431
* [ENHANCEMENT] Added `cortex_alertmanager_config_hash` metric to expose hash of Alertmanager Config loaded per user. #3388
* [ENHANCEMENT] Query-Frontend / Query-Scheduler: New component called "Query-Scheduler" has been introduced. Query-Scheduler is simply a queue of requests, moved outside of Query-Frontend. This allows Query-Frontend to be scaled separately from number of queues. To make Query-Frontend and Querier use Query-Scheduler, they need to be started with `-frontend.scheduler-address` and `-querier.scheduler-address` options respectively. #3374 #3471
* [ENHANCEMENT] Query-frontend / Querier / Ruler: added `-querier.max-query-lookback` to limit how long back data (series and metadata) can be queried. This setting can be overridden on a per-tenant basis and is enforced in the query-frontend, querier and ruler. #3452 #3458
* [ENHANCEMENT] Querier: added `-querier.query-store-for-labels-enabled` to query store for label names, label values and series APIs. Only works with blocks storage engine. #3461 #3520
* [ENHANCEMENT] Ingester: exposed `-blocks-storage.tsdb.wal-segment-size-bytes` config option to customise the TSDB WAL segment max size. #3476
* [ENHANCEMENT] Compactor: concurrently run blocks cleaner for multiple tenants. Concurrency can be configured via `-compactor.cleanup-concurrency`. #3483
* [ENHANCEMENT] Compactor: shuffle tenants before running compaction. #3483
* [ENHANCEMENT] Compactor: wait for a stable ring at startup, when sharding is enabled. #3484
* [ENHANCEMENT] Store-gateway: added `-blocks-storage.bucket-store.index-header-lazy-loading-enabled` to enable index-header lazy loading (experimental). When enabled, index-headers will be mmap-ed only once required by a query and will be automatically released after `-blocks-storage.bucket-store.index-header-lazy-loading-idle-timeout` time of inactivity. #3498
* [ENHANCEMENT] Alertmanager: added metrics `cortex_alertmanager_notification_requests_total` and `cortex_alertmanager_notification_requests_failed_total`. #3518
* [ENHANCEMENT] Ingester: added `-blocks-storage.tsdb.head-chunks-write-buffer-size-bytes` to fine-tune the TSDB head chunks write buffer size when running Cortex blocks storage. #3518
* [ENHANCEMENT] /metrics now supports OpenMetrics output. HTTP and gRPC servers metrics can now include exemplars. #3524
* [ENHANCEMENT] Expose gRPC keepalive policy options by gRPC server. #3524
* [ENHANCEMENT] Blocks storage: enabled caching of `meta.json` attributes, configurable via `-blocks-storage.bucket-store.metadata-cache.metafile-attributes-ttl`. #3528
* [ENHANCEMENT] Compactor: added a config validation check to fail fast if the compactor has been configured invalid block range periods (each period is expected to be a multiple of the previous one). #3534
* [ENHANCEMENT] Blocks storage: concurrently fetch deletion marks from object storage. #3538
* [ENHANCEMENT] Blocks storage ingester: ingester can now close idle TSDB and delete local data. #3491 #3552
* [ENHANCEMENT] Blocks storage: add option to use V2 signatures for S3 authentication. #3540
* [ENHANCEMENT] Exported process metrics to monitor the number of memory map areas allocated. #3537
  * - `process_memory_map_areas`
  * - `process_memory_map_areas_limit`
* [ENHANCEMENT] Ruler: Expose gRPC client options. #3523
* [ENHANCEMENT] Compactor: added metrics to track on-going compaction. #3535
  * `cortex_compactor_tenants_discovered`
  * `cortex_compactor_tenants_skipped`
  * `cortex_compactor_tenants_processing_succeeded`
  * `cortex_compactor_tenants_processing_failed`
* [ENHANCEMENT] Added new experimental API endpoints: `POST /purger/delete_tenant` and `GET /purger/delete_tenant_status` for deleting all tenant data. Only works with blocks storage. Compactor removes blocks that belong to user marked for deletion. #3549 #3558
* [ENHANCEMENT] Chunks storage: add option to use V2 signatures for S3 authentication. #3560
* [ENHANCEMENT] HA Tracker: Added new limit `ha_max_clusters` to set the max number of clusters tracked for single user. This limit is disabled by default. #3668
* [BUGFIX] Query-Frontend: `cortex_query_seconds_total` now return seconds not nanoseconds. #3589
* [BUGFIX] Blocks storage ingester: fixed some cases leading to a TSDB WAL corruption after a partial write to disk. #3423
* [BUGFIX] Blocks storage: Fix the race between ingestion and `/flush` call resulting in overlapping blocks. #3422
* [BUGFIX] Querier: fixed `-querier.max-query-into-future` which wasn't correctly enforced on range queries. #3452
* [BUGFIX] Fixed float64 precision stability when aggregating metrics before exposing them. This could have lead to false counters resets when querying some metrics exposed by Cortex. #3506
* [BUGFIX] Querier: the meta.json sync concurrency done when running Cortex with the blocks storage is now controlled by `-blocks-storage.bucket-store.meta-sync-concurrency` instead of the incorrect `-blocks-storage.bucket-store.block-sync-concurrency` (default values are the same). #3531
* [BUGFIX] Querier: fixed initialization order of querier module when using blocks storage. It now (again) waits until blocks have been synchronized. #3551

## Blocksconvert

* [ENHANCEMENT] Scheduler: ability to ignore users based on regexp, using `-scheduler.ignore-users-regex` flag. #3477
* [ENHANCEMENT] Builder: Parallelize reading chunks in the final stage of building block. #3470
* [ENHANCEMENT] Builder: remove duplicate label names from chunk. #3547

## 1.5.0 / 2020-11-09

### Cortex

* [CHANGE] Blocks storage: update the default HTTP configuration values for the S3 client to the upstream Thanos default values. #3244
  - `-blocks-storage.s3.http.idle-conn-timeout` is set 90 seconds.
  - `-blocks-storage.s3.http.response-header-timeout` is set to 2 minutes.
* [CHANGE] Improved shuffle sharding support in the write path. This work introduced some config changes: #3090
  * Introduced `-distributor.sharding-strategy` CLI flag (and its respective `sharding_strategy` YAML config option) to explicitly specify which sharding strategy should be used in the write path
  * `-experimental.distributor.user-subring-size` flag renamed to `-distributor.ingestion-tenant-shard-size`
  * `user_subring_size` limit YAML config option renamed to `ingestion_tenant_shard_size`
* [CHANGE] Dropped "blank Alertmanager configuration; using fallback" message from Info to Debug level. #3205
* [CHANGE] Zone-awareness replication for time-series now should be explicitly enabled in the distributor via the `-distributor.zone-awareness-enabled` CLI flag (or its respective YAML config option). Before, zone-aware replication was implicitly enabled if a zone was set on ingesters. #3200
* [CHANGE] Removed the deprecated CLI flag `-config-yaml`. You should use `-schema-config-file` instead. #3225
* [CHANGE] Enforced the HTTP method required by some API endpoints which did (incorrectly) allow any method before that. #3228
  - `GET /`
  - `GET /config`
  - `GET /debug/fgprof`
  - `GET /distributor/all_user_stats`
  - `GET /distributor/ha_tracker`
  - `GET /all_user_stats`
  - `GET /ha-tracker`
  - `GET /api/v1/user_stats`
  - `GET /api/v1/chunks`
  - `GET <legacy-http-prefix>/user_stats`
  - `GET <legacy-http-prefix>/chunks`
  - `GET /services`
  - `GET /multitenant_alertmanager/status`
  - `GET /status` (alertmanager microservice)
  - `GET|POST /ingester/ring`
  - `GET|POST /ring`
  - `GET|POST /store-gateway/ring`
  - `GET|POST /compactor/ring`
  - `GET|POST /ingester/flush`
  - `GET|POST /ingester/shutdown`
  - `GET|POST /flush`
  - `GET|POST /shutdown`
  - `GET|POST /ruler/ring`
  - `POST /api/v1/push`
  - `POST <legacy-http-prefix>/push`
  - `POST /push`
  - `POST /ingester/push`
* [CHANGE] Renamed CLI flags to configure the network interface names from which automatically detect the instance IP. #3295
  - `-compactor.ring.instance-interface` renamed to `-compactor.ring.instance-interface-names`
  - `-store-gateway.sharding-ring.instance-interface` renamed to `-store-gateway.sharding-ring.instance-interface-names`
  - `-distributor.ring.instance-interface` renamed to `-distributor.ring.instance-interface-names`
  - `-ruler.ring.instance-interface` renamed to `-ruler.ring.instance-interface-names`
* [CHANGE] Renamed `-<prefix>.redis.enable-tls` CLI flag to `-<prefix>.redis.tls-enabled`, and its respective YAML config option from `enable_tls` to `tls_enabled`. #3298
* [CHANGE] Increased default `-<prefix>.redis.timeout` from `100ms` to `500ms`. #3301
* [CHANGE] `cortex_alertmanager_config_invalid` has been removed in favor of `cortex_alertmanager_config_last_reload_successful`. #3289
* [CHANGE] Query-frontend: POST requests whose body size exceeds 10MiB will be rejected. The max body size can be customised via `-frontend.max-body-size`. #3276
* [FEATURE] Shuffle sharding: added support for shuffle-sharding queriers in the query-frontend. When configured (`-frontend.max-queriers-per-tenant` globally, or using per-tenant limit `max_queriers_per_tenant`), each tenants's requests will be handled by different set of queriers. #3113 #3257
* [FEATURE] Shuffle sharding: added support for shuffle-sharding ingesters on the read path. When ingesters shuffle-sharding is enabled and `-querier.shuffle-sharding-ingesters-lookback-period` is set, queriers will fetch in-memory series from the minimum set of required ingesters, selecting only ingesters which may have received series since 'now - lookback period'. #3252
* [FEATURE] Query-frontend: added `compression` config to support results cache with compression. #3217
* [FEATURE] Add OpenStack Swift support to blocks storage. #3303
* [FEATURE] Added support for applying Prometheus relabel configs on series received by the distributor. A `metric_relabel_configs` field has been added to the per-tenant limits configuration. #3329
* [FEATURE] Support for Cassandra client SSL certificates. #3384
* [ENHANCEMENT] Ruler: Introduces two new limits `-ruler.max-rules-per-rule-group` and `-ruler.max-rule-groups-per-tenant` to control the number of rules per rule group and the total number of rule groups for a given user. They are disabled by default. #3366
* [ENHANCEMENT] Allow to specify multiple comma-separated Cortex services to `-target` CLI option (or its respective YAML config option). For example, `-target=all,compactor` can be used to start Cortex single-binary with compactor as well. #3275
* [ENHANCEMENT] Expose additional HTTP configs for the S3 backend client. New flag are listed below: #3244
  - `-blocks-storage.s3.http.idle-conn-timeout`
  - `-blocks-storage.s3.http.response-header-timeout`
  - `-blocks-storage.s3.http.insecure-skip-verify`
* [ENHANCEMENT] Added `cortex_query_frontend_connected_clients` metric to show the number of workers currently connected to the frontend. #3207
* [ENHANCEMENT] Shuffle sharding: improved shuffle sharding in the write path. Shuffle sharding now should be explicitly enabled via `-distributor.sharding-strategy` CLI flag (or its respective YAML config option) and guarantees stability, consistency, shuffling and balanced zone-awareness properties. #3090 #3214
* [ENHANCEMENT] Ingester: added new metric `cortex_ingester_active_series` to track active series more accurately. Also added options to control whether active series tracking is enabled (`-ingester.active-series-metrics-enabled`, defaults to false), and how often this metric is updated (`-ingester.active-series-metrics-update-period`) and max idle time for series to be considered inactive (`-ingester.active-series-metrics-idle-timeout`). #3153
* [ENHANCEMENT] Store-gateway: added zone-aware replication support to blocks replication in the store-gateway. #3200
* [ENHANCEMENT] Store-gateway: exported new metrics. #3231
  - `cortex_bucket_store_cached_series_fetch_duration_seconds`
  - `cortex_bucket_store_cached_postings_fetch_duration_seconds`
  - `cortex_bucket_stores_gate_queries_max`
* [ENHANCEMENT] Added `-version` flag to Cortex. #3233
* [ENHANCEMENT] Hash ring: added instance registered timestamp to the ring. #3248
* [ENHANCEMENT] Reduce tail latency by smoothing out spikes in rate of chunk flush operations. #3191
* [ENHANCEMENT] User Cortex as User Agent in http requests issued by Configs DB client. #3264
* [ENHANCEMENT] Experimental Ruler API: Fetch rule groups from object storage in parallel. #3218
* [ENHANCEMENT] Chunks GCS object storage client uses the `fields` selector to limit the payload size when listing objects in the bucket. #3218 #3292
* [ENHANCEMENT] Added shuffle sharding support to ruler. Added new metric `cortex_ruler_sync_rules_total`. #3235
* [ENHANCEMENT] Return an explicit error when the store-gateway is explicitly requested without a blocks storage engine. #3287
* [ENHANCEMENT] Ruler: only load rules that belong to the ruler. Improves rules synching performances when ruler sharding is enabled. #3269
* [ENHANCEMENT] Added `-<prefix>.redis.tls-insecure-skip-verify` flag. #3298
* [ENHANCEMENT] Added `cortex_alertmanager_config_last_reload_successful_seconds` metric to show timestamp of last successful AM config reload. #3289
* [ENHANCEMENT] Blocks storage: reduced number of bucket listing operations to list block content (applies to newly created blocks only). #3363
* [ENHANCEMENT] Ruler: Include the tenant ID on the notifier logs. #3372
* [ENHANCEMENT] Blocks storage Compactor: Added `-compactor.enabled-tenants` and `-compactor.disabled-tenants` to explicitly enable or disable compaction of specific tenants. #3385
* [ENHANCEMENT] Blocks storage ingester: Creating checkpoint only once even when there are multiple Head compactions in a single `Compact()` call. #3373
* [BUGFIX] Blocks storage ingester: Read repair memory-mapped chunks file which can end up being empty on abrupt shutdowns combined with faulty disks. #3373
* [BUGFIX] Blocks storage ingester: Close TSDB resources on failed startup preventing ingester OOMing. #3373
* [BUGFIX] No-longer-needed ingester operations for queries triggered by queriers and rulers are now canceled. #3178
* [BUGFIX] Ruler: directories in the configured `rules-path` will be removed on startup and shutdown in order to ensure they don't persist between runs. #3195
* [BUGFIX] Handle hash-collisions in the query path. #3192
* [BUGFIX] Check for postgres rows errors. #3197
* [BUGFIX] Ruler Experimental API: Don't allow rule groups without names or empty rule groups. #3210
* [BUGFIX] Experimental Alertmanager API: Do not allow empty Alertmanager configurations or bad template filenames to be submitted through the configuration API. #3185
* [BUGFIX] Reduce failures to update heartbeat when using Consul. #3259
* [BUGFIX] When using ruler sharding, moving all user rule groups from ruler to a different one and then back could end up with some user groups not being evaluated at all. #3235
* [BUGFIX] Fixed shuffle sharding consistency when zone-awareness is enabled and the shard size is increased or instances in a new zone are added. #3299
* [BUGFIX] Use a valid grpc header when logging IP addresses. #3307
* [BUGFIX] Fixed the metric `cortex_prometheus_rule_group_duration_seconds` in the Ruler, it wouldn't report any values. #3310
* [BUGFIX] Fixed gRPC connections leaking in rulers when rulers sharding is enabled and APIs called. #3314
* [BUGFIX] Fixed shuffle sharding consistency when zone-awareness is enabled and the shard size is increased or instances in a new zone are added. #3299
* [BUGFIX] Fixed Gossip memberlist members joining when addresses are configured using DNS-based service discovery. #3360
* [BUGFIX] Ingester: fail to start an ingester running the blocks storage, if unable to load any existing TSDB at startup. #3354
* [BUGFIX] Blocks storage: Avoid deletion of blocks in the ingester which are not shipped to the storage yet. #3346
* [BUGFIX] Fix common prefixes returned by List method of S3 client. #3358
* [BUGFIX] Honor configured timeout in Azure and GCS object clients. #3285
* [BUGFIX] Blocks storage: Avoid creating blocks larger than configured block range period on forced compaction and when TSDB is idle. #3344
* [BUGFIX] Shuffle sharding: fixed max global series per user/metric limit when shuffle sharding and `-distributor.shard-by-all-labels=true` are both enabled in distributor. When using these global limits you should now set `-distributor.sharding-strategy` and `-distributor.zone-awareness-enabled` to ingesters too. #3369
* [BUGFIX] Slow query logging: when using downstream server request parameters were not logged. #3276
* [BUGFIX] Fixed tenant detection in the ruler and alertmanager API when running without auth. #3343

### Blocksconvert

* [ENHANCEMENT] Blocksconvert – Builder: download plan file locally before processing it. #3209
* [ENHANCEMENT] Blocksconvert – Cleaner: added new tool for deleting chunks data. #3283
* [ENHANCEMENT] Blocksconvert – Scanner: support for scanning specific date-range only. #3222
* [ENHANCEMENT] Blocksconvert – Scanner: metrics for tracking progress. #3222
* [ENHANCEMENT] Blocksconvert – Builder: retry block upload before giving up. #3245
* [ENHANCEMENT] Blocksconvert – Scanner: upload plans concurrently. #3340
* [BUGFIX] Blocksconvert: fix chunks ordering in the block. Chunks in different order than series work just fine in TSDB blocks at the moment, but it's not consistent with what Prometheus does and future Prometheus and Cortex optimizations may rely on this ordering. #3371

## 1.4.0 / 2020-10-02

* [CHANGE] TLS configuration for gRPC, HTTP and etcd clients is now marked as experimental. These features are not yet fully baked, and we expect possible small breaking changes in Cortex 1.5. #3198
* [CHANGE] Cassandra backend support is now GA (stable). #3180
* [CHANGE] Blocks storage is now GA (stable). The `-experimental` prefix has been removed from all CLI flags related to the blocks storage (no YAML config changes). #3180 #3201
  - `-experimental.blocks-storage.*` flags renamed to `-blocks-storage.*`
  - `-experimental.store-gateway.*` flags renamed to `-store-gateway.*`
  - `-experimental.querier.store-gateway-client.*` flags renamed to `-querier.store-gateway-client.*`
  - `-experimental.querier.store-gateway-addresses` flag renamed to `-querier.store-gateway-addresses`
  - `-store-gateway.replication-factor` flag renamed to `-store-gateway.sharding-ring.replication-factor`
  - `-store-gateway.tokens-file-path` flag renamed to `store-gateway.sharding-ring.tokens-file-path`
* [CHANGE] Ingester: Removed deprecated untyped record from chunks WAL. Only if you are running `v1.0` or below, it is recommended to first upgrade to `v1.1`/`v1.2`/`v1.3` and run it for a day before upgrading to `v1.4` to avoid data loss. #3115
* [CHANGE] Distributor API endpoints are no longer served unless target is set to `distributor` or `all`. #3112
* [CHANGE] Increase the default Cassandra client replication factor to 3. #3007
* [CHANGE] Blocks storage: removed the support to transfer blocks between ingesters on shutdown. When running the Cortex blocks storage, ingesters are expected to run with a persistent disk. The following metrics have been removed: #2996
  * `cortex_ingester_sent_files`
  * `cortex_ingester_received_files`
  * `cortex_ingester_received_bytes_total`
  * `cortex_ingester_sent_bytes_total`
* [CHANGE] The buckets for the `cortex_chunk_store_index_lookups_per_query` metric have been changed to 1, 2, 4, 8, 16. #3021
* [CHANGE] Blocks storage: the `operation` label value `getrange` has changed into `get_range` for the metrics `thanos_store_bucket_cache_operation_requests_total` and `thanos_store_bucket_cache_operation_hits_total`. #3000
* [CHANGE] Experimental Delete Series: `/api/v1/admin/tsdb/delete_series` and `/api/v1/admin/tsdb/cancel_delete_request` purger APIs to return status code `204` instead of `200` for success. #2946
* [CHANGE] Histogram `cortex_memcache_request_duration_seconds` `method` label value changes from `Memcached.Get` to `Memcached.GetBatched` for batched lookups, and is not reported for non-batched lookups (label value `Memcached.GetMulti` remains, and had exactly the same value as `Get` in nonbatched lookups).  The same change applies to tracing spans. #3046
* [CHANGE] TLS server validation is now enabled by default, a new parameter `tls_insecure_skip_verify` can be set to true to skip validation optionally. #3030
* [CHANGE] `cortex_ruler_config_update_failures_total` has been removed in favor of `cortex_ruler_config_last_reload_successful`. #3056
* [CHANGE] `ruler.evaluation_delay_duration` field in YAML config has been moved and renamed to `limits.ruler_evaluation_delay_duration`. #3098
* [CHANGE] Removed obsolete `results_cache.max_freshness` from YAML config (deprecated since Cortex 1.2). #3145
* [CHANGE] Removed obsolete `-promql.lookback-delta` option (deprecated since Cortex 1.2, replaced with `-querier.lookback-delta`). #3144
* [CHANGE] Cache: added support for Redis Cluster and Redis Sentinel. #2961
  - The following changes have been made in Redis configuration:
   - `-redis.master_name` added
   - `-redis.db` added
   - `-redis.max-active-conns` changed to `-redis.pool-size`
   - `-redis.max-conn-lifetime` changed to `-redis.max-connection-age`
   - `-redis.max-idle-conns` removed
   - `-redis.wait-on-pool-exhaustion` removed
* [CHANGE] TLS configuration for gRPC, HTTP and etcd clients is now marked as experimental. These features are not yet fully baked, and we expect possible small breaking changes in Cortex 1.5. #3198
* [CHANGE] Fixed store-gateway CLI flags inconsistencies. #3201
  - `-store-gateway.replication-factor` flag renamed to `-store-gateway.sharding-ring.replication-factor`
  - `-store-gateway.tokens-file-path` flag renamed to `store-gateway.sharding-ring.tokens-file-path`
* [FEATURE] Logging of the source IP passed along by a reverse proxy is now supported by setting the `-server.log-source-ips-enabled`. For non standard headers the settings `-server.log-source-ips-header` and `-server.log-source-ips-regex` can be used. #2985
* [FEATURE] Blocks storage: added shuffle sharding support to store-gateway blocks sharding. Added the following additional metrics to store-gateway: #3069
  * `cortex_bucket_stores_tenants_discovered`
  * `cortex_bucket_stores_tenants_synced`
* [FEATURE] Experimental blocksconvert: introduce an experimental tool `blocksconvert` to migrate long-term storage chunks to blocks. #3092 #3122 #3127 #3162
* [ENHANCEMENT] Improve the Alertmanager logging when serving requests from its API / UI. #3397
* [ENHANCEMENT] Add support for azure storage in China, German and US Government environments. #2988
* [ENHANCEMENT] Query-tee: added a small tolerance to floating point sample values comparison. #2994
* [ENHANCEMENT] Query-tee: add support for doing a passthrough of requests to preferred backend for unregistered routes #3018
* [ENHANCEMENT] Expose `storage.aws.dynamodb.backoff_config` configuration file field. #3026
* [ENHANCEMENT] Added `cortex_request_message_bytes` and `cortex_response_message_bytes` histograms to track received and sent gRPC message and HTTP request/response sizes. Added `cortex_inflight_requests` gauge to track number of inflight gRPC and HTTP requests. #3064
* [ENHANCEMENT] Publish ruler's ring metrics. #3074
* [ENHANCEMENT] Add config validation to the experimental Alertmanager API. Invalid configs are no longer accepted. #3053
* [ENHANCEMENT] Add "integration" as a label for `cortex_alertmanager_notifications_total` and `cortex_alertmanager_notifications_failed_total` metrics. #3056
* [ENHANCEMENT] Add `cortex_ruler_config_last_reload_successful` and `cortex_ruler_config_last_reload_successful_seconds` to check status of users rule manager. #3056
* [ENHANCEMENT] The configuration validation now fails if an empty YAML node has been set for a root YAML config property. #3080
* [ENHANCEMENT] Memcached dial() calls now have a circuit-breaker to avoid hammering a broken cache. #3051, #3189
* [ENHANCEMENT] `-ruler.evaluation-delay-duration` is now overridable as a per-tenant limit, `ruler_evaluation_delay_duration`. #3098
* [ENHANCEMENT] Add TLS support to etcd client. #3102
* [ENHANCEMENT] When a tenant accesses the Alertmanager UI or its API, if we have valid `-alertmanager.configs.fallback` we'll use that to start the manager and avoid failing the request. #3073
* [ENHANCEMENT] Add `DELETE api/v1/rules/{namespace}` to the Ruler. It allows all the rule groups of a namespace to be deleted. #3120
* [ENHANCEMENT] Experimental Delete Series: Retry processing of Delete requests during failures. #2926
* [ENHANCEMENT] Improve performance of QueryStream() in ingesters. #3177
* [ENHANCEMENT] Modules included in "All" target are now visible in output of `-modules` CLI flag. #3155
* [ENHANCEMENT] Added `/debug/fgprof` endpoint to debug running Cortex process using `fgprof`. This adds up to the existing `/debug/...` endpoints. #3131
* [ENHANCEMENT] Blocks storage: optimised `/api/v1/series` for blocks storage. (#2976)
* [BUGFIX] Ruler: when loading rules from "local" storage, check for directory after resolving symlink. #3137
* [BUGFIX] Query-frontend: Fixed rounding for incoming query timestamps, to be 100% Prometheus compatible. #2990
* [BUGFIX] Querier: Merge results from chunks and blocks ingesters when using streaming of results. #3013
* [BUGFIX] Querier: query /series from ingesters regardless the `-querier.query-ingesters-within` setting. #3035
* [BUGFIX] Blocks storage: Ingester is less likely to hit gRPC message size limit when streaming data to queriers. #3015
* [BUGFIX] Blocks storage: fixed memberlist support for the store-gateways and compactors ring used when blocks sharding is enabled. #3058 #3095
* [BUGFIX] Fix configuration for TLS server validation, TLS skip verify was hardcoded to true for all TLS configurations and prevented validation of server certificates. #3030
* [BUGFIX] Fixes the Alertmanager panicking when no `-alertmanager.web.external-url` is provided. #3017
* [BUGFIX] Fixes the registration of the Alertmanager API metrics `cortex_alertmanager_alerts_received_total` and `cortex_alertmanager_alerts_invalid_total`. #3065
* [BUGFIX] Fixes `flag needs an argument: -config.expand-env` error. #3087
* [BUGFIX] An index optimisation actually slows things down when using caching. Moved it to the right location. #2973
* [BUGFIX] Ingester: If push request contained both valid and invalid samples, valid samples were ingested but not stored to WAL of the chunks storage. This has been fixed. #3067
* [BUGFIX] Cassandra: fixed consistency setting in the CQL session when creating the keyspace. #3105
* [BUGFIX] Ruler: Config API would return both the `record` and `alert` in `YAML` response keys even when one of them must be empty. #3120
* [BUGFIX] Index page now uses configured HTTP path prefix when creating links. #3126
* [BUGFIX] Purger: fixed deadlock when reloading of tombstones failed. #3182
* [BUGFIX] Fixed panic in flusher job, when error writing chunks to the store would cause "idle" chunks to be flushed, which triggered panic. #3140
* [BUGFIX] Index page no longer shows links that are not valid for running Cortex instance. #3133
* [BUGFIX] Configs: prevent validation of templates to fail when using template functions. #3157
* [BUGFIX] Configuring the S3 URL with an `@` but without username and password doesn't enable the AWS static credentials anymore. #3170
* [BUGFIX] Limit errors on ranged queries (`api/v1/query_range`) no longer return a status code `500` but `422` instead. #3167
* [BUGFIX] Handle hash-collisions in the query path. Before this fix, Cortex could occasionally mix up two different series in a query, leading to invalid results, when `-querier.ingester-streaming` was used. #3192

## 1.3.0 / 2020-08-21

* [CHANGE] Replace the metric `cortex_alertmanager_configs` with `cortex_alertmanager_config_invalid` exposed by Alertmanager. #2960
* [CHANGE] Experimental Delete Series: Change target flag for purger from `data-purger` to `purger`. #2777
* [CHANGE] Experimental blocks storage: The max concurrent queries against the long-term storage, configured via `-experimental.blocks-storage.bucket-store.max-concurrent`, is now a limit shared across all tenants and not a per-tenant limit anymore. The default value has changed from `20` to `100` and the following new metrics have been added: #2797
  * `cortex_bucket_stores_gate_queries_concurrent_max`
  * `cortex_bucket_stores_gate_queries_in_flight`
  * `cortex_bucket_stores_gate_duration_seconds`
* [CHANGE] Metric `cortex_ingester_flush_reasons` has been renamed to `cortex_ingester_flushing_enqueued_series_total`, and new metric `cortex_ingester_flushing_dequeued_series_total` with `outcome` label (superset of reason) has been added. #2802 #2818 #2998
* [CHANGE] Experimental Delete Series: Metric `cortex_purger_oldest_pending_delete_request_age_seconds` would track age of delete requests since they are over their cancellation period instead of their creation time. #2806
* [CHANGE] Experimental blocks storage: the store-gateway service is required in a Cortex cluster running with the experimental blocks storage. Removed the `-experimental.tsdb.store-gateway-enabled` CLI flag and `store_gateway_enabled` YAML config option. The store-gateway is now always enabled when the storage engine is `blocks`. #2822
* [CHANGE] Experimental blocks storage: removed support for `-experimental.blocks-storage.bucket-store.max-sample-count` flag because the implementation was flawed. To limit the number of samples/chunks processed by a single query you can set `-store.query-chunk-limit`, which is now supported by the blocks storage too. #2852
* [CHANGE] Ingester: Chunks flushed via /flush stay in memory until retention period is reached. This affects `cortex_ingester_memory_chunks` metric. #2778
* [CHANGE] Querier: the error message returned when the query time range exceeds `-store.max-query-length` has changed from `invalid query, length > limit (X > Y)` to `the query time range exceeds the limit (query length: X, limit: Y)`. #2826
* [CHANGE] Add `component` label to metrics exposed by chunk, delete and index store clients. #2774
* [CHANGE] Querier: when `-querier.query-ingesters-within` is configured, the time range of the query sent to ingesters is now manipulated to ensure the query start time is not older than 'now - query-ingesters-within'. #2904
* [CHANGE] KV: The `role` label which was a label of `multi` KV store client only has been added to metrics of every KV store client. If KV store client is not `multi`, then the value of `role` label is `primary`. #2837
* [CHANGE] Added the `engine` label to the metrics exposed by the Prometheus query engine, to distinguish between `ruler` and `querier` metrics. #2854
* [CHANGE] Added ruler to the single binary when started with `-target=all` (default). #2854
* [CHANGE] Experimental blocks storage: compact head when opening TSDB. This should only affect ingester startup after it was unable to compact head in previous run. #2870
* [CHANGE] Metric `cortex_overrides_last_reload_successful` has been renamed to `cortex_runtime_config_last_reload_successful`. #2874
* [CHANGE] HipChat support has been removed from the alertmanager (because removed from the Prometheus upstream too). #2902
* [CHANGE] Add constant label `name` to metric `cortex_cache_request_duration_seconds`. #2903
* [CHANGE] Add `user` label to metric `cortex_query_frontend_queue_length`. #2939
* [CHANGE] Experimental blocks storage: cleaned up the config and renamed "TSDB" to "blocks storage". #2937
  - The storage engine setting value has been changed from `tsdb` to `blocks`; this affects `-store.engine` CLI flag and its respective YAML option.
  - The root level YAML config has changed from `tsdb` to `blocks_storage`
  - The prefix of all CLI flags has changed from `-experimental.tsdb.` to `-experimental.blocks-storage.`
  - The following settings have been grouped under `tsdb` property in the YAML config and their CLI flags changed:
    - `-experimental.tsdb.dir` changed to `-experimental.blocks-storage.tsdb.dir`
    - `-experimental.tsdb.block-ranges-period` changed to `-experimental.blocks-storage.tsdb.block-ranges-period`
    - `-experimental.tsdb.retention-period` changed to `-experimental.blocks-storage.tsdb.retention-period`
    - `-experimental.tsdb.ship-interval` changed to `-experimental.blocks-storage.tsdb.ship-interval`
    - `-experimental.tsdb.ship-concurrency` changed to `-experimental.blocks-storage.tsdb.ship-concurrency`
    - `-experimental.tsdb.max-tsdb-opening-concurrency-on-startup` changed to `-experimental.blocks-storage.tsdb.max-tsdb-opening-concurrency-on-startup`
    - `-experimental.tsdb.head-compaction-interval` changed to `-experimental.blocks-storage.tsdb.head-compaction-interval`
    - `-experimental.tsdb.head-compaction-concurrency` changed to `-experimental.blocks-storage.tsdb.head-compaction-concurrency`
    - `-experimental.tsdb.head-compaction-idle-timeout` changed to `-experimental.blocks-storage.tsdb.head-compaction-idle-timeout`
    - `-experimental.tsdb.stripe-size` changed to `-experimental.blocks-storage.tsdb.stripe-size`
    - `-experimental.tsdb.wal-compression-enabled` changed to `-experimental.blocks-storage.tsdb.wal-compression-enabled`
    - `-experimental.tsdb.flush-blocks-on-shutdown` changed to `-experimental.blocks-storage.tsdb.flush-blocks-on-shutdown`
* [CHANGE] Flags `-bigtable.grpc-use-gzip-compression`, `-ingester.client.grpc-use-gzip-compression`, `-querier.frontend-client.grpc-use-gzip-compression` are now deprecated. #2940
* [CHANGE] Limit errors reported by ingester during query-time now return HTTP status code 422. #2941
* [FEATURE] Introduced `ruler.for-outage-tolerance`, Max time to tolerate outage for restoring "for" state of alert. #2783
* [FEATURE] Introduced `ruler.for-grace-period`, Minimum duration between alert and restored "for" state. This is maintained only for alerts with configured "for" time greater than grace period. #2783
* [FEATURE] Introduced `ruler.resend-delay`, Minimum amount of time to wait before resending an alert to Alertmanager. #2783
* [FEATURE] Ruler: added `local` filesystem support to store rules (read-only). #2854
* [ENHANCEMENT] Upgraded Docker base images to `alpine:3.12`. #2862
* [ENHANCEMENT] Experimental: Querier can now optionally query secondary store. This is specified by using `-querier.second-store-engine` option, with values `chunks` or `blocks`. Standard configuration options for this store are used. Additionally, this querying can be configured to happen only for queries that need data older than `-querier.use-second-store-before-time`. Default value of zero will always query secondary store. #2747
* [ENHANCEMENT] Query-tee: increased the `cortex_querytee_request_duration_seconds` metric buckets granularity. #2799
* [ENHANCEMENT] Query-tee: fail to start if the configured `-backend.preferred` is unknown. #2799
* [ENHANCEMENT] Ruler: Added the following metrics: #2786
  * `cortex_prometheus_notifications_latency_seconds`
  * `cortex_prometheus_notifications_errors_total`
  * `cortex_prometheus_notifications_sent_total`
  * `cortex_prometheus_notifications_dropped_total`
  * `cortex_prometheus_notifications_queue_length`
  * `cortex_prometheus_notifications_queue_capacity`
  * `cortex_prometheus_notifications_alertmanagers_discovered`
* [ENHANCEMENT] The behavior of the `/ready` was changed for the query frontend to indicate when it was ready to accept queries. This is intended for use by a read path load balancer that would want to wait for the frontend to have attached queriers before including it in the backend. #2733
* [ENHANCEMENT] Experimental Delete Series: Add support for deletion of chunks for remaining stores. #2801
* [ENHANCEMENT] Add `-modules` command line flag to list possible values for `-target`. Also, log warning if given target is internal component. #2752
* [ENHANCEMENT] Added `-ingester.flush-on-shutdown-with-wal-enabled` option to enable chunks flushing even when WAL is enabled. #2780
* [ENHANCEMENT] Query-tee: Support for custom API prefix by using `-server.path-prefix` option. #2814
* [ENHANCEMENT] Query-tee: Forward `X-Scope-OrgId` header to backend, if present in the request. #2815
* [ENHANCEMENT] Experimental blocks storage: Added `-experimental.blocks-storage.tsdb.head-compaction-idle-timeout` option to force compaction of data in memory into a block. #2803
* [ENHANCEMENT] Experimental blocks storage: Added support for flushing blocks via `/flush`, `/shutdown` (previously these only worked for chunks storage) and by using `-experimental.blocks-storage.tsdb.flush-blocks-on-shutdown` option. #2794
* [ENHANCEMENT] Experimental blocks storage: Added support to enforce max query time range length via `-store.max-query-length`. #2826
* [ENHANCEMENT] Experimental blocks storage: Added support to limit the max number of chunks that can be fetched from the long-term storage while executing a query. The limit is enforced both in the querier and store-gateway, and is configurable via `-store.query-chunk-limit`. #2852 #2922
* [ENHANCEMENT] Ingester: Added new metric `cortex_ingester_flush_series_in_progress` that reports number of ongoing flush-series operations. Useful when calling `/flush` handler: if `cortex_ingester_flush_queue_length + cortex_ingester_flush_series_in_progress` is 0, all flushes are finished. #2778
* [ENHANCEMENT] Memberlist members can join cluster via SRV records. #2788
* [ENHANCEMENT] Added configuration options for chunks s3 client. #2831
  * `s3.endpoint`
  * `s3.region`
  * `s3.access-key-id`
  * `s3.secret-access-key`
  * `s3.insecure`
  * `s3.sse-encryption`
  * `s3.http.idle-conn-timeout`
  * `s3.http.response-header-timeout`
  * `s3.http.insecure-skip-verify`
* [ENHANCEMENT] Prometheus upgraded. #2798 #2849 #2867 #2902 #2918
  * Optimized labels regex matchers for patterns containing literals (eg. `foo.*`, `.*foo`, `.*foo.*`)
* [ENHANCEMENT] Add metric `cortex_ruler_config_update_failures_total` to Ruler to track failures of loading rules files. #2857
* [ENHANCEMENT] Experimental Alertmanager: Alertmanager configuration persisted to object storage using an experimental API that accepts and returns YAML-based Alertmanager configuration. #2768
* [ENHANCEMENT] Ruler: `-ruler.alertmanager-url` now supports multiple URLs. Each URL is treated as a separate Alertmanager group. Support for multiple Alertmanagers in a group can be achieved by using DNS service discovery. #2851
* [ENHANCEMENT] Experimental blocks storage: Cortex Flusher now works with blocks engine. Flusher needs to be provided with blocks-engine configuration, existing Flusher flags are not used (they are only relevant for chunks engine). Note that flush errors are only reported via log. #2877
* [ENHANCEMENT] Flusher: Added `-flusher.exit-after-flush` option (defaults to true) to control whether Cortex should stop completely after Flusher has finished its work. #2877
* [ENHANCEMENT] Added metrics `cortex_config_hash` and `cortex_runtime_config_hash` to expose hash of the currently active config file. #2874
* [ENHANCEMENT] Logger: added JSON logging support, configured via the `-log.format=json` CLI flag or its respective YAML config option. #2386
* [ENHANCEMENT] Added new flags `-bigtable.grpc-compression`, `-ingester.client.grpc-compression`, `-querier.frontend-client.grpc-compression` to configure compression used by gRPC. Valid values are `gzip`, `snappy`, or empty string (no compression, default). #2940
* [ENHANCEMENT] Clarify limitations of the `/api/v1/series`, `/api/v1/labels` and `/api/v1/label/{name}/values` endpoints. #2953
* [ENHANCEMENT] Ingester: added `Dropped` outcome to metric `cortex_ingester_flushing_dequeued_series_total`. #2998
* [BUGFIX] Fixed a bug with `api/v1/query_range` where no responses would return null values for `result` and empty values for `resultType`. #2962
* [BUGFIX] Fixed a bug in the index intersect code causing storage to return more chunks/series than required. #2796
* [BUGFIX] Fixed the number of reported keys in the background cache queue. #2764
* [BUGFIX] Fix race in processing of headers in sharded queries. #2762
* [BUGFIX] Query Frontend: Do not re-split sharded requests around ingester boundaries. #2766
* [BUGFIX] Experimental Delete Series: Fixed a problem with cache generation numbers prefixed to cache keys. #2800
* [BUGFIX] Ingester: Flushing chunks via `/flush` endpoint could previously lead to panic, if chunks were already flushed before and then removed from memory during the flush caused by `/flush` handler. Immediate flush now doesn't cause chunks to be flushed again. Samples received during flush triggered via `/flush` handler are no longer discarded. #2778
* [BUGFIX] Prometheus upgraded. #2849
  * Fixed unknown symbol error during head compaction
* [BUGFIX] Fix panic when using cassandra as store for both index and delete requests. #2774
* [BUGFIX] Experimental Delete Series: Fixed a data race in Purger. #2817
* [BUGFIX] KV: Fixed a bug that triggered a panic due to metrics being registered with the same name but different labels when using a `multi` configured KV client. #2837
* [BUGFIX] Query-frontend: Fix passing HTTP `Host` header if `-frontend.downstream-url` is configured. #2880
* [BUGFIX] Ingester: Improve time-series distribution when `-experimental.distributor.user-subring-size` is enabled. #2887
* [BUGFIX] Set content type to `application/x-protobuf` for remote_read responses. #2915
* [BUGFIX] Fixed ruler and store-gateway instance registration in the ring (when sharding is enabled) when a new instance replaces abruptly terminated one, and the only difference between the two instances is the address. #2954
* [BUGFIX] Fixed `Missing chunks and index config causing silent failure` Absence of chunks and index from schema config is not validated. #2732
* [BUGFIX] Fix panic caused by KVs from boltdb being used beyond their life. #2971
* [BUGFIX] Experimental blocks storage: `/api/v1/series`, `/api/v1/labels` and `/api/v1/label/{name}/values` only query the TSDB head regardless of the configured `-experimental.blocks-storage.tsdb.retention-period`. #2974
* [BUGFIX] Ingester: Avoid indefinite checkpointing in case of surge in number of series. #2955
* [BUGFIX] Querier: query /series from ingesters regardless the `-querier.query-ingesters-within` setting. #3035
* [BUGFIX] Ruler: fixed an unintentional breaking change introduced in the ruler's `alertmanager_url` YAML config option, which changed the value from a string to a list of strings. #2989

## 1.2.0 / 2020-07-01

* [CHANGE] Metric `cortex_kv_request_duration_seconds` now includes `name` label to denote which client is being used as well as the `backend` label to denote the KV backend implementation in use. #2648
* [CHANGE] Experimental Ruler: Rule groups persisted to object storage using the experimental API have an updated object key encoding to better handle special characters. Rule groups previously-stored using object storage must be renamed to the new format. #2646
* [CHANGE] Query Frontend now uses Round Robin to choose a tenant queue to service next. #2553
* [CHANGE] `-promql.lookback-delta` is now deprecated and has been replaced by `-querier.lookback-delta` along with `lookback_delta` entry under `querier` in the config file. `-promql.lookback-delta` will be removed in v1.4.0. #2604
* [CHANGE] Experimental TSDB: removed `-experimental.tsdb.bucket-store.binary-index-header-enabled` flag. Now the binary index-header is always enabled.
* [CHANGE] Experimental TSDB: Renamed index-cache metrics to use original metric names from Thanos, as Cortex is not aggregating them in any way: #2627
  * `cortex_<service>_blocks_index_cache_items_evicted_total` => `thanos_store_index_cache_items_evicted_total{name="index-cache"}`
  * `cortex_<service>_blocks_index_cache_items_added_total` => `thanos_store_index_cache_items_added_total{name="index-cache"}`
  * `cortex_<service>_blocks_index_cache_requests_total` => `thanos_store_index_cache_requests_total{name="index-cache"}`
  * `cortex_<service>_blocks_index_cache_items_overflowed_total` => `thanos_store_index_cache_items_overflowed_total{name="index-cache"}`
  * `cortex_<service>_blocks_index_cache_hits_total` => `thanos_store_index_cache_hits_total{name="index-cache"}`
  * `cortex_<service>_blocks_index_cache_items` => `thanos_store_index_cache_items{name="index-cache"}`
  * `cortex_<service>_blocks_index_cache_items_size_bytes` => `thanos_store_index_cache_items_size_bytes{name="index-cache"}`
  * `cortex_<service>_blocks_index_cache_total_size_bytes` => `thanos_store_index_cache_total_size_bytes{name="index-cache"}`
  * `cortex_<service>_blocks_index_cache_memcached_operations_total` =>  `thanos_memcached_operations_total{name="index-cache"}`
  * `cortex_<service>_blocks_index_cache_memcached_operation_failures_total` =>  `thanos_memcached_operation_failures_total{name="index-cache"}`
  * `cortex_<service>_blocks_index_cache_memcached_operation_duration_seconds` =>  `thanos_memcached_operation_duration_seconds{name="index-cache"}`
  * `cortex_<service>_blocks_index_cache_memcached_operation_skipped_total` =>  `thanos_memcached_operation_skipped_total{name="index-cache"}`
* [CHANGE] Experimental TSDB: Renamed metrics in bucket stores: #2627
  * `cortex_<service>_blocks_meta_syncs_total` => `cortex_blocks_meta_syncs_total{component="<service>"}`
  * `cortex_<service>_blocks_meta_sync_failures_total` => `cortex_blocks_meta_sync_failures_total{component="<service>"}`
  * `cortex_<service>_blocks_meta_sync_duration_seconds` => `cortex_blocks_meta_sync_duration_seconds{component="<service>"}`
  * `cortex_<service>_blocks_meta_sync_consistency_delay_seconds` => `cortex_blocks_meta_sync_consistency_delay_seconds{component="<service>"}`
  * `cortex_<service>_blocks_meta_synced` => `cortex_blocks_meta_synced{component="<service>"}`
  * `cortex_<service>_bucket_store_block_loads_total` => `cortex_bucket_store_block_loads_total{component="<service>"}`
  * `cortex_<service>_bucket_store_block_load_failures_total` => `cortex_bucket_store_block_load_failures_total{component="<service>"}`
  * `cortex_<service>_bucket_store_block_drops_total` => `cortex_bucket_store_block_drops_total{component="<service>"}`
  * `cortex_<service>_bucket_store_block_drop_failures_total` => `cortex_bucket_store_block_drop_failures_total{component="<service>"}`
  * `cortex_<service>_bucket_store_blocks_loaded` => `cortex_bucket_store_blocks_loaded{component="<service>"}`
  * `cortex_<service>_bucket_store_series_data_touched` => `cortex_bucket_store_series_data_touched{component="<service>"}`
  * `cortex_<service>_bucket_store_series_data_fetched` => `cortex_bucket_store_series_data_fetched{component="<service>"}`
  * `cortex_<service>_bucket_store_series_data_size_touched_bytes` => `cortex_bucket_store_series_data_size_touched_bytes{component="<service>"}`
  * `cortex_<service>_bucket_store_series_data_size_fetched_bytes` => `cortex_bucket_store_series_data_size_fetched_bytes{component="<service>"}`
  * `cortex_<service>_bucket_store_series_blocks_queried` => `cortex_bucket_store_series_blocks_queried{component="<service>"}`
  * `cortex_<service>_bucket_store_series_get_all_duration_seconds` => `cortex_bucket_store_series_get_all_duration_seconds{component="<service>"}`
  * `cortex_<service>_bucket_store_series_merge_duration_seconds` => `cortex_bucket_store_series_merge_duration_seconds{component="<service>"}`
  * `cortex_<service>_bucket_store_series_refetches_total` => `cortex_bucket_store_series_refetches_total{component="<service>"}`
  * `cortex_<service>_bucket_store_series_result_series` => `cortex_bucket_store_series_result_series{component="<service>"}`
  * `cortex_<service>_bucket_store_cached_postings_compressions_total` => `cortex_bucket_store_cached_postings_compressions_total{component="<service>"}`
  * `cortex_<service>_bucket_store_cached_postings_compression_errors_total` => `cortex_bucket_store_cached_postings_compression_errors_total{component="<service>"}`
  * `cortex_<service>_bucket_store_cached_postings_compression_time_seconds` => `cortex_bucket_store_cached_postings_compression_time_seconds{component="<service>"}`
  * `cortex_<service>_bucket_store_cached_postings_original_size_bytes_total` => `cortex_bucket_store_cached_postings_original_size_bytes_total{component="<service>"}`
  * `cortex_<service>_bucket_store_cached_postings_compressed_size_bytes_total` => `cortex_bucket_store_cached_postings_compressed_size_bytes_total{component="<service>"}`
  * `cortex_<service>_blocks_sync_seconds` => `cortex_bucket_stores_blocks_sync_seconds{component="<service>"}`
  * `cortex_<service>_blocks_last_successful_sync_timestamp_seconds` => `cortex_bucket_stores_blocks_last_successful_sync_timestamp_seconds{component="<service>"}`
* [CHANGE] Available command-line flags are printed to stdout, and only when requested via `-help`. Using invalid flag no longer causes printing of all available flags. #2691
* [CHANGE] Experimental Memberlist ring: randomize gossip node names to avoid conflicts when running multiple clients on the same host, or reusing host names (eg. pods in statefulset). Node name randomization can be disabled by using `-memberlist.randomize-node-name=false`. #2715
* [CHANGE] Memberlist KV client is no longer considered experimental. #2725
* [CHANGE] Experimental Delete Series: Make delete request cancellation duration configurable. #2760
* [CHANGE] Removed `-store.fullsize-chunks` option which was undocumented and unused (it broke ingester hand-overs). #2656
* [CHANGE] Query with no metric name that has previously resulted in HTTP status code 500 now returns status code 422 instead. #2571
* [FEATURE] TLS config options added for GRPC clients in Querier (Query-frontend client & Ingester client), Ruler, Store Gateway, as well as HTTP client in Config store client. #2502
* [FEATURE] The flag `-frontend.max-cache-freshness` is now supported within the limits overrides, to specify per-tenant max cache freshness values. The corresponding YAML config parameter has been changed from `results_cache.max_freshness` to `limits_config.max_cache_freshness`. The legacy YAML config parameter (`results_cache.max_freshness`) will continue to be supported till Cortex release `v1.4.0`. #2609
* [FEATURE] Experimental gRPC Store: Added support to 3rd parties index and chunk stores using gRPC client/server plugin mechanism. #2220
* [FEATURE] Add `-cassandra.table-options` flag to customize table options of Cassandra when creating the index or chunk table. #2575
* [ENHANCEMENT] Propagate GOPROXY value when building `build-image`. This is to help the builders building the code in a Network where default Go proxy is not accessible (e.g. when behind some corporate VPN). #2741
* [ENHANCEMENT] Querier: Added metric `cortex_querier_request_duration_seconds` for all requests to the querier. #2708
* [ENHANCEMENT] Cortex is now built with Go 1.14. #2480 #2749 #2753
* [ENHANCEMENT] Experimental TSDB: added the following metrics to the ingester: #2580 #2583 #2589 #2654
  * `cortex_ingester_tsdb_appender_add_duration_seconds`
  * `cortex_ingester_tsdb_appender_commit_duration_seconds`
  * `cortex_ingester_tsdb_refcache_purge_duration_seconds`
  * `cortex_ingester_tsdb_compactions_total`
  * `cortex_ingester_tsdb_compaction_duration_seconds`
  * `cortex_ingester_tsdb_wal_fsync_duration_seconds`
  * `cortex_ingester_tsdb_wal_page_flushes_total`
  * `cortex_ingester_tsdb_wal_completed_pages_total`
  * `cortex_ingester_tsdb_wal_truncations_failed_total`
  * `cortex_ingester_tsdb_wal_truncations_total`
  * `cortex_ingester_tsdb_wal_writes_failed_total`
  * `cortex_ingester_tsdb_checkpoint_deletions_failed_total`
  * `cortex_ingester_tsdb_checkpoint_deletions_total`
  * `cortex_ingester_tsdb_checkpoint_creations_failed_total`
  * `cortex_ingester_tsdb_checkpoint_creations_total`
  * `cortex_ingester_tsdb_wal_truncate_duration_seconds`
  * `cortex_ingester_tsdb_head_active_appenders`
  * `cortex_ingester_tsdb_head_series_not_found_total`
  * `cortex_ingester_tsdb_head_chunks`
  * `cortex_ingester_tsdb_mmap_chunk_corruptions_total`
  * `cortex_ingester_tsdb_head_chunks_created_total`
  * `cortex_ingester_tsdb_head_chunks_removed_total`
* [ENHANCEMENT] Experimental TSDB: added metrics useful to alert on critical conditions of the blocks storage: #2573
  * `cortex_compactor_last_successful_run_timestamp_seconds`
  * `cortex_querier_blocks_last_successful_sync_timestamp_seconds` (when store-gateway is disabled)
  * `cortex_querier_blocks_last_successful_scan_timestamp_seconds` (when store-gateway is enabled)
  * `cortex_storegateway_blocks_last_successful_sync_timestamp_seconds`
* [ENHANCEMENT] Experimental TSDB: added the flag `-experimental.tsdb.wal-compression-enabled` to allow to enable TSDB WAL compression. #2585
* [ENHANCEMENT] Experimental TSDB: Querier and store-gateway components can now use so-called "caching bucket", which can currently cache fetched chunks into shared memcached server. #2572
* [ENHANCEMENT] Ruler: Automatically remove unhealthy rulers from the ring. #2587
* [ENHANCEMENT] Query-tee: added support to `/metadata`, `/alerts`, and `/rules` endpoints #2600
* [ENHANCEMENT] Query-tee: added support to query results comparison between two different backends. The comparison is disabled by default and can be enabled via `-proxy.compare-responses=true`. #2611
* [ENHANCEMENT] Query-tee: improved the query-tee to not wait all backend responses before sending back the response to the client. The query-tee now sends back to the client first successful response, while honoring the `-backend.preferred` option. #2702
* [ENHANCEMENT] Thanos and Prometheus upgraded. #2602 #2604 #2634 #2659 #2686 #2756
  * TSDB now holds less WAL files after Head Truncation.
  * TSDB now does memory-mapping of Head chunks and reduces memory usage.
* [ENHANCEMENT] Experimental TSDB: decoupled blocks deletion from blocks compaction in the compactor, so that blocks deletion is not blocked by a busy compactor. The following metrics have been added: #2623
  * `cortex_compactor_block_cleanup_started_total`
  * `cortex_compactor_block_cleanup_completed_total`
  * `cortex_compactor_block_cleanup_failed_total`
  * `cortex_compactor_block_cleanup_last_successful_run_timestamp_seconds`
* [ENHANCEMENT] Experimental TSDB: Use shared cache for metadata. This is especially useful when running multiple querier and store-gateway components to reduce number of object store API calls. #2626 #2640
* [ENHANCEMENT] Experimental TSDB: when `-querier.query-store-after` is configured and running the experimental blocks storage, the time range of the query sent to the store is now manipulated to ensure the query end time is not more recent than 'now - query-store-after'. #2642
* [ENHANCEMENT] Experimental TSDB: small performance improvement in concurrent usage of RefCache, used during samples ingestion. #2651
* [ENHANCEMENT] The following endpoints now respond appropriately to an `Accept` header with the value `application/json` #2673
  * `/distributor/all_user_stats`
  * `/distributor/ha_tracker`
  * `/ingester/ring`
  * `/store-gateway/ring`
  * `/compactor/ring`
  * `/ruler/ring`
  * `/services`
* [ENHANCEMENT] Experimental Cassandra backend: Add `-cassandra.num-connections` to allow increasing the number of TCP connections to each Cassandra server. #2666
* [ENHANCEMENT] Experimental Cassandra backend: Use separate Cassandra clients and connections for reads and writes. #2666
* [ENHANCEMENT] Experimental Cassandra backend: Add `-cassandra.reconnect-interval` to allow specifying the reconnect interval to a Cassandra server that has been marked `DOWN` by the gocql driver. Also change the default value of the reconnect interval from `60s` to `1s`. #2687
* [ENHANCEMENT] Experimental Cassandra backend: Add option `-cassandra.convict-hosts-on-failure=false` to not convict host of being down when a request fails. #2684
* [ENHANCEMENT] Experimental TSDB: Applied a jitter to the period bucket scans in order to better distribute bucket operations over the time and increase the probability of hitting the shared cache (if configured). #2693
* [ENHANCEMENT] Experimental TSDB: Series limit per user and per metric now work in TSDB blocks. #2676
* [ENHANCEMENT] Experimental Memberlist: Added ability to periodically rejoin the memberlist cluster. #2724
* [ENHANCEMENT] Experimental Delete Series: Added the following metrics for monitoring processing of delete requests: #2730
  - `cortex_purger_load_pending_requests_attempts_total`: Number of attempts that were made to load pending requests with status.
  - `cortex_purger_oldest_pending_delete_request_age_seconds`: Age of oldest pending delete request in seconds.
  - `cortex_purger_pending_delete_requests_count`: Count of requests which are in process or are ready to be processed.
* [ENHANCEMENT] Experimental TSDB: Improved compactor to hard-delete also partial blocks with an deletion mark (even if the deletion mark threshold has not been reached). #2751
* [ENHANCEMENT] Experimental TSDB: Introduced a consistency check done by the querier to ensure all expected blocks have been queried via the store-gateway. If a block is missing on a store-gateway, the querier retries fetching series from missing blocks up to 3 times. If the consistency check fails once all retries have been exhausted, the query execution fails. The following metrics have been added: #2593 #2630 #2689 #2695
  * `cortex_querier_blocks_consistency_checks_total`
  * `cortex_querier_blocks_consistency_checks_failed_total`
  * `cortex_querier_storegateway_refetches_per_query`
* [ENHANCEMENT] Delete requests can now be canceled #2555
* [ENHANCEMENT] Table manager can now provision tables for delete store #2546
* [BUGFIX] Ruler: Ensure temporary rule files with special characters are properly mapped and cleaned up. #2506
* [BUGFIX] Fixes #2411, Ensure requests are properly routed to the prometheus api embedded in the query if `-server.path-prefix` is set. #2372
* [BUGFIX] Experimental TSDB: fixed chunk data corruption when querying back series using the experimental blocks storage. #2400
* [BUGFIX] Fixed collection of tracing spans from Thanos components used internally. #2655
* [BUGFIX] Experimental TSDB: fixed memory leak in ingesters. #2586
* [BUGFIX] QueryFrontend: fixed a situation where HTTP error is ignored and an incorrect status code is set. #2590
* [BUGFIX] Ingester: Fix an ingester starting up in the JOINING state and staying there forever. #2565
* [BUGFIX] QueryFrontend: fixed a panic (`integer divide by zero`) in the query-frontend. The query-frontend now requires the `-querier.default-evaluation-interval` config to be set to the same value of the querier. #2614
* [BUGFIX] Experimental TSDB: when the querier receives a `/series` request with a time range older than the data stored in the ingester, it now ignores the requested time range and returns known series anyway instead of returning an empty response. This aligns the behaviour with the chunks storage. #2617
* [BUGFIX] Cassandra: fixed an edge case leading to an invalid CQL query when querying the index on a Cassandra store. #2639
* [BUGFIX] Ingester: increment series per metric when recovering from WAL or transfer. #2674
* [BUGFIX] Fixed `wrong number of arguments for 'mget' command` Redis error when a query has no chunks to lookup from storage. #2700 #2796
* [BUGFIX] Ingester: Automatically remove old tmp checkpoints, fixing a potential disk space leak after an ingester crashes. #2726

## 1.1.0 / 2020-05-21

This release brings the usual mix of bugfixes and improvements. The biggest change is that WAL support for chunks is now considered to be production-ready!

Please make sure to review renamed metrics, and update your dashboards and alerts accordingly.

* [CHANGE] Added v1 API routes documented in #2327. #2372
  * Added `-http.alertmanager-http-prefix` flag which allows the configuration of the path where the Alertmanager API and UI can be reached. The default is set to `/alertmanager`.
  * Added `-http.prometheus-http-prefix` flag which allows the configuration of the path where the Prometheus API and UI can be reached. The default is set to `/prometheus`.
  * Updated the index hosted at the root prefix to point to the updated routes.
  * Legacy routes hardcoded with the `/api/prom` prefix now respect the `-http.prefix` flag.
* [CHANGE] The metrics `cortex_distributor_ingester_appends_total` and `distributor_ingester_append_failures_total` now include a `type` label to differentiate between `samples` and `metadata`. #2336
* [CHANGE] The metrics for number of chunks and bytes flushed to the chunk store are renamed. Note that previous metrics were counted pre-deduplication, while new metrics are counted after deduplication. #2463
  * `cortex_ingester_chunks_stored_total` > `cortex_chunk_store_stored_chunks_total`
  * `cortex_ingester_chunk_stored_bytes_total` > `cortex_chunk_store_stored_chunk_bytes_total`
* [CHANGE] Experimental TSDB: renamed blocks meta fetcher metrics: #2375
  * `cortex_querier_bucket_store_blocks_meta_syncs_total` > `cortex_querier_blocks_meta_syncs_total`
  * `cortex_querier_bucket_store_blocks_meta_sync_failures_total` > `cortex_querier_blocks_meta_sync_failures_total`
  * `cortex_querier_bucket_store_blocks_meta_sync_duration_seconds` > `cortex_querier_blocks_meta_sync_duration_seconds`
  * `cortex_querier_bucket_store_blocks_meta_sync_consistency_delay_seconds` > `cortex_querier_blocks_meta_sync_consistency_delay_seconds`
* [CHANGE] Experimental TSDB: Modified default values for `compactor.deletion-delay` option from 48h to 12h and `-experimental.tsdb.bucket-store.ignore-deletion-marks-delay` from 24h to 6h. #2414
* [CHANGE] WAL: Default value of `-ingester.checkpoint-enabled` changed to `true`. #2416
* [CHANGE] `trace_id` field in log files has been renamed to `traceID`. #2518
* [CHANGE] Slow query log has a different output now. Previously used `url` field has been replaced with `host` and `path`, and query parameters are logged as individual log fields with `qs_` prefix. #2520
* [CHANGE] WAL: WAL and checkpoint compression is now disabled. #2436
* [CHANGE] Update in dependency `go-kit/kit` from `v0.9.0` to `v0.10.0`. HTML escaping disabled in JSON Logger. #2535
* [CHANGE] Experimental TSDB: Removed `cortex_<service>_` prefix from Thanos objstore metrics and added `component` label to distinguish which Cortex component is doing API calls to the object storage when running in single-binary mode: #2568
  - `cortex_<service>_thanos_objstore_bucket_operations_total` renamed to `thanos_objstore_bucket_operations_total{component="<name>"}`
  - `cortex_<service>_thanos_objstore_bucket_operation_failures_total` renamed to `thanos_objstore_bucket_operation_failures_total{component="<name>"}`
  - `cortex_<service>_thanos_objstore_bucket_operation_duration_seconds` renamed to `thanos_objstore_bucket_operation_duration_seconds{component="<name>"}`
  - `cortex_<service>_thanos_objstore_bucket_last_successful_upload_time` renamed to `thanos_objstore_bucket_last_successful_upload_time{component="<name>"}`
* [CHANGE] FIFO cache: The `-<prefix>.fifocache.size` CLI flag has been renamed to `-<prefix>.fifocache.max-size-items` as well as its YAML config option `size` renamed to `max_size_items`. #2319
* [FEATURE] Ruler: The `-ruler.evaluation-delay` flag was added to allow users to configure a default evaluation delay for all rules in cortex. The default value is 0 which is the current behavior. #2423
* [FEATURE] Experimental: Added a new object storage client for OpenStack Swift. #2440
* [FEATURE] TLS config options added to the Server. #2535
* [FEATURE] Experimental: Added support for `/api/v1/metadata` Prometheus-based endpoint. #2549
* [FEATURE] Add ability to limit concurrent queries to Cassandra with `-cassandra.query-concurrency` flag. #2562
* [FEATURE] Experimental TSDB: Introduced store-gateway service used by the experimental blocks storage to load and query blocks. The store-gateway optionally supports blocks sharding and replication via a dedicated hash ring, configurable via `-experimental.store-gateway.sharding-enabled` and `-experimental.store-gateway.sharding-ring.*` flags. The following metrics have been added: #2433 #2458 #2469 #2523
  * `cortex_querier_storegateway_instances_hit_per_query`
* [ENHANCEMENT] Experimental TSDB: sample ingestion errors are now reported via existing `cortex_discarded_samples_total` metric. #2370
* [ENHANCEMENT] Failures on samples at distributors and ingesters return the first validation error as opposed to the last. #2383
* [ENHANCEMENT] Experimental TSDB: Added `cortex_querier_blocks_meta_synced`, which reflects current state of synced blocks over all tenants. #2392
* [ENHANCEMENT] Added `cortex_distributor_latest_seen_sample_timestamp_seconds` metric to see how far behind Prometheus servers are in sending data. #2371
* [ENHANCEMENT] FIFO cache to support eviction based on memory usage. Added `-<prefix>.fifocache.max-size-bytes` CLI flag and YAML config option `max_size_bytes` to specify memory limit of the cache. #2319, #2527
* [ENHANCEMENT] Added `-querier.worker-match-max-concurrent`. Force worker concurrency to match the `-querier.max-concurrent` option.  Overrides `-querier.worker-parallelism`.  #2456
* [ENHANCEMENT] Added the following metrics for monitoring delete requests: #2445
  - `cortex_purger_delete_requests_received_total`: Number of delete requests received per user.
  - `cortex_purger_delete_requests_processed_total`: Number of delete requests processed per user.
  - `cortex_purger_delete_requests_chunks_selected_total`: Number of chunks selected while building delete plans per user.
  - `cortex_purger_delete_requests_processing_failures_total`: Number of delete requests processing failures per user.
* [ENHANCEMENT] Single Binary: Added query-frontend to the single binary.  Single binary users will now benefit from various query-frontend features.  Primarily: sharding, parallelization, load shedding, additional caching (if configured), and query retries. #2437
* [ENHANCEMENT] Allow 1w (where w denotes week) and 1y (where y denotes year) when setting `-store.cache-lookups-older-than` and `-store.max-look-back-period`. #2454
* [ENHANCEMENT] Optimize index queries for matchers using "a|b|c"-type regex. #2446 #2475
* [ENHANCEMENT] Added per tenant metrics for queries and chunks and bytes read from chunk store: #2463
  * `cortex_chunk_store_fetched_chunks_total` and `cortex_chunk_store_fetched_chunk_bytes_total`
  * `cortex_query_frontend_queries_total` (per tenant queries counted by the frontend)
* [ENHANCEMENT] WAL: New metrics `cortex_ingester_wal_logged_bytes_total` and `cortex_ingester_checkpoint_logged_bytes_total` added to track total bytes logged to disk for WAL and checkpoints. #2497
* [ENHANCEMENT] Add de-duplicated chunks counter `cortex_chunk_store_deduped_chunks_total` which counts every chunk not sent to the store because it was already sent by another replica. #2485
* [ENHANCEMENT] Query-frontend now also logs the POST data of long queries. #2481
* [ENHANCEMENT] WAL: Ingester WAL records now have type header and the custom WAL records have been replaced by Prometheus TSDB's WAL records. Old records will not be supported from 1.3 onwards. Note: once this is deployed, you cannot downgrade without data loss. #2436
* [ENHANCEMENT] Redis Cache: Added `idle_timeout`, `wait_on_pool_exhaustion` and `max_conn_lifetime` options to redis cache configuration. #2550
* [ENHANCEMENT] WAL: the experimental tag has been removed on the WAL in ingesters. #2560
* [ENHANCEMENT] Use newer AWS API for paginated queries - removes 'Deprecated' message from logfiles. #2452
* [ENHANCEMENT] Experimental memberlist: Add retry with backoff on memberlist join other members. #2705
* [ENHANCEMENT] Experimental TSDB: when the store-gateway sharding is enabled, unhealthy store-gateway instances are automatically removed from the ring after 10 consecutive `-experimental.store-gateway.sharding-ring.heartbeat-timeout` periods. #2526
* [BUGFIX] Ruler: Ensure temporary rule files with special characters are properly mapped and cleaned up. #2506
* [BUGFIX] Ensure requests are properly routed to the prometheus api embedded in the query if `-server.path-prefix` is set. Fixes #2411. #2372
* [BUGFIX] Experimental TSDB: Fixed chunk data corruption when querying back series using the experimental blocks storage. #2400
* [BUGFIX] Cassandra Storage: Fix endpoint TLS host verification. #2109
* [BUGFIX] Experimental TSDB: Fixed response status code from `422` to `500` when an error occurs while iterating chunks with the experimental blocks storage. #2402
* [BUGFIX] Ring: Fixed a situation where upgrading from pre-1.0 cortex with a rolling strategy caused new 1.0 ingesters to lose their zone value in the ring until manually forced to re-register. #2404
* [BUGFIX] Distributor: `/all_user_stats` now show API and Rule Ingest Rate correctly. #2457
* [BUGFIX] Fixed `version`, `revision` and `branch` labels exported by the `cortex_build_info` metric. #2468
* [BUGFIX] QueryFrontend: fixed a situation where span context missed when downstream_url is used. #2539
* [BUGFIX] Querier: Fixed a situation where querier would crash because of an unresponsive frontend instance. #2569

## 1.0.1 / 2020-04-23

* [BUGFIX] Fix gaps when querying ingesters with replication factor = 3 and 2 ingesters in the cluster. #2503

## 1.0.0 / 2020-04-02

This is the first major release of Cortex. We made a lot of **breaking changes** in this release which have been detailed below. Please also see the stability guarantees we provide as part of a major release: https://cortexmetrics.io/docs/configuration/v1guarantees/

* [CHANGE] Remove the following deprecated flags: #2339
  - `-metrics.error-rate-query` (use `-metrics.write-throttle-query` instead).
  - `-store.cardinality-cache-size` (use `-store.index-cache-read.enable-fifocache` and `-store.index-cache-read.fifocache.size` instead).
  - `-store.cardinality-cache-validity` (use `-store.index-cache-read.enable-fifocache` and `-store.index-cache-read.fifocache.duration` instead).
  - `-distributor.limiter-reload-period` (flag unused)
  - `-ingester.claim-on-rollout` (flag unused)
  - `-ingester.normalise-tokens` (flag unused)
* [CHANGE] Renamed YAML file options to be more consistent. See [full config file changes below](#config-file-breaking-changes). #2273
* [CHANGE] AWS based autoscaling has been removed. You can only use metrics based autoscaling now. `-applicationautoscaling.url` has been removed. See https://cortexmetrics.io/docs/production/aws/#dynamodb-capacity-provisioning on how to migrate. #2328
* [CHANGE] Renamed the `memcache.write-back-goroutines` and `memcache.write-back-buffer` flags to `background.write-back-concurrency` and `background.write-back-buffer`. This affects the following flags: #2241
  - `-frontend.memcache.write-back-buffer` --> `-frontend.background.write-back-buffer`
  - `-frontend.memcache.write-back-goroutines` --> `-frontend.background.write-back-concurrency`
  - `-store.index-cache-read.memcache.write-back-buffer` --> `-store.index-cache-read.background.write-back-buffer`
  - `-store.index-cache-read.memcache.write-back-goroutines` --> `-store.index-cache-read.background.write-back-concurrency`
  - `-store.index-cache-write.memcache.write-back-buffer` --> `-store.index-cache-write.background.write-back-buffer`
  - `-store.index-cache-write.memcache.write-back-goroutines` --> `-store.index-cache-write.background.write-back-concurrency`
  - `-memcache.write-back-buffer` --> `-store.chunks-cache.background.write-back-buffer`. Note the next change log for the difference.
  - `-memcache.write-back-goroutines` --> `-store.chunks-cache.background.write-back-concurrency`. Note the next change log for the difference.

* [CHANGE] Renamed the chunk cache flags to have `store.chunks-cache.` as prefix. This means the following flags have been changed: #2241
  - `-cache.enable-fifocache` --> `-store.chunks-cache.cache.enable-fifocache`
  - `-default-validity` --> `-store.chunks-cache.default-validity`
  - `-fifocache.duration` --> `-store.chunks-cache.fifocache.duration`
  - `-fifocache.size` --> `-store.chunks-cache.fifocache.size`
  - `-memcache.write-back-buffer` --> `-store.chunks-cache.background.write-back-buffer`. Note the previous change log for the difference.
  - `-memcache.write-back-goroutines` --> `-store.chunks-cache.background.write-back-concurrency`. Note the previous change log for the difference.
  - `-memcached.batchsize` --> `-store.chunks-cache.memcached.batchsize`
  - `-memcached.consistent-hash` --> `-store.chunks-cache.memcached.consistent-hash`
  - `-memcached.expiration` --> `-store.chunks-cache.memcached.expiration`
  - `-memcached.hostname` --> `-store.chunks-cache.memcached.hostname`
  - `-memcached.max-idle-conns` --> `-store.chunks-cache.memcached.max-idle-conns`
  - `-memcached.parallelism` --> `-store.chunks-cache.memcached.parallelism`
  - `-memcached.service` --> `-store.chunks-cache.memcached.service`
  - `-memcached.timeout` --> `-store.chunks-cache.memcached.timeout`
  - `-memcached.update-interval` --> `-store.chunks-cache.memcached.update-interval`
  - `-redis.enable-tls` --> `-store.chunks-cache.redis.enable-tls`
  - `-redis.endpoint` --> `-store.chunks-cache.redis.endpoint`
  - `-redis.expiration` --> `-store.chunks-cache.redis.expiration`
  - `-redis.max-active-conns` --> `-store.chunks-cache.redis.max-active-conns`
  - `-redis.max-idle-conns` --> `-store.chunks-cache.redis.max-idle-conns`
  - `-redis.password` --> `-store.chunks-cache.redis.password`
  - `-redis.timeout` --> `-store.chunks-cache.redis.timeout`
* [CHANGE] Rename the `-store.chunk-cache-stubs` to `-store.chunks-cache.cache-stubs` to be more inline with above. #2241
* [CHANGE] Change prefix of flags `-dynamodb.periodic-table.*` to `-table-manager.index-table.*`. #2359
* [CHANGE] Change prefix of flags `-dynamodb.chunk-table.*` to `-table-manager.chunk-table.*`. #2359
* [CHANGE] Change the following flags: #2359
  - `-dynamodb.poll-interval` --> `-table-manager.poll-interval`
  - `-dynamodb.periodic-table.grace-period` --> `-table-manager.periodic-table.grace-period`
* [CHANGE] Renamed the following flags: #2273
  - `-dynamodb.chunk.gang.size` --> `-dynamodb.chunk-gang-size`
  - `-dynamodb.chunk.get.max.parallelism` --> `-dynamodb.chunk-get-max-parallelism`
* [CHANGE] Don't support mixed time units anymore for duration. For example, 168h5m0s doesn't work anymore, please use just one unit (s|m|h|d|w|y). #2252
* [CHANGE] Utilize separate protos for rule state and storage. Experimental ruler API will not be functional until the rollout is complete. #2226
* [CHANGE] Frontend worker in querier now starts after all Querier module dependencies are started. This fixes issue where frontend worker started to send queries to querier before it was ready to serve them (mostly visible when using experimental blocks storage). #2246
* [CHANGE] Lifecycler component now enters Failed state on errors, and doesn't exit the process. (Important if you're vendoring Cortex and use Lifecycler) #2251
* [CHANGE] `/ready` handler now returns 200 instead of 204. #2330
* [CHANGE] Better defaults for the following options: #2344
  - `-<prefix>.consul.consistent-reads`: Old default: `true`, new default: `false`. This reduces the load on Consul.
  - `-<prefix>.consul.watch-rate-limit`: Old default: 0, new default: 1. This rate limits the reads to 1 per second. Which is good enough for ring watches.
  - `-distributor.health-check-ingesters`: Old default: `false`, new default: `true`.
  - `-ingester.max-stale-chunk-idle`: Old default: 0, new default: 2m. This lets us expire series that we know are stale early.
  - `-ingester.spread-flushes`: Old default: false, new default: true. This allows to better de-duplicate data and use less space.
  - `-ingester.chunk-age-jitter`: Old default: 20mins, new default: 0. This is to enable the `-ingester.spread-flushes` to true.
  - `-<prefix>.memcached.batchsize`: Old default: 0, new default: 1024. This allows batching of requests and keeps the concurrent requests low.
  - `-<prefix>.memcached.consistent-hash`: Old default: false, new default: true. This allows for better cache hits when the memcaches are scaled up and down.
  - `-querier.batch-iterators`: Old default: false, new default: true.
  - `-querier.ingester-streaming`: Old default: false, new default: true.
* [CHANGE] Experimental TSDB: Added `-experimental.tsdb.bucket-store.postings-cache-compression-enabled` to enable postings compression when storing to cache. #2335
* [CHANGE] Experimental TSDB: Added `-compactor.deletion-delay`, which is time before a block marked for deletion is deleted from bucket. If not 0, blocks will be marked for deletion and compactor component will delete blocks marked for deletion from the bucket. If delete-delay is 0, blocks will be deleted straight away. Note that deleting blocks immediately can cause query failures, if store gateway / querier still has the block loaded, or compactor is ignoring the deletion because it's compacting the block at the same time. Default value is 48h. #2335
* [CHANGE] Experimental TSDB: Added `-experimental.tsdb.bucket-store.index-cache.postings-compression-enabled`, to set duration after which the blocks marked for deletion will be filtered out while fetching blocks used for querying. This option allows querier to ignore blocks that are marked for deletion with some delay. This ensures store can still serve blocks that are meant to be deleted but do not have a replacement yet. Default is 24h, half of the default value for `-compactor.deletion-delay`. #2335
* [CHANGE] Experimental TSDB: Added `-experimental.tsdb.bucket-store.index-cache.memcached.max-item-size` to control maximum size of item that is stored to memcached. Defaults to 1 MiB. #2335
* [FEATURE] Added experimental storage API to the ruler service that is enabled when the `-experimental.ruler.enable-api` is set to true #2269
  * `-ruler.storage.type` flag now allows `s3`,`gcs`, and `azure` values
  * `-ruler.storage.(s3|gcs|azure)` flags exist to allow the configuration of object clients set for rule storage
* [CHANGE] Renamed table manager metrics. #2307 #2359
  * `cortex_dynamo_sync_tables_seconds` -> `cortex_table_manager_sync_duration_seconds`
  * `cortex_dynamo_table_capacity_units` -> `cortex_table_capacity_units`
* [FEATURE] Flusher target to flush the WAL. #2075
  * `-flusher.wal-dir` for the WAL directory to recover from.
  * `-flusher.concurrent-flushes` for number of concurrent flushes.
  * `-flusher.flush-op-timeout` is duration after which a flush should timeout.
* [FEATURE] Ingesters can now have an optional availability zone set, to ensure metric replication is distributed across zones. This is set via the `-ingester.availability-zone` flag or the `availability_zone` field in the config file. #2317
* [ENHANCEMENT] Better re-use of connections to DynamoDB and S3. #2268
* [ENHANCEMENT] Reduce number of goroutines used while executing a single index query. #2280
* [ENHANCEMENT] Experimental TSDB: Add support for local `filesystem` backend. #2245
* [ENHANCEMENT] Experimental TSDB: Added memcached support for the TSDB index cache. #2290
* [ENHANCEMENT] Experimental TSDB: Removed gRPC server to communicate between querier and BucketStore. #2324
* [ENHANCEMENT] Allow 1w (where w denotes week) and 1y (where y denotes year) when setting table period and retention. #2252
* [ENHANCEMENT] Added FIFO cache metrics for current number of entries and memory usage. #2270
* [ENHANCEMENT] Output all config fields to /config API, including those with empty value. #2209
* [ENHANCEMENT] Add "missing_metric_name" and "metric_name_invalid" reasons to cortex_discarded_samples_total metric. #2346
* [ENHANCEMENT] Experimental TSDB: sample ingestion errors are now reported via existing `cortex_discarded_samples_total` metric. #2370
* [BUGFIX] Ensure user state metrics are updated if a transfer fails. #2338
* [BUGFIX] Fixed etcd client keepalive settings. #2278
* [BUGFIX] Register the metrics of the WAL. #2295
* [BUXFIX] Experimental TSDB: fixed error handling when ingesting out of bound samples. #2342

### Known issues

- This experimental blocks storage in Cortex `1.0.0` has a bug which may lead to the error `cannot iterate chunk for series` when running queries. This bug has been fixed in #2400. If you're running the experimental blocks storage, please build Cortex from `master`.

### Config file breaking changes

In this section you can find a config file diff showing the breaking changes introduced in Cortex. You can also find the [full configuration file reference doc](https://cortexmetrics.io/docs/configuration/configuration-file/) in the website.

```diff
### ingester_config

 # Period with which to attempt to flush chunks.
 # CLI flag: -ingester.flush-period
-[flushcheckperiod: <duration> | default = 1m0s]
+[flush_period: <duration> | default = 1m0s]

 # Period chunks will remain in memory after flushing.
 # CLI flag: -ingester.retain-period
-[retainperiod: <duration> | default = 5m0s]
+[retain_period: <duration> | default = 5m0s]

 # Maximum chunk idle time before flushing.
 # CLI flag: -ingester.max-chunk-idle
-[maxchunkidle: <duration> | default = 5m0s]
+[max_chunk_idle_time: <duration> | default = 5m0s]

 # Maximum chunk idle time for chunks terminating in stale markers before
 # flushing. 0 disables it and a stale series is not flushed until the
 # max-chunk-idle timeout is reached.
 # CLI flag: -ingester.max-stale-chunk-idle
-[maxstalechunkidle: <duration> | default = 0s]
+[max_stale_chunk_idle_time: <duration> | default = 2m0s]

 # Timeout for individual flush operations.
 # CLI flag: -ingester.flush-op-timeout
-[flushoptimeout: <duration> | default = 1m0s]
+[flush_op_timeout: <duration> | default = 1m0s]

 # Maximum chunk age before flushing.
 # CLI flag: -ingester.max-chunk-age
-[maxchunkage: <duration> | default = 12h0m0s]
+[max_chunk_age: <duration> | default = 12h0m0s]

-# Range of time to subtract from MaxChunkAge to spread out flushes
+# Range of time to subtract from -ingester.max-chunk-age to spread out flushes
 # CLI flag: -ingester.chunk-age-jitter
-[chunkagejitter: <duration> | default = 20m0s]
+[chunk_age_jitter: <duration> | default = 0]

 # Number of concurrent goroutines flushing to dynamodb.
 # CLI flag: -ingester.concurrent-flushes
-[concurrentflushes: <int> | default = 50]
+[concurrent_flushes: <int> | default = 50]

-# If true, spread series flushes across the whole period of MaxChunkAge
+# If true, spread series flushes across the whole period of
+# -ingester.max-chunk-age.
 # CLI flag: -ingester.spread-flushes
-[spreadflushes: <boolean> | default = false]
+[spread_flushes: <boolean> | default = true]

 # Period with which to update the per-user ingestion rates.
 # CLI flag: -ingester.rate-update-period
-[rateupdateperiod: <duration> | default = 15s]
+[rate_update_period: <duration> | default = 15s]


### querier_config

 # The maximum number of concurrent queries.
 # CLI flag: -querier.max-concurrent
-[maxconcurrent: <int> | default = 20]
+[max_concurrent: <int> | default = 20]

 # Use batch iterators to execute query, as opposed to fully materialising the
 # series in memory.  Takes precedent over the -querier.iterators flag.
 # CLI flag: -querier.batch-iterators
-[batchiterators: <boolean> | default = false]
+[batch_iterators: <boolean> | default = true]

 # Use streaming RPCs to query ingester.
 # CLI flag: -querier.ingester-streaming
-[ingesterstreaming: <boolean> | default = false]
+[ingester_streaming: <boolean> | default = true]

 # Maximum number of samples a single query can load into memory.
 # CLI flag: -querier.max-samples
-[maxsamples: <int> | default = 50000000]
+[max_samples: <int> | default = 50000000]

 # The default evaluation interval or step size for subqueries.
 # CLI flag: -querier.default-evaluation-interval
-[defaultevaluationinterval: <duration> | default = 1m0s]
+[default_evaluation_interval: <duration> | default = 1m0s]

### query_frontend_config

 # URL of downstream Prometheus.
 # CLI flag: -frontend.downstream-url
-[downstream: <string> | default = ""]
+[downstream_url: <string> | default = ""]


### ruler_config

 # URL of alerts return path.
 # CLI flag: -ruler.external.url
-[externalurl: <url> | default = ]
+[external_url: <url> | default = ]

 # How frequently to evaluate rules
 # CLI flag: -ruler.evaluation-interval
-[evaluationinterval: <duration> | default = 1m0s]
+[evaluation_interval: <duration> | default = 1m0s]

 # How frequently to poll for rule changes
 # CLI flag: -ruler.poll-interval
-[pollinterval: <duration> | default = 1m0s]
+[poll_interval: <duration> | default = 1m0s]

-storeconfig:
+storage:

 # file path to store temporary rule files for the prometheus rule managers
 # CLI flag: -ruler.rule-path
-[rulepath: <string> | default = "/rules"]
+[rule_path: <string> | default = "/rules"]

 # URL of the Alertmanager to send notifications to.
 # CLI flag: -ruler.alertmanager-url
-[alertmanagerurl: <url> | default = ]
+[alertmanager_url: <url> | default = ]

 # Use DNS SRV records to discover alertmanager hosts.
 # CLI flag: -ruler.alertmanager-discovery
-[alertmanagerdiscovery: <boolean> | default = false]
+[enable_alertmanager_discovery: <boolean> | default = false]

 # How long to wait between refreshing alertmanager hosts.
 # CLI flag: -ruler.alertmanager-refresh-interval
-[alertmanagerrefreshinterval: <duration> | default = 1m0s]
+[alertmanager_refresh_interval: <duration> | default = 1m0s]

 # If enabled requests to alertmanager will utilize the V2 API.
 # CLI flag: -ruler.alertmanager-use-v2
-[alertmanangerenablev2api: <boolean> | default = false]
+[enable_alertmanager_v2: <boolean> | default = false]

 # Capacity of the queue for notifications to be sent to the Alertmanager.
 # CLI flag: -ruler.notification-queue-capacity
-[notificationqueuecapacity: <int> | default = 10000]
+[notification_queue_capacity: <int> | default = 10000]

 # HTTP timeout duration when sending notifications to the Alertmanager.
 # CLI flag: -ruler.notification-timeout
-[notificationtimeout: <duration> | default = 10s]
+[notification_timeout: <duration> | default = 10s]

 # Distribute rule evaluation using ring backend
 # CLI flag: -ruler.enable-sharding
-[enablesharding: <boolean> | default = false]
+[enable_sharding: <boolean> | default = false]

 # Time to spend searching for a pending ruler when shutting down.
 # CLI flag: -ruler.search-pending-for
-[searchpendingfor: <duration> | default = 5m0s]
+[search_pending_for: <duration> | default = 5m0s]

 # Period with which to attempt to flush rule groups.
 # CLI flag: -ruler.flush-period
-[flushcheckperiod: <duration> | default = 1m0s]
+[flush_period: <duration> | default = 1m0s]

### alertmanager_config

 # Base path for data storage.
 # CLI flag: -alertmanager.storage.path
-[datadir: <string> | default = "data/"]
+[data_dir: <string> | default = "data/"]

 # will be used to prefix all HTTP endpoints served by Alertmanager. If omitted,
 # relevant URL components will be derived automatically.
 # CLI flag: -alertmanager.web.external-url
-[externalurl: <url> | default = ]
+[external_url: <url> | default = ]

 # How frequently to poll Cortex configs
 # CLI flag: -alertmanager.configs.poll-interval
-[pollinterval: <duration> | default = 15s]
+[poll_interval: <duration> | default = 15s]

 # Listen address for cluster.
 # CLI flag: -cluster.listen-address
-[clusterbindaddr: <string> | default = "0.0.0.0:9094"]
+[cluster_bind_address: <string> | default = "0.0.0.0:9094"]

 # Explicit address to advertise in cluster.
 # CLI flag: -cluster.advertise-address
-[clusteradvertiseaddr: <string> | default = ""]
+[cluster_advertise_address: <string> | default = ""]

 # Time to wait between peers to send notifications.
 # CLI flag: -cluster.peer-timeout
-[peertimeout: <duration> | default = 15s]
+[peer_timeout: <duration> | default = 15s]

 # Filename of fallback config to use if none specified for instance.
 # CLI flag: -alertmanager.configs.fallback
-[fallbackconfigfile: <string> | default = ""]
+[fallback_config_file: <string> | default = ""]

 # Root of URL to generate if config is http://internal.monitor
 # CLI flag: -alertmanager.configs.auto-webhook-root
-[autowebhookroot: <string> | default = ""]
+[auto_webhook_root: <string> | default = ""]

### table_manager_config

-store:
+storage:

-# How frequently to poll DynamoDB to learn our capacity.
-# CLI flag: -dynamodb.poll-interval
-[dynamodb_poll_interval: <duration> | default = 2m0s]
+# How frequently to poll backend to learn our capacity.
+# CLI flag: -table-manager.poll-interval
+[poll_interval: <duration> | default = 2m0s]

-# DynamoDB periodic tables grace period (duration which table will be
-# created/deleted before/after it's needed).
-# CLI flag: -dynamodb.periodic-table.grace-period
+# Periodic tables grace period (duration which table will be created/deleted
+# before/after it's needed).
+# CLI flag: -table-manager.periodic-table.grace-period
 [creation_grace_period: <duration> | default = 10m0s]

 index_tables_provisioning:
   # Enables on demand throughput provisioning for the storage provider (if
-  # supported). Applies only to tables which are not autoscaled
-  # CLI flag: -dynamodb.periodic-table.enable-ondemand-throughput-mode
-  [provisioned_throughput_on_demand_mode: <boolean> | default = false]
+  # supported). Applies only to tables which are not autoscaled. Supported by
+  # DynamoDB
+  # CLI flag: -table-manager.index-table.enable-ondemand-throughput-mode
+  [enable_ondemand_throughput_mode: <boolean> | default = false]


   # Enables on demand throughput provisioning for the storage provider (if
-  # supported). Applies only to tables which are not autoscaled
-  # CLI flag: -dynamodb.periodic-table.inactive-enable-ondemand-throughput-mode
-  [inactive_throughput_on_demand_mode: <boolean> | default = false]
+  # supported). Applies only to tables which are not autoscaled. Supported by
+  # DynamoDB
+  # CLI flag: -table-manager.index-table.inactive-enable-ondemand-throughput-mode
+  [enable_inactive_throughput_on_demand_mode: <boolean> | default = false]


 chunk_tables_provisioning:
   # Enables on demand throughput provisioning for the storage provider (if
-  # supported). Applies only to tables which are not autoscaled
-  # CLI flag: -dynamodb.chunk-table.enable-ondemand-throughput-mode
-  [provisioned_throughput_on_demand_mode: <boolean> | default = false]
+  # supported). Applies only to tables which are not autoscaled. Supported by
+  # DynamoDB
+  # CLI flag: -table-manager.chunk-table.enable-ondemand-throughput-mode
+  [enable_ondemand_throughput_mode: <boolean> | default = false]

### storage_config

 aws:
-  dynamodbconfig:
+  dynamodb:
     # DynamoDB endpoint URL with escaped Key and Secret encoded. If only region
     # is specified as a host, proper endpoint will be deduced. Use
     # inmemory:///<table-name> to use a mock in-memory implementation.
     # CLI flag: -dynamodb.url
-    [dynamodb: <url> | default = ]
+    [dynamodb_url: <url> | default = ]

     # DynamoDB table management requests per second limit.
     # CLI flag: -dynamodb.api-limit
-    [apilimit: <float> | default = 2]
+    [api_limit: <float> | default = 2]

     # DynamoDB rate cap to back off when throttled.
     # CLI flag: -dynamodb.throttle-limit
-    [throttlelimit: <float> | default = 10]
+    [throttle_limit: <float> | default = 10]
-
-    # ApplicationAutoscaling endpoint URL with escaped Key and Secret encoded.
-    # CLI flag: -applicationautoscaling.url
-    [applicationautoscaling: <url> | default = ]


       # Queue length above which we will scale up capacity
       # CLI flag: -metrics.target-queue-length
-      [targetqueuelen: <int> | default = 100000]
+      [target_queue_length: <int> | default = 100000]

       # Scale up capacity by this multiple
       # CLI flag: -metrics.scale-up-factor
-      [scaleupfactor: <float> | default = 1.3]
+      [scale_up_factor: <float> | default = 1.3]

       # Ignore throttling below this level (rate per second)
       # CLI flag: -metrics.ignore-throttle-below
-      [minthrottling: <float> | default = 1]
+      [ignore_throttle_below: <float> | default = 1]

       # query to fetch ingester queue length
       # CLI flag: -metrics.queue-length-query
-      [queuelengthquery: <string> | default = "sum(avg_over_time(cortex_ingester_flush_queue_length{job=\"cortex/ingester\"}[2m]))"]
+      [queue_length_query: <string> | default = "sum(avg_over_time(cortex_ingester_flush_queue_length{job=\"cortex/ingester\"}[2m]))"]

       # query to fetch throttle rates per table
       # CLI flag: -metrics.write-throttle-query
-      [throttlequery: <string> | default = "sum(rate(cortex_dynamo_throttled_total{operation=\"DynamoDB.BatchWriteItem\"}[1m])) by (table) > 0"]
+      [write_throttle_query: <string> | default = "sum(rate(cortex_dynamo_throttled_total{operation=\"DynamoDB.BatchWriteItem\"}[1m])) by (table) > 0"]

       # query to fetch write capacity usage per table
       # CLI flag: -metrics.usage-query
-      [usagequery: <string> | default = "sum(rate(cortex_dynamo_consumed_capacity_total{operation=\"DynamoDB.BatchWriteItem\"}[15m])) by (table) > 0"]
+      [write_usage_query: <string> | default = "sum(rate(cortex_dynamo_consumed_capacity_total{operation=\"DynamoDB.BatchWriteItem\"}[15m])) by (table) > 0"]

       # query to fetch read capacity usage per table
       # CLI flag: -metrics.read-usage-query
-      [readusagequery: <string> | default = "sum(rate(cortex_dynamo_consumed_capacity_total{operation=\"DynamoDB.QueryPages\"}[1h])) by (table) > 0"]
+      [read_usage_query: <string> | default = "sum(rate(cortex_dynamo_consumed_capacity_total{operation=\"DynamoDB.QueryPages\"}[1h])) by (table) > 0"]

       # query to fetch read errors per table
       # CLI flag: -metrics.read-error-query
-      [readerrorquery: <string> | default = "sum(increase(cortex_dynamo_failures_total{operation=\"DynamoDB.QueryPages\",error=\"ProvisionedThroughputExceededException\"}[1m])) by (table) > 0"]
+      [read_error_query: <string> | default = "sum(increase(cortex_dynamo_failures_total{operation=\"DynamoDB.QueryPages\",error=\"ProvisionedThroughputExceededException\"}[1m])) by (table) > 0"]

     # Number of chunks to group together to parallelise fetches (zero to
     # disable)
-    # CLI flag: -dynamodb.chunk.gang.size
-    [chunkgangsize: <int> | default = 10]
+    # CLI flag: -dynamodb.chunk-gang-size
+    [chunk_gang_size: <int> | default = 10]

     # Max number of chunk-get operations to start in parallel
-    # CLI flag: -dynamodb.chunk.get.max.parallelism
-    [chunkgetmaxparallelism: <int> | default = 32]
+    # CLI flag: -dynamodb.chunk.get-max-parallelism
+    [chunk_get_max_parallelism: <int> | default = 32]

     backoff_config:
       # Minimum delay when backing off.
       # CLI flag: -bigtable.backoff-min-period
-      [minbackoff: <duration> | default = 100ms]
+      [min_period: <duration> | default = 100ms]

       # Maximum delay when backing off.
       # CLI flag: -bigtable.backoff-max-period
-      [maxbackoff: <duration> | default = 10s]
+      [max_period: <duration> | default = 10s]

       # Number of times to backoff and retry before failing.
       # CLI flag: -bigtable.backoff-retries
-      [maxretries: <int> | default = 10]
+      [max_retries: <int> | default = 10]

   # If enabled, once a tables info is fetched, it is cached.
   # CLI flag: -bigtable.table-cache.enabled
-  [tablecacheenabled: <boolean> | default = true]
+  [table_cache_enabled: <boolean> | default = true]

   # Duration to cache tables before checking again.
   # CLI flag: -bigtable.table-cache.expiration
-  [tablecacheexpiration: <duration> | default = 30m0s]
+  [table_cache_expiration: <duration> | default = 30m0s]

 # Cache validity for active index entries. Should be no higher than
 # -ingester.max-chunk-idle.
 # CLI flag: -store.index-cache-validity
-[indexcachevalidity: <duration> | default = 5m0s]
+[index_cache_validity: <duration> | default = 5m0s]

### ingester_client_config

 grpc_client_config:
   backoff_config:
     # Minimum delay when backing off.
     # CLI flag: -ingester.client.backoff-min-period
-    [minbackoff: <duration> | default = 100ms]
+    [min_period: <duration> | default = 100ms]

     # Maximum delay when backing off.
     # CLI flag: -ingester.client.backoff-max-period
-    [maxbackoff: <duration> | default = 10s]
+    [max_period: <duration> | default = 10s]

     # Number of times to backoff and retry before failing.
     # CLI flag: -ingester.client.backoff-retries
-    [maxretries: <int> | default = 10]
+    [max_retries: <int> | default = 10]

### frontend_worker_config

-# Address of query frontend service.
+# Address of query frontend service, in host:port format.
 # CLI flag: -querier.frontend-address
-[address: <string> | default = ""]
+[frontend_address: <string> | default = ""]

 # How often to query DNS.
 # CLI flag: -querier.dns-lookup-period
-[dnslookupduration: <duration> | default = 10s]
+[dns_lookup_duration: <duration> | default = 10s]

 grpc_client_config:
   backoff_config:
     # Minimum delay when backing off.
     # CLI flag: -querier.frontend-client.backoff-min-period
-    [minbackoff: <duration> | default = 100ms]
+    [min_period: <duration> | default = 100ms]

     # Maximum delay when backing off.
     # CLI flag: -querier.frontend-client.backoff-max-period
-    [maxbackoff: <duration> | default = 10s]
+    [max_period: <duration> | default = 10s]

     # Number of times to backoff and retry before failing.
     # CLI flag: -querier.frontend-client.backoff-retries
-    [maxretries: <int> | default = 10]
+    [max_retries: <int> | default = 10]

### consul_config

 # ACL Token used to interact with Consul.
-# CLI flag: -<prefix>.consul.acltoken
-[acltoken: <string> | default = ""]
+# CLI flag: -<prefix>.consul.acl-token
+[acl_token: <string> | default = ""]

 # HTTP timeout when talking to Consul
 # CLI flag: -<prefix>.consul.client-timeout
-[httpclienttimeout: <duration> | default = 20s]
+[http_client_timeout: <duration> | default = 20s]

 # Enable consistent reads to Consul.
 # CLI flag: -<prefix>.consul.consistent-reads
-[consistentreads: <boolean> | default = true]
+[consistent_reads: <boolean> | default = false]

 # Rate limit when watching key or prefix in Consul, in requests per second. 0
 # disables the rate limit.
 # CLI flag: -<prefix>.consul.watch-rate-limit
-[watchkeyratelimit: <float> | default = 0]
+[watch_rate_limit: <float> | default = 1]

 # Burst size used in rate limit. Values less than 1 are treated as 1.
 # CLI flag: -<prefix>.consul.watch-burst-size
-[watchkeyburstsize: <int> | default = 1]
+[watch_burst_size: <int> | default = 1]


### configstore_config
 # URL of configs API server.
 # CLI flag: -<prefix>.configs.url
-[configsapiurl: <url> | default = ]
+[configs_api_url: <url> | default = ]

 # Timeout for requests to Weave Cloud configs service.
 # CLI flag: -<prefix>.configs.client-timeout
-[clienttimeout: <duration> | default = 5s]
+[client_timeout: <duration> | default = 5s]
```

## 0.7.0 / 2020-03-16

Cortex `0.7.0` is a major step forward the upcoming `1.0` release. In this release, we've got 164 contributions from 26 authors. Thanks to all contributors! ❤️

Please be aware that Cortex `0.7.0` introduces some **breaking changes**. You're encouraged to read all the `[CHANGE]` entries below before upgrading your Cortex cluster. In particular:

- Cleaned up some configuration options in preparation for the Cortex `1.0.0` release (see also the [annotated config file breaking changes](#annotated-config-file-breaking-changes) below):
  - Removed CLI flags support to configure the schema (see [how to migrate from flags to schema file](https://cortexmetrics.io/docs/configuration/schema-configuration/#migrating-from-flags-to-schema-file))
  - Renamed CLI flag `-config-yaml` to `-schema-config-file`
  - Removed CLI flag `-store.min-chunk-age` in favor of `-querier.query-store-after`. The corresponding YAML config option `ingestermaxquerylookback` has been renamed to [`query_ingesters_within`](https://cortexmetrics.io/docs/configuration/configuration-file/#querier-config)
  - Deprecated CLI flag `-frontend.cache-split-interval` in favor of `-querier.split-queries-by-interval`
  - Renamed the YAML config option `defaul_validity` to `default_validity`
  - Removed the YAML config option `config_store` (in the [`alertmanager YAML config`](https://cortexmetrics.io/docs/configuration/configuration-file/#alertmanager-config)) in favor of `store`
  - Removed the YAML config root block `configdb` in favor of [`configs`](https://cortexmetrics.io/docs/configuration/configuration-file/#configs-config). This change is also reflected in the following CLI flags renaming:
      * `-database.*` -> `-configs.database.*`
      * `-database.migrations` -> `-configs.database.migrations-dir`
  - Removed the fluentd-based billing infrastructure including the CLI flags:
      * `-distributor.enable-billing`
      * `-billing.max-buffered-events`
      * `-billing.retry-delay`
      * `-billing.ingester`
- Removed support for using denormalised tokens in the ring. Before upgrading, make sure your Cortex cluster is already running `v0.6.0` or an earlier version with `-ingester.normalise-tokens=true`

### Full changelog

* [CHANGE] Removed support for flags to configure schema. Further, the flag for specifying the config file (`-config-yaml`) has been deprecated. Please use `-schema-config-file`. See the [Schema Configuration documentation](https://cortexmetrics.io/docs/configuration/schema-configuration/) for more details on how to configure the schema using the YAML file. #2221
* [CHANGE] In the config file, the root level `config_store` config option has been moved to `alertmanager` > `store` > `configdb`. #2125
* [CHANGE] Removed unnecessary `frontend.cache-split-interval` in favor of `querier.split-queries-by-interval` both to reduce configuration complexity and guarantee alignment of these two configs. Starting from now, `-querier.cache-results` may only be enabled in conjunction with `-querier.split-queries-by-interval` (previously the cache interval default was `24h` so if you want to preserve the same behaviour you should set `-querier.split-queries-by-interval=24h`). #2040
* [CHANGE] Renamed Configs configuration options. #2187
  * configuration options
    * `-database.*` -> `-configs.database.*`
    * `-database.migrations` -> `-configs.database.migrations-dir`
  * config file
    * `configdb.uri:` -> `configs.database.uri:`
    * `configdb.migrationsdir:` -> `configs.database.migrations_dir:`
    * `configdb.passwordfile:` -> `configs.database.password_file:`
* [CHANGE] Moved `-store.min-chunk-age` to the Querier config as `-querier.query-store-after`, allowing the store to be skipped during query time if the metrics wouldn't be found. The YAML config option `ingestermaxquerylookback` has been renamed to `query_ingesters_within` to match its CLI flag. #1893
* [CHANGE] Renamed the cache configuration setting `defaul_validity` to `default_validity`. #2140
* [CHANGE] Remove fluentd-based billing infrastructure and flags such as `-distributor.enable-billing`. #1491
* [CHANGE] Removed remaining support for using denormalised tokens in the ring. If you're still running ingesters with denormalised tokens (Cortex 0.4 or earlier, with `-ingester.normalise-tokens=false`), such ingesters will now be completely invisible to distributors and need to be either switched to Cortex 0.6.0 or later, or be configured to use normalised tokens. #2034
* [CHANGE] The frontend http server will now send 502 in case of deadline exceeded and 499 if the user requested cancellation. #2156
* [CHANGE] We now enforce queries to be up to `-querier.max-query-into-future` into the future (defaults to 10m). #1929
  * `-store.min-chunk-age` has been removed
  * `-querier.query-store-after` has been added in it's place.
* [CHANGE] Removed unused `/validate_expr endpoint`. #2152
* [CHANGE] Updated Prometheus dependency to v2.16.0. This Prometheus version uses Active Query Tracker to limit concurrent queries. In order to keep `-querier.max-concurrent` working, Active Query Tracker is enabled by default, and is configured to store its data to `active-query-tracker` directory (relative to current directory when Cortex started). This can be changed by using `-querier.active-query-tracker-dir` option. Purpose of Active Query Tracker is to log queries that were running when Cortex crashes. This logging happens on next Cortex start. #2088
* [CHANGE] Default to BigChunk encoding; may result in slightly higher disk usage if many timeseries have a constant value, but should generally result in fewer, bigger chunks. #2207
* [CHANGE] WAL replays are now done while the rest of Cortex is starting, and more specifically, when HTTP server is running. This makes it possible to scrape metrics during WAL replays. Applies to both chunks and experimental blocks storage. #2222
* [CHANGE] Cortex now has `/ready` probe for all services, not just ingester and querier as before. In single-binary mode, /ready reports 204 only if all components are running properly. #2166
* [CHANGE] If you are vendoring Cortex and use its components in your project, be aware that many Cortex components no longer start automatically when they are created. You may want to review PR and attached document. #2166
* [CHANGE] Experimental TSDB: the querier in-memory index cache used by the experimental blocks storage shifted from per-tenant to per-querier. The `-experimental.tsdb.bucket-store.index-cache-size-bytes` now configures the per-querier index cache max size instead of a per-tenant cache and its default has been increased to 1GB. #2189
* [CHANGE] Experimental TSDB: TSDB head compaction interval and concurrency is now configurable (defaults to 1 min interval and 5 concurrent head compactions). New options: `-experimental.tsdb.head-compaction-interval` and `-experimental.tsdb.head-compaction-concurrency`. #2172
* [CHANGE] Experimental TSDB: switched the blocks storage index header to the binary format. This change is expected to have no visible impact, except lower startup times and memory usage in the queriers. It's possible to switch back to the old JSON format via the flag `-experimental.tsdb.bucket-store.binary-index-header-enabled=false`. #2223
* [CHANGE] Experimental Memberlist KV store can now be used in single-binary Cortex. Attempts to use it previously would fail with panic. This change also breaks existing binary protocol used to exchange gossip messages, so this version will not be able to understand gossiped Ring when used in combination with the previous version of Cortex. Easiest way to upgrade is to shutdown old Cortex installation, and restart it with new version. Incremental rollout works too, but with reduced functionality until all components run the same version. #2016
* [FEATURE] Added a read-only local alertmanager config store using files named corresponding to their tenant id. #2125
* [FEATURE] Added flag `-experimental.ruler.enable-api` to enable the ruler api which implements the Prometheus API `/api/v1/rules` and `/api/v1/alerts` endpoints under the configured `-http.prefix`. #1999
* [FEATURE] Added sharding support to compactor when using the experimental TSDB blocks storage. #2113
* [FEATURE] Added ability to override YAML config file settings using environment variables. #2147
  * `-config.expand-env`
* [FEATURE] Added flags to disable Alertmanager notifications methods. #2187
  * `-configs.notifications.disable-email`
  * `-configs.notifications.disable-webhook`
* [FEATURE] Add /config HTTP endpoint which exposes the current Cortex configuration as YAML. #2165
* [FEATURE] Allow Prometheus remote write directly to ingesters. #1491
* [FEATURE] Introduced new standalone service `query-tee` that can be used for testing purposes to send the same Prometheus query to multiple backends (ie. two Cortex clusters ingesting the same metrics) and compare the performances. #2203
* [FEATURE] Fan out parallelizable queries to backend queriers concurrently. #1878
  * `querier.parallelise-shardable-queries` (bool)
  * Requires a shard-compatible schema (v10+)
  * This causes the number of traces to increase accordingly.
  * The query-frontend now requires a schema config to determine how/when to shard queries, either from a file or from flags (i.e. by the `config-yaml` CLI flag). This is the same schema config the queriers consume. The schema is only required to use this option.
  * It's also advised to increase downstream concurrency controls as well:
    * `querier.max-outstanding-requests-per-tenant`
    * `querier.max-query-parallelism`
    * `querier.max-concurrent`
    * `server.grpc-max-concurrent-streams` (for both query-frontends and queriers)
* [FEATURE] Added user sub rings to distribute users to a subset of ingesters. #1947
  * `-experimental.distributor.user-subring-size`
* [FEATURE] Add flag `-experimental.tsdb.stripe-size` to expose TSDB stripe size option. #2185
* [FEATURE] Experimental Delete Series: Added support for Deleting Series with Prometheus style API. Needs to be enabled first by setting `-purger.enable` to `true`. Deletion only supported when using `boltdb` and `filesystem` as index and object store respectively. Support for other stores to follow in separate PRs #2103
* [ENHANCEMENT] Alertmanager: Expose Per-tenant alertmanager metrics #2124
* [ENHANCEMENT] Add `status` label to `cortex_alertmanager_configs` metric to gauge the number of valid and invalid configs. #2125
* [ENHANCEMENT] Cassandra Authentication: added the `custom_authenticators` config option that allows users to authenticate with cassandra clusters using password authenticators that are not approved by default in [gocql](https://github.com/gocql/gocql/blob/81b8263d9fe526782a588ef94d3fa5c6148e5d67/conn.go#L27) #2093
* [ENHANCEMENT] Cassandra Storage: added `max_retries`, `retry_min_backoff` and `retry_max_backoff` configuration options to enable retrying recoverable errors. #2054
* [ENHANCEMENT] Allow to configure HTTP and gRPC server listen address, maximum number of simultaneous connections and connection keepalive settings.
  * `-server.http-listen-address`
  * `-server.http-conn-limit`
  * `-server.grpc-listen-address`
  * `-server.grpc-conn-limit`
  * `-server.grpc.keepalive.max-connection-idle`
  * `-server.grpc.keepalive.max-connection-age`
  * `-server.grpc.keepalive.max-connection-age-grace`
  * `-server.grpc.keepalive.time`
  * `-server.grpc.keepalive.timeout`
* [ENHANCEMENT] PostgreSQL: Bump up `github.com/lib/pq` from `v1.0.0` to `v1.3.0` to support PostgreSQL SCRAM-SHA-256 authentication. #2097
* [ENHANCEMENT] Cassandra Storage: User no longer need `CREATE` privilege on `<all keyspaces>` if given keyspace exists. #2032
* [ENHANCEMENT] Cassandra Storage: added `password_file` configuration options to enable reading Cassandra password from file. #2096
* [ENHANCEMENT] Configs API: Allow GET/POST configs in YAML format. #2181
* [ENHANCEMENT] Background cache writes are batched to improve parallelism and observability. #2135
* [ENHANCEMENT] Add automatic repair for checkpoint and WAL. #2105
* [ENHANCEMENT] Support `lastEvaluation` and `evaluationTime` in `/api/v1/rules` endpoints and make order of groups stable. #2196
* [ENHANCEMENT] Skip expired requests in query-frontend scheduling. #2082
* [ENHANCEMENT] Add ability to configure gRPC keepalive settings. #2066
* [ENHANCEMENT] Experimental TSDB: Export TSDB Syncer metrics from Compactor component, they are prefixed with `cortex_compactor_`. #2023
* [ENHANCEMENT] Experimental TSDB: Added dedicated flag `-experimental.tsdb.bucket-store.tenant-sync-concurrency` to configure the maximum number of concurrent tenants for which blocks are synched. #2026
* [ENHANCEMENT] Experimental TSDB: Expose metrics for objstore operations (prefixed with `cortex_<component>_thanos_objstore_`, component being one of `ingester`, `querier` and `compactor`). #2027
* [ENHANCEMENT] Experimental TSDB: Added support for Azure Storage to be used for block storage, in addition to S3 and GCS. #2083
* [ENHANCEMENT] Experimental TSDB: Reduced memory allocations in the ingesters when using the experimental blocks storage. #2057
* [ENHANCEMENT] Experimental Memberlist KV: expose `-memberlist.gossip-to-dead-nodes-time` and `-memberlist.dead-node-reclaim-time` options to control how memberlist library handles dead nodes and name reuse. #2131
* [BUGFIX] Alertmanager: fixed panic upon applying a new config, caused by duplicate metrics registration in the `NewPipelineBuilder` function. #211
* [BUGFIX] Azure Blob ChunkStore: Fixed issue causing `invalid chunk checksum` errors. #2074
* [BUGFIX] The gauge `cortex_overrides_last_reload_successful` is now only exported by components that use a `RuntimeConfigManager`. Previously, for components that do not initialize a `RuntimeConfigManager` (such as the compactor) the gauge was initialized with 0 (indicating error state) and then never updated, resulting in a false-negative permanent error state. #2092
* [BUGFIX] Fixed WAL metric names, added the `cortex_` prefix.
* [BUGFIX] Restored histogram `cortex_configs_request_duration_seconds` #2138
* [BUGFIX] Fix wrong syntax for `url` in config-file-reference. #2148
* [BUGFIX] Fixed some 5xx status code returned by the query-frontend when they should actually be 4xx. #2122
* [BUGFIX] Fixed leaked goroutines in the querier. #2070
* [BUGFIX] Experimental TSDB: fixed `/all_user_stats` and `/api/prom/user_stats` endpoints when using the experimental TSDB blocks storage. #2042
* [BUGFIX] Experimental TSDB: fixed ruler to correctly work with the experimental TSDB blocks storage. #2101

### Changes to denormalised tokens in the ring

Cortex 0.4.0 is the last version that can *write* denormalised tokens. Cortex 0.5.0 and above always write normalised tokens.

Cortex 0.6.0 is the last version that can *read* denormalised tokens. Starting with Cortex 0.7.0 only normalised tokens are supported, and ingesters writing denormalised tokens to the ring (running Cortex 0.4.0 or earlier with `-ingester.normalise-tokens=false`) are ignored by distributors. Such ingesters should either switch to using normalised tokens, or be upgraded to Cortex 0.5.0 or later.

### Known issues

- The gRPC streaming for ingesters doesn't work when using the experimental TSDB blocks storage. Please do not enable `-querier.ingester-streaming` if you're using the TSDB blocks storage. If you want to enable it, you can build Cortex from `master` given the issue has been fixed after Cortex `0.7` branch has been cut and the fix wasn't included in the `0.7` because related to an experimental feature.

### Annotated config file breaking changes

In this section you can find a config file diff showing the breaking changes introduced in Cortex `0.7`. You can also find the [full configuration file reference doc](https://cortexmetrics.io/docs/configuration/configuration-file/) in the website.

 ```diff
### Root level config

 # "configdb" has been moved to "alertmanager > store > configdb".
-[configdb: <configdb_config>]

 # "config_store" has been renamed to "configs".
-[config_store: <configstore_config>]
+[configs: <configs_config>]


### `distributor_config`

 # The support to hook an external billing system has been removed.
-[enable_billing: <boolean> | default = false]
-billing:
-  [maxbufferedevents: <int> | default = 1024]
-  [retrydelay: <duration> | default = 500ms]
-  [ingesterhostport: <string> | default = "localhost:24225"]


### `querier_config`

 # "ingestermaxquerylookback" has been renamed to "query_ingesters_within".
-[ingestermaxquerylookback: <duration> | default = 0s]
+[query_ingesters_within: <duration> | default = 0s]


### `queryrange_config`

results_cache:
  cache:
     # "defaul_validity" has been renamed to "default_validity".
-    [defaul_validity: <duration> | default = 0s]
+    [default_validity: <duration> | default = 0s]

   # "cache_split_interval" has been deprecated in favor of "split_queries_by_interval".
-  [cache_split_interval: <duration> | default = 24h0m0s]


### `alertmanager_config`

# The "store" config block has been added. This includes "configdb" which previously
# was the "configdb" root level config block.
+store:
+  [type: <string> | default = "configdb"]
+  [configdb: <configstore_config>]
+  local:
+    [path: <string> | default = ""]


### `storage_config`

index_queries_cache_config:
   # "defaul_validity" has been renamed to "default_validity".
-  [defaul_validity: <duration> | default = 0s]
+  [default_validity: <duration> | default = 0s]


### `chunk_store_config`

chunk_cache_config:
   # "defaul_validity" has been renamed to "default_validity".
-  [defaul_validity: <duration> | default = 0s]
+  [default_validity: <duration> | default = 0s]

write_dedupe_cache_config:
   # "defaul_validity" has been renamed to "default_validity".
-  [defaul_validity: <duration> | default = 0s]
+  [default_validity: <duration> | default = 0s]

 # "min_chunk_age" has been removed in favor of "querier > query_store_after".
-[min_chunk_age: <duration> | default = 0s]


### `configs_config`

-# "uri" has been moved to "database > uri".
-[uri: <string> | default = "postgres://postgres@configs-db.weave.local/configs?sslmode=disable"]

-# "migrationsdir" has been moved to "database > migrations_dir".
-[migrationsdir: <string> | default = ""]

-# "passwordfile" has been moved to "database > password_file".
-[passwordfile: <string> | default = ""]

+database:
+  [uri: <string> | default = "postgres://postgres@configs-db.weave.local/configs?sslmode=disable"]
+  [migrations_dir: <string> | default = ""]
+  [password_file: <string> | default = ""]
```

## 0.6.1 / 2020-02-05

* [BUGFIX] Fixed parsing of the WAL configuration when specified in the YAML config file. #2071

## 0.6.0 / 2020-01-28

Note that the ruler flags need to be changed in this upgrade. You're moving from a single node ruler to something that might need to be sharded.
Further, if you're using the configs service, we've upgraded the migration library and this requires some manual intervention. See full instructions below to upgrade your PostgreSQL.

* [CHANGE] The frontend component now does not cache results if it finds a `Cache-Control` header and if one of its values is `no-store`. #1974
* [CHANGE] Flags changed with transition to upstream Prometheus rules manager:
  * `-ruler.client-timeout` is now `ruler.configs.client-timeout` in order to match `ruler.configs.url`.
  * `-ruler.group-timeout`has been removed.
  * `-ruler.num-workers` has been removed.
  * `-ruler.rule-path` has been added to specify where the prometheus rule manager will sync rule files.
  * `-ruler.storage.type` has beem added to specify the rule store backend type, currently only the configdb.
  * `-ruler.poll-interval` has been added to specify the interval in which to poll new rule groups.
  * `-ruler.evaluation-interval` default value has changed from `15s` to `1m` to match the default evaluation interval in Prometheus.
  * Ruler sharding requires a ring which can be configured via the ring flags prefixed by `ruler.ring.`. #1987
* [CHANGE] Use relative links from /ring page to make it work when used behind reverse proxy. #1896
* [CHANGE] Deprecated `-distributor.limiter-reload-period` flag. #1766
* [CHANGE] Ingesters now write only normalised tokens to the ring, although they can still read denormalised tokens used by other ingesters. `-ingester.normalise-tokens` is now deprecated, and ignored. If you want to switch back to using denormalised tokens, you need to downgrade to Cortex 0.4.0. Previous versions don't handle claiming tokens from normalised ingesters correctly. #1809
* [CHANGE] Overrides mechanism has been renamed to "runtime config", and is now separate from limits. Runtime config is simply a file that is reloaded by Cortex every couple of seconds. Limits and now also multi KV use this mechanism.<br />New arguments were introduced: `-runtime-config.file` (defaults to empty) and `-runtime-config.reload-period` (defaults to 10 seconds), which replace previously used `-limits.per-user-override-config` and `-limits.per-user-override-period` options. Old options are still used if `-runtime-config.file` is not specified. This change is also reflected in YAML configuration, where old `limits.per_tenant_override_config` and `limits.per_tenant_override_period` fields are replaced with `runtime_config.file` and `runtime_config.period` respectively. #1749
* [CHANGE] Cortex now rejects data with duplicate labels. Previously, such data was accepted, with duplicate labels removed with only one value left. #1964
* [CHANGE] Changed the default value for `-distributor.ha-tracker.prefix` from `collectors/` to `ha-tracker/` in order to not clash with other keys (ie. ring) stored in the same key-value store. #1940
* [FEATURE] Experimental: Write-Ahead-Log added in ingesters for more data reliability against ingester crashes. #1103
  * `--ingester.wal-enabled`: Setting this to `true` enables writing to WAL during ingestion.
  * `--ingester.wal-dir`: Directory where the WAL data should be stored and/or recovered from.
  * `--ingester.checkpoint-enabled`: Set this to `true` to enable checkpointing of in-memory chunks to disk.
  * `--ingester.checkpoint-duration`: This is the interval at which checkpoints should be created.
  * `--ingester.recover-from-wal`: Set this to `true` to recover data from an existing WAL.
  * For more information, please checkout the ["Ingesters with WAL" guide](https://cortexmetrics.io/docs/guides/ingesters-with-wal/).
* [FEATURE] The distributor can now drop labels from samples (similar to the removal of the replica label for HA ingestion) per user via the `distributor.drop-label` flag. #1726
* [FEATURE] Added flag `debug.mutex-profile-fraction` to enable mutex profiling #1969
* [FEATURE] Added `global` ingestion rate limiter strategy. Deprecated `-distributor.limiter-reload-period` flag. #1766
* [FEATURE] Added support for Microsoft Azure blob storage to be used for storing chunk data. #1913
* [FEATURE] Added readiness probe endpoint`/ready` to queriers. #1934
* [FEATURE] Added "multi" KV store that can interact with two other KV stores, primary one for all reads and writes, and secondary one, which only receives writes. Primary/secondary store can be modified in runtime via runtime-config mechanism (previously "overrides"). #1749
* [FEATURE] Added support to store ring tokens to a file and read it back on startup, instead of generating/fetching the tokens to/from the ring. This feature can be enabled with the flag `-ingester.tokens-file-path`. #1750
* [FEATURE] Experimental TSDB: Added `/series` API endpoint support with TSDB blocks storage. #1830
* [FEATURE] Experimental TSDB: Added TSDB blocks `compactor` component, which iterates over users blocks stored in the bucket and compact them according to the configured block ranges. #1942
* [ENHANCEMENT] metric `cortex_ingester_flush_reasons` gets a new `reason` value: `Spread`, when `-ingester.spread-flushes` option is enabled. #1978
* [ENHANCEMENT] Added `password` and `enable_tls` options to redis cache configuration. Enables usage of Microsoft Azure Cache for Redis service. #1923
* [ENHANCEMENT] Upgraded Kubernetes API version for deployments from `extensions/v1beta1` to `apps/v1`. #1941
* [ENHANCEMENT] Experimental TSDB: Open existing TSDB on startup to prevent ingester from becoming ready before it can accept writes. The max concurrency is set via `--experimental.tsdb.max-tsdb-opening-concurrency-on-startup`. #1917
* [ENHANCEMENT] Experimental TSDB: Querier now exports aggregate metrics from Thanos bucket store and in memory index cache (many metrics to list, but all have `cortex_querier_bucket_store_` or `cortex_querier_blocks_index_cache_` prefix). #1996
* [ENHANCEMENT] Experimental TSDB: Improved multi-tenant bucket store. #1991
  * Allowed to configure the blocks sync interval via `-experimental.tsdb.bucket-store.sync-interval` (0 disables the sync)
  * Limited the number of tenants concurrently synched by `-experimental.tsdb.bucket-store.block-sync-concurrency`
  * Renamed `cortex_querier_sync_seconds` metric to `cortex_querier_blocks_sync_seconds`
  * Track `cortex_querier_blocks_sync_seconds` metric for the initial sync too
* [BUGFIX] Fixed unnecessary CAS operations done by the HA tracker when the jitter is enabled. #1861
* [BUGFIX] Fixed ingesters getting stuck in a LEAVING state after coming up from an ungraceful exit. #1921
* [BUGFIX] Reduce memory usage when ingester Push() errors. #1922
* [BUGFIX] Table Manager: Fixed calculation of expected tables and creation of tables from next active schema considering grace period. #1976
* [BUGFIX] Experimental TSDB: Fixed ingesters consistency during hand-over when using experimental TSDB blocks storage. #1854 #1818
* [BUGFIX] Experimental TSDB: Fixed metrics when using experimental TSDB blocks storage. #1981 #1982 #1990 #1983
* [BUGFIX] Experimental memberlist: Use the advertised address when sending packets to other peers of the Gossip memberlist. #1857
* [BUGFIX] Experimental TSDB: Fixed incorrect query results introduced in #2604 caused by a buffer incorrectly reused while iterating samples. #2697

### Upgrading PostgreSQL (if you're using configs service)

Reference: <https://github.com/golang-migrate/migrate/tree/master/database/postgres#upgrading-from-v1>

1. Install the migrate package cli tool: <https://github.com/golang-migrate/migrate/tree/master/cmd/migrate#installation>
2. Drop the `schema_migrations` table: `DROP TABLE schema_migrations;`.
2. Run the migrate command:

```bash
migrate  -path <absolute_path_to_cortex>/cmd/cortex/migrations -database postgres://localhost:5432/database force 2
```

### Known issues

- The `cortex_prometheus_rule_group_last_evaluation_timestamp_seconds` metric, tracked by the ruler, is not unregistered for rule groups not being used anymore. This issue will be fixed in the next Cortex release (see [2033](https://github.com/cortexproject/cortex/issues/2033)).

- Write-Ahead-Log (WAL) does not have automatic repair of corrupt checkpoint or WAL segments, which is possible if ingester crashes abruptly or the underlying disk corrupts. Currently the only way to resolve this is to manually delete the affected checkpoint and/or WAL segments. Automatic repair will be added in the future releases.

## 0.4.0 / 2019-12-02

* [CHANGE] The frontend component has been refactored to be easier to re-use. When upgrading the frontend, cache entries will be discarded and re-created with the new protobuf schema. #1734
* [CHANGE] Removed direct DB/API access from the ruler. `-ruler.configs.url` has been now deprecated. #1579
* [CHANGE] Removed `Delta` encoding. Any old chunks with `Delta` encoding cannot be read anymore. If `ingester.chunk-encoding` is set to `Delta` the ingester will fail to start. #1706
* [CHANGE] Setting `-ingester.max-transfer-retries` to 0 now disables hand-over when ingester is shutting down. Previously, zero meant infinite number of attempts. #1771
* [CHANGE] `dynamo` has been removed as a valid storage name to make it consistent for all components. `aws` and `aws-dynamo` remain as valid storage names.
* [CHANGE/FEATURE] The frontend split and cache intervals can now be configured using the respective flag `--querier.split-queries-by-interval` and `--frontend.cache-split-interval`.
  * If `--querier.split-queries-by-interval` is not provided request splitting is disabled by default.
  * __`--querier.split-queries-by-day` is still accepted for backward compatibility but has been deprecated. You should now use `--querier.split-queries-by-interval`. We recommend a to use a multiple of 24 hours.__
* [FEATURE] Global limit on the max series per user and metric #1760
  * `-ingester.max-global-series-per-user`
  * `-ingester.max-global-series-per-metric`
  * Requires `-distributor.replication-factor` and `-distributor.shard-by-all-labels` set for the ingesters too
* [FEATURE] Flush chunks with stale markers early with `ingester.max-stale-chunk-idle`. #1759
* [FEATURE] EXPERIMENTAL: Added new KV Store backend based on memberlist library. Components can gossip about tokens and ingester states, instead of using Consul or Etcd. #1721
* [FEATURE] EXPERIMENTAL: Use TSDB in the ingesters & flush blocks to S3/GCS ala Thanos. This will let us use an Object Store more efficiently and reduce costs. #1695
* [FEATURE] Allow Query Frontend to log slow queries with `frontend.log-queries-longer-than`. #1744
* [FEATURE] Add HTTP handler to trigger ingester flush & shutdown - used when running as a stateful set with the WAL enabled.  #1746
* [FEATURE] EXPERIMENTAL: Added GCS support to TSDB blocks storage. #1772
* [ENHANCEMENT] Reduce memory allocations in the write path. #1706
* [ENHANCEMENT] Consul client now follows recommended practices for blocking queries wrt returned Index value. #1708
* [ENHANCEMENT] Consul client can optionally rate-limit itself during Watch (used e.g. by ring watchers) and WatchPrefix (used by HA feature) operations. Rate limiting is disabled by default. New flags added: `--consul.watch-rate-limit`, and `--consul.watch-burst-size`. #1708
* [ENHANCEMENT] Added jitter to HA deduping heartbeats, configure using `distributor.ha-tracker.update-timeout-jitter-max` #1534
* [ENHANCEMENT] Add ability to flush chunks with stale markers early. #1759
* [BUGFIX] Stop reporting successful actions as 500 errors in KV store metrics. #1798
* [BUGFIX] Fix bug where duplicate labels can be returned through metadata APIs. #1790
* [BUGFIX] Fix reading of old, v3 chunk data. #1779
* [BUGFIX] Now support IAM roles in service accounts in AWS EKS. #1803
* [BUGFIX] Fixed duplicated series returned when querying both ingesters and store with the experimental TSDB blocks storage. #1778

In this release we updated the following dependencies:

- gRPC v1.25.0  (resulted in a drop of 30% CPU usage when compression is on)
- jaeger-client v2.20.0
- aws-sdk-go to v1.25.22

## 0.3.0 / 2019-10-11

This release adds support for Redis as an alternative to Memcached, and also includes many optimisations which reduce CPU and memory usage.

* [CHANGE] Gauge metrics were renamed to drop the `_total` suffix. #1685
  * In Alertmanager, `alertmanager_configs_total` is now `alertmanager_configs`
  * In Ruler, `scheduler_configs_total` is now `scheduler_configs`
  * `scheduler_groups_total` is now `scheduler_groups`.
* [CHANGE] `--alertmanager.configs.auto-slack-root` flag was dropped as auto Slack root is not supported anymore. #1597
* [CHANGE] In table-manager, default DynamoDB capacity was reduced from 3,000 units to 1,000 units. We recommend you do not run with the defaults: find out what figures are needed for your environment and set that via `-dynamodb.periodic-table.write-throughput` and `-dynamodb.chunk-table.write-throughput`.
* [FEATURE] Add Redis support for caching #1612
* [FEATURE] Allow spreading chunk writes across multiple S3 buckets #1625
* [FEATURE] Added `/shutdown` endpoint for ingester to shutdown all operations of the ingester. #1746
* [ENHANCEMENT] Upgraded Prometheus to 2.12.0 and Alertmanager to 0.19.0. #1597
* [ENHANCEMENT] Cortex is now built with Go 1.13 #1675, #1676, #1679
* [ENHANCEMENT] Many optimisations, mostly impacting ingester and querier: #1574, #1624, #1638, #1644, #1649, #1654, #1702

Full list of changes: <https://github.com/cortexproject/cortex/compare/v0.2.0...v0.3.0>

## 0.2.0 / 2019-09-05

This release has several exciting features, the most notable of them being setting `-ingester.spread-flushes` to potentially reduce your storage space by upto 50%.

* [CHANGE] Flags changed due to changes upstream in Prometheus Alertmanager #929:
  * `alertmanager.mesh.listen-address` is now `cluster.listen-address`
  * `alertmanager.mesh.peer.host` and `alertmanager.mesh.peer.service` can be replaced by `cluster.peer`
  * `alertmanager.mesh.hardware-address`, `alertmanager.mesh.nickname`, `alertmanager.mesh.password`, and `alertmanager.mesh.peer.refresh-interval` all disappear.
* [CHANGE] --claim-on-rollout flag deprecated; feature is now always on #1566
* [CHANGE] Retention period must now be a multiple of periodic table duration #1564
* [CHANGE] The value for the name label for the chunks memcache in all `cortex_cache_` metrics is now `chunksmemcache` (before it was `memcache`) #1569
* [FEATURE] Makes the ingester flush each timeseries at a specific point in the max-chunk-age cycle with `-ingester.spread-flushes`. This means multiple replicas of a chunk are very likely to contain the same contents which cuts chunk storage space by up to 66%. #1578
* [FEATURE] Make minimum number of chunk samples configurable per user #1620
* [FEATURE] Honor HTTPS for custom S3 URLs #1603
* [FEATURE] You can now point the query-frontend at a normal Prometheus for parallelisation and caching #1441
* [FEATURE] You can now specify `http_config` on alert receivers #929
* [FEATURE] Add option to use jump hashing to load balance requests to memcached #1554
* [FEATURE] Add status page for HA tracker to distributors #1546
* [FEATURE] The distributor ring page is now easier to read with alternate rows grayed out #1621

## 0.1.0 / 2019-08-07

* [CHANGE] HA Tracker flags were renamed to provide more clarity #1465
  * `distributor.accept-ha-labels` is now `distributor.ha-tracker.enable`
  * `distributor.accept-ha-samples` is now `distributor.ha-tracker.enable-for-all-users`
  * `ha-tracker.replica` is now `distributor.ha-tracker.replica`
  * `ha-tracker.cluster` is now `distributor.ha-tracker.cluster`
* [FEATURE] You can specify "heap ballast" to reduce Go GC Churn #1489
* [BUGFIX] HA Tracker no longer always makes a request to Consul/Etcd when a request is not from the active replica #1516
* [BUGFIX] Queries are now correctly cancelled by the query-frontend #1508<|MERGE_RESOLUTION|>--- conflicted
+++ resolved
@@ -1,9 +1,7 @@
 # Changelog
 
 ## master / unreleased
-<<<<<<< HEAD
-* [BUGFIX] Ruler: Fix /ruler/rule_groups returns YAML with extra fields #4767
-=======
+
   **This release removes support for chunks storage. See below for more.**
 * [CHANGE] Remove support for chunks storage entirely. If you are using chunks storage on a previous version, you must [migrate your data](https://github.com/cortexproject/cortex/blob/v1.11.1/docs/blocks-storage/migrate-from-chunks-to-blocks.md) on version 1.12 or earlier. Before upgrading to this release, you should also remove any deprecated chunks-related configuration, as this release will no longer accept that. The following flags are gone:
   - `-dynamodb.*`
@@ -48,9 +46,9 @@
 * [FEATURE] Compactor: Added -compactor.blocks-fetch-concurrency` allowing to configure number of go routines for blocks during compaction. #4787
 * [FEATURE] Compactor: Added configurations for Azure MSI in blocks-storage, ruler-storage and alertmanager-storage. #4818
 * [BUGFIX] Memberlist: Add join with no retrying when starting service. #4804
+* [BUGFIX] Ruler: Fix /ruler/rule_groups returns YAML with extra fields #4767
 
 ## 1.13.0 2022-07-14
->>>>>>> 68e781a6
 
 * [CHANGE] Changed default for `-ingester.min-ready-duration` from 1 minute to 15 seconds. #4539
 * [CHANGE] query-frontend: Do not print anything in the logs of `query-frontend` if a in-progress query has been canceled (context canceled) to avoid spam. #4562
