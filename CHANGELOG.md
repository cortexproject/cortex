--- conflicted
+++ resolved
@@ -9,11 +9,8 @@
 * [FEATURE] Compactor: Add `-compactor.skip-blocks-with-out-of-order-chunks-enabled` configuration to mark blocks containing index with out-of-order chunks for no compact instead of halting the compaction
 * [FEATURE] Querier/Query-Frontend: Add `-querier.per-step-stats-enabled` and `-frontend.cache-queryable-samples-stats` configurations to enable query sample statistics
 * [FEATURE] Add shuffle sharding for the compactor #4433
-<<<<<<< HEAD
 * [ENHANCEMENT] Ruler: enable ruler HA by having replication factore more than 3. We will also use the prometheus RuleGroupPostProcessFunc to sync for state before each rule group evaluation
-=======
 * [BUGFIX] Distributor: Fix race condition on `/series` introduced by #4683. #4716
->>>>>>> 6758f1f8
 
 ## 1.12.0 in progress
 
