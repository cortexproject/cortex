# Changelog

## master / unreleased
* [CHANGE] Ingester: Remove EnableNativeHistograms config flag and instead gate keep through new per-tenant limit at ingestion. #6718
* [CHANGE] StoreGateway/Alertmanager: Add default 5s connection timeout on client. #6603
* [FEATURE] Query Frontend: Add dynamic interval size for query splitting. This is enabled by configuring experimental flags `querier.max-shards-per-query` and/or `querier.max-fetched-data-duration-per-query`. The split interval size is dynamically increased to maintain a number of shards and total duration fetched below the configured values. #6458
* [FEATURE] Querier/Ruler: Add `query_partial_data` and `rules_partial_data` limits to allow queries/rules to be evaluated with data from a single zone, if other zones are not available. #6526
* [FEATURE] Update prometheus alertmanager version to v0.28.0 and add new integration msteamsv2, jira, and rocketchat. #6590
* [FEATURE] Ingester/StoreGateway: Add `ResourceMonitor` module in Cortex, and add `ResourceBasedLimiter` in Ingesters and StoreGateways. #6674
* [FEATURE] Ingester: Support out-of-order native histogram ingestion. It automatically enabled when `-ingester.out-of-order-time-window > 0` and `-blocks-storage.tsdb.enable-native-histograms=true`. #6626 #6663
* [FEATURE] Ruler: Add support for percentage based sharding for rulers. #6680
* [FEATURE] Ruler: Add support for group labels. #6665
* [FEATURE] Support Parquet format: Implement parquet converter service to convert a TSDB block into Parquet. #6716
* [FEATURE] Distributor/Ingester: Implemented experimental feature to use gRPC stream connection for push requests. This can be enabled by setting `-distributor.use-stream-push=true`. #6580
* [ENHANCEMENT] Query Frontend: Change to return 400 when the tenant resolving fail. #6715
* [ENHANCEMENT] Querier: Support query parameters to metadata api (/api/v1/metadata) to allow user to limit metadata to return. Add a `-ingester.return-all-metadata` flag to make the metadata API run when the deployment. Please set this flag to `false` to use the metadata API with the limits later. #6681 #6744
* [ENHANCEMENT] Ingester: Add a `cortex_ingester_active_native_histogram_series` metric to track # of active NH series. #6695
* [ENHANCEMENT] Query Frontend: Add new limit `-frontend.max-query-response-size` for total query response size after decompression in query frontend. #6607
* [ENHANCEMENT] Alertmanager: Add nflog and silences maintenance metrics. #6659
* [ENHANCEMENT] Querier: limit label APIs to query only ingesters if `start` param is not been specified. #6618
* [ENHANCEMENT] Alertmanager: Add new limits `-alertmanager.max-silences-count` and `-alertmanager.max-silences-size-bytes` for limiting silences per tenant. #6605
* [ENHANCEMENT] Update prometheus version to v3.1.0. #6583
* [ENHANCEMENT] Add `compactor.auto-forget-delay` for compactor to auto forget compactors after X minutes without heartbeat. #6533
* [ENHANCEMENT] StoreGateway: Emit more histogram buckets on the `cortex_querier_storegateway_refetches_per_query` metric. #6570
* [ENHANCEMENT] Querier: Apply bytes limiter to LabelNames and LabelValuesForLabelNames. #6568
* [ENHANCEMENT] Query Frontend: Add a `too_many_tenants` reason label value to `cortex_rejected_queries_total` metric to track the rejected query count due to the # of tenant limits. #6569
* [ENHANCEMENT] Alertmanager: Add receiver validations for msteamsv2 and rocketchat. #6606
* [ENHANCEMENT] Query Frontend: Add a `-frontend.enabled-ruler-query-stats` flag to configure whether to report the query stats log for queries coming from the Ruler. #6504
* [ENHANCEMENT] OTLP: Support otlp metadata ingestion. #6617
* [ENHANCEMENT] AlertManager: Add `keep_instance_in_the_ring_on_shutdown` and `tokens_file_path` configs for alertmanager ring. #6628
* [ENHANCEMENT] Querier: Add metric and enhanced logging for query partial data. #6676
<<<<<<< HEAD
* [ENHANCEMENT] Querier: Add `querier.ingester-query-max-attempts` to retry on partial data. #6714
=======
* [ENHANCEMENT] Ingester: Push request should fail when label set is out of order #6746
>>>>>>> bd733d2a
* [BUGFIX] Ingester: Avoid error or early throttling when READONLY ingesters are present in the ring #6517
* [BUGFIX] Ingester: Fix labelset data race condition. #6573
* [BUGFIX] Compactor: Cleaner should not put deletion marker for blocks with no-compact marker. #6576
* [BUGFIX] Compactor: Cleaner would delete bucket index when there is no block in bucket store. #6577
* [BUGFIX] Querier: Fix marshal native histogram with empty bucket when protobuf codec is enabled. #6595
* [BUGFIX] Query Frontend: Fix samples scanned and peak samples query stats when query hits results cache. #6591
* [BUGFIX] Query Frontend: Fix panic caused by nil pointer dereference. #6609
* [BUGFIX] Ingester: Add check to avoid query 5xx when closing tsdb. #6616
* [BUGFIX] Querier: Fix panic when marshaling QueryResultRequest. #6601
* [BUGFIX] Ingester: Avoid resharding for query when restart readonly ingesters. #6642
* [BUGFIX] Query Frontend: Fix query frontend per `user` metrics clean up. #6698

## 1.19.0 2025-02-27

* [CHANGE] Deprecate `-blocks-storage.tsdb.wal-compression-enabled` flag (use `blocks-storage.tsdb.wal-compression-type` instead). #6529
* [CHANGE] OTLP: Change OTLP handler to be consistent with the Prometheus OTLP handler. #6272
- `target_info` metric is enabled by default and can be disabled via `-distributor.otlp.disable-target-info=true` flag
- Convert all attributes to labels is disabled by default and can be enabled via `-distributor.otlp.convert-all-attributes=true` flag
- You can specify the attributes converted to labels via `-distributor.promote-resource-attributes` flag. Supported only if `-distributor.otlp.convert-all-attributes=false`
* [CHANGE] Change all max async concurrency default values `50` to `3` #6268
* [CHANGE] Change default value of `-blocks-storage.bucket-store.index-cache.multilevel.max-async-concurrency` from `50` to `3` #6265
* [CHANGE] Enable Compactor and Alertmanager in target all. #6204
* [CHANGE] Update the `cortex_ingester_inflight_push_requests` metric to represent the maximum number of inflight requests recorded in the last minute. #6437
* [CHANGE] gRPC Client: Expose connection timeout and set default to value to 5s. #6523
* [FEATURE] Ruler: Add an experimental flag `-ruler.query-response-format` to retrieve query response as a proto format. #6345
* [FEATURE] Ruler: Pagination support for List Rules API. #6299
* [FEATURE] Query Frontend/Querier: Add protobuf codec `-api.querier-default-codec` and the option to choose response compression type `-querier.response-compression`. #5527
* [FEATURE] Ruler: Experimental: Add `ruler.frontend-address` to allow query to query frontends instead of ingesters. #6151
* [FEATURE] Ruler: Minimize chances of missed rule group evaluations that can occur due to OOM kills, bad underlying nodes, or due to an unhealthy ruler that appears in the ring as healthy. This feature is enabled via `-ruler.enable-ha-evaluation` flag. #6129
* [FEATURE] Store Gateway: Add an in-memory chunk cache. #6245
* [FEATURE] Chunk Cache: Support multi level cache and add metrics. #6249
* [FEATURE] Distributor: Accept multiple HA Tracker pairs in the same request. #6256
* [FEATURE] Ruler: Add support for per-user external labels #6340
* [FEATURE] Query Frontend: Support a metadata federated query when `-tenant-federation.enabled=true`. #6461
* [FEATURE] Query Frontend: Support an exemplar federated query when `-tenant-federation.enabled=true`. #6455
* [FEATURE] Ingester/StoreGateway: Add support for cache regex query matchers via `-ingester.matchers-cache-max-items` and `-blocks-storage.bucket-store.matchers-cache-max-items`. #6477 #6491
* [ENHANCEMENT] Query Frontend: Add more operation label values to the `cortex_query_frontend_queries_total` metric. #6519
* [ENHANCEMENT] Query Frontend: Add a `source` label to query stat metrics. #6470
* [ENHANCEMENT] Query Frontend: Add a flag `-tenant-federation.max-tenant` to limit the number of tenants for federated query. #6493
* [ENHANCEMENT] Querier: Add a `-tenant-federation.max-concurrent` flags to configure the number of worker processing federated query and add a `cortex_querier_federated_tenants_per_query` histogram to track the number of tenants per query. #6449
* [ENHANCEMENT] Query Frontend: Add a number of series in the query response to the query stat log. #6423
* [ENHANCEMENT] Store Gateway: Add a hedged request to reduce the tail latency. #6388
* [ENHANCEMENT] Ingester: Add metrics to track succeed/failed native histograms. #6370
* [ENHANCEMENT] Query Frontend/Querier: Add an experimental flag `-querier.enable-promql-experimental-functions` to enable experimental promQL functions. #6355
* [ENHANCEMENT] OTLP: Add `-distributor.otlp-max-recv-msg-size` flag to limit OTLP request size in bytes. #6333
* [ENHANCEMENT] S3 Bucket Client: Add a list objects version configs to configure list api object version. #6280
* [ENHANCEMENT] OpenStack Swift: Add application credential configs for Openstack swift object storage backend. #6255
* [ENHANCEMENT] Query Frontend: Add new query stats metrics `cortex_query_samples_scanned_total` and `cortex_query_peak_samples` to track scannedSamples and peakSample per user. #6228
* [ENHANCEMENT] Ingester: Add option `ingester.disable-chunk-trimming` to disable chunk trimming. #6300
* [ENHANCEMENT] Ingester: Add `blocks-storage.tsdb.wal-compression-type` to support zstd wal compression type. #6232
* [ENHANCEMENT] Query Frontend: Add info field to query response. #6207
* [ENHANCEMENT] Query Frontend: Add peakSample in query stats response. #6188
* [ENHANCEMENT] Ruler: Add new ruler metric `cortex_ruler_rule_groups_in_store` that is the total rule groups per tenant in store, which can be used to compare with `cortex_prometheus_rule_group_rules` to count the number of rule groups that are not loaded by a ruler. #5869
* [ENHANCEMENT] Ingester/Ring: New `READONLY` status on ring to be used by Ingester. New ingester API to change mode of ingester #6163
* [ENHANCEMENT] Ruler: Add query statistics metrics when --ruler.query-stats-enabled=true. #6173
* [ENHANCEMENT] Ingester: Add new API `/ingester/all_user_stats` which shows loaded blocks, active timeseries and ingestion rate for a specific ingester. #6178
* [ENHANCEMENT] Distributor: Add new `cortex_reduced_resolution_histogram_samples_total` metric to track the number of histogram samples which resolution was reduced. #6182
* [ENHANCEMENT] StoreGateway: Implement metadata API limit in queryable. #6195
* [ENHANCEMENT] Ingester: Add matchers to ingester LabelNames() and LabelNamesStream() RPC. #6209
* [ENHANCEMENT] KV: Add TLS configs to consul. #6374
* [ENHANCEMENT] Ingester/Store Gateway Clients: Introduce an experimental HealthCheck handler to quickly fail requests directed to unhealthy targets. #6225 #6257
* [ENHANCEMENT] Upgrade build image and Go version to 1.23.2. #6261 #6262
* [ENHANCEMENT] Ingester: Introduce a new experimental feature for caching expanded postings on the ingester. #6296
* [ENHANCEMENT] Querier/Ruler: Expose `store_gateway_consistency_check_max_attempts` for max retries when querying store gateway in consistency check. #6276
* [ENHANCEMENT] StoreGateway: Add new `cortex_bucket_store_chunk_pool_inuse_bytes` metric to track the usage in chunk pool. #6310
* [ENHANCEMENT] Distributor: Add new `cortex_distributor_inflight_client_requests` metric to track number of ingester client inflight requests. #6358
* [ENHANCEMENT] Distributor: Expose `cortex_label_size_bytes` native histogram metric. #6372
* [ENHANCEMENT] Add new option `-server.grpc_server-num-stream-workers` to configure the number of worker goroutines that should be used to process incoming streams. #6386
* [ENHANCEMENT] Distributor: Return HTTP 5XX instead of HTTP 4XX when instance limits are hit. #6358
* [ENHANCEMENT] Ingester: Make sure unregistered ingester joining the ring after WAL replay. #6277
* [ENHANCEMENT] Distributor: Add a new `-distributor.num-push-workers` flag to use a goroutine worker pool when sending data from distributor to ingesters. #6406
* [ENHANCEMENT] Ingester: If a limit per label set entry doesn't have any label, use it as the default partition to catch all series that doesn't match any other label sets entries. #6435
* [ENHANCEMENT] Querier: Add new `cortex_querier_codec_response_size` metric to track the size of the encoded query responses from queriers. #6444
* [ENHANCEMENT] Distributor: Added `cortex_distributor_received_samples_per_labelset_total` metric to calculate ingestion rate per label set. #6443
* [ENHANCEMENT] Added metric name in limiter per-metric exceeded errors. #6416
* [ENHANCEMENT] StoreGateway: Added `cortex_bucket_store_indexheader_load_duration_seconds` and `cortex_bucket_store_indexheader_download_duration_seconds` metrics for time of downloading and loading index header files. #6445
* [ENHANCEMENT] Blocks Storage: Allow use of non-dualstack endpoints for S3 blocks storage via `-blocks-storage.s3.disable-dualstack`. #6522
* [BUGFIX] Runtime-config: Handle absolute file paths when working directory is not / #6224
* [BUGFIX] Ruler: Allow rule evaluation to complete during shutdown. #6326
* [BUGFIX] Ring: update ring with new ip address when instance is lost, rejoins, but heartbeat is disabled.  #6271
* [BUGFIX] Ingester: Fix regression on usage of cortex_ingester_queried_chunks. #6398
* [BUGFIX] Ingester: Fix possible race condition when `active series per LabelSet` is configured. #6409
* [BUGFIX] Query Frontend: Fix @ modifier not being applied correctly on sub queries. #6450
* [BUGFIX] Cortex Redis flags with multiple dots #6476

## 1.18.1 2024-10-14

* [BUGFIX] Backporting upgrade to go 1.22.7 to patch CVE-2024-34155, CVE-2024-34156, CVE-2024-34158 #6217 #6264


## 1.18.0 2024-09-03

* [CHANGE] Ingester: Remove `-querier.query-store-for-labels-enabled` flag. Querying long-term store for labels is always enabled. #5984
* [CHANGE] Server: Instrument `cortex_request_duration_seconds` metric with native histogram. If `native-histograms` feature is enabled in monitoring Prometheus then the metric name needs to be updated in your dashboards. #6056
* [CHANGE] Distributor/Ingester: Change `cortex_distributor_ingester_appends_total`, `cortex_distributor_ingester_append_failures_total`, `cortex_distributor_ingester_queries_total`, and `cortex_distributor_ingester_query_failures_total` metrics to use the ingester ID instead of its IP as the label value. #6078
* [CHANGE] OTLP: Set `AddMetricSuffixes` to true to always enable metric name normalization. #6136
* [CHANGE] Querier: Deprecate and enable by default `querier.ingester-metadata-streaming` flag. #6147
* [CHANGE] QueryFrontend/QueryScheduler: Deprecate `-querier.max-outstanding-requests-per-tenant` and `-query-scheduler.max-outstanding-requests-per-tenant` flags. Use frontend.max-outstanding-requests-per-tenant instead. #6146
* [CHANGE] Ingesters: Enable 'snappy-block' compression on ingester clients by default. #6148
* [CHANGE] Ruler: Scheduling `ruler.evaluation-delay-duration` to be deprecated. Ruler will use the highest value between `ruler.evaluation-delay-duration` and `ruler.query-offset` #6149
* [CHANGE] Querier: Remove `-querier.at-modifier-enabled` flag. #6157
* [CHANGE] Tracing: Remove deprecated `oltp_endpoint` config entirely. #6158
* [CHANGE] Store Gateway: Enable store gateway zone stable shuffle sharding by default. #6161
* [FEATURE] Ingester/Distributor: Experimental: Enable native histogram ingestion via `-blocks-storage.tsdb.enable-native-histograms` flag. #5986 #6010 #6020
* [FEATURE] Querier: Enable querying native histogram chunks. #5944 #6031
* [FEATURE] Query Frontend: Support native histogram in query frontend response. #5996 #6043
* [FEATURE] Ruler: Support sending native histogram samples to Ingester. #6029
* [FEATURE] Ruler: Add support for filtering out alerts in ListRules API. #6011
* [FEATURE] Query Frontend: Added a query rejection mechanism to block resource-intensive queries. #6005
* [FEATURE] OTLP: Support ingesting OTLP exponential metrics as native histograms. #6071 #6135
* [FEATURE] Ingester: Add `ingester.instance-limits.max-inflight-query-requests` to allow limiting ingester concurrent queries. #6081
* [FEATURE] Distributor: Add `validation.max-native-histogram-buckets` to limit max number of bucket count. Distributor will try to automatically reduce histogram resolution until it is within the bucket limit or resolution cannot be reduced anymore. #6104
* [FEATURE] Store Gateway: Introduce token bucket limiter to enhance store gateway throttling. #6016
* [FEATURE] Ruler: Add support for `query_offset` field on RuleGroup and new `ruler_query_offset` per-tenant limit. #6085
* [ENHANCEMENT] Ruler: Add support to persist tokens in rulers. #5987
* [ENHANCEMENT] Query Frontend/Querier: Added store gateway postings touched count and touched size in Querier stats and log in Query Frontend. #5892
* [ENHANCEMENT] Query Frontend/Querier: Returns `warnings` on prometheus query responses. #5916
* [ENHANCEMENT] Ingester: Allowing to configure `-blocks-storage.tsdb.head-compaction-interval` flag up to 30 min and add a jitter on the first head compaction. #5919 #5928
* [ENHANCEMENT] Distributor: Added `max_inflight_push_requests` config to ingester client to protect distributor from OOMKilled. #5917
* [ENHANCEMENT] Distributor/Querier: Clean stale per-ingester metrics after ingester restarts. #5930
* [ENHANCEMENT] Distributor/Ring: Allow disabling detailed ring metrics by ring member. #5931
* [ENHANCEMENT] KV: Etcd Added etcd.ping-without-stream-allowed parameter to disable/enable PermitWithoutStream #5933
* [ENHANCEMENT] Ingester: Add a new `limits_per_label_set` limit. This limit functions similarly to `max_series_per_metric`, but allowing users to define the maximum number of series per LabelSet. #5950 #5993
* [ENHANCEMENT] Store Gateway: Log gRPC requests together with headers configured in `http_request_headers_to_log`. #5958
* [ENHANCEMENT] Ingester: Add a new experimental `-ingester.labels-string-interning-enabled` flag to enable string interning for metrics labels. #6057
* [ENHANCEMENT] Ingester: Add link to renew 10% of the ingesters tokens in the admin page. #6063
* [ENHANCEMENT] Ruler: Add support for filtering by `state` and `health` field on Rules API. #6040
* [ENHANCEMENT] Ruler: Add support for filtering by `match` field on Rules API. #6083
* [ENHANCEMENT] Distributor: Reduce memory usage when error volume is high. #6095
* [ENHANCEMENT] Compactor: Centralize metrics used by compactor and add user label to compactor metrics. #6096
* [ENHANCEMENT] Compactor: Add unique execution ID for each compaction cycle in log for easy debugging. #6097
* [ENHANCEMENT] Compactor: Differentiate retry and halt error and retry failed compaction only on retriable error. #6111
* [ENHANCEMENT] Ruler: Add support for filtering by `state` and `health` field on Rules API. #6040
* [ENHANCEMENT] Compactor: Split cleaner cycle for active and deleted tenants. #6112
* [ENHANCEMENT] Compactor: Introduce cleaner visit marker. #6113
* [ENHANCEMENT] Query Frontend: Add `cortex_query_samples_total` metric. #6142
* [ENHANCEMENT] Ingester: Implement metadata API limit. #6128
* [BUGFIX] Configsdb: Fix endline issue in db password. #5920
* [BUGFIX] Ingester: Fix `user` and `type` labels for the `cortex_ingester_tsdb_head_samples_appended_total` TSDB metric. #5952
* [BUGFIX] Querier: Enforce max query length check for `/api/v1/series` API even though `ignoreMaxQueryLength` is set to true. #6018
* [BUGFIX] Ingester: Fix issue with the minimize token generator where it was not taking in consideration the current ownership of an instance when generating extra tokens. #6062
* [BUGFIX] Scheduler: Fix user queue in scheduler that was not thread-safe. #6077 #6160
* [BUGFIX] Ingester: Include out-of-order head compaction when compacting TSDB head. #6108
* [BUGFIX] Ingester: Fix `cortex_ingester_tsdb_mmap_chunks_total` metric. #6134
* [BUGFIX] Query Frontend: Fix query rejection bug for metadata queries. #6143

## 1.17.1 2024-05-20

* [CHANGE] Query Frontend/Ruler: Omit empty data, errorType and error fields in API response. #5953 #5954
* [ENHANCEMENT] Ingester: Added `upload_compacted_blocks_enabled` config to ingester to parameterize uploading compacted blocks. #5959
* [BUGFIX] Querier: Select correct tenant during query federation. #5943

## 1.17.0 2024-04-30

* [CHANGE] Azure Storage: Upgraded objstore dependency and support Azure Workload Identity Authentication. Added `connection_string` to support authenticating via SAS token. Marked `msi_resource` config as deprecating. #5645
* [CHANGE] Store Gateway: Add a new fastcache based inmemory index cache. #5619
* [CHANGE] Index Cache: Multi level cache backfilling operation becomes async. Added `-blocks-storage.bucket-store.index-cache.multilevel.max-async-concurrency` and `-blocks-storage.bucket-store.index-cache.multilevel.max-async-buffer-size` configs and metric `cortex_store_multilevel_index_cache_backfill_dropped_items_total` for number of dropped items. #5661
* [CHANGE] Ingester: Disable uploading compacted blocks and overlapping compaction in ingester. #5735
* [CHANGE] Distributor: Count the number of rate-limited samples in `distributor_samples_in_total`. #5714
* [CHANGE] Ruler: Remove `cortex_ruler_write_requests_total`, `cortex_ruler_write_requests_failed_total`, `cortex_ruler_queries_total`, `cortex_ruler_queries_failed_total`, and `cortex_ruler_query_seconds_total` metrics for the tenant when the ruler deletes the manager for the tenant. #5772
* [CHANGE] Main: Mark `mem-ballast-size-bytes` flag as deprecated. #5816
* [CHANGE] Querier: Mark `-querier.ingester-streaming` flag as deprecated. Now query ingester streaming is always enabled. #5817
* [CHANGE] Compactor/Bucket Store: Added `-blocks-storage.bucket-store.block-discovery-strategy` to configure different block listing strategy. Reverted the current recursive block listing mechanism and use the strategy `Concurrent` as in 1.15. #5828
* [CHANGE] Compactor: Don't halt compactor when overlapped source blocks detected. #5854
* [CHANGE] S3 Bucket Client: Expose `-blocks-storage.s3.send-content-md5` flag and set default checksum algorithm to MD5. #5870
* [CHANGE] Querier: Mark `querier.iterators` and `querier.batch-iterators` flags as deprecated. Now querier always use batch iterators. #5868
* [CHANGE] Query Frontend: Error response returned by Query Frontend now follows Prometheus API error response format. #5811
* [FEATURE] Experimental: OTLP ingestion. #5813
* [FEATURE] Query Frontend/Scheduler: Add query priority support. #5605
* [FEATURE] Tracing: Use `kuberesolver` to resolve OTLP endpoints address with `kubernetes://` prefix as Kubernetes service. #5731
* [FEATURE] Tracing: Add `tracing.otel.round-robin` flag to use `round_robin` gRPC client side LB policy for sending OTLP traces. #5731
* [FEATURE] Ruler: Add `ruler.concurrent-evals-enabled` flag to enable concurrent evaluation within a single rule group for independent rules. Maximum concurrency can be configured via `ruler.max-concurrent-evals`. #5766
* [FEATURE] Distributor Queryable: Experimental: Add config `zone_results_quorum_metadata`. When querying ingesters using metadata APIs such as label names and values, only results from quorum number of zones will be included and merged. #5779
* [FEATURE] Storage Cache Clients: Add config `set_async_circuit_breaker_config` to utilize the circuit breaker pattern for dynamically thresholding asynchronous set operations. Implemented in both memcached and redis cache clients. #5789
* [FEATURE] Ruler: Add experimental `experimental.ruler.api-deduplicate-rules` flag to remove duplicate rule groups from the Prometheus compatible rules API endpoint. Add experimental `ruler.ring.replication-factor` and `ruler.ring.zone-awareness-enabled` flags to configure rule group replication, but only the first ruler in the replicaset evaluates the rule group, the rest will be used as backup to handle events when a ruler is down during an API request to list rules. #5782 #5901
* [FEATURE] Ring: Add experimental `-ingester.tokens-generator-strategy=minimize-spread` flag to enable the new minimize spread token generator strategy. #5855
* [FEATURE] Ring Status Page: Add `Ownership Diff From Expected` column in the ring table to indicate the extent to which the ownership of a specific ingester differs from the expected ownership. #5889
* [ENHANCEMENT] Ingester: Add per-tenant new metric `cortex_ingester_tsdb_data_replay_duration_seconds`. #5477
* [ENHANCEMENT] Store Gateway: Added `-store-gateway.enabled-tenants` and `-store-gateway.disabled-tenants` to explicitly enable or disable store-gateway for specific tenants. #5638
* [ENHANCEMENT] Query Frontend: Write service timing header in response even though there is an error. #5653
* [ENHANCEMENT] Compactor: Add new compactor metric `cortex_compactor_start_duration_seconds`. #5683
* [ENHANCEMENT] Index Cache: Multi level cache adds config `max_backfill_items` to cap max items to backfill per async operation. #5686
* [ENHANCEMENT] Query Frontend: Log number of split queries in `query stats` log. #5703
* [ENHANCEMENT] Compactor: Skip compaction retry when encountering a permission denied error. #5727
* [ENHANCEMENT] Logging: Added new options for logging HTTP request headers: `-server.log-request-headers` enables logging HTTP request headers, `-server.log-request-headers-exclude-list` allows users to specify headers which should not be logged. #5744
* [ENHANCEMENT] Query Frontend/Scheduler: Time check in query priority now considers overall data select time window (including range selectors, modifiers and lookback delta). #5758
* [ENHANCEMENT] Querier: Added `querier.store-gateway-query-stats-enabled` to enable or disable store gateway query stats log. #5749
* [ENHANCEMENT] Querier: Improve labels APIs latency by merging slices using K-way merge and more than 1 core. #5785
* [ENHANCEMENT] AlertManager: Retrying AlertManager Delete Silence on error. #5794
* [ENHANCEMENT] Ingester: Add new ingester metric `cortex_ingester_max_inflight_query_requests`. #5798
* [ENHANCEMENT] Query: Added `query_storage_wall_time` to Query Frontend and Ruler query stats log for wall time spent on fetching data from storage. Query evaluation is not included. #5799
* [ENHANCEMENT] Query: Added additional max query length check at Query Frontend and Ruler. Added `-querier.ignore-max-query-length` flag to disable max query length check at Querier. #5808
* [ENHANCEMENT] Querier: Add context error check when converting Metrics to SeriesSet for GetSeries on distributorQuerier. #5827
* [ENHANCEMENT] Ruler: Improve GetRules response time by reducing lock contention and introducing a temporary rules cache in `ruler/manager.go`. #5805
* [ENHANCEMENT] Querier: Add context error check when merging slices from ingesters for GetLabel operations. #5837
* [BUGFIX] Distributor: Do not use label with empty values for sharding #5717
* [BUGFIX] Query Frontend: queries with negative offset should check whether it is cacheable or not. #5719
* [BUGFIX] Redis Cache: pass `cache_size` config correctly. #5734
* [BUGFIX] Distributor: Shuffle-Sharding with `ingestion_tenant_shard_size` set to 0, default sharding strategy should be used. #5189
* [BUGFIX] Cortex: Fix GRPC stream clients not honoring overrides for call options. #5797
* [BUGFIX] Ruler: Fix support for `keep_firing_for` field in alert rules. #5823
* [BUGFIX] Ring DDB: Fix lifecycle for ring counting unhealthy pods as healthy. #5838
* [BUGFIX] Ring DDB: Fix region assignment. #5842

## 1.16.1 2024-04-23

* [ENHANCEMENT] Upgraded Docker base images to `alpine:3.18`. #5684
* [ENHANCEMENT] Upgrade to go 1.21.9 #5879 #5882

## 1.16.0 2023-11-20

* [CHANGE] AlertManager: include reason label in `cortex_alertmanager_notifications_failed_total`. #5409
* [CHANGE] Ruler: Added user label to `cortex_ruler_write_requests_total`, `cortex_ruler_write_requests_failed_total`, `cortex_ruler_queries_total`, and `cortex_ruler_queries_failed_total` metrics. #5312
* [CHANGE] Alertmanager: Validating new fields on the PagerDuty AM config. #5290
* [CHANGE] Ingester: Creating label `native-histogram-sample` on the `cortex_discarded_samples_total` to keep track of discarded native histogram samples. #5289
* [CHANGE] Store Gateway: Rename `cortex_bucket_store_cached_postings_compression_time_seconds` to `cortex_bucket_store_cached_postings_compression_time_seconds_total`. #5431
* [CHANGE] Store Gateway: Rename `cortex_bucket_store_cached_series_fetch_duration_seconds` to `cortex_bucket_store_series_fetch_duration_seconds` and `cortex_bucket_store_cached_postings_fetch_duration_seconds` to `cortex_bucket_store_postings_fetch_duration_seconds`. Add new metric `cortex_bucket_store_chunks_fetch_duration_seconds`. #5448
* [CHANGE] Store Gateway: Remove `idle_timeout`, `max_conn_age`, `pool_size`, `min_idle_conns` fields for Redis index cache and caching bucket. #5448
* [CHANGE] Store Gateway: Add flag `-store-gateway.sharding-ring.zone-stable-shuffle-sharding` to enable store gateway to use zone stable shuffle sharding. #5489
* [CHANGE] Bucket Index: Add `series_max_size` and `chunk_max_size` to bucket index. #5489
* [CHANGE] StoreGateway: Rename `cortex_bucket_store_chunk_pool_returned_bytes_total` and `cortex_bucket_store_chunk_pool_requested_bytes_total` to `cortex_bucket_store_chunk_pool_operation_bytes_total`. #5552
* [CHANGE] Query Frontend/Querier: Make build info API disabled by default and add feature flag `api.build-info-enabled` to enable it. #5533
* [CHANGE] Purger: Do no use S3 tenant kms key when uploading deletion marker. #5575
* [CHANGE] Ingester: Shipper always allows uploading compacted blocks to ship OOO compacted blocks. #5625
* [CHANGE] DDBKV: Change metric name from `dynamodb_kv_read_capacity_total` to `dynamodb_kv_consumed_capacity_total` and include Delete, Put, Batch dimension. #5487
* [CHANGE] Compactor: Adding the userId on the compact dir path. #5524
* [CHANGE] Ingester: Remove deprecated ingester metrics. #5472
* [CHANGE] Query Frontend: Expose `-querier.max-subquery-steps` to configure subquery max steps check. By default, the limit is set to 0, which is disabled. #5656
* [FEATURE] Store Gateway: Implementing multi level index cache. #5451
* [FEATURE] Ruler: Add support for disabling rule groups. #5521
* [FEATURE] Support object storage backends for runtime configuration file. #5292
* [FEATURE] Ruler: Add support for `Limit` field on RuleGroup. #5528
* [FEATURE] AlertManager: Add support for Webex, Discord and Telegram Receiver. #5493
* [FEATURE] Ingester: added `-admin-limit-message` to customize the message contained in limit errors.#5460
* [FEATURE] AlertManager: Update version to v0.26.0 and bring in Microsoft Teams receiver. #5543
* [FEATURE] Store Gateway: Support lazy expanded posting optimization. Added new flag `blocks-storage.bucket-store.lazy-expanded-postings-enabled` and new metrics `cortex_bucket_store_lazy_expanded_postings_total`, `cortex_bucket_store_lazy_expanded_posting_size_bytes_total` and `cortex_bucket_store_lazy_expanded_posting_series_overfetched_size_bytes_total`. #5556.
* [FEATURE] Store Gateway: Add `max_downloaded_bytes_per_request` to limit max bytes to download per store gateway request. #5179
* [FEATURE] Added 2 flags `-alertmanager.alertmanager-client.grpc-max-send-msg-size` and ` -alertmanager.alertmanager-client.grpc-max-recv-msg-size` to configure alert manager grpc client message size limits. #5338
* [FEATURE] Querier/StoreGateway: Allow the tenant shard sizes to be a percent of total instances. #5393
* [FEATURE] Added the flag `-alertmanager.api-concurrency` to configure alert manager api concurrency limit. #5412
* [FEATURE] Store Gateway: Add `-store-gateway.sharding-ring.keep-instance-in-the-ring-on-shutdown` to skip unregistering instance from the ring in shutdown. #5421
* [FEATURE] Ruler: Support for filtering rules in the API. #5417
* [FEATURE] Compactor: Add `-compactor.ring.tokens-file-path` to store generated tokens locally. #5432
* [FEATURE] Query Frontend: Add `-frontend.retry-on-too-many-outstanding-requests` to re-enqueue 429 requests if there are multiple query-schedulers available. #5496
* [FEATURE] Store Gateway: Add `-blocks-storage.bucket-store.max-inflight-requests` for store gateways to reject further series requests upon reaching the limit. #5553
* [FEATURE] Store Gateway: Support filtered index cache. #5587
* [ENHANCEMENT] Update go version to 1.21.3. #5630
* [ENHANCEMENT] Store Gateway: Add `cortex_bucket_store_block_load_duration_seconds` histogram to track time to load blocks. #5580
* [ENHANCEMENT] Querier: retry chunk pool exhaustion error in querier rather than query frontend. #5569
* [ENHANCEMENT] Alertmanager: Added flag `-alertmanager.alerts-gc-interval` to configure alerts Garbage collection interval. #5550
* [ENHANCEMENT] Query Frontend: enable vertical sharding on binary expr . #5507
* [ENHANCEMENT] Query Frontend: Include user agent as part of query frontend log. #5450
* [ENHANCEMENT] Query: Set CORS Origin headers for Query API #5388
* [ENHANCEMENT] Query Frontend: Add `cortex_rejected_queries_total` metric for throttled queries. #5356
* [ENHANCEMENT] Query Frontend: Optimize the decoding of `SampleStream`. #5349
* [ENHANCEMENT] Compactor: Check ctx done when uploading visit marker. #5333
* [ENHANCEMENT] AlertManager: Add `cortex_alertmanager_dispatcher_aggregation_groups` and `cortex_alertmanager_dispatcher_alert_processing_duration_seconds` metrics for dispatcher. #5592
* [ENHANCEMENT] Store Gateway: Added new flag `blocks-storage.bucket-store.series-batch-size` to control how many series to fetch per batch in Store Gateway. #5582.
* [ENHANCEMENT] Querier: Log query stats when querying store gateway. #5376
* [ENHANCEMENT] Ruler: Add `cortex_ruler_rule_group_load_duration_seconds` and `cortex_ruler_rule_group_sync_duration_seconds` metrics. #5609
* [ENHANCEMENT] Ruler: Add contextual info and query statistics to log #5604
* [ENHANCEMENT] Distributor/Ingester: Add span on push path #5319
* [ENHANCEMENT] Query Frontend: Reject subquery with too small step size. #5323
* [ENHANCEMENT] Compactor: Exposing Thanos `accept-malformed-index` to Cortex compactor. #5334
* [ENHANCEMENT] Log: Avoid expensive `log.Valuer` evaluation for disallowed levels. #5297
* [ENHANCEMENT] Improving Performance on the API Gzip Handler. #5347
* [ENHANCEMENT] Dynamodb: Add `puller-sync-time` to allow different pull time for ring. #5357
* [ENHANCEMENT] Emit querier `max_concurrent` as a metric. #5362
* [ENHANCEMENT] Avoid sort tokens on lifecycler autoJoin. #5394
* [ENHANCEMENT] Do not resync blocks in running store gateways during rollout deployment and container restart. #5363
* [ENHANCEMENT] Store Gateway: Add new metrics `cortex_bucket_store_sent_chunk_size_bytes`, `cortex_bucket_store_postings_size_bytes` and `cortex_bucket_store_empty_postings_total`. #5397
* [ENHANCEMENT] Add jitter to lifecycler heartbeat. #5404
* [ENHANCEMENT] Store Gateway: Add config `estimated_max_series_size_bytes` and `estimated_max_chunk_size_bytes` to address data overfetch. #5401
* [ENHANCEMENT] Distributor/Ingester: Add experimental `-distributor.sign_write_requests` flag to sign the write requests. #5430
* [ENHANCEMENT] Store Gateway/Querier/Compactor: Handling CMK Access Denied errors. #5420 #5442 #5446
* [ENHANCEMENT] Alertmanager: Add the alert name in error log when it get throttled. #5456
* [ENHANCEMENT] Querier: Retry store gateway on different zones when zone awareness is enabled. #5476
* [ENHANCEMENT] Compactor: allow `unregister_on_shutdown` to be configurable. #5503
* [ENHANCEMENT] Querier: Batch adding series to query limiter to optimize locking. #5505
* [ENHANCEMENT] Store Gateway: add metric `cortex_bucket_store_chunk_refetches_total` for number of chunk refetches. #5532
* [ENHANCEMENT] BasicLifeCycler: allow final-sleep during shutdown #5517
* [ENHANCEMENT] All: Handling CMK Access Denied errors. #5420 #5542
* [ENHANCEMENT] Querier: Retry store gateway client connection closing gRPC error. #5558
* [ENHANCEMENT] QueryFrontend: Add generic retry for all APIs. #5561.
* [ENHANCEMENT] Querier: Check context before notifying scheduler and frontend. #5565
* [ENHANCEMENT] QueryFrontend: Add metric for number of series requests. #5373
* [ENHANCEMENT] Store Gateway: Add histogram metrics for total time spent fetching series and chunks per request. #5573
* [ENHANCEMENT] Store Gateway: Check context in multi level cache. Add `cortex_store_multilevel_index_cache_fetch_duration_seconds` and `cortex_store_multilevel_index_cache_backfill_duration_seconds` to measure fetch and backfill latency. #5596
* [ENHANCEMENT] Ingester: Added new ingester TSDB metrics `cortex_ingester_tsdb_head_samples_appended_total`, `cortex_ingester_tsdb_head_out_of_order_samples_appended_total`, `cortex_ingester_tsdb_snapshot_replay_error_total`, `cortex_ingester_tsdb_sample_ooo_delta` and `cortex_ingester_tsdb_mmap_chunks_total`. #5624
* [ENHANCEMENT] Query Frontend: Handle context error before decoding and merging responses. #5499
* [ENHANCEMENT] Store-Gateway and AlertManager: Add a `wait_instance_time_out` to context to avoid waiting forever. #5581
* [ENHANCEMENT] Blocks storage: Move the tenant deletion mark from `<tenantID>/markers/tenant-deletion-mark.json` to  `__markers__/<tenantID>/tenant-deletion-mark.json`. #5676
* [BUGFIX] Compactor: Fix possible division by zero during compactor config validation. #5535
* [BUGFIX] Ruler: Validate if rule group can be safely converted back to rule group yaml from protobuf message #5265
* [BUGFIX] Querier: Convert gRPC `ResourceExhausted` status code from store gateway to 422 limit error. #5286
* [BUGFIX] Alertmanager: Route web-ui requests to the alertmanager distributor when sharding is enabled. #5293
* [BUGFIX] Storage: Bucket index updater should ignore meta not found for partial blocks. #5343
* [BUGFIX] Ring: Add `JOINING` state to read operation. #5346
* [BUGFIX] Compactor: Partial block with only visit marker should be deleted even there is no deletion marker. #5342
* [BUGFIX] KV: Etcd calls will no longer block indefinitely and will now time out after the `DialTimeout` period. #5392
* [BUGFIX] Ring: Allow RF greater than number of zones to select more than one instance per zone #5411
* [BUGFIX] Store Gateway: Fix bug in store gateway ring comparison logic. #5426
* [BUGFIX] Ring: Fix bug in consistency of Get func in a scaling zone-aware ring. #5429
* [BUGFIX] Compactor: Fix retry on markers. #5441
* [BUGFIX] Query Frontend: Fix bug of failing to cancel downstream request context in query frontend v2 mode (query scheduler enabled). #5447
* [BUGFIX] Alertmanager: Remove the user id from state replication key metric label value. #5453
* [BUGFIX] Compactor: Avoid cleaner concurrency issues checking global markers before all blocks. #5457
* [BUGFIX] DDBKV: Disallow instance with older timestamp to update instance with newer timestamp. #5480
* [BUGFIX] DDBKV: When no change detected in ring, retry the CAS until there is change. #5502
* [BUGFIX] Fix bug on objstore when configured to use S3 fips endpoints. #5540
* [BUGFIX] Ruler: Fix bug on ruler where a failure to load a single RuleGroup would prevent rulers to sync all RuleGroup. #5563
* [BUGFIX] Query Frontend: Fix query string being omitted in query stats log. #5655

## 1.15.3 2023-06-22

* [BUGFIX] Distributor: Fix potential data corruption in cases of timeout between distributors and ingesters. #5422

## 1.15.2 2023-05-09

* [ENHANCEMENT] Update Go version to 1.20.4. #5299

## 1.15.1 2023-04-26

* [CHANGE] Alertmanager: Validating new fields on the PagerDuty AM config. #5290
* [BUGFIX] Querier: Convert gRPC `ResourceExhausted` status code from store gateway to 422 limit error. #5286

## 1.15.0 2023-04-19

* [CHANGE] Storage: Make Max exemplars config per tenant instead of global configuration. #5080 #5122
* [CHANGE] Alertmanager: Local file disclosure vulnerability in OpsGenie configuration has been fixed. #5045
* [CHANGE] Rename oltp_endpoint to otlp_endpoint to match opentelemetry spec and lib name. #5068
* [CHANGE] Distributor/Ingester: Log warn level on push requests when they have status code 4xx. Do not log if status is 429. #5103
* [CHANGE] Tracing: Use the default OTEL trace sampler when `-tracing.otel.exporter-type` is set to `awsxray`. #5141
* [CHANGE] Ingester partial error log line to debug level. #5192
* [CHANGE] Change HTTP status code from 503/422 to 499 if a request is canceled. #5220
* [CHANGE] Store gateways summary metrics have been converted to histograms `cortex_bucket_store_series_blocks_queried`, `cortex_bucket_store_series_data_fetched`, `cortex_bucket_store_series_data_size_touched_bytes`, `cortex_bucket_store_series_data_size_fetched_bytes`, `cortex_bucket_store_series_data_touched`, `cortex_bucket_store_series_result_series` #5239
* [FEATURE] Querier/Query Frontend: support Prometheus /api/v1/status/buildinfo API. #4978
* [FEATURE] Ingester: Add active series to all_user_stats page. #4972
* [FEATURE] Ingester: Added `-blocks-storage.tsdb.head-chunks-write-queue-size` allowing to configure the size of the in-memory queue used before flushing chunks to the disk . #5000
* [FEATURE] Query Frontend: Log query params in query frontend even if error happens. #5005
* [FEATURE] Ingester: Enable snapshotting of In-memory TSDB on disk during shutdown via `-blocks-storage.tsdb.memory-snapshot-on-shutdown`. #5011
* [FEATURE] Query Frontend/Scheduler: Add a new counter metric `cortex_request_queue_requests_total` for total requests going to queue. #5030
* [FEATURE] Build ARM docker images. #5041
* [FEATURE] Query-frontend/Querier: Create spans to measure time to merge promql responses. #5041
* [FEATURE] Querier/Ruler: Support the new thanos promql engine. This is an experimental feature and might change in the future. #5093
* [FEATURE] Added zstd as an option for grpc compression #5092
* [FEATURE] Ring: Add new kv store option `dynamodb`. #5026
* [FEATURE] Cache: Support redis as backend for caching bucket and index cache. #5057
* [FEATURE] Querier/Store-Gateway: Added `-blocks-storage.bucket-store.ignore-blocks-within` allowing to filter out the recently created blocks from being synced by queriers and store-gateways. #5166
* [FEATURE] AlertManager/Ruler: Added support for  `keep_firing_for` on alerting rulers.
* [FEATURE] Alertmanager: Add support for time_intervals. #5102
* [FEATURE] Added `snappy-block` as an option for grpc compression #5215
* [FEATURE] Enable experimental out-of-order samples support. Added 2 new configs `ingester.out_of_order_time_window` and `blocks-storage.tsdb.out_of_order_cap_max`. #4964
* [ENHANCEMENT] Querier: limit series query to only ingesters if `start` param is not specified. #4976
* [ENHANCEMENT] Query-frontend/scheduler: add a new limit `frontend.max-outstanding-requests-per-tenant` for configuring queue size per tenant. Started deprecating two flags `-query-scheduler.max-outstanding-requests-per-tenant` and `-querier.max-outstanding-requests-per-tenant`, and change their value default to 0. Now if both the old flag and new flag are specified, the old flag's queue size will be picked. #4991
* [ENHANCEMENT] Query-tee: Add `/api/v1/query_exemplars` API endpoint support. #5010
* [ENHANCEMENT] Let blocks_cleaner delete blocks concurrently(default 16 goroutines). #5028
* [ENHANCEMENT] Query Frontend/Query Scheduler: Increase upper bound to 60s for queue duration histogram metric. #5029
* [ENHANCEMENT] Query Frontend: Log Vertical sharding information when `query_stats_enabled` is enabled. #5037
* [ENHANCEMENT] Ingester: The metadata APIs should honour `querier.query-ingesters-within` when `querier.query-store-for-labels-enabled` is true. #5027
* [ENHANCEMENT] Query Frontend: Skip instant query roundtripper if sharding is not applicable. #5062
* [ENHANCEMENT] Push reduce one hash operation of Labels. #4945 #5114
* [ENHANCEMENT] Alertmanager: Added `-alertmanager.enabled-tenants` and `-alertmanager.disabled-tenants` to explicitly enable or disable alertmanager for specific tenants. #5116
* [ENHANCEMENT] Upgraded Docker base images to `alpine:3.17`. #5132
* [ENHANCEMENT] Add retry logic to S3 bucket client. #5135
* [ENHANCEMENT] Update Go version to 1.20.1. #5159
* [ENHANCEMENT] Distributor: Reuse byte slices when serializing requests from distributors to ingesters. #5193
* [ENHANCEMENT] Query Frontend: Add number of chunks and samples fetched in query stats. #5198
* [ENHANCEMENT] Implement grpc.Compressor.DecompressedSize for snappy to optimize memory allocations. #5213
* [ENHANCEMENT] Querier: Batch Iterator optimization to prevent transversing it multiple times query ranges steps does not overlap. #5237
* [BUGFIX] Updated `golang.org/x/net` dependency to fix CVE-2022-27664. #5008
* [BUGFIX] Fix panic when otel and xray tracing is enabled. #5044
* [BUGFIX] Fixed no compact block got grouped in shuffle sharding grouper. #5055
* [BUGFIX] Fixed ingesters with less tokens stuck in LEAVING. #5061
* [BUGFIX] Tracing: Fix missing object storage span instrumentation. #5074
* [BUGFIX] Ingester: Fix Ingesters returning empty response for metadata APIs. #5081
* [BUGFIX] Ingester: Fix panic when querying metadata from blocks that are being deleted. #5119
* [BUGFIX] Ring: Fix case when dynamodb kv reaches the limit of 25 actions per batch call. #5136
* [BUGFIX] Query-frontend: Fix shardable instant queries do not produce sorted results for `sort`, `sort_desc`, `topk`, `bottomk` functions. #5148, #5170
* [BUGFIX] Querier: Fix `/api/v1/series` returning 5XX instead of 4XX when limits are hit. #5169
* [BUGFIX] Compactor: Fix issue that shuffle sharding planner return error if block is under visit by other compactor. #5188
* [BUGFIX] Fix S3 BucketWithRetries upload empty content issue #5217
* [BUGFIX] Query Frontend: Disable `absent`, `absent_over_time` and `scalar` for vertical sharding. #5221
* [BUGFIX] Catch context error in the s3 bucket client. #5240
* [BUGFIX] Fix query frontend remote read empty body. #5257
* [BUGFIX] Fix query frontend incorrect error response format at `SplitByQuery` middleware. #5260

## 1.14.0 2022-12-02

  **This release removes support for chunks storage. See below for more.**
* [CHANGE] Remove support for chunks storage entirely. If you are using chunks storage on a previous version, you must [migrate your data](https://github.com/cortexproject/cortex/blob/v1.13.1/docs/blocks-storage/migrate-from-chunks-to-blocks.md) on version 1.13.1 or earlier. Before upgrading to this release, you should also remove any deprecated chunks-related configuration, as this release will no longer accept that. The following flags are gone:
  - `-dynamodb.*`
  - `-metrics.*`
  - `-s3.*`
  - `-azure.*`
  - `-bigtable.*`
  - `-gcs.*`
  - `-cassandra.*`
  - `-boltdb.*`
  - `-local.*`
  - some `-ingester` flags:
    - `-ingester.wal-enabled`
    - `-ingester.checkpoint-enabled`
    - `-ingester.recover-from-wal`
    - `-ingester.wal-dir`
    - `-ingester.checkpoint-duration`
    - `-ingester.flush-on-shutdown-with-wal-enabled`
    - `-ingester.max-transfer-retries`
    - `-ingester.max-samples-per-query`
    - `-ingester.min-chunk-length`
    - `-ingester.flush-period`
    - `-ingester.retain-period`
    - `-ingester.max-chunk-idle`
    - `-ingester.max-stale-chunk-idle`
    - `-ingester.flush-op-timeout`
    - `-ingester.max-chunk-age`
    - `-ingester.chunk-age-jitter`
    - `-ingester.concurrent-flushes`
    - `-ingester.spread-flushes`
    - `-ingester.chunk-encoding`
    - `-store.*` except `-store.engine` and `-store.max-query-length`
    - `-store.query-chunk-limit` was deprecated and replaced by `-querier.max-fetched-chunks-per-query`
  - `-deletes.*`
  - `-grpc-store.*`
  - `-flusher.wal-dir`, `-flusher.concurrent-flushes`, `-flusher.flush-op-timeout`
* [CHANGE] Remove support for alertmanager and ruler legacy store configuration. Before upgrading, you need to convert your configuration to use the `alertmanager-storage` and `ruler-storage` configuration on the version that you're already running, then upgrade.
* [CHANGE] Disables TSDB isolation. #4825
* [CHANGE] Drops support Prometheus 1.x rule format on configdb. #4826
* [CHANGE] Removes `-ingester.stream-chunks-when-using-blocks` experimental flag and stream chunks by default when `querier.ingester-streaming` is enabled. #4864
* [CHANGE] Compactor: Added `cortex_compactor_runs_interrupted_total` to separate compaction interruptions from failures
* [CHANGE] Enable PromQL `@` modifier, negative offset always. #4927
* [CHANGE] Store-gateway: Add user label to `cortex_bucket_store_blocks_loaded` metric. #4918
* [CHANGE] AlertManager: include `status` label in `cortex_alertmanager_alerts_received_total`. #4907
* [FEATURE] Compactor: Added `-compactor.block-files-concurrency` allowing to configure number of go routines for download/upload block files during compaction. #4784
* [FEATURE] Compactor: Added `-compactor.blocks-fetch-concurrency` allowing to configure number of go routines for blocks during compaction. #4787
* [FEATURE] Compactor: Added configurations for Azure MSI in blocks-storage, ruler-storage and alertmanager-storage. #4818
* [FEATURE] Ruler: Add support to pass custom implementations of queryable and pusher. #4782
* [FEATURE] Create OpenTelemetry Bridge for Tracing. Now cortex can send traces to multiple destinations using OTEL Collectors. #4834
* [FEATURE] Added `-api.http-request-headers-to-log` allowing for the addition of HTTP Headers to logs #4803
* [FEATURE] Distributor: Added a new limit `-validation.max-labels-size-bytes` allowing to limit the combined size of labels for each timeseries. #4848
* [FEATURE] Storage/Bucket: Added `-*.s3.bucket-lookup-type` allowing to configure the s3 bucket lookup type. #4794
* [FEATURE] QueryFrontend: Implement experimental vertical sharding at query frontend for range/instant queries. #4863
* [FEATURE] QueryFrontend: Support vertical sharding for subqueries. #4955
* [FEATURE] Querier: Added a new limit `-querier.max-fetched-data-bytes-per-query` allowing to limit the maximum size of all data in bytes that a query can fetch from each ingester and storage. #4854
* [FEATURE] Added 2 flags `-alertmanager.alertmanager-client.grpc-compression` and `-querier.store-gateway-client.grpc-compression` to configure compression methods for grpc clients. #4889
* [ENHANCEMENT] AlertManager: Retrying AlertManager Get Requests (Get Alertmanager status, Get Alertmanager Receivers) on next replica on error #4840
* [ENHANCEMENT] Querier/Ruler: Retry store-gateway in case of unexpected failure, instead of failing the query. #4532 #4839
* [ENHANCEMENT] Ring: DoBatch prioritize 4xx errors when failing. #4783
* [ENHANCEMENT] Cortex now built with Go 1.18. #4829
* [ENHANCEMENT] Ingester: Prevent ingesters to become unhealthy during wall replay. #4847
* [ENHANCEMENT] Compactor: Introduced visit marker file for blocks so blocks are under compaction will not be picked up by another compactor. #4805
* [ENHANCEMENT] Distributor: Add label name to labelValueTooLongError. #4855
* [ENHANCEMENT] Enhance traces with hostname information. #4898
* [ENHANCEMENT] Improve the documentation around limits. #4905
* [ENHANCEMENT] Distributor: cache user overrides to reduce lock contention. #4904
* [BUGFIX] Storage/Bucket: Enable AWS SDK for go authentication for s3 to fix IMDSv1 authentication. #4897
* [BUGFIX] Memberlist: Add join with no retrying when starting service. #4804
* [BUGFIX] Ruler: Fix /ruler/rule_groups returns YAML with extra fields. #4767
* [BUGFIX] Respecting `-tracing.otel.sample-ratio` configuration when enabling OpenTelemetry tracing with X-ray. #4862
* [BUGFIX] QueryFrontend: fixed query_range requests when query has `start` equals to `end`. #4877
* [BUGFIX] AlertManager: fixed issue introduced by #4495 where templates files were being deleted when using alertmanager local store. #4890
* [BUGFIX] Ingester: fixed incorrect logging at the start of ingester block shipping logic. #4934
* [BUGFIX] Storage/Bucket: fixed global mark missing on deletion. #4949
* [BUGFIX] QueryFrontend/Querier: fixed regression added by #4863 where we stopped compressing the response between querier and query frontend. #4960
* [BUGFIX] QueryFrontend/Querier: fixed fix response error to be ungzipped when status code is not 2xx. #4975

### Known issues

- Configsdb: Ruler configs doesn't work. Remove all configs from postgres database that have format Prometheus 1.x rule format before upgrading to v1.14.0 (see [5387](https://github.com/cortexproject/cortex/issues/5387))

## 1.13.0 2022-07-14

* [CHANGE] Changed default for `-ingester.min-ready-duration` from 1 minute to 15 seconds. #4539
* [CHANGE] query-frontend: Do not print anything in the logs of `query-frontend` if a in-progress query has been canceled (context canceled) to avoid spam. #4562
* [CHANGE] Compactor block deletion mark migration, needed when upgrading from v1.7, is now disabled by default. #4597
* [CHANGE] The `status_code` label on gRPC client metrics has changed from '200' and '500' to '2xx', '5xx', '4xx', 'cancel' or 'error'. #4601
* [CHANGE] Memberlist: changed probe interval from `1s` to `5s` and probe timeout from `500ms` to `2s`. #4601
* [CHANGE] Fix incorrectly named `cortex_cache_fetched_keys` and `cortex_cache_hits` metrics. Renamed to `cortex_cache_fetched_keys_total` and `cortex_cache_hits_total` respectively. #4686
* [CHANGE] Enable Thanos series limiter in store-gateway. #4702
* [CHANGE] Distributor: Apply `max_fetched_series_per_query` limit for `/series` API. #4683
* [CHANGE] Re-enable the `proxy_url` option for receiver configuration. #4741
* [FEATURE] Ruler: Add `external_labels` option to tag all alerts with a given set of labels. #4499
* [FEATURE] Compactor: Add `-compactor.skip-blocks-with-out-of-order-chunks-enabled` configuration to mark blocks containing index with out-of-order chunks for no compact instead of halting the compaction. #4707
* [FEATURE] Querier/Query-Frontend: Add `-querier.per-step-stats-enabled` and `-frontend.cache-queryable-samples-stats` configurations to enable query sample statistics. #4708
* [FEATURE] Add shuffle sharding for the compactor #4433
* [FEATURE] Querier: Use streaming for ingester metadata APIs. #4725
* [ENHANCEMENT] Update Go version to 1.17.8. #4602 #4604 #4658
* [ENHANCEMENT] Keep track of discarded samples due to bad relabel configuration in `cortex_discarded_samples_total`. #4503
* [ENHANCEMENT] Ruler: Add `-ruler.disable-rule-group-label` to disable the `rule_group` label on exported metrics. #4571
* [ENHANCEMENT] Query federation: improve performance in MergeQueryable by memoizing labels. #4502
* [ENHANCEMENT] Added new ring related config `-ingester.readiness-check-ring-health` when enabled the readiness probe will succeed only after all instances are ACTIVE and healthy in the ring, this is enabled by default. #4539
* [ENHANCEMENT] Added new ring related config `-distributor.excluded-zones` when set this will exclude the comma-separated zones from the ring, default is "". #4539
* [ENHANCEMENT] Upgraded Docker base images to `alpine:3.14`. #4514
* [ENHANCEMENT] Updated Prometheus to latest. Includes changes from prometheus#9239, adding 15 new functions. Multiple TSDB bugfixes prometheus#9438 & prometheus#9381. #4524
* [ENHANCEMENT] Query Frontend: Add setting `-frontend.forward-headers-list` in frontend  to configure the set of headers from the requests to be forwarded to downstream requests. #4486
* [ENHANCEMENT] Blocks storage: Add `-blocks-storage.azure.http.*`, `-alertmanager-storage.azure.http.*`, and `-ruler-storage.azure.http.*` to configure the Azure storage client. #4581
* [ENHANCEMENT] Optimise memberlist receive path when used as a backing store for rings with a large number of members. #4601
* [ENHANCEMENT] Add length and limit to labelNameTooLongError and labelValueTooLongError #4595
* [ENHANCEMENT] Add jitter to rejoinInterval. #4747
* [ENHANCEMENT] Compactor: uploading blocks no compaction marks to the global location and introduce a new metric #4729
  * `cortex_bucket_blocks_marked_for_no_compaction_count`: Total number of blocks marked for no compaction in the bucket.
* [ENHANCEMENT] Querier: Reduce the number of series that are kept in memory while streaming from ingesters. #4745
* [BUGFIX] AlertManager: remove stale template files. #4495
* [BUGFIX] Distributor: fix bug in query-exemplar where some results would get dropped. #4583
* [BUGFIX] Update Thanos dependency: compactor tracing support, azure blocks storage memory fix. #4585
* [BUGFIX] Set appropriate `Content-Type` header for /services endpoint, which previously hard-coded `text/plain`. #4596
* [BUGFIX] Querier: Disable query scheduler SRV DNS lookup, which removes noisy log messages about "failed DNS SRV record lookup". #4601
* [BUGFIX] Memberlist: fixed corrupted packets when sending compound messages with more than 255 messages or messages bigger than 64KB. #4601
* [BUGFIX] Query Frontend: If 'LogQueriesLongerThan' is set to < 0, log all queries as described in the docs. #4633
* [BUGFIX] Distributor: update defaultReplicationStrategy to not fail with extend-write when a single instance is unhealthy. #4636
* [BUGFIX] Distributor: Fix race condition on `/series` introduced by #4683. #4716
* [BUGFIX] Ruler: Fixed leaking notifiers after users are removed #4718
* [BUGFIX] Distributor: Fix a memory leak in distributor due to the cluster label. #4739
* [BUGFIX] Memberlist: Avoid clock skew by limiting the timestamp accepted on gossip. #4750
* [BUGFIX] Compactor: skip compaction if there is only 1 block available for shuffle-sharding compactor. #4756
* [BUGFIX] Compactor: Fixes #4770 - an edge case in compactor with shulffle sharding where compaction stops when a tenant stops ingesting samples. #4771
* [BUGFIX] Compactor: fix cortex_compactor_remaining_planned_compactions not set after plan generation for shuffle sharding compactor. #4772

## 1.11.0 2021-11-25

* [CHANGE] Memberlist: Expose default configuration values to the command line options. Note that setting these explicitly to zero will no longer cause the default to be used. If the default is desired, then do set the option. The following are affected: #4276
  - `-memberlist.stream-timeout`
  - `-memberlist.retransmit-factor`
  - `-memberlist.pull-push-interval`
  - `-memberlist.gossip-interval`
  - `-memberlist.gossip-nodes`
  - `-memberlist.gossip-to-dead-nodes-time`
  - `-memberlist.dead-node-reclaim-time`
* [CHANGE] `-querier.max-fetched-chunks-per-query` previously applied to chunks from ingesters and store separately; now the two combined should not exceed the limit. #4260
* [CHANGE] Memberlist: the metric `memberlist_kv_store_value_bytes` has been removed due to values no longer being stored in-memory as encoded bytes. #4345
* [CHANGE] Some files and directories created by Cortex components on local disk now have stricter permissions, and are only readable by owner, but not group or others. #4394
* [CHANGE] The metric `cortex_deprecated_flags_inuse_total` has been renamed to `deprecated_flags_inuse_total` as part of using grafana/dskit functionality. #4443
* [FEATURE] Ruler: Add new `-ruler.query-stats-enabled` which when enabled will report the `cortex_ruler_query_seconds_total` as a per-user metric that tracks the sum of the wall time of executing queries in the ruler in seconds. #4317
* [FEATURE] Query Frontend: Add `cortex_query_fetched_series_total` and `cortex_query_fetched_chunks_bytes_total` per-user counters to expose the number of series and bytes fetched as part of queries. These metrics can be enabled with the `-frontend.query-stats-enabled` flag (or its respective YAML config option `query_stats_enabled`). #4343
* [FEATURE] AlertManager: Add support for SNS Receiver. #4382
* [FEATURE] Distributor: Add label `status` to metric `cortex_distributor_ingester_append_failures_total` #4442
* [FEATURE] Queries: Added `present_over_time` PromQL function, also some TSDB optimisations. #4505
* [ENHANCEMENT] Add timeout for waiting on compactor to become ACTIVE in the ring. #4262
* [ENHANCEMENT] Reduce memory used by streaming queries, particularly in ruler. #4341
* [ENHANCEMENT] Ring: allow experimental configuration of disabling of heartbeat timeouts by setting the relevant configuration value to zero. Applies to the following: #4342
  * `-distributor.ring.heartbeat-timeout`
  * `-ring.heartbeat-timeout`
  * `-ruler.ring.heartbeat-timeout`
  * `-alertmanager.sharding-ring.heartbeat-timeout`
  * `-compactor.ring.heartbeat-timeout`
  * `-store-gateway.sharding-ring.heartbeat-timeout`
* [ENHANCEMENT] Ring: allow heartbeats to be explicitly disabled by setting the interval to zero. This is considered experimental. This applies to the following configuration options: #4344
  * `-distributor.ring.heartbeat-period`
  * `-ingester.heartbeat-period`
  * `-ruler.ring.heartbeat-period`
  * `-alertmanager.sharding-ring.heartbeat-period`
  * `-compactor.ring.heartbeat-period`
  * `-store-gateway.sharding-ring.heartbeat-period`
* [ENHANCEMENT] Memberlist: optimized receive path for processing ring state updates, to help reduce CPU utilization in large clusters. #4345
* [ENHANCEMENT] Memberlist: expose configuration of memberlist packet compression via `-memberlist.compression=enabled`. #4346
* [ENHANCEMENT] Update Go version to 1.16.6. #4362
* [ENHANCEMENT] Updated Prometheus to include changes from prometheus/prometheus#9083. Now whenever `/labels` API calls include matchers, blocks store is queried for `LabelNames` with matchers instead of `Series` calls which was inefficient. #4380
* [ENHANCEMENT] Querier: performance improvements in socket and memory handling. #4429 #4377
* [ENHANCEMENT] Exemplars are now emitted for all gRPC calls and many operations tracked by histograms. #4462
* [ENHANCEMENT] New options `-server.http-listen-network` and `-server.grpc-listen-network` allow binding as 'tcp4' or 'tcp6'. #4462
* [ENHANCEMENT] Rulers: Using shuffle sharding subring on GetRules API. #4466
* [ENHANCEMENT] Support memcached auto-discovery via `auto-discovery` flag, introduced by thanos in https://github.com/thanos-io/thanos/pull/4487. Both AWS and Google Cloud memcached service support auto-discovery, which returns a list of nodes of the memcached cluster. #4412
* [BUGFIX] Fixes a panic in the query-tee when comparing result. #4465
* [BUGFIX] Frontend: Fixes @ modifier functions (start/end) when splitting queries by time. #4464
* [BUGFIX] Compactor: compactor will no longer try to compact blocks that are already marked for deletion. Previously compactor would consider blocks marked for deletion within `-compactor.deletion-delay / 2` period as eligible for compaction. #4328
* [BUGFIX] HA Tracker: when cleaning up obsolete elected replicas from KV store, tracker didn't update number of cluster per user correctly. #4336
* [BUGFIX] Ruler: fixed counting of PromQL evaluation errors as user-errors when updating `cortex_ruler_queries_failed_total`. #4335
* [BUGFIX] Ingester: When using block storage, prevent any reads or writes while the ingester is stopping. This will prevent accessing TSDB blocks once they have been already closed. #4304
* [BUGFIX] Ingester: fixed ingester stuck on start up (LEAVING ring state) when `-ingester.heartbeat-period=0` and `-ingester.unregister-on-shutdown=false`. #4366
* [BUGFIX] Ingester: panic during shutdown while fetching batches from cache. #4397
* [BUGFIX] Querier: After query-frontend restart, querier may have lower than configured concurrency. #4417
* [BUGFIX] Memberlist: forward only changes, not entire original message. #4419
* [BUGFIX] Memberlist: don't accept old tombstones as incoming change, and don't forward such messages to other gossip members. #4420
* [BUGFIX] Querier: fixed panic when querying exemplars and using `-distributor.shard-by-all-labels=false`. #4473
* [BUGFIX] Querier: honor querier minT,maxT if `nil` SelectHints are passed to Select(). #4413
* [BUGFIX] Compactor: fixed panic while collecting Prometheus metrics. #4483
* [BUGFIX] Update go-kit package to fix spurious log messages #4544

## 1.10.0 / 2021-08-03

* [CHANGE] Prevent path traversal attack from users able to control the HTTP header `X-Scope-OrgID`. #4375 (CVE-2021-36157)
  * Users only have control of the HTTP header when Cortex is not frontend by an auth proxy validating the tenant IDs
* [CHANGE] Enable strict JSON unmarshal for `pkg/util/validation.Limits` struct. The custom `UnmarshalJSON()` will now fail if the input has unknown fields. #4298
* [CHANGE] Cortex chunks storage has been deprecated and it's now in maintenance mode: all Cortex users are encouraged to migrate to the blocks storage. No new features will be added to the chunks storage. The default Cortex configuration still runs the chunks engine; please check out the [blocks storage doc](https://cortexmetrics.io/docs/blocks-storage/) on how to configure Cortex to run with the blocks storage.  #4268
* [CHANGE] The example Kubernetes manifests (stored at `k8s/`) have been removed due to a lack of proper support and maintenance. #4268
* [CHANGE] Querier / ruler: deprecated `-store.query-chunk-limit` CLI flag (and its respective YAML config option `max_chunks_per_query`) in favour of `-querier.max-fetched-chunks-per-query` (and its respective YAML config option `max_fetched_chunks_per_query`). The new limit specifies the maximum number of chunks that can be fetched in a single query from ingesters and long-term storage: the total number of actual fetched chunks could be 2x the limit, being independently applied when querying ingesters and long-term storage. #4125
* [CHANGE] Alertmanager: allowed to configure the experimental receivers firewall on a per-tenant basis. The following CLI flags (and their respective YAML config options) have been changed and moved to the limits config section: #4143
  - `-alertmanager.receivers-firewall.block.cidr-networks` renamed to `-alertmanager.receivers-firewall-block-cidr-networks`
  - `-alertmanager.receivers-firewall.block.private-addresses` renamed to `-alertmanager.receivers-firewall-block-private-addresses`
* [CHANGE] Change default value of `-server.grpc.keepalive.min-time-between-pings` from `5m` to `10s` and `-server.grpc.keepalive.ping-without-stream-allowed` to `true`. #4168
* [CHANGE] Ingester: Change default value of `-ingester.active-series-metrics-enabled` to `true`. This incurs a small increase in memory usage, between 1.2% and 1.6% as measured on ingesters with 1.3M active series. #4257
* [CHANGE] Dependency: update go-redis from v8.2.3 to v8.9.0. #4236
* [FEATURE] Querier: Added new `-querier.max-fetched-series-per-query` flag. When Cortex is running with blocks storage, the max series per query limit is enforced in the querier and applies to unique series received from ingesters and store-gateway (long-term storage). #4179
* [FEATURE] Querier/Ruler: Added new `-querier.max-fetched-chunk-bytes-per-query` flag. When Cortex is running with blocks storage, the max chunk bytes limit is enforced in the querier and ruler and limits the size of all aggregated chunks returned from ingesters and storage as bytes for a query. #4216
* [FEATURE] Alertmanager: support negative matchers, time-based muting - [upstream release notes](https://github.com/prometheus/alertmanager/releases/tag/v0.22.0). #4237
* [FEATURE] Alertmanager: Added rate-limits to notifiers. Rate limits used by all integrations can be configured using `-alertmanager.notification-rate-limit`, while per-integration rate limits can be specified via `-alertmanager.notification-rate-limit-per-integration` parameter. Both shared and per-integration limits can be overwritten using overrides mechanism. These limits are applied on individual (per-tenant) alertmanagers. Rate-limited notifications are failed notifications. It is possible to monitor rate-limited notifications via new `cortex_alertmanager_notification_rate_limited_total` metric. #4135 #4163
* [FEATURE] Alertmanager: Added `-alertmanager.max-config-size-bytes` limit to control size of configuration files that Cortex users can upload to Alertmanager via API. This limit is configurable per-tenant. #4201
* [FEATURE] Alertmanager: Added `-alertmanager.max-templates-count` and `-alertmanager.max-template-size-bytes` options to control number and size of templates uploaded to Alertmanager via API. These limits are configurable per-tenant. #4223
* [FEATURE] Added flag `-debug.block-profile-rate` to enable goroutine blocking events profiling. #4217
* [FEATURE] Alertmanager: The experimental sharding feature is now considered complete. Detailed information about the configuration options can be found [here for alertmanager](https://cortexmetrics.io/docs/configuration/configuration-file/#alertmanager_config) and [here for the alertmanager storage](https://cortexmetrics.io/docs/configuration/configuration-file/#alertmanager_storage_config). To use the feature: #3925 #4020 #4021 #4031 #4084 #4110 #4126 #4127 #4141 #4146 #4161 #4162 #4222
  * Ensure that a remote storage backend is configured for Alertmanager to store state using `-alertmanager-storage.backend`, and flags related to the backend. Note that the `local` and `configdb` storage backends are not supported.
  * Ensure that a ring store is configured using `-alertmanager.sharding-ring.store`, and set the flags relevant to the chosen store type.
  * Enable the feature using `-alertmanager.sharding-enabled`.
  * Note the prior addition of a new configuration option `-alertmanager.persist-interval`. This sets the interval between persisting the current alertmanager state (notification log and silences) to object storage. See the [configuration file reference](https://cortexmetrics.io/docs/configuration/configuration-file/#alertmanager_config) for more information.
* [ENHANCEMENT] Alertmanager: Cleanup persisted state objects from remote storage when a tenant configuration is deleted. #4167
* [ENHANCEMENT] Storage: Added the ability to disable Open Census within GCS client (e.g `-gcs.enable-opencensus=false`). #4219
* [ENHANCEMENT] Etcd: Added username and password to etcd config. #4205
* [ENHANCEMENT] Alertmanager: introduced new metrics to monitor operation when using `-alertmanager.sharding-enabled`: #4149
  * `cortex_alertmanager_state_fetch_replica_state_total`
  * `cortex_alertmanager_state_fetch_replica_state_failed_total`
  * `cortex_alertmanager_state_initial_sync_total`
  * `cortex_alertmanager_state_initial_sync_completed_total`
  * `cortex_alertmanager_state_initial_sync_duration_seconds`
  * `cortex_alertmanager_state_persist_total`
  * `cortex_alertmanager_state_persist_failed_total`
* [ENHANCEMENT] Blocks storage: support ingesting exemplars and querying of exemplars.  Enabled by setting new CLI flag `-blocks-storage.tsdb.max-exemplars=<n>` or config option `blocks_storage.tsdb.max_exemplars` to positive value. #4124 #4181
* [ENHANCEMENT] Distributor: Added distributors ring status section in the admin page. #4151
* [ENHANCEMENT] Added zone-awareness support to alertmanager for use when sharding is enabled. When zone-awareness is enabled, alerts will be replicated across availability zones. #4204
* [ENHANCEMENT] Added `tenant_ids` tag to tracing spans #4186
* [ENHANCEMENT] Ring, query-frontend: Avoid using automatic private IPs (APIPA) when discovering IP address from the interface during the registration of the instance in the ring, or by query-frontend when used with query-scheduler. APIPA still used as last resort with logging indicating usage. #4032
* [ENHANCEMENT] Memberlist: introduced new metrics to aid troubleshooting tombstone convergence: #4231
  * `memberlist_client_kv_store_value_tombstones`
  * `memberlist_client_kv_store_value_tombstones_removed_total`
  * `memberlist_client_messages_to_broadcast_dropped_total`
* [ENHANCEMENT] Alertmanager: Added `-alertmanager.max-dispatcher-aggregation-groups` option to control max number of active dispatcher groups in Alertmanager (per tenant, also overridable). When the limit is reached, Dispatcher produces log message and increases `cortex_alertmanager_dispatcher_aggregation_group_limit_reached_total` metric. #4254
* [ENHANCEMENT] Alertmanager: Added `-alertmanager.max-alerts-count` and `-alertmanager.max-alerts-size-bytes` to control max number of alerts and total size of alerts that a single user can have in Alertmanager's memory. Adding more alerts will fail with a log message and incrementing `cortex_alertmanager_alerts_insert_limited_total` metric (per-user). These limits can be overrided by using per-tenant overrides. Current values are tracked in `cortex_alertmanager_alerts_limiter_current_alerts` and `cortex_alertmanager_alerts_limiter_current_alerts_size_bytes` metrics. #4253
* [ENHANCEMENT] Store-gateway: added `-store-gateway.sharding-ring.wait-stability-min-duration` and `-store-gateway.sharding-ring.wait-stability-max-duration` support to store-gateway, to wait for ring stability at startup. #4271
* [ENHANCEMENT] Ruler: added `rule_group` label to metrics `cortex_prometheus_rule_group_iterations_total` and `cortex_prometheus_rule_group_iterations_missed_total`. #4121
* [ENHANCEMENT] Ruler: added new metrics for tracking total number of queries and push requests sent to ingester, as well as failed queries and push requests. Failures are only counted for internal errors, but not user-errors like limits or invalid query. This is in contrast to existing `cortex_prometheus_rule_evaluation_failures_total`, which is incremented also when query or samples appending fails due to user-errors. #4281
  * `cortex_ruler_write_requests_total`
  * `cortex_ruler_write_requests_failed_total`
  * `cortex_ruler_queries_total`
  * `cortex_ruler_queries_failed_total`
* [ENHANCEMENT] Ingester: Added option `-ingester.ignore-series-limit-for-metric-names` with comma-separated list of metric names that will be ignored in max series per metric limit. #4302
* [ENHANCEMENT] Added instrumentation to Redis client, with the following metrics: #3976
  - `cortex_rediscache_request_duration_seconds`
* [BUGFIX] Purger: fix `Invalid null value in condition for column range` caused by `nil` value in range for WriteBatch query. #4128
* [BUGFIX] Ingester: fixed infrequent panic caused by a race condition between TSDB mmap-ed head chunks truncation and queries. #4176
* [BUGFIX] Alertmanager: fix Alertmanager status page if clustering via gossip is disabled or sharding is enabled. #4184
* [BUGFIX] Ruler: fix `/ruler/rule_groups` endpoint doesn't work when used with object store. #4182
* [BUGFIX] Ruler: Honor the evaluation delay for the `ALERTS` and `ALERTS_FOR_STATE` series. #4227
* [BUGFIX] Make multiple Get requests instead of MGet on Redis Cluster. #4056
* [BUGFIX] Ingester: fix issue where runtime limits erroneously override default limits. #4246
* [BUGFIX] Ruler: fix startup in single-binary mode when the new `ruler_storage` is used. #4252
* [BUGFIX] Querier: fix queries failing with "at least 1 healthy replica required, could only find 0" error right after scaling up store-gateways until they're ACTIVE in the ring. #4263
* [BUGFIX] Store-gateway: when blocks sharding is enabled, do not load all blocks in each store-gateway in case of a cold startup, but load only blocks owned by the store-gateway replica. #4271
* [BUGFIX] Memberlist: fix to setting the default configuration value for `-memberlist.retransmit-factor` when not provided. This should improve propagation delay of the ring state (including, but not limited to, tombstones). Note that if the configuration is already explicitly given, this fix has no effect. #4269
* [BUGFIX] Querier: Fix issue where samples in a chunk might get skipped by batch iterator. #4218

## Blocksconvert

* [ENHANCEMENT] Scanner: add support for DynamoDB (v9 schema only). #3828
* [ENHANCEMENT] Add Cassandra support. #3795
* [ENHANCEMENT] Scanner: retry failed uploads. #4188

## 1.9.0 / 2021-05-14

* [CHANGE] Alertmanager now removes local files after Alertmanager is no longer running for removed or resharded user. #3910
* [CHANGE] Alertmanager now stores local files in per-tenant folders. Files stored by Alertmanager previously are migrated to new hierarchy. Support for this migration will be removed in Cortex 1.11. #3910
* [CHANGE] Ruler: deprecated `-ruler.storage.*` CLI flags (and their respective YAML config options) in favour of `-ruler-storage.*`. The deprecated config will be removed in Cortex 1.11. #3945
* [CHANGE] Alertmanager: deprecated `-alertmanager.storage.*` CLI flags (and their respective YAML config options) in favour of `-alertmanager-storage.*`. This change doesn't apply to `alertmanager.storage.path` and `alertmanager.storage.retention`. The deprecated config will be removed in Cortex 1.11. #4002
* [CHANGE] Alertmanager: removed `-cluster.` CLI flags deprecated in Cortex 1.7. The new config options to use are: #3946
  * `-alertmanager.cluster.listen-address` instead of `-cluster.listen-address`
  * `-alertmanager.cluster.advertise-address` instead of `-cluster.advertise-address`
  * `-alertmanager.cluster.peers` instead of `-cluster.peer`
  * `-alertmanager.cluster.peer-timeout` instead of `-cluster.peer-timeout`
* [CHANGE] Blocks storage: removed the config option `-blocks-storage.bucket-store.index-cache.postings-compression-enabled`, which was deprecated in Cortex 1.6. Postings compression is always enabled. #4101
* [CHANGE] Querier: removed the config option `-store.max-look-back-period`, which was deprecated in Cortex 1.6 and was used only by the chunks storage. You should use `-querier.max-query-lookback` instead. #4101
* [CHANGE] Query Frontend: removed the config option `-querier.compress-http-responses`, which was deprecated in Cortex 1.6. You should use`-api.response-compression-enabled` instead. #4101
* [CHANGE] Runtime-config / overrides: removed the config options `-limits.per-user-override-config` (use `-runtime-config.file`) and `-limits.per-user-override-period` (use `-runtime-config.reload-period`), both deprecated since Cortex 0.6.0. #4112
* [CHANGE] Cortex now fails fast on startup if unable to connect to the ring backend. #4068
* [FEATURE] The following features have been marked as stable: #4101
  - Shuffle-sharding
  - Querier support for querying chunks and blocks store at the same time
  - Tracking of active series and exporting them as metrics (`-ingester.active-series-metrics-enabled` and related flags)
  - Blocks storage: lazy mmap of block indexes in the store-gateway (`-blocks-storage.bucket-store.index-header-lazy-loading-enabled`)
  - Ingester: close idle TSDB and remove them from local disk (`-blocks-storage.tsdb.close-idle-tsdb-timeout`)
* [FEATURE] Memberlist: add TLS configuration options for the memberlist transport layer used by the gossip KV store. #4046
  * New flags added for memberlist communication:
    * `-memberlist.tls-enabled`
    * `-memberlist.tls-cert-path`
    * `-memberlist.tls-key-path`
    * `-memberlist.tls-ca-path`
    * `-memberlist.tls-server-name`
    * `-memberlist.tls-insecure-skip-verify`
* [FEATURE] Ruler: added `local` backend support to the ruler storage configuration under the `-ruler-storage.` flag prefix. #3932
* [ENHANCEMENT] Upgraded Docker base images to `alpine:3.13`. #4042
* [ENHANCEMENT] Blocks storage: reduce ingester memory by eliminating series reference cache. #3951
* [ENHANCEMENT] Ruler: optimized `<prefix>/api/v1/rules` and `<prefix>/api/v1/alerts` when ruler sharding is enabled. #3916
* [ENHANCEMENT] Ruler: added the following metrics when ruler sharding is enabled: #3916
  * `cortex_ruler_clients`
  * `cortex_ruler_client_request_duration_seconds`
* [ENHANCEMENT] Alertmanager: Add API endpoint to list all tenant alertmanager configs: `GET /multitenant_alertmanager/configs`. #3529
* [ENHANCEMENT] Ruler: Add API endpoint to list all tenant ruler rule groups: `GET /ruler/rule_groups`. #3529
* [ENHANCEMENT] Query-frontend/scheduler: added querier forget delay (`-query-frontend.querier-forget-delay` and `-query-scheduler.querier-forget-delay`) to mitigate the blast radius in the event queriers crash because of a repeatedly sent "query of death" when shuffle-sharding is enabled. #3901
* [ENHANCEMENT] Query-frontend: reduced memory allocations when serializing query response. #3964
* [ENHANCEMENT] Querier / ruler: some optimizations to PromQL query engine. #3934 #3989
* [ENHANCEMENT] Ingester: reduce CPU and memory when an high number of errors are returned by the ingester on the write path with the blocks storage. #3969 #3971 #3973
* [ENHANCEMENT] Distributor: reduce CPU and memory when an high number of errors are returned by the distributor on the write path. #3990
* [ENHANCEMENT] Put metric before label value in the "label value too long" error message. #4018
* [ENHANCEMENT] Allow use of `y|w|d` suffixes for duration related limits and per-tenant limits. #4044
* [ENHANCEMENT] Query-frontend: Small optimization on top of PR #3968 to avoid unnecessary Extents merging. #4026
* [ENHANCEMENT] Add a metric `cortex_compactor_compaction_interval_seconds` for the compaction interval config value. #4040
* [ENHANCEMENT] Ingester: added following per-ingester (instance) experimental limits: max number of series in memory (`-ingester.instance-limits.max-series`), max number of users in memory (`-ingester.instance-limits.max-tenants`), max ingestion rate (`-ingester.instance-limits.max-ingestion-rate`), and max inflight requests (`-ingester.instance-limits.max-inflight-push-requests`). These limits are only used when using blocks storage. Limits can also be configured using runtime-config feature, and current values are exported as `cortex_ingester_instance_limits` metric. #3992.
* [ENHANCEMENT] Cortex is now built with Go 1.16. #4062
* [ENHANCEMENT] Distributor: added per-distributor experimental limits: max number of inflight requests (`-distributor.instance-limits.max-inflight-push-requests`) and max ingestion rate in samples/sec (`-distributor.instance-limits.max-ingestion-rate`). If not set, these two are unlimited. Also added metrics to expose current values (`cortex_distributor_inflight_push_requests`, `cortex_distributor_ingestion_rate_samples_per_second`) as well as limits (`cortex_distributor_instance_limits` with various `limit` label values). #4071
* [ENHANCEMENT] Ruler: Added `-ruler.enabled-tenants` and `-ruler.disabled-tenants` to explicitly enable or disable rules processing for specific tenants. #4074
* [ENHANCEMENT] Block Storage Ingester: `/flush` now accepts two new parameters: `tenant` to specify tenant to flush and `wait=true` to make call synchronous. Multiple tenants can be specified by repeating `tenant` parameter. If no `tenant` is specified, all tenants are flushed, as before. #4073
* [ENHANCEMENT] Alertmanager: validate configured `-alertmanager.web.external-url` and fail if ends with `/`. #4081
* [ENHANCEMENT] Alertmanager: added `-alertmanager.receivers-firewall.block.cidr-networks` and `-alertmanager.receivers-firewall.block.private-addresses` to block specific network addresses in HTTP-based Alertmanager receiver integrations. #4085
* [ENHANCEMENT] Allow configuration of Cassandra's host selection policy. #4069
* [ENHANCEMENT] Store-gateway: retry syncing blocks if a per-tenant sync fails. #3975 #4088
* [ENHANCEMENT] Add metric `cortex_tcp_connections` exposing the current number of accepted TCP connections. #4099
* [ENHANCEMENT] Querier: Allow federated queries to run concurrently. #4065
* [ENHANCEMENT] Label Values API call now supports `match[]` parameter when querying blocks on storage (assuming `-querier.query-store-for-labels-enabled` is enabled). #4133
* [BUGFIX] Ruler-API: fix bug where `/api/v1/rules/<namespace>/<group_name>` endpoint return `400` instead of `404`. #4013
* [BUGFIX] Distributor: reverted changes done to rate limiting in #3825. #3948
* [BUGFIX] Ingester: Fix race condition when opening and closing tsdb concurrently. #3959
* [BUGFIX] Querier: streamline tracing spans. #3924
* [BUGFIX] Ruler Storage: ignore objects with empty namespace or group in the name. #3999
* [BUGFIX] Distributor: fix issue causing distributors to not extend the replication set because of failing instances when zone-aware replication is enabled. #3977
* [BUGFIX] Query-frontend: Fix issue where cached entry size keeps increasing when making tiny query repeatedly. #3968
* [BUGFIX] Compactor: `-compactor.blocks-retention-period` now supports weeks (`w`) and years (`y`). #4027
* [BUGFIX] Querier: returning 422 (instead of 500) when query hits `max_chunks_per_query` limit with block storage, when the limit is hit in the store-gateway. #3937
* [BUGFIX] Ruler: Rule group limit enforcement should now allow the same number of rules in a group as the limit. #3616
* [BUGFIX] Frontend, Query-scheduler: allow querier to notify about shutdown without providing any authentication. #4066
* [BUGFIX] Querier: fixed race condition causing queries to fail right after querier startup with the "empty ring" error. #4068
* [BUGFIX] Compactor: Increment `cortex_compactor_runs_failed_total` if compactor failed compact a single tenant. #4094
* [BUGFIX] Tracing: hot fix to avoid the Jaeger tracing client to indefinitely block the Cortex process shutdown in case the HTTP connection to the tracing backend is blocked. #4134
* [BUGFIX] Forward proper EndsAt from ruler to Alertmanager inline with Prometheus behaviour. #4017
* [BUGFIX] Querier: support filtering LabelValues with matchers when using tenant federation. #4277

## Blocksconvert

* [ENHANCEMENT] Builder: add `-builder.timestamp-tolerance` option which may reduce block size by rounding timestamps to make difference whole seconds. #3891

## 1.8.1 / 2021-04-27

* [CHANGE] Fix for CVE-2021-31232: Local file disclosure vulnerability when `-experimental.alertmanager.enable-api` is used. The HTTP basic auth `password_file` can be used as an attack vector to send any file content via a webhook. The alertmanager templates can be used as an attack vector to send any file content because the alertmanager can load any text file specified in the templates list.

## 1.8.0 / 2021-03-24

* [CHANGE] Alertmanager: Don't expose cluster information to tenants via the `/alertmanager/api/v1/status` API endpoint when operating with clustering enabled. #3903
* [CHANGE] Ingester: don't update internal "last updated" timestamp of TSDB if tenant only sends invalid samples. This affects how "idle" time is computed. #3727
* [CHANGE] Require explicit flag `-<prefix>.tls-enabled` to enable TLS in GRPC clients. Previously it was enough to specify a TLS flag to enable TLS validation. #3156
* [CHANGE] Query-frontend: removed `-querier.split-queries-by-day` (deprecated in Cortex 0.4.0). Please use `-querier.split-queries-by-interval` instead. #3813
* [CHANGE] Store-gateway: the chunks pool controlled by `-blocks-storage.bucket-store.max-chunk-pool-bytes` is now shared across all tenants. #3830
* [CHANGE] Ingester: return error code 400 instead of 429 when per-user/per-tenant series/metadata limits are reached. #3833
* [CHANGE] Compactor: add `reason` label to `cortex_compactor_blocks_marked_for_deletion_total` metric. Source blocks marked for deletion by compactor are labelled as `compaction`, while blocks passing the retention period are labelled as `retention`. #3879
* [CHANGE] Alertmanager: the `DELETE /api/v1/alerts` is now idempotent. No error is returned if the alertmanager config doesn't exist. #3888
* [FEATURE] Experimental Ruler Storage: Add a separate set of configuration options to configure the ruler storage backend under the `-ruler-storage.` flag prefix. All blocks storage bucket clients and the config service are currently supported. Clients using this implementation will only be enabled if the existing `-ruler.storage` flags are left unset. #3805 #3864
* [FEATURE] Experimental Alertmanager Storage: Add a separate set of configuration options to configure the alertmanager storage backend under the `-alertmanager-storage.` flag prefix. All blocks storage bucket clients and the config service are currently supported. Clients using this implementation will only be enabled if the existing `-alertmanager.storage` flags are left unset. #3888
* [FEATURE] Adds support to S3 server-side encryption using KMS. The S3 server-side encryption config can be overridden on a per-tenant basis for the blocks storage, ruler and alertmanager. Deprecated `-<prefix>.s3.sse-encryption`, please use the following CLI flags that have been added. #3651 #3810 #3811 #3870 #3886 #3906
  - `-<prefix>.s3.sse.type`
  - `-<prefix>.s3.sse.kms-key-id`
  - `-<prefix>.s3.sse.kms-encryption-context`
* [FEATURE] Querier: Enable `@ <timestamp>` modifier in PromQL using the new `-querier.at-modifier-enabled` flag. #3744
* [FEATURE] Overrides Exporter: Add `overrides-exporter` module for exposing per-tenant resource limit overrides as metrics. It is not included in `all` target (single-binary mode), and must be explicitly enabled. #3785
* [FEATURE] Experimental thanosconvert: introduce an experimental tool `thanosconvert` to migrate Thanos block metadata to Cortex metadata. #3770
* [FEATURE] Alertmanager: It now shards the `/api/v1/alerts` API using the ring when sharding is enabled. #3671
  * Added `-alertmanager.max-recv-msg-size` (defaults to 16M) to limit the size of HTTP request body handled by the alertmanager.
  * New flags added for communication between alertmanagers:
    * `-alertmanager.max-recv-msg-size`
    * `-alertmanager.alertmanager-client.remote-timeout`
    * `-alertmanager.alertmanager-client.tls-enabled`
    * `-alertmanager.alertmanager-client.tls-cert-path`
    * `-alertmanager.alertmanager-client.tls-key-path`
    * `-alertmanager.alertmanager-client.tls-ca-path`
    * `-alertmanager.alertmanager-client.tls-server-name`
    * `-alertmanager.alertmanager-client.tls-insecure-skip-verify`
* [FEATURE] Compactor: added blocks storage per-tenant retention support. This is configured via `-compactor.retention-period`, and can be overridden on a per-tenant basis. #3879
* [ENHANCEMENT] Queries: Instrument queries that were discarded due to the configured `max_outstanding_requests_per_tenant`. #3894
  * `cortex_query_frontend_discarded_requests_total`
  * `cortex_query_scheduler_discarded_requests_total`
* [ENHANCEMENT] Ruler: Add TLS and explicit basis authentication configuration options for the HTTP client the ruler uses to communicate with the alertmanager. #3752
  * `-ruler.alertmanager-client.basic-auth-username`: Configure the basic authentication username used by the client. Takes precedent over a URL configured username.
  * `-ruler.alertmanager-client.basic-auth-password`: Configure the basic authentication password used by the client. Takes precedent over a URL configured password.
  * `-ruler.alertmanager-client.tls-ca-path`: File path to the CA file.
  * `-ruler.alertmanager-client.tls-cert-path`: File path to the TLS certificate.
  * `-ruler.alertmanager-client.tls-insecure-skip-verify`: Boolean to disable verifying the certificate.
  * `-ruler.alertmanager-client.tls-key-path`: File path to the TLS key certificate.
  * `-ruler.alertmanager-client.tls-server-name`: Expected name on the TLS certificate.
* [ENHANCEMENT] Ingester: exposed metric `cortex_ingester_oldest_unshipped_block_timestamp_seconds`, tracking the unix timestamp of the oldest TSDB block not shipped to the storage yet. #3705
* [ENHANCEMENT] Prometheus upgraded. #3739 #3806
  * Avoid unnecessary `runtime.GC()` during compactions.
  * Prevent compaction loop in TSDB on data gap.
* [ENHANCEMENT] Query-Frontend now returns server side performance metrics using `Server-Timing` header when query stats is enabled. #3685
* [ENHANCEMENT] Runtime Config: Add a `mode` query parameter for the runtime config endpoint. `/runtime_config?mode=diff` now shows the YAML runtime configuration with all values that differ from the defaults. #3700
* [ENHANCEMENT] Distributor: Enable downstream projects to wrap distributor push function and access the deserialized write requests before/after they are pushed. #3755
* [ENHANCEMENT] Add flag `-<prefix>.tls-server-name` to require a specific server name instead of the hostname on the certificate. #3156
* [ENHANCEMENT] Alertmanager: Remove a tenant's alertmanager instead of pausing it as we determine it is no longer needed. #3722
* [ENHANCEMENT] Blocks storage: added more configuration options to S3 client. #3775
  * `-blocks-storage.s3.tls-handshake-timeout`: Maximum time to wait for a TLS handshake. 0 means no limit.
  * `-blocks-storage.s3.expect-continue-timeout`: The time to wait for a server's first response headers after fully writing the request headers if the request has an Expect header. 0 to send the request body immediately.
  * `-blocks-storage.s3.max-idle-connections`: Maximum number of idle (keep-alive) connections across all hosts. 0 means no limit.
  * `-blocks-storage.s3.max-idle-connections-per-host`: Maximum number of idle (keep-alive) connections to keep per-host. If 0, a built-in default value is used.
  * `-blocks-storage.s3.max-connections-per-host`: Maximum number of connections per host. 0 means no limit.
* [ENHANCEMENT] Ingester: when tenant's TSDB is closed, Ingester now removes pushed metrics-metadata from memory, and removes metadata (`cortex_ingester_memory_metadata`, `cortex_ingester_memory_metadata_created_total`, `cortex_ingester_memory_metadata_removed_total`) and validation metrics (`cortex_discarded_samples_total`, `cortex_discarded_metadata_total`). #3782
* [ENHANCEMENT] Distributor: cleanup metrics for inactive tenants. #3784
* [ENHANCEMENT] Ingester: Have ingester to re-emit following TSDB metrics. #3800
  * `cortex_ingester_tsdb_blocks_loaded`
  * `cortex_ingester_tsdb_reloads_total`
  * `cortex_ingester_tsdb_reloads_failures_total`
  * `cortex_ingester_tsdb_symbol_table_size_bytes`
  * `cortex_ingester_tsdb_storage_blocks_bytes`
  * `cortex_ingester_tsdb_time_retentions_total`
* [ENHANCEMENT] Querier: distribute workload across `-store-gateway.sharding-ring.replication-factor` store-gateway replicas when querying blocks and `-store-gateway.sharding-enabled=true`. #3824
* [ENHANCEMENT] Distributor / HA Tracker: added cleanup of unused elected HA replicas from KV store. Added following metrics to monitor this process: #3809
  * `cortex_ha_tracker_replicas_cleanup_started_total`
  * `cortex_ha_tracker_replicas_cleanup_marked_for_deletion_total`
  * `cortex_ha_tracker_replicas_cleanup_deleted_total`
  * `cortex_ha_tracker_replicas_cleanup_delete_failed_total`
* [ENHANCEMENT] Ruler now has new API endpoint `/ruler/delete_tenant_config` that can be used to delete all ruler groups for tenant. It is intended to be used by administrators who wish to clean up state after removed user. Note that this endpoint is enabled regardless of `-experimental.ruler.enable-api`. #3750 #3899
* [ENHANCEMENT] Query-frontend, query-scheduler: cleanup metrics for inactive tenants. #3826
* [ENHANCEMENT] Blocks storage: added `-blocks-storage.s3.region` support to S3 client configuration. #3811
* [ENHANCEMENT] Distributor: Remove cached subrings for inactive users when using shuffle sharding. #3849
* [ENHANCEMENT] Store-gateway: Reduced memory used to fetch chunks at query time. #3855
* [ENHANCEMENT] Ingester: attempt to prevent idle compaction from happening in concurrent ingesters by introducing a 25% jitter to the configured idle timeout (`-blocks-storage.tsdb.head-compaction-idle-timeout`). #3850
* [ENHANCEMENT] Compactor: cleanup local files for users that are no longer owned by compactor. #3851
* [ENHANCEMENT] Store-gateway: close empty bucket stores, and delete leftover local files for tenants that no longer belong to store-gateway. #3853
* [ENHANCEMENT] Store-gateway: added metrics to track partitioner behaviour. #3877
  * `cortex_bucket_store_partitioner_requested_bytes_total`
  * `cortex_bucket_store_partitioner_requested_ranges_total`
  * `cortex_bucket_store_partitioner_expanded_bytes_total`
  * `cortex_bucket_store_partitioner_expanded_ranges_total`
* [ENHANCEMENT] Store-gateway: added metrics to monitor chunk buffer pool behaviour. #3880
  * `cortex_bucket_store_chunk_pool_requested_bytes_total`
  * `cortex_bucket_store_chunk_pool_returned_bytes_total`
* [ENHANCEMENT] Alertmanager: load alertmanager configurations from object storage concurrently, and only load necessary configurations, speeding configuration synchronization process and executing fewer "GET object" operations to the storage when sharding is enabled. #3898
* [ENHANCEMENT] Ingester (blocks storage): Ingester can now stream entire chunks instead of individual samples to the querier. At the moment this feature must be explicitly enabled either by using `-ingester.stream-chunks-when-using-blocks` flag or `ingester_stream_chunks_when_using_blocks` (boolean) field in runtime config file, but these configuration options are temporary and will be removed when feature is stable. #3889
* [ENHANCEMENT] Alertmanager: New endpoint `/multitenant_alertmanager/delete_tenant_config` to delete configuration for tenant identified by `X-Scope-OrgID` header. This is an internal endpoint, available even if Alertmanager API is not enabled by using `-experimental.alertmanager.enable-api`. #3900
* [ENHANCEMENT] MemCached: Add `max_item_size` support. #3929
* [BUGFIX] Cortex: Fixed issue where fatal errors and various log messages where not logged. #3778
* [BUGFIX] HA Tracker: don't track as error in the `cortex_kv_request_duration_seconds` metric a CAS operation intentionally aborted. #3745
* [BUGFIX] Querier / ruler: do not log "error removing stale clients" if the ring is empty. #3761
* [BUGFIX] Store-gateway: fixed a panic caused by a race condition when the index-header lazy loading is enabled. #3775 #3789
* [BUGFIX] Compactor: fixed "could not guess file size" log when uploading blocks deletion marks to the global location. #3807
* [BUGFIX] Prevent panic at start if the http_prefix setting doesn't have a valid value. #3796
* [BUGFIX] Memberlist: fixed panic caused by race condition in `armon/go-metrics` used by memberlist client. #3725
* [BUGFIX] Querier: returning 422 (instead of 500) when query hits `max_chunks_per_query` limit with block storage. #3895
* [BUGFIX] Alertmanager: Ensure that experimental `/api/v1/alerts` endpoints work when `-http.prefix` is empty. #3905
* [BUGFIX] Chunk store: fix panic in inverted index when deleted fingerprint is no longer in the index. #3543

## 1.7.1 / 2021-04-27

* [CHANGE] Fix for CVE-2021-31232: Local file disclosure vulnerability when `-experimental.alertmanager.enable-api` is used. The HTTP basic auth `password_file` can be used as an attack vector to send any file content via a webhook. The alertmanager templates can be used as an attack vector to send any file content because the alertmanager can load any text file specified in the templates list.

## 1.7.0 / 2021-02-23

Note the blocks storage compactor runs a migration task at startup in this version, which can take many minutes and use a lot of RAM.
[Turn this off after first run](https://cortexmetrics.io/docs/blocks-storage/production-tips/#ensure-deletion-marks-migration-is-disabled-after-first-run).

* [CHANGE] FramedSnappy encoding support has been removed from Push and Remote Read APIs. This means Prometheus 1.6 support has been removed and the oldest Prometheus version supported in the remote write is 1.7. #3682
* [CHANGE] Ruler: removed the flag `-ruler.evaluation-delay-duration-deprecated` which was deprecated in 1.4.0. Please use the `ruler_evaluation_delay_duration` per-tenant limit instead. #3694
* [CHANGE] Removed the flags `-<prefix>.grpc-use-gzip-compression` which were deprecated in 1.3.0: #3694
  * `-query-scheduler.grpc-client-config.grpc-use-gzip-compression`: use `-query-scheduler.grpc-client-config.grpc-compression` instead
  * `-frontend.grpc-client-config.grpc-use-gzip-compression`: use `-frontend.grpc-client-config.grpc-compression` instead
  * `-ruler.client.grpc-use-gzip-compression`: use `-ruler.client.grpc-compression` instead
  * `-bigtable.grpc-use-gzip-compression`: use `-bigtable.grpc-compression` instead
  * `-ingester.client.grpc-use-gzip-compression`: use `-ingester.client.grpc-compression` instead
  * `-querier.frontend-client.grpc-use-gzip-compression`: use `-querier.frontend-client.grpc-compression` instead
* [CHANGE] Querier: it's not required to set `-frontend.query-stats-enabled=true` in the querier anymore to enable query statistics logging in the query-frontend. The flag is now required to be configured only in the query-frontend and it will be propagated to the queriers. #3595 #3695
* [CHANGE] Blocks storage: compactor is now required when running a Cortex cluster with the blocks storage, because it also keeps the bucket index updated. #3583
* [CHANGE] Blocks storage: block deletion marks are now stored in a per-tenant global markers/ location too, other than within the block location. The compactor, at startup, will copy deletion marks from the block location to the global location. This migration is required only once, so it can be safely disabled via `-compactor.block-deletion-marks-migration-enabled=false` after new compactor has successfully started at least once in the cluster. #3583
* [CHANGE] OpenStack Swift: the default value for the `-ruler.storage.swift.container-name` and `-swift.container-name` config options has changed from `cortex` to empty string. If you were relying on the default value, please set it back to `cortex`. #3660
* [CHANGE] HA Tracker: configured replica label is now verified against label value length limit (`-validation.max-length-label-value`). #3668
* [CHANGE] Distributor: `extend_writes` field in YAML configuration has moved from `lifecycler` (inside `ingester_config`) to `distributor_config`. This doesn't affect command line option `-distributor.extend-writes`, which stays the same. #3719
* [CHANGE] Alertmanager: Deprecated `-cluster.` CLI flags in favor of their `-alertmanager.cluster.` equivalent. The deprecated flags (and their respective YAML config options) are: #3677
  * `-cluster.listen-address` in favor of `-alertmanager.cluster.listen-address`
  * `-cluster.advertise-address` in favor of `-alertmanager.cluster.advertise-address`
  * `-cluster.peer` in favor of `-alertmanager.cluster.peers`
  * `-cluster.peer-timeout` in favor of `-alertmanager.cluster.peer-timeout`
* [CHANGE] Blocks storage: the default value of `-blocks-storage.bucket-store.sync-interval` has been changed from `5m` to `15m`. #3724
* [FEATURE] Querier: Queries can be federated across multiple tenants. The tenants IDs involved need to be specified separated by a `|` character in the `X-Scope-OrgID` request header. This is an experimental feature, which can be enabled by setting `-tenant-federation.enabled=true` on all Cortex services. #3250
* [FEATURE] Alertmanager: introduced the experimental option `-alertmanager.sharding-enabled` to shard tenants across multiple Alertmanager instances. This feature is still under heavy development and its usage is discouraged. The following new metrics are exported by the Alertmanager: #3664
  * `cortex_alertmanager_ring_check_errors_total`
  * `cortex_alertmanager_sync_configs_total`
  * `cortex_alertmanager_sync_configs_failed_total`
  * `cortex_alertmanager_tenants_discovered`
  * `cortex_alertmanager_tenants_owned`
* [ENHANCEMENT] Allow specifying JAEGER_ENDPOINT instead of sampling server or local agent port. #3682
* [ENHANCEMENT] Blocks storage: introduced a per-tenant bucket index, periodically updated by the compactor, used to avoid full bucket scanning done by queriers, store-gateways and rulers. The bucket index is updated by the compactor during blocks cleanup, on every `-compactor.cleanup-interval`. #3553 #3555 #3561 #3583 #3625 #3711 #3715
* [ENHANCEMENT] Blocks storage: introduced an option `-blocks-storage.bucket-store.bucket-index.enabled` to enable the usage of the bucket index in the querier, store-gateway and ruler. When enabled, the querier, store-gateway and ruler will use the bucket index to find a tenant's blocks instead of running the periodic bucket scan. The following new metrics are exported by the querier and ruler: #3614 #3625
  * `cortex_bucket_index_loads_total`
  * `cortex_bucket_index_load_failures_total`
  * `cortex_bucket_index_load_duration_seconds`
  * `cortex_bucket_index_loaded`
* [ENHANCEMENT] Compactor: exported the following metrics. #3583 #3625
  * `cortex_bucket_blocks_count`: Total number of blocks per tenant in the bucket. Includes blocks marked for deletion, but not partial blocks.
  * `cortex_bucket_blocks_marked_for_deletion_count`: Total number of blocks per tenant marked for deletion in the bucket.
  * `cortex_bucket_blocks_partials_count`: Total number of partial blocks.
  * `cortex_bucket_index_last_successful_update_timestamp_seconds`: Timestamp of the last successful update of a tenant's bucket index.
* [ENHANCEMENT] Ruler: Add `cortex_prometheus_last_evaluation_samples` to expose the number of samples generated by a rule group per tenant. #3582
* [ENHANCEMENT] Memberlist: add status page (/memberlist) with available details about memberlist-based KV store and memberlist cluster. It's also possible to view KV values in Go struct or JSON format, or download for inspection. #3575
* [ENHANCEMENT] Memberlist: client can now keep a size-bounded buffer with sent and received messages and display them in the admin UI (/memberlist) for troubleshooting. #3581 #3602
* [ENHANCEMENT] Blocks storage: added block index attributes caching support to metadata cache. The TTL can be configured via `-blocks-storage.bucket-store.metadata-cache.block-index-attributes-ttl`. #3629
* [ENHANCEMENT] Alertmanager: Add support for Azure blob storage. #3634
* [ENHANCEMENT] Compactor: tenants marked for deletion will now be fully cleaned up after some delay since deletion of last block. Cleanup includes removal of remaining marker files (including tenant deletion mark file) and files under `debug/metas`. #3613
* [ENHANCEMENT] Compactor: retry compaction of a single tenant on failure instead of re-running compaction for all tenants. #3627
* [ENHANCEMENT] Querier: Implement result caching for tenant query federation. #3640
* [ENHANCEMENT] API: Add a `mode` query parameter for the config endpoint: #3645
  * `/config?mode=diff`: Shows the YAML configuration with all values that differ from the defaults.
  * `/config?mode=defaults`: Shows the YAML configuration with all the default values.
* [ENHANCEMENT] OpenStack Swift: added the following config options to OpenStack Swift backend client: #3660
  - Chunks storage: `-swift.auth-version`, `-swift.max-retries`, `-swift.connect-timeout`, `-swift.request-timeout`.
  - Blocks storage: ` -blocks-storage.swift.auth-version`, ` -blocks-storage.swift.max-retries`, ` -blocks-storage.swift.connect-timeout`, ` -blocks-storage.swift.request-timeout`.
  - Ruler: `-ruler.storage.swift.auth-version`, `-ruler.storage.swift.max-retries`, `-ruler.storage.swift.connect-timeout`, `-ruler.storage.swift.request-timeout`.
* [ENHANCEMENT] Disabled in-memory shuffle-sharding subring cache in the store-gateway, ruler and compactor. This should reduce the memory utilisation in these services when shuffle-sharding is enabled, without introducing a significantly increase CPU utilisation. #3601
* [ENHANCEMENT] Shuffle sharding: optimised subring generation used by shuffle sharding. #3601
* [ENHANCEMENT] New /runtime_config endpoint that returns the defined runtime configuration in YAML format. The returned configuration includes overrides. #3639
* [ENHANCEMENT] Query-frontend: included the parameter name failed to validate in HTTP 400 message. #3703
* [ENHANCEMENT] Fail to startup Cortex if provided runtime config is invalid. #3707
* [ENHANCEMENT] Alertmanager: Add flags to customize the cluster configuration: #3667
  * `-alertmanager.cluster.gossip-interval`: The interval between sending gossip messages. By lowering this value (more frequent) gossip messages are propagated across cluster more quickly at the expense of increased bandwidth usage.
  * `-alertmanager.cluster.push-pull-interval`: The interval between gossip state syncs. Setting this interval lower (more frequent) will increase convergence speeds across larger clusters at the expense of increased bandwidth usage.
* [ENHANCEMENT] Distributor: change the error message returned when a received series has too many label values. The new message format has the series at the end and this plays better with Prometheus logs truncation. #3718
  - From: `sample for '<series>' has <value> label names; limit <value>`
  - To: `series has too many labels (actual: <value>, limit: <value>) series: '<series>'`
* [ENHANCEMENT] Improve bucket index loader to handle edge case where new tenant has not had blocks uploaded to storage yet. #3717
* [BUGFIX] Allow `-querier.max-query-lookback` use `y|w|d` suffix like deprecated `-store.max-look-back-period`. #3598
* [BUGFIX] Memberlist: Entry in the ring should now not appear again after using "Forget" feature (unless it's still heartbeating). #3603
* [BUGFIX] Ingester: do not close idle TSDBs while blocks shipping is in progress. #3630 #3632
* [BUGFIX] Ingester: correctly update `cortex_ingester_memory_users` and `cortex_ingester_active_series` when a tenant's idle TSDB is closed, when running Cortex with the blocks storage. #3646
* [BUGFIX] Querier: fix default value incorrectly overriding `-querier.frontend-address` in single-binary mode. #3650
* [BUGFIX] Compactor: delete `deletion-mark.json` at last when deleting a block in order to not leave partial blocks without deletion mark in the bucket if the compactor is interrupted while deleting a block. #3660
* [BUGFIX] Blocks storage: do not cleanup a partially uploaded block when `meta.json` upload fails. Despite failure to upload `meta.json`, this file may in some cases still appear in the bucket later. By skipping early cleanup, we avoid having corrupted blocks in the storage. #3660
* [BUGFIX] Alertmanager: disable access to `/alertmanager/metrics` (which exposes all Cortex metrics), `/alertmanager/-/reload` and `/alertmanager/debug/*`, which were available to any authenticated user with enabled AlertManager. #3678
* [BUGFIX] Query-Frontend: avoid creating many small sub-queries by discarding cache extents under 5 minutes #3653
* [BUGFIX] Ruler: Ensure the stale markers generated for evaluated rules respect the configured `-ruler.evaluation-delay-duration`. This will avoid issues with samples with NaN be persisted with timestamps set ahead of the next rule evaluation. #3687
* [BUGFIX] Alertmanager: don't serve HTTP requests until Alertmanager has fully started. Serving HTTP requests earlier may result in loss of configuration for the user. #3679
* [BUGFIX] Do not log "failed to load config" if runtime config file is empty. #3706
* [BUGFIX] Do not allow to use a runtime config file containing multiple YAML documents. #3706
* [BUGFIX] HA Tracker: don't track as error in the `cortex_kv_request_duration_seconds` metric a CAS operation intentionally aborted. #3745

## 1.6.0 / 2020-12-29

* [CHANGE] Query Frontend: deprecate `-querier.compress-http-responses` in favour of `-api.response-compression-enabled`. #3544
* [CHANGE] Querier: deprecated `-store.max-look-back-period`. You should use `-querier.max-query-lookback` instead. #3452
* [CHANGE] Blocks storage: increased `-blocks-storage.bucket-store.chunks-cache.attributes-ttl` default from `24h` to `168h` (1 week). #3528
* [CHANGE] Blocks storage: the config option `-blocks-storage.bucket-store.index-cache.postings-compression-enabled` has been deprecated and postings compression is always enabled. #3538
* [CHANGE] Ruler: gRPC message size default limits on the Ruler-client side have changed: #3523
  - limit for outgoing gRPC messages has changed from 2147483647 to 16777216 bytes
  - limit for incoming gRPC messages has changed from 4194304 to 104857600 bytes
* [FEATURE] Distributor/Ingester: Provide ability to not overflow writes in the presence of a leaving or unhealthy ingester. This allows for more efficient ingester rolling restarts. #3305
* [FEATURE] Query-frontend: introduced query statistics logged in the query-frontend when enabled via `-frontend.query-stats-enabled=true`. When enabled, the metric `cortex_query_seconds_total` is tracked, counting the sum of the wall time spent across all queriers while running queries (on a per-tenant basis). The metrics `cortex_request_duration_seconds` and `cortex_query_seconds_total` are different: the first one tracks the request duration (eg. HTTP request from the client), while the latter tracks the sum of the wall time on all queriers involved executing the query. #3539
* [ENHANCEMENT] API: Add GZIP HTTP compression to the API responses. Compression can be enabled via `-api.response-compression-enabled`. #3536
* [ENHANCEMENT] Added zone-awareness support on queries. When zone-awareness is enabled, queries will still succeed if all ingesters in a single zone will fail. #3414
* [ENHANCEMENT] Blocks storage ingester: exported more TSDB-related metrics. #3412
  - `cortex_ingester_tsdb_wal_corruptions_total`
  - `cortex_ingester_tsdb_head_truncations_failed_total`
  - `cortex_ingester_tsdb_head_truncations_total`
  - `cortex_ingester_tsdb_head_gc_duration_seconds`
* [ENHANCEMENT] Enforced keepalive on all gRPC clients used for inter-service communication. #3431
* [ENHANCEMENT] Added `cortex_alertmanager_config_hash` metric to expose hash of Alertmanager Config loaded per user. #3388
* [ENHANCEMENT] Query-Frontend / Query-Scheduler: New component called "Query-Scheduler" has been introduced. Query-Scheduler is simply a queue of requests, moved outside of Query-Frontend. This allows Query-Frontend to be scaled separately from number of queues. To make Query-Frontend and Querier use Query-Scheduler, they need to be started with `-frontend.scheduler-address` and `-querier.scheduler-address` options respectively. #3374 #3471
* [ENHANCEMENT] Query-frontend / Querier / Ruler: added `-querier.max-query-lookback` to limit how long back data (series and metadata) can be queried. This setting can be overridden on a per-tenant basis and is enforced in the query-frontend, querier and ruler. #3452 #3458
* [ENHANCEMENT] Querier: added `-querier.query-store-for-labels-enabled` to query store for label names, label values and series APIs. Only works with blocks storage engine. #3461 #3520
* [ENHANCEMENT] Ingester: exposed `-blocks-storage.tsdb.wal-segment-size-bytes` config option to customise the TSDB WAL segment max size. #3476
* [ENHANCEMENT] Compactor: concurrently run blocks cleaner for multiple tenants. Concurrency can be configured via `-compactor.cleanup-concurrency`. #3483
* [ENHANCEMENT] Compactor: shuffle tenants before running compaction. #3483
* [ENHANCEMENT] Compactor: wait for a stable ring at startup, when sharding is enabled. #3484
* [ENHANCEMENT] Store-gateway: added `-blocks-storage.bucket-store.index-header-lazy-loading-enabled` to enable index-header lazy loading (experimental). When enabled, index-headers will be mmap-ed only once required by a query and will be automatically released after `-blocks-storage.bucket-store.index-header-lazy-loading-idle-timeout` time of inactivity. #3498
* [ENHANCEMENT] Alertmanager: added metrics `cortex_alertmanager_notification_requests_total` and `cortex_alertmanager_notification_requests_failed_total`. #3518
* [ENHANCEMENT] Ingester: added `-blocks-storage.tsdb.head-chunks-write-buffer-size-bytes` to fine-tune the TSDB head chunks write buffer size when running Cortex blocks storage. #3518
* [ENHANCEMENT] /metrics now supports OpenMetrics output. HTTP and gRPC servers metrics can now include exemplars. #3524
* [ENHANCEMENT] Expose gRPC keepalive policy options by gRPC server. #3524
* [ENHANCEMENT] Blocks storage: enabled caching of `meta.json` attributes, configurable via `-blocks-storage.bucket-store.metadata-cache.metafile-attributes-ttl`. #3528
* [ENHANCEMENT] Compactor: added a config validation check to fail fast if the compactor has been configured invalid block range periods (each period is expected to be a multiple of the previous one). #3534
* [ENHANCEMENT] Blocks storage: concurrently fetch deletion marks from object storage. #3538
* [ENHANCEMENT] Blocks storage ingester: ingester can now close idle TSDB and delete local data. #3491 #3552
* [ENHANCEMENT] Blocks storage: add option to use V2 signatures for S3 authentication. #3540
* [ENHANCEMENT] Exported process metrics to monitor the number of memory map areas allocated. #3537
  * - `process_memory_map_areas`
  * - `process_memory_map_areas_limit`
* [ENHANCEMENT] Ruler: Expose gRPC client options. #3523
* [ENHANCEMENT] Compactor: added metrics to track on-going compaction. #3535
  * `cortex_compactor_tenants_discovered`
  * `cortex_compactor_tenants_skipped`
  * `cortex_compactor_tenants_processing_succeeded`
  * `cortex_compactor_tenants_processing_failed`
* [ENHANCEMENT] Added new experimental API endpoints: `POST /purger/delete_tenant` and `GET /purger/delete_tenant_status` for deleting all tenant data. Only works with blocks storage. Compactor removes blocks that belong to user marked for deletion. #3549 #3558
* [ENHANCEMENT] Chunks storage: add option to use V2 signatures for S3 authentication. #3560
* [ENHANCEMENT] HA Tracker: Added new limit `ha_max_clusters` to set the max number of clusters tracked for single user. This limit is disabled by default. #3668
* [BUGFIX] Query-Frontend: `cortex_query_seconds_total` now return seconds not nanoseconds. #3589
* [BUGFIX] Blocks storage ingester: fixed some cases leading to a TSDB WAL corruption after a partial write to disk. #3423
* [BUGFIX] Blocks storage: Fix the race between ingestion and `/flush` call resulting in overlapping blocks. #3422
* [BUGFIX] Querier: fixed `-querier.max-query-into-future` which wasn't correctly enforced on range queries. #3452
* [BUGFIX] Fixed float64 precision stability when aggregating metrics before exposing them. This could have lead to false counters resets when querying some metrics exposed by Cortex. #3506
* [BUGFIX] Querier: the meta.json sync concurrency done when running Cortex with the blocks storage is now controlled by `-blocks-storage.bucket-store.meta-sync-concurrency` instead of the incorrect `-blocks-storage.bucket-store.block-sync-concurrency` (default values are the same). #3531
* [BUGFIX] Querier: fixed initialization order of querier module when using blocks storage. It now (again) waits until blocks have been synchronized. #3551

## Blocksconvert

* [ENHANCEMENT] Scheduler: ability to ignore users based on regexp, using `-scheduler.ignore-users-regex` flag. #3477
* [ENHANCEMENT] Builder: Parallelize reading chunks in the final stage of building block. #3470
* [ENHANCEMENT] Builder: remove duplicate label names from chunk. #3547

## 1.5.0 / 2020-11-09

### Cortex

* [CHANGE] Blocks storage: update the default HTTP configuration values for the S3 client to the upstream Thanos default values. #3244
  - `-blocks-storage.s3.http.idle-conn-timeout` is set 90 seconds.
  - `-blocks-storage.s3.http.response-header-timeout` is set to 2 minutes.
* [CHANGE] Improved shuffle sharding support in the write path. This work introduced some config changes: #3090
  * Introduced `-distributor.sharding-strategy` CLI flag (and its respective `sharding_strategy` YAML config option) to explicitly specify which sharding strategy should be used in the write path
  * `-experimental.distributor.user-subring-size` flag renamed to `-distributor.ingestion-tenant-shard-size`
  * `user_subring_size` limit YAML config option renamed to `ingestion_tenant_shard_size`
* [CHANGE] Dropped "blank Alertmanager configuration; using fallback" message from Info to Debug level. #3205
* [CHANGE] Zone-awareness replication for time-series now should be explicitly enabled in the distributor via the `-distributor.zone-awareness-enabled` CLI flag (or its respective YAML config option). Before, zone-aware replication was implicitly enabled if a zone was set on ingesters. #3200
* [CHANGE] Removed the deprecated CLI flag `-config-yaml`. You should use `-schema-config-file` instead. #3225
* [CHANGE] Enforced the HTTP method required by some API endpoints which did (incorrectly) allow any method before that. #3228
  - `GET /`
  - `GET /config`
  - `GET /debug/fgprof`
  - `GET /distributor/all_user_stats`
  - `GET /distributor/ha_tracker`
  - `GET /all_user_stats`
  - `GET /ha-tracker`
  - `GET /api/v1/user_stats`
  - `GET /api/v1/chunks`
  - `GET <legacy-http-prefix>/user_stats`
  - `GET <legacy-http-prefix>/chunks`
  - `GET /services`
  - `GET /multitenant_alertmanager/status`
  - `GET /status` (alertmanager microservice)
  - `GET|POST /ingester/ring`
  - `GET|POST /ring`
  - `GET|POST /store-gateway/ring`
  - `GET|POST /compactor/ring`
  - `GET|POST /ingester/flush`
  - `GET|POST /ingester/shutdown`
  - `GET|POST /flush`
  - `GET|POST /shutdown`
  - `GET|POST /ruler/ring`
  - `POST /api/v1/push`
  - `POST <legacy-http-prefix>/push`
  - `POST /push`
  - `POST /ingester/push`
* [CHANGE] Renamed CLI flags to configure the network interface names from which automatically detect the instance IP. #3295
  - `-compactor.ring.instance-interface` renamed to `-compactor.ring.instance-interface-names`
  - `-store-gateway.sharding-ring.instance-interface` renamed to `-store-gateway.sharding-ring.instance-interface-names`
  - `-distributor.ring.instance-interface` renamed to `-distributor.ring.instance-interface-names`
  - `-ruler.ring.instance-interface` renamed to `-ruler.ring.instance-interface-names`
* [CHANGE] Renamed `-<prefix>.redis.enable-tls` CLI flag to `-<prefix>.redis.tls-enabled`, and its respective YAML config option from `enable_tls` to `tls_enabled`. #3298
* [CHANGE] Increased default `-<prefix>.redis.timeout` from `100ms` to `500ms`. #3301
* [CHANGE] `cortex_alertmanager_config_invalid` has been removed in favor of `cortex_alertmanager_config_last_reload_successful`. #3289
* [CHANGE] Query-frontend: POST requests whose body size exceeds 10MiB will be rejected. The max body size can be customised via `-frontend.max-body-size`. #3276
* [FEATURE] Shuffle sharding: added support for shuffle-sharding queriers in the query-frontend. When configured (`-frontend.max-queriers-per-tenant` globally, or using per-tenant limit `max_queriers_per_tenant`), each tenants's requests will be handled by different set of queriers. #3113 #3257
* [FEATURE] Shuffle sharding: added support for shuffle-sharding ingesters on the read path. When ingesters shuffle-sharding is enabled and `-querier.shuffle-sharding-ingesters-lookback-period` is set, queriers will fetch in-memory series from the minimum set of required ingesters, selecting only ingesters which may have received series since 'now - lookback period'. #3252
* [FEATURE] Query-frontend: added `compression` config to support results cache with compression. #3217
* [FEATURE] Add OpenStack Swift support to blocks storage. #3303
* [FEATURE] Added support for applying Prometheus relabel configs on series received by the distributor. A `metric_relabel_configs` field has been added to the per-tenant limits configuration. #3329
* [FEATURE] Support for Cassandra client SSL certificates. #3384
* [ENHANCEMENT] Ruler: Introduces two new limits `-ruler.max-rules-per-rule-group` and `-ruler.max-rule-groups-per-tenant` to control the number of rules per rule group and the total number of rule groups for a given user. They are disabled by default. #3366
* [ENHANCEMENT] Allow to specify multiple comma-separated Cortex services to `-target` CLI option (or its respective YAML config option). For example, `-target=all,compactor` can be used to start Cortex single-binary with compactor as well. #3275
* [ENHANCEMENT] Expose additional HTTP configs for the S3 backend client. New flag are listed below: #3244
  - `-blocks-storage.s3.http.idle-conn-timeout`
  - `-blocks-storage.s3.http.response-header-timeout`
  - `-blocks-storage.s3.http.insecure-skip-verify`
* [ENHANCEMENT] Added `cortex_query_frontend_connected_clients` metric to show the number of workers currently connected to the frontend. #3207
* [ENHANCEMENT] Shuffle sharding: improved shuffle sharding in the write path. Shuffle sharding now should be explicitly enabled via `-distributor.sharding-strategy` CLI flag (or its respective YAML config option) and guarantees stability, consistency, shuffling and balanced zone-awareness properties. #3090 #3214
* [ENHANCEMENT] Ingester: added new metric `cortex_ingester_active_series` to track active series more accurately. Also added options to control whether active series tracking is enabled (`-ingester.active-series-metrics-enabled`, defaults to false), and how often this metric is updated (`-ingester.active-series-metrics-update-period`) and max idle time for series to be considered inactive (`-ingester.active-series-metrics-idle-timeout`). #3153
* [ENHANCEMENT] Store-gateway: added zone-aware replication support to blocks replication in the store-gateway. #3200
* [ENHANCEMENT] Store-gateway: exported new metrics. #3231
  - `cortex_bucket_store_cached_series_fetch_duration_seconds`
  - `cortex_bucket_store_cached_postings_fetch_duration_seconds`
  - `cortex_bucket_stores_gate_queries_max`
* [ENHANCEMENT] Added `-version` flag to Cortex. #3233
* [ENHANCEMENT] Hash ring: added instance registered timestamp to the ring. #3248
* [ENHANCEMENT] Reduce tail latency by smoothing out spikes in rate of chunk flush operations. #3191
* [ENHANCEMENT] User Cortex as User Agent in http requests issued by Configs DB client. #3264
* [ENHANCEMENT] Experimental Ruler API: Fetch rule groups from object storage in parallel. #3218
* [ENHANCEMENT] Chunks GCS object storage client uses the `fields` selector to limit the payload size when listing objects in the bucket. #3218 #3292
* [ENHANCEMENT] Added shuffle sharding support to ruler. Added new metric `cortex_ruler_sync_rules_total`. #3235
* [ENHANCEMENT] Return an explicit error when the store-gateway is explicitly requested without a blocks storage engine. #3287
* [ENHANCEMENT] Ruler: only load rules that belong to the ruler. Improves rules syncing performances when ruler sharding is enabled. #3269
* [ENHANCEMENT] Added `-<prefix>.redis.tls-insecure-skip-verify` flag. #3298
* [ENHANCEMENT] Added `cortex_alertmanager_config_last_reload_successful_seconds` metric to show timestamp of last successful AM config reload. #3289
* [ENHANCEMENT] Blocks storage: reduced number of bucket listing operations to list block content (applies to newly created blocks only). #3363
* [ENHANCEMENT] Ruler: Include the tenant ID on the notifier logs. #3372
* [ENHANCEMENT] Blocks storage Compactor: Added `-compactor.enabled-tenants` and `-compactor.disabled-tenants` to explicitly enable or disable compaction of specific tenants. #3385
* [ENHANCEMENT] Blocks storage ingester: Creating checkpoint only once even when there are multiple Head compactions in a single `Compact()` call. #3373
* [BUGFIX] Blocks storage ingester: Read repair memory-mapped chunks file which can end up being empty on abrupt shutdowns combined with faulty disks. #3373
* [BUGFIX] Blocks storage ingester: Close TSDB resources on failed startup preventing ingester OOMing. #3373
* [BUGFIX] No-longer-needed ingester operations for queries triggered by queriers and rulers are now canceled. #3178
* [BUGFIX] Ruler: directories in the configured `rules-path` will be removed on startup and shutdown in order to ensure they don't persist between runs. #3195
* [BUGFIX] Handle hash-collisions in the query path. #3192
* [BUGFIX] Check for postgres rows errors. #3197
* [BUGFIX] Ruler Experimental API: Don't allow rule groups without names or empty rule groups. #3210
* [BUGFIX] Experimental Alertmanager API: Do not allow empty Alertmanager configurations or bad template filenames to be submitted through the configuration API. #3185
* [BUGFIX] Reduce failures to update heartbeat when using Consul. #3259
* [BUGFIX] When using ruler sharding, moving all user rule groups from ruler to a different one and then back could end up with some user groups not being evaluated at all. #3235
* [BUGFIX] Fixed shuffle sharding consistency when zone-awareness is enabled and the shard size is increased or instances in a new zone are added. #3299
* [BUGFIX] Use a valid grpc header when logging IP addresses. #3307
* [BUGFIX] Fixed the metric `cortex_prometheus_rule_group_duration_seconds` in the Ruler, it wouldn't report any values. #3310
* [BUGFIX] Fixed gRPC connections leaking in rulers when rulers sharding is enabled and APIs called. #3314
* [BUGFIX] Fixed shuffle sharding consistency when zone-awareness is enabled and the shard size is increased or instances in a new zone are added. #3299
* [BUGFIX] Fixed Gossip memberlist members joining when addresses are configured using DNS-based service discovery. #3360
* [BUGFIX] Ingester: fail to start an ingester running the blocks storage, if unable to load any existing TSDB at startup. #3354
* [BUGFIX] Blocks storage: Avoid deletion of blocks in the ingester which are not shipped to the storage yet. #3346
* [BUGFIX] Fix common prefixes returned by List method of S3 client. #3358
* [BUGFIX] Honor configured timeout in Azure and GCS object clients. #3285
* [BUGFIX] Blocks storage: Avoid creating blocks larger than configured block range period on forced compaction and when TSDB is idle. #3344
* [BUGFIX] Shuffle sharding: fixed max global series per user/metric limit when shuffle sharding and `-distributor.shard-by-all-labels=true` are both enabled in distributor. When using these global limits you should now set `-distributor.sharding-strategy` and `-distributor.zone-awareness-enabled` to ingesters too. #3369
* [BUGFIX] Slow query logging: when using downstream server request parameters were not logged. #3276
* [BUGFIX] Fixed tenant detection in the ruler and alertmanager API when running without auth. #3343

### Blocksconvert

* [ENHANCEMENT] Blocksconvert – Builder: download plan file locally before processing it. #3209
* [ENHANCEMENT] Blocksconvert – Cleaner: added new tool for deleting chunks data. #3283
* [ENHANCEMENT] Blocksconvert – Scanner: support for scanning specific date-range only. #3222
* [ENHANCEMENT] Blocksconvert – Scanner: metrics for tracking progress. #3222
* [ENHANCEMENT] Blocksconvert – Builder: retry block upload before giving up. #3245
* [ENHANCEMENT] Blocksconvert – Scanner: upload plans concurrently. #3340
* [BUGFIX] Blocksconvert: fix chunks ordering in the block. Chunks in different order than series work just fine in TSDB blocks at the moment, but it's not consistent with what Prometheus does and future Prometheus and Cortex optimizations may rely on this ordering. #3371

## 1.4.0 / 2020-10-02

* [CHANGE] TLS configuration for gRPC, HTTP and etcd clients is now marked as experimental. These features are not yet fully baked, and we expect possible small breaking changes in Cortex 1.5. #3198
* [CHANGE] Cassandra backend support is now GA (stable). #3180
* [CHANGE] Blocks storage is now GA (stable). The `-experimental` prefix has been removed from all CLI flags related to the blocks storage (no YAML config changes). #3180 #3201
  - `-experimental.blocks-storage.*` flags renamed to `-blocks-storage.*`
  - `-experimental.store-gateway.*` flags renamed to `-store-gateway.*`
  - `-experimental.querier.store-gateway-client.*` flags renamed to `-querier.store-gateway-client.*`
  - `-experimental.querier.store-gateway-addresses` flag renamed to `-querier.store-gateway-addresses`
  - `-store-gateway.replication-factor` flag renamed to `-store-gateway.sharding-ring.replication-factor`
  - `-store-gateway.tokens-file-path` flag renamed to `store-gateway.sharding-ring.tokens-file-path`
* [CHANGE] Ingester: Removed deprecated untyped record from chunks WAL. Only if you are running `v1.0` or below, it is recommended to first upgrade to `v1.1`/`v1.2`/`v1.3` and run it for a day before upgrading to `v1.4` to avoid data loss. #3115
* [CHANGE] Distributor API endpoints are no longer served unless target is set to `distributor` or `all`. #3112
* [CHANGE] Increase the default Cassandra client replication factor to 3. #3007
* [CHANGE] Blocks storage: removed the support to transfer blocks between ingesters on shutdown. When running the Cortex blocks storage, ingesters are expected to run with a persistent disk. The following metrics have been removed: #2996
  * `cortex_ingester_sent_files`
  * `cortex_ingester_received_files`
  * `cortex_ingester_received_bytes_total`
  * `cortex_ingester_sent_bytes_total`
* [CHANGE] The buckets for the `cortex_chunk_store_index_lookups_per_query` metric have been changed to 1, 2, 4, 8, 16. #3021
* [CHANGE] Blocks storage: the `operation` label value `getrange` has changed into `get_range` for the metrics `thanos_store_bucket_cache_operation_requests_total` and `thanos_store_bucket_cache_operation_hits_total`. #3000
* [CHANGE] Experimental Delete Series: `/api/v1/admin/tsdb/delete_series` and `/api/v1/admin/tsdb/cancel_delete_request` purger APIs to return status code `204` instead of `200` for success. #2946
* [CHANGE] Histogram `cortex_memcache_request_duration_seconds` `method` label value changes from `Memcached.Get` to `Memcached.GetBatched` for batched lookups, and is not reported for non-batched lookups (label value `Memcached.GetMulti` remains, and had exactly the same value as `Get` in nonbatched lookups).  The same change applies to tracing spans. #3046
* [CHANGE] TLS server validation is now enabled by default, a new parameter `tls_insecure_skip_verify` can be set to true to skip validation optionally. #3030
* [CHANGE] `cortex_ruler_config_update_failures_total` has been removed in favor of `cortex_ruler_config_last_reload_successful`. #3056
* [CHANGE] `ruler.evaluation_delay_duration` field in YAML config has been moved and renamed to `limits.ruler_evaluation_delay_duration`. #3098
* [CHANGE] Removed obsolete `results_cache.max_freshness` from YAML config (deprecated since Cortex 1.2). #3145
* [CHANGE] Removed obsolete `-promql.lookback-delta` option (deprecated since Cortex 1.2, replaced with `-querier.lookback-delta`). #3144
* [CHANGE] Cache: added support for Redis Cluster and Redis Sentinel. #2961
  - The following changes have been made in Redis configuration:
   - `-redis.master_name` added
   - `-redis.db` added
   - `-redis.max-active-conns` changed to `-redis.pool-size`
   - `-redis.max-conn-lifetime` changed to `-redis.max-connection-age`
   - `-redis.max-idle-conns` removed
   - `-redis.wait-on-pool-exhaustion` removed
* [CHANGE] TLS configuration for gRPC, HTTP and etcd clients is now marked as experimental. These features are not yet fully baked, and we expect possible small breaking changes in Cortex 1.5. #3198
* [CHANGE] Fixed store-gateway CLI flags inconsistencies. #3201
  - `-store-gateway.replication-factor` flag renamed to `-store-gateway.sharding-ring.replication-factor`
  - `-store-gateway.tokens-file-path` flag renamed to `store-gateway.sharding-ring.tokens-file-path`
* [FEATURE] Logging of the source IP passed along by a reverse proxy is now supported by setting the `-server.log-source-ips-enabled`. For non standard headers the settings `-server.log-source-ips-header` and `-server.log-source-ips-regex` can be used. #2985
* [FEATURE] Blocks storage: added shuffle sharding support to store-gateway blocks sharding. Added the following additional metrics to store-gateway: #3069
  * `cortex_bucket_stores_tenants_discovered`
  * `cortex_bucket_stores_tenants_synced`
* [FEATURE] Experimental blocksconvert: introduce an experimental tool `blocksconvert` to migrate long-term storage chunks to blocks. #3092 #3122 #3127 #3162
* [ENHANCEMENT] Improve the Alertmanager logging when serving requests from its API / UI. #3397
* [ENHANCEMENT] Add support for azure storage in China, German and US Government environments. #2988
* [ENHANCEMENT] Query-tee: added a small tolerance to floating point sample values comparison. #2994
* [ENHANCEMENT] Query-tee: add support for doing a passthrough of requests to preferred backend for unregistered routes #3018
* [ENHANCEMENT] Expose `storage.aws.dynamodb.backoff_config` configuration file field. #3026
* [ENHANCEMENT] Added `cortex_request_message_bytes` and `cortex_response_message_bytes` histograms to track received and sent gRPC message and HTTP request/response sizes. Added `cortex_inflight_requests` gauge to track number of inflight gRPC and HTTP requests. #3064
* [ENHANCEMENT] Publish ruler's ring metrics. #3074
* [ENHANCEMENT] Add config validation to the experimental Alertmanager API. Invalid configs are no longer accepted. #3053
* [ENHANCEMENT] Add "integration" as a label for `cortex_alertmanager_notifications_total` and `cortex_alertmanager_notifications_failed_total` metrics. #3056
* [ENHANCEMENT] Add `cortex_ruler_config_last_reload_successful` and `cortex_ruler_config_last_reload_successful_seconds` to check status of users rule manager. #3056
* [ENHANCEMENT] The configuration validation now fails if an empty YAML node has been set for a root YAML config property. #3080
* [ENHANCEMENT] Memcached dial() calls now have a circuit-breaker to avoid hammering a broken cache. #3051, #3189
* [ENHANCEMENT] `-ruler.evaluation-delay-duration` is now overridable as a per-tenant limit, `ruler_evaluation_delay_duration`. #3098
* [ENHANCEMENT] Add TLS support to etcd client. #3102
* [ENHANCEMENT] When a tenant accesses the Alertmanager UI or its API, if we have valid `-alertmanager.configs.fallback` we'll use that to start the manager and avoid failing the request. #3073
* [ENHANCEMENT] Add `DELETE api/v1/rules/{namespace}` to the Ruler. It allows all the rule groups of a namespace to be deleted. #3120
* [ENHANCEMENT] Experimental Delete Series: Retry processing of Delete requests during failures. #2926
* [ENHANCEMENT] Improve performance of QueryStream() in ingesters. #3177
* [ENHANCEMENT] Modules included in "All" target are now visible in output of `-modules` CLI flag. #3155
* [ENHANCEMENT] Added `/debug/fgprof` endpoint to debug running Cortex process using `fgprof`. This adds up to the existing `/debug/...` endpoints. #3131
* [ENHANCEMENT] Blocks storage: optimised `/api/v1/series` for blocks storage. (#2976)
* [BUGFIX] Ruler: when loading rules from "local" storage, check for directory after resolving symlink. #3137
* [BUGFIX] Query-frontend: Fixed rounding for incoming query timestamps, to be 100% Prometheus compatible. #2990
* [BUGFIX] Querier: Merge results from chunks and blocks ingesters when using streaming of results. #3013
* [BUGFIX] Querier: query /series from ingesters regardless the `-querier.query-ingesters-within` setting. #3035
* [BUGFIX] Blocks storage: Ingester is less likely to hit gRPC message size limit when streaming data to queriers. #3015
* [BUGFIX] Blocks storage: fixed memberlist support for the store-gateways and compactors ring used when blocks sharding is enabled. #3058 #3095
* [BUGFIX] Fix configuration for TLS server validation, TLS skip verify was hardcoded to true for all TLS configurations and prevented validation of server certificates. #3030
* [BUGFIX] Fixes the Alertmanager panicking when no `-alertmanager.web.external-url` is provided. #3017
* [BUGFIX] Fixes the registration of the Alertmanager API metrics `cortex_alertmanager_alerts_received_total` and `cortex_alertmanager_alerts_invalid_total`. #3065
* [BUGFIX] Fixes `flag needs an argument: -config.expand-env` error. #3087
* [BUGFIX] An index optimisation actually slows things down when using caching. Moved it to the right location. #2973
* [BUGFIX] Ingester: If push request contained both valid and invalid samples, valid samples were ingested but not stored to WAL of the chunks storage. This has been fixed. #3067
* [BUGFIX] Cassandra: fixed consistency setting in the CQL session when creating the keyspace. #3105
* [BUGFIX] Ruler: Config API would return both the `record` and `alert` in `YAML` response keys even when one of them must be empty. #3120
* [BUGFIX] Index page now uses configured HTTP path prefix when creating links. #3126
* [BUGFIX] Purger: fixed deadlock when reloading of tombstones failed. #3182
* [BUGFIX] Fixed panic in flusher job, when error writing chunks to the store would cause "idle" chunks to be flushed, which triggered panic. #3140
* [BUGFIX] Index page no longer shows links that are not valid for running Cortex instance. #3133
* [BUGFIX] Configs: prevent validation of templates to fail when using template functions. #3157
* [BUGFIX] Configuring the S3 URL with an `@` but without username and password doesn't enable the AWS static credentials anymore. #3170
* [BUGFIX] Limit errors on ranged queries (`api/v1/query_range`) no longer return a status code `500` but `422` instead. #3167
* [BUGFIX] Handle hash-collisions in the query path. Before this fix, Cortex could occasionally mix up two different series in a query, leading to invalid results, when `-querier.ingester-streaming` was used. #3192

## 1.3.0 / 2020-08-21

* [CHANGE] Replace the metric `cortex_alertmanager_configs` with `cortex_alertmanager_config_invalid` exposed by Alertmanager. #2960
* [CHANGE] Experimental Delete Series: Change target flag for purger from `data-purger` to `purger`. #2777
* [CHANGE] Experimental blocks storage: The max concurrent queries against the long-term storage, configured via `-experimental.blocks-storage.bucket-store.max-concurrent`, is now a limit shared across all tenants and not a per-tenant limit anymore. The default value has changed from `20` to `100` and the following new metrics have been added: #2797
  * `cortex_bucket_stores_gate_queries_concurrent_max`
  * `cortex_bucket_stores_gate_queries_in_flight`
  * `cortex_bucket_stores_gate_duration_seconds`
* [CHANGE] Metric `cortex_ingester_flush_reasons` has been renamed to `cortex_ingester_flushing_enqueued_series_total`, and new metric `cortex_ingester_flushing_dequeued_series_total` with `outcome` label (superset of reason) has been added. #2802 #2818 #2998
* [CHANGE] Experimental Delete Series: Metric `cortex_purger_oldest_pending_delete_request_age_seconds` would track age of delete requests since they are over their cancellation period instead of their creation time. #2806
* [CHANGE] Experimental blocks storage: the store-gateway service is required in a Cortex cluster running with the experimental blocks storage. Removed the `-experimental.tsdb.store-gateway-enabled` CLI flag and `store_gateway_enabled` YAML config option. The store-gateway is now always enabled when the storage engine is `blocks`. #2822
* [CHANGE] Experimental blocks storage: removed support for `-experimental.blocks-storage.bucket-store.max-sample-count` flag because the implementation was flawed. To limit the number of samples/chunks processed by a single query you can set `-store.query-chunk-limit`, which is now supported by the blocks storage too. #2852
* [CHANGE] Ingester: Chunks flushed via /flush stay in memory until retention period is reached. This affects `cortex_ingester_memory_chunks` metric. #2778
* [CHANGE] Querier: the error message returned when the query time range exceeds `-store.max-query-length` has changed from `invalid query, length > limit (X > Y)` to `the query time range exceeds the limit (query length: X, limit: Y)`. #2826
* [CHANGE] Add `component` label to metrics exposed by chunk, delete and index store clients. #2774
* [CHANGE] Querier: when `-querier.query-ingesters-within` is configured, the time range of the query sent to ingesters is now manipulated to ensure the query start time is not older than 'now - query-ingesters-within'. #2904
* [CHANGE] KV: The `role` label which was a label of `multi` KV store client only has been added to metrics of every KV store client. If KV store client is not `multi`, then the value of `role` label is `primary`. #2837
* [CHANGE] Added the `engine` label to the metrics exposed by the Prometheus query engine, to distinguish between `ruler` and `querier` metrics. #2854
* [CHANGE] Added ruler to the single binary when started with `-target=all` (default). #2854
* [CHANGE] Experimental blocks storage: compact head when opening TSDB. This should only affect ingester startup after it was unable to compact head in previous run. #2870
* [CHANGE] Metric `cortex_overrides_last_reload_successful` has been renamed to `cortex_runtime_config_last_reload_successful`. #2874
* [CHANGE] HipChat support has been removed from the alertmanager (because removed from the Prometheus upstream too). #2902
* [CHANGE] Add constant label `name` to metric `cortex_cache_request_duration_seconds`. #2903
* [CHANGE] Add `user` label to metric `cortex_query_frontend_queue_length`. #2939
* [CHANGE] Experimental blocks storage: cleaned up the config and renamed "TSDB" to "blocks storage". #2937
  - The storage engine setting value has been changed from `tsdb` to `blocks`; this affects `-store.engine` CLI flag and its respective YAML option.
  - The root level YAML config has changed from `tsdb` to `blocks_storage`
  - The prefix of all CLI flags has changed from `-experimental.tsdb.` to `-experimental.blocks-storage.`
  - The following settings have been grouped under `tsdb` property in the YAML config and their CLI flags changed:
    - `-experimental.tsdb.dir` changed to `-experimental.blocks-storage.tsdb.dir`
    - `-experimental.tsdb.block-ranges-period` changed to `-experimental.blocks-storage.tsdb.block-ranges-period`
    - `-experimental.tsdb.retention-period` changed to `-experimental.blocks-storage.tsdb.retention-period`
    - `-experimental.tsdb.ship-interval` changed to `-experimental.blocks-storage.tsdb.ship-interval`
    - `-experimental.tsdb.ship-concurrency` changed to `-experimental.blocks-storage.tsdb.ship-concurrency`
    - `-experimental.tsdb.max-tsdb-opening-concurrency-on-startup` changed to `-experimental.blocks-storage.tsdb.max-tsdb-opening-concurrency-on-startup`
    - `-experimental.tsdb.head-compaction-interval` changed to `-experimental.blocks-storage.tsdb.head-compaction-interval`
    - `-experimental.tsdb.head-compaction-concurrency` changed to `-experimental.blocks-storage.tsdb.head-compaction-concurrency`
    - `-experimental.tsdb.head-compaction-idle-timeout` changed to `-experimental.blocks-storage.tsdb.head-compaction-idle-timeout`
    - `-experimental.tsdb.stripe-size` changed to `-experimental.blocks-storage.tsdb.stripe-size`
    - `-experimental.tsdb.wal-compression-enabled` changed to `-experimental.blocks-storage.tsdb.wal-compression-enabled`
    - `-experimental.tsdb.flush-blocks-on-shutdown` changed to `-experimental.blocks-storage.tsdb.flush-blocks-on-shutdown`
* [CHANGE] Flags `-bigtable.grpc-use-gzip-compression`, `-ingester.client.grpc-use-gzip-compression`, `-querier.frontend-client.grpc-use-gzip-compression` are now deprecated. #2940
* [CHANGE] Limit errors reported by ingester during query-time now return HTTP status code 422. #2941
* [FEATURE] Introduced `ruler.for-outage-tolerance`, Max time to tolerate outage for restoring "for" state of alert. #2783
* [FEATURE] Introduced `ruler.for-grace-period`, Minimum duration between alert and restored "for" state. This is maintained only for alerts with configured "for" time greater than grace period. #2783
* [FEATURE] Introduced `ruler.resend-delay`, Minimum amount of time to wait before resending an alert to Alertmanager. #2783
* [FEATURE] Ruler: added `local` filesystem support to store rules (read-only). #2854
* [ENHANCEMENT] Upgraded Docker base images to `alpine:3.12`. #2862
* [ENHANCEMENT] Experimental: Querier can now optionally query secondary store. This is specified by using `-querier.second-store-engine` option, with values `chunks` or `blocks`. Standard configuration options for this store are used. Additionally, this querying can be configured to happen only for queries that need data older than `-querier.use-second-store-before-time`. Default value of zero will always query secondary store. #2747
* [ENHANCEMENT] Query-tee: increased the `cortex_querytee_request_duration_seconds` metric buckets granularity. #2799
* [ENHANCEMENT] Query-tee: fail to start if the configured `-backend.preferred` is unknown. #2799
* [ENHANCEMENT] Ruler: Added the following metrics: #2786
  * `cortex_prometheus_notifications_latency_seconds`
  * `cortex_prometheus_notifications_errors_total`
  * `cortex_prometheus_notifications_sent_total`
  * `cortex_prometheus_notifications_dropped_total`
  * `cortex_prometheus_notifications_queue_length`
  * `cortex_prometheus_notifications_queue_capacity`
  * `cortex_prometheus_notifications_alertmanagers_discovered`
* [ENHANCEMENT] The behavior of the `/ready` was changed for the query frontend to indicate when it was ready to accept queries. This is intended for use by a read path load balancer that would want to wait for the frontend to have attached queriers before including it in the backend. #2733
* [ENHANCEMENT] Experimental Delete Series: Add support for deletion of chunks for remaining stores. #2801
* [ENHANCEMENT] Add `-modules` command line flag to list possible values for `-target`. Also, log warning if given target is internal component. #2752
* [ENHANCEMENT] Added `-ingester.flush-on-shutdown-with-wal-enabled` option to enable chunks flushing even when WAL is enabled. #2780
* [ENHANCEMENT] Query-tee: Support for custom API prefix by using `-server.path-prefix` option. #2814
* [ENHANCEMENT] Query-tee: Forward `X-Scope-OrgId` header to backend, if present in the request. #2815
* [ENHANCEMENT] Experimental blocks storage: Added `-experimental.blocks-storage.tsdb.head-compaction-idle-timeout` option to force compaction of data in memory into a block. #2803
* [ENHANCEMENT] Experimental blocks storage: Added support for flushing blocks via `/flush`, `/shutdown` (previously these only worked for chunks storage) and by using `-experimental.blocks-storage.tsdb.flush-blocks-on-shutdown` option. #2794
* [ENHANCEMENT] Experimental blocks storage: Added support to enforce max query time range length via `-store.max-query-length`. #2826
* [ENHANCEMENT] Experimental blocks storage: Added support to limit the max number of chunks that can be fetched from the long-term storage while executing a query. The limit is enforced both in the querier and store-gateway, and is configurable via `-store.query-chunk-limit`. #2852 #2922
* [ENHANCEMENT] Ingester: Added new metric `cortex_ingester_flush_series_in_progress` that reports number of ongoing flush-series operations. Useful when calling `/flush` handler: if `cortex_ingester_flush_queue_length + cortex_ingester_flush_series_in_progress` is 0, all flushes are finished. #2778
* [ENHANCEMENT] Memberlist members can join cluster via SRV records. #2788
* [ENHANCEMENT] Added configuration options for chunks s3 client. #2831
  * `s3.endpoint`
  * `s3.region`
  * `s3.access-key-id`
  * `s3.secret-access-key`
  * `s3.insecure`
  * `s3.sse-encryption`
  * `s3.http.idle-conn-timeout`
  * `s3.http.response-header-timeout`
  * `s3.http.insecure-skip-verify`
* [ENHANCEMENT] Prometheus upgraded. #2798 #2849 #2867 #2902 #2918
  * Optimized labels regex matchers for patterns containing literals (eg. `foo.*`, `.*foo`, `.*foo.*`)
* [ENHANCEMENT] Add metric `cortex_ruler_config_update_failures_total` to Ruler to track failures of loading rules files. #2857
* [ENHANCEMENT] Experimental Alertmanager: Alertmanager configuration persisted to object storage using an experimental API that accepts and returns YAML-based Alertmanager configuration. #2768
* [ENHANCEMENT] Ruler: `-ruler.alertmanager-url` now supports multiple URLs. Each URL is treated as a separate Alertmanager group. Support for multiple Alertmanagers in a group can be achieved by using DNS service discovery. #2851
* [ENHANCEMENT] Experimental blocks storage: Cortex Flusher now works with blocks engine. Flusher needs to be provided with blocks-engine configuration, existing Flusher flags are not used (they are only relevant for chunks engine). Note that flush errors are only reported via log. #2877
* [ENHANCEMENT] Flusher: Added `-flusher.exit-after-flush` option (defaults to true) to control whether Cortex should stop completely after Flusher has finished its work. #2877
* [ENHANCEMENT] Added metrics `cortex_config_hash` and `cortex_runtime_config_hash` to expose hash of the currently active config file. #2874
* [ENHANCEMENT] Logger: added JSON logging support, configured via the `-log.format=json` CLI flag or its respective YAML config option. #2386
* [ENHANCEMENT] Added new flags `-bigtable.grpc-compression`, `-ingester.client.grpc-compression`, `-querier.frontend-client.grpc-compression` to configure compression used by gRPC. Valid values are `gzip`, `snappy`, or empty string (no compression, default). #2940
* [ENHANCEMENT] Clarify limitations of the `/api/v1/series`, `/api/v1/labels` and `/api/v1/label/{name}/values` endpoints. #2953
* [ENHANCEMENT] Ingester: added `Dropped` outcome to metric `cortex_ingester_flushing_dequeued_series_total`. #2998
* [BUGFIX] Fixed a bug with `api/v1/query_range` where no responses would return null values for `result` and empty values for `resultType`. #2962
* [BUGFIX] Fixed a bug in the index intersect code causing storage to return more chunks/series than required. #2796
* [BUGFIX] Fixed the number of reported keys in the background cache queue. #2764
* [BUGFIX] Fix race in processing of headers in sharded queries. #2762
* [BUGFIX] Query Frontend: Do not re-split sharded requests around ingester boundaries. #2766
* [BUGFIX] Experimental Delete Series: Fixed a problem with cache generation numbers prefixed to cache keys. #2800
* [BUGFIX] Ingester: Flushing chunks via `/flush` endpoint could previously lead to panic, if chunks were already flushed before and then removed from memory during the flush caused by `/flush` handler. Immediate flush now doesn't cause chunks to be flushed again. Samples received during flush triggered via `/flush` handler are no longer discarded. #2778
* [BUGFIX] Prometheus upgraded. #2849
  * Fixed unknown symbol error during head compaction
* [BUGFIX] Fix panic when using cassandra as store for both index and delete requests. #2774
* [BUGFIX] Experimental Delete Series: Fixed a data race in Purger. #2817
* [BUGFIX] KV: Fixed a bug that triggered a panic due to metrics being registered with the same name but different labels when using a `multi` configured KV client. #2837
* [BUGFIX] Query-frontend: Fix passing HTTP `Host` header if `-frontend.downstream-url` is configured. #2880
* [BUGFIX] Ingester: Improve time-series distribution when `-experimental.distributor.user-subring-size` is enabled. #2887
* [BUGFIX] Set content type to `application/x-protobuf` for remote_read responses. #2915
* [BUGFIX] Fixed ruler and store-gateway instance registration in the ring (when sharding is enabled) when a new instance replaces abruptly terminated one, and the only difference between the two instances is the address. #2954
* [BUGFIX] Fixed `Missing chunks and index config causing silent failure` Absence of chunks and index from schema config is not validated. #2732
* [BUGFIX] Fix panic caused by KVs from boltdb being used beyond their life. #2971
* [BUGFIX] Experimental blocks storage: `/api/v1/series`, `/api/v1/labels` and `/api/v1/label/{name}/values` only query the TSDB head regardless of the configured `-experimental.blocks-storage.tsdb.retention-period`. #2974
* [BUGFIX] Ingester: Avoid indefinite checkpointing in case of surge in number of series. #2955
* [BUGFIX] Querier: query /series from ingesters regardless the `-querier.query-ingesters-within` setting. #3035
* [BUGFIX] Ruler: fixed an unintentional breaking change introduced in the ruler's `alertmanager_url` YAML config option, which changed the value from a string to a list of strings. #2989

## 1.2.0 / 2020-07-01

* [CHANGE] Metric `cortex_kv_request_duration_seconds` now includes `name` label to denote which client is being used as well as the `backend` label to denote the KV backend implementation in use. #2648
* [CHANGE] Experimental Ruler: Rule groups persisted to object storage using the experimental API have an updated object key encoding to better handle special characters. Rule groups previously-stored using object storage must be renamed to the new format. #2646
* [CHANGE] Query Frontend now uses Round Robin to choose a tenant queue to service next. #2553
* [CHANGE] `-promql.lookback-delta` is now deprecated and has been replaced by `-querier.lookback-delta` along with `lookback_delta` entry under `querier` in the config file. `-promql.lookback-delta` will be removed in v1.4.0. #2604
* [CHANGE] Experimental TSDB: removed `-experimental.tsdb.bucket-store.binary-index-header-enabled` flag. Now the binary index-header is always enabled.
* [CHANGE] Experimental TSDB: Renamed index-cache metrics to use original metric names from Thanos, as Cortex is not aggregating them in any way: #2627
  * `cortex_<service>_blocks_index_cache_items_evicted_total` => `thanos_store_index_cache_items_evicted_total{name="index-cache"}`
  * `cortex_<service>_blocks_index_cache_items_added_total` => `thanos_store_index_cache_items_added_total{name="index-cache"}`
  * `cortex_<service>_blocks_index_cache_requests_total` => `thanos_store_index_cache_requests_total{name="index-cache"}`
  * `cortex_<service>_blocks_index_cache_items_overflowed_total` => `thanos_store_index_cache_items_overflowed_total{name="index-cache"}`
  * `cortex_<service>_blocks_index_cache_hits_total` => `thanos_store_index_cache_hits_total{name="index-cache"}`
  * `cortex_<service>_blocks_index_cache_items` => `thanos_store_index_cache_items{name="index-cache"}`
  * `cortex_<service>_blocks_index_cache_items_size_bytes` => `thanos_store_index_cache_items_size_bytes{name="index-cache"}`
  * `cortex_<service>_blocks_index_cache_total_size_bytes` => `thanos_store_index_cache_total_size_bytes{name="index-cache"}`
  * `cortex_<service>_blocks_index_cache_memcached_operations_total` =>  `thanos_memcached_operations_total{name="index-cache"}`
  * `cortex_<service>_blocks_index_cache_memcached_operation_failures_total` =>  `thanos_memcached_operation_failures_total{name="index-cache"}`
  * `cortex_<service>_blocks_index_cache_memcached_operation_duration_seconds` =>  `thanos_memcached_operation_duration_seconds{name="index-cache"}`
  * `cortex_<service>_blocks_index_cache_memcached_operation_skipped_total` =>  `thanos_memcached_operation_skipped_total{name="index-cache"}`
* [CHANGE] Experimental TSDB: Renamed metrics in bucket stores: #2627
  * `cortex_<service>_blocks_meta_syncs_total` => `cortex_blocks_meta_syncs_total{component="<service>"}`
  * `cortex_<service>_blocks_meta_sync_failures_total` => `cortex_blocks_meta_sync_failures_total{component="<service>"}`
  * `cortex_<service>_blocks_meta_sync_duration_seconds` => `cortex_blocks_meta_sync_duration_seconds{component="<service>"}`
  * `cortex_<service>_blocks_meta_sync_consistency_delay_seconds` => `cortex_blocks_meta_sync_consistency_delay_seconds{component="<service>"}`
  * `cortex_<service>_blocks_meta_synced` => `cortex_blocks_meta_synced{component="<service>"}`
  * `cortex_<service>_bucket_store_block_loads_total` => `cortex_bucket_store_block_loads_total{component="<service>"}`
  * `cortex_<service>_bucket_store_block_load_failures_total` => `cortex_bucket_store_block_load_failures_total{component="<service>"}`
  * `cortex_<service>_bucket_store_block_drops_total` => `cortex_bucket_store_block_drops_total{component="<service>"}`
  * `cortex_<service>_bucket_store_block_drop_failures_total` => `cortex_bucket_store_block_drop_failures_total{component="<service>"}`
  * `cortex_<service>_bucket_store_blocks_loaded` => `cortex_bucket_store_blocks_loaded{component="<service>"}`
  * `cortex_<service>_bucket_store_series_data_touched` => `cortex_bucket_store_series_data_touched{component="<service>"}`
  * `cortex_<service>_bucket_store_series_data_fetched` => `cortex_bucket_store_series_data_fetched{component="<service>"}`
  * `cortex_<service>_bucket_store_series_data_size_touched_bytes` => `cortex_bucket_store_series_data_size_touched_bytes{component="<service>"}`
  * `cortex_<service>_bucket_store_series_data_size_fetched_bytes` => `cortex_bucket_store_series_data_size_fetched_bytes{component="<service>"}`
  * `cortex_<service>_bucket_store_series_blocks_queried` => `cortex_bucket_store_series_blocks_queried{component="<service>"}`
  * `cortex_<service>_bucket_store_series_get_all_duration_seconds` => `cortex_bucket_store_series_get_all_duration_seconds{component="<service>"}`
  * `cortex_<service>_bucket_store_series_merge_duration_seconds` => `cortex_bucket_store_series_merge_duration_seconds{component="<service>"}`
  * `cortex_<service>_bucket_store_series_refetches_total` => `cortex_bucket_store_series_refetches_total{component="<service>"}`
  * `cortex_<service>_bucket_store_series_result_series` => `cortex_bucket_store_series_result_series{component="<service>"}`
  * `cortex_<service>_bucket_store_cached_postings_compressions_total` => `cortex_bucket_store_cached_postings_compressions_total{component="<service>"}`
  * `cortex_<service>_bucket_store_cached_postings_compression_errors_total` => `cortex_bucket_store_cached_postings_compression_errors_total{component="<service>"}`
  * `cortex_<service>_bucket_store_cached_postings_compression_time_seconds` => `cortex_bucket_store_cached_postings_compression_time_seconds{component="<service>"}`
  * `cortex_<service>_bucket_store_cached_postings_original_size_bytes_total` => `cortex_bucket_store_cached_postings_original_size_bytes_total{component="<service>"}`
  * `cortex_<service>_bucket_store_cached_postings_compressed_size_bytes_total` => `cortex_bucket_store_cached_postings_compressed_size_bytes_total{component="<service>"}`
  * `cortex_<service>_blocks_sync_seconds` => `cortex_bucket_stores_blocks_sync_seconds{component="<service>"}`
  * `cortex_<service>_blocks_last_successful_sync_timestamp_seconds` => `cortex_bucket_stores_blocks_last_successful_sync_timestamp_seconds{component="<service>"}`
* [CHANGE] Available command-line flags are printed to stdout, and only when requested via `-help`. Using invalid flag no longer causes printing of all available flags. #2691
* [CHANGE] Experimental Memberlist ring: randomize gossip node names to avoid conflicts when running multiple clients on the same host, or reusing host names (eg. pods in statefulset). Node name randomization can be disabled by using `-memberlist.randomize-node-name=false`. #2715
* [CHANGE] Memberlist KV client is no longer considered experimental. #2725
* [CHANGE] Experimental Delete Series: Make delete request cancellation duration configurable. #2760
* [CHANGE] Removed `-store.fullsize-chunks` option which was undocumented and unused (it broke ingester hand-overs). #2656
* [CHANGE] Query with no metric name that has previously resulted in HTTP status code 500 now returns status code 422 instead. #2571
* [FEATURE] TLS config options added for GRPC clients in Querier (Query-frontend client & Ingester client), Ruler, Store Gateway, as well as HTTP client in Config store client. #2502
* [FEATURE] The flag `-frontend.max-cache-freshness` is now supported within the limits overrides, to specify per-tenant max cache freshness values. The corresponding YAML config parameter has been changed from `results_cache.max_freshness` to `limits_config.max_cache_freshness`. The legacy YAML config parameter (`results_cache.max_freshness`) will continue to be supported till Cortex release `v1.4.0`. #2609
* [FEATURE] Experimental gRPC Store: Added support to 3rd parties index and chunk stores using gRPC client/server plugin mechanism. #2220
* [FEATURE] Add `-cassandra.table-options` flag to customize table options of Cassandra when creating the index or chunk table. #2575
* [ENHANCEMENT] Propagate GOPROXY value when building `build-image`. This is to help the builders building the code in a Network where default Go proxy is not accessible (e.g. when behind some corporate VPN). #2741
* [ENHANCEMENT] Querier: Added metric `cortex_querier_request_duration_seconds` for all requests to the querier. #2708
* [ENHANCEMENT] Cortex is now built with Go 1.14. #2480 #2749 #2753
* [ENHANCEMENT] Experimental TSDB: added the following metrics to the ingester: #2580 #2583 #2589 #2654
  * `cortex_ingester_tsdb_appender_add_duration_seconds`
  * `cortex_ingester_tsdb_appender_commit_duration_seconds`
  * `cortex_ingester_tsdb_refcache_purge_duration_seconds`
  * `cortex_ingester_tsdb_compactions_total`
  * `cortex_ingester_tsdb_compaction_duration_seconds`
  * `cortex_ingester_tsdb_wal_fsync_duration_seconds`
  * `cortex_ingester_tsdb_wal_page_flushes_total`
  * `cortex_ingester_tsdb_wal_completed_pages_total`
  * `cortex_ingester_tsdb_wal_truncations_failed_total`
  * `cortex_ingester_tsdb_wal_truncations_total`
  * `cortex_ingester_tsdb_wal_writes_failed_total`
  * `cortex_ingester_tsdb_checkpoint_deletions_failed_total`
  * `cortex_ingester_tsdb_checkpoint_deletions_total`
  * `cortex_ingester_tsdb_checkpoint_creations_failed_total`
  * `cortex_ingester_tsdb_checkpoint_creations_total`
  * `cortex_ingester_tsdb_wal_truncate_duration_seconds`
  * `cortex_ingester_tsdb_head_active_appenders`
  * `cortex_ingester_tsdb_head_series_not_found_total`
  * `cortex_ingester_tsdb_head_chunks`
  * `cortex_ingester_tsdb_mmap_chunk_corruptions_total`
  * `cortex_ingester_tsdb_head_chunks_created_total`
  * `cortex_ingester_tsdb_head_chunks_removed_total`
* [ENHANCEMENT] Experimental TSDB: added metrics useful to alert on critical conditions of the blocks storage: #2573
  * `cortex_compactor_last_successful_run_timestamp_seconds`
  * `cortex_querier_blocks_last_successful_sync_timestamp_seconds` (when store-gateway is disabled)
  * `cortex_querier_blocks_last_successful_scan_timestamp_seconds` (when store-gateway is enabled)
  * `cortex_storegateway_blocks_last_successful_sync_timestamp_seconds`
* [ENHANCEMENT] Experimental TSDB: added the flag `-experimental.tsdb.wal-compression-enabled` to allow to enable TSDB WAL compression. #2585
* [ENHANCEMENT] Experimental TSDB: Querier and store-gateway components can now use so-called "caching bucket", which can currently cache fetched chunks into shared memcached server. #2572
* [ENHANCEMENT] Ruler: Automatically remove unhealthy rulers from the ring. #2587
* [ENHANCEMENT] Query-tee: added support to `/metadata`, `/alerts`, and `/rules` endpoints #2600
* [ENHANCEMENT] Query-tee: added support to query results comparison between two different backends. The comparison is disabled by default and can be enabled via `-proxy.compare-responses=true`. #2611
* [ENHANCEMENT] Query-tee: improved the query-tee to not wait all backend responses before sending back the response to the client. The query-tee now sends back to the client first successful response, while honoring the `-backend.preferred` option. #2702
* [ENHANCEMENT] Thanos and Prometheus upgraded. #2602 #2604 #2634 #2659 #2686 #2756
  * TSDB now holds less WAL files after Head Truncation.
  * TSDB now does memory-mapping of Head chunks and reduces memory usage.
* [ENHANCEMENT] Experimental TSDB: decoupled blocks deletion from blocks compaction in the compactor, so that blocks deletion is not blocked by a busy compactor. The following metrics have been added: #2623
  * `cortex_compactor_block_cleanup_started_total`
  * `cortex_compactor_block_cleanup_completed_total`
  * `cortex_compactor_block_cleanup_failed_total`
  * `cortex_compactor_block_cleanup_last_successful_run_timestamp_seconds`
* [ENHANCEMENT] Experimental TSDB: Use shared cache for metadata. This is especially useful when running multiple querier and store-gateway components to reduce number of object store API calls. #2626 #2640
* [ENHANCEMENT] Experimental TSDB: when `-querier.query-store-after` is configured and running the experimental blocks storage, the time range of the query sent to the store is now manipulated to ensure the query end time is not more recent than 'now - query-store-after'. #2642
* [ENHANCEMENT] Experimental TSDB: small performance improvement in concurrent usage of RefCache, used during samples ingestion. #2651
* [ENHANCEMENT] The following endpoints now respond appropriately to an `Accept` header with the value `application/json` #2673
  * `/distributor/all_user_stats`
  * `/distributor/ha_tracker`
  * `/ingester/ring`
  * `/store-gateway/ring`
  * `/compactor/ring`
  * `/ruler/ring`
  * `/services`
* [ENHANCEMENT] Experimental Cassandra backend: Add `-cassandra.num-connections` to allow increasing the number of TCP connections to each Cassandra server. #2666
* [ENHANCEMENT] Experimental Cassandra backend: Use separate Cassandra clients and connections for reads and writes. #2666
* [ENHANCEMENT] Experimental Cassandra backend: Add `-cassandra.reconnect-interval` to allow specifying the reconnect interval to a Cassandra server that has been marked `DOWN` by the gocql driver. Also change the default value of the reconnect interval from `60s` to `1s`. #2687
* [ENHANCEMENT] Experimental Cassandra backend: Add option `-cassandra.convict-hosts-on-failure=false` to not convict host of being down when a request fails. #2684
* [ENHANCEMENT] Experimental TSDB: Applied a jitter to the period bucket scans in order to better distribute bucket operations over the time and increase the probability of hitting the shared cache (if configured). #2693
* [ENHANCEMENT] Experimental TSDB: Series limit per user and per metric now work in TSDB blocks. #2676
* [ENHANCEMENT] Experimental Memberlist: Added ability to periodically rejoin the memberlist cluster. #2724
* [ENHANCEMENT] Experimental Delete Series: Added the following metrics for monitoring processing of delete requests: #2730
  - `cortex_purger_load_pending_requests_attempts_total`: Number of attempts that were made to load pending requests with status.
  - `cortex_purger_oldest_pending_delete_request_age_seconds`: Age of oldest pending delete request in seconds.
  - `cortex_purger_pending_delete_requests_count`: Count of requests which are in process or are ready to be processed.
* [ENHANCEMENT] Experimental TSDB: Improved compactor to hard-delete also partial blocks with an deletion mark (even if the deletion mark threshold has not been reached). #2751
* [ENHANCEMENT] Experimental TSDB: Introduced a consistency check done by the querier to ensure all expected blocks have been queried via the store-gateway. If a block is missing on a store-gateway, the querier retries fetching series from missing blocks up to 3 times. If the consistency check fails once all retries have been exhausted, the query execution fails. The following metrics have been added: #2593 #2630 #2689 #2695
  * `cortex_querier_blocks_consistency_checks_total`
  * `cortex_querier_blocks_consistency_checks_failed_total`
  * `cortex_querier_storegateway_refetches_per_query`
* [ENHANCEMENT] Delete requests can now be canceled #2555
* [ENHANCEMENT] Table manager can now provision tables for delete store #2546
* [BUGFIX] Ruler: Ensure temporary rule files with special characters are properly mapped and cleaned up. #2506
* [BUGFIX] Fixes #2411, Ensure requests are properly routed to the prometheus api embedded in the query if `-server.path-prefix` is set. #2372
* [BUGFIX] Experimental TSDB: fixed chunk data corruption when querying back series using the experimental blocks storage. #2400
* [BUGFIX] Fixed collection of tracing spans from Thanos components used internally. #2655
* [BUGFIX] Experimental TSDB: fixed memory leak in ingesters. #2586
* [BUGFIX] QueryFrontend: fixed a situation where HTTP error is ignored and an incorrect status code is set. #2590
* [BUGFIX] Ingester: Fix an ingester starting up in the JOINING state and staying there forever. #2565
* [BUGFIX] QueryFrontend: fixed a panic (`integer divide by zero`) in the query-frontend. The query-frontend now requires the `-querier.default-evaluation-interval` config to be set to the same value of the querier. #2614
* [BUGFIX] Experimental TSDB: when the querier receives a `/series` request with a time range older than the data stored in the ingester, it now ignores the requested time range and returns known series anyway instead of returning an empty response. This aligns the behaviour with the chunks storage. #2617
* [BUGFIX] Cassandra: fixed an edge case leading to an invalid CQL query when querying the index on a Cassandra store. #2639
* [BUGFIX] Ingester: increment series per metric when recovering from WAL or transfer. #2674
* [BUGFIX] Fixed `wrong number of arguments for 'mget' command` Redis error when a query has no chunks to lookup from storage. #2700 #2796
* [BUGFIX] Ingester: Automatically remove old tmp checkpoints, fixing a potential disk space leak after an ingester crashes. #2726

## 1.1.0 / 2020-05-21

This release brings the usual mix of bugfixes and improvements. The biggest change is that WAL support for chunks is now considered to be production-ready!

Please make sure to review renamed metrics, and update your dashboards and alerts accordingly.

* [CHANGE] Added v1 API routes documented in #2327. #2372
  * Added `-http.alertmanager-http-prefix` flag which allows the configuration of the path where the Alertmanager API and UI can be reached. The default is set to `/alertmanager`.
  * Added `-http.prometheus-http-prefix` flag which allows the configuration of the path where the Prometheus API and UI can be reached. The default is set to `/prometheus`.
  * Updated the index hosted at the root prefix to point to the updated routes.
  * Legacy routes hardcoded with the `/api/prom` prefix now respect the `-http.prefix` flag.
* [CHANGE] The metrics `cortex_distributor_ingester_appends_total` and `distributor_ingester_append_failures_total` now include a `type` label to differentiate between `samples` and `metadata`. #2336
* [CHANGE] The metrics for number of chunks and bytes flushed to the chunk store are renamed. Note that previous metrics were counted pre-deduplication, while new metrics are counted after deduplication. #2463
  * `cortex_ingester_chunks_stored_total` > `cortex_chunk_store_stored_chunks_total`
  * `cortex_ingester_chunk_stored_bytes_total` > `cortex_chunk_store_stored_chunk_bytes_total`
* [CHANGE] Experimental TSDB: renamed blocks meta fetcher metrics: #2375
  * `cortex_querier_bucket_store_blocks_meta_syncs_total` > `cortex_querier_blocks_meta_syncs_total`
  * `cortex_querier_bucket_store_blocks_meta_sync_failures_total` > `cortex_querier_blocks_meta_sync_failures_total`
  * `cortex_querier_bucket_store_blocks_meta_sync_duration_seconds` > `cortex_querier_blocks_meta_sync_duration_seconds`
  * `cortex_querier_bucket_store_blocks_meta_sync_consistency_delay_seconds` > `cortex_querier_blocks_meta_sync_consistency_delay_seconds`
* [CHANGE] Experimental TSDB: Modified default values for `compactor.deletion-delay` option from 48h to 12h and `-experimental.tsdb.bucket-store.ignore-deletion-marks-delay` from 24h to 6h. #2414
* [CHANGE] WAL: Default value of `-ingester.checkpoint-enabled` changed to `true`. #2416
* [CHANGE] `trace_id` field in log files has been renamed to `traceID`. #2518
* [CHANGE] Slow query log has a different output now. Previously used `url` field has been replaced with `host` and `path`, and query parameters are logged as individual log fields with `qs_` prefix. #2520
* [CHANGE] WAL: WAL and checkpoint compression is now disabled. #2436
* [CHANGE] Update in dependency `go-kit/kit` from `v0.9.0` to `v0.10.0`. HTML escaping disabled in JSON Logger. #2535
* [CHANGE] Experimental TSDB: Removed `cortex_<service>_` prefix from Thanos objstore metrics and added `component` label to distinguish which Cortex component is doing API calls to the object storage when running in single-binary mode: #2568
  - `cortex_<service>_thanos_objstore_bucket_operations_total` renamed to `thanos_objstore_bucket_operations_total{component="<name>"}`
  - `cortex_<service>_thanos_objstore_bucket_operation_failures_total` renamed to `thanos_objstore_bucket_operation_failures_total{component="<name>"}`
  - `cortex_<service>_thanos_objstore_bucket_operation_duration_seconds` renamed to `thanos_objstore_bucket_operation_duration_seconds{component="<name>"}`
  - `cortex_<service>_thanos_objstore_bucket_last_successful_upload_time` renamed to `thanos_objstore_bucket_last_successful_upload_time{component="<name>"}`
* [CHANGE] FIFO cache: The `-<prefix>.fifocache.size` CLI flag has been renamed to `-<prefix>.fifocache.max-size-items` as well as its YAML config option `size` renamed to `max_size_items`. #2319
* [FEATURE] Ruler: The `-ruler.evaluation-delay` flag was added to allow users to configure a default evaluation delay for all rules in cortex. The default value is 0 which is the current behavior. #2423
* [FEATURE] Experimental: Added a new object storage client for OpenStack Swift. #2440
* [FEATURE] TLS config options added to the Server. #2535
* [FEATURE] Experimental: Added support for `/api/v1/metadata` Prometheus-based endpoint. #2549
* [FEATURE] Add ability to limit concurrent queries to Cassandra with `-cassandra.query-concurrency` flag. #2562
* [FEATURE] Experimental TSDB: Introduced store-gateway service used by the experimental blocks storage to load and query blocks. The store-gateway optionally supports blocks sharding and replication via a dedicated hash ring, configurable via `-experimental.store-gateway.sharding-enabled` and `-experimental.store-gateway.sharding-ring.*` flags. The following metrics have been added: #2433 #2458 #2469 #2523
  * `cortex_querier_storegateway_instances_hit_per_query`
* [ENHANCEMENT] Experimental TSDB: sample ingestion errors are now reported via existing `cortex_discarded_samples_total` metric. #2370
* [ENHANCEMENT] Failures on samples at distributors and ingesters return the first validation error as opposed to the last. #2383
* [ENHANCEMENT] Experimental TSDB: Added `cortex_querier_blocks_meta_synced`, which reflects current state of synced blocks over all tenants. #2392
* [ENHANCEMENT] Added `cortex_distributor_latest_seen_sample_timestamp_seconds` metric to see how far behind Prometheus servers are in sending data. #2371
* [ENHANCEMENT] FIFO cache to support eviction based on memory usage. Added `-<prefix>.fifocache.max-size-bytes` CLI flag and YAML config option `max_size_bytes` to specify memory limit of the cache. #2319, #2527
* [ENHANCEMENT] Added `-querier.worker-match-max-concurrent`. Force worker concurrency to match the `-querier.max-concurrent` option.  Overrides `-querier.worker-parallelism`.  #2456
* [ENHANCEMENT] Added the following metrics for monitoring delete requests: #2445
  - `cortex_purger_delete_requests_received_total`: Number of delete requests received per user.
  - `cortex_purger_delete_requests_processed_total`: Number of delete requests processed per user.
  - `cortex_purger_delete_requests_chunks_selected_total`: Number of chunks selected while building delete plans per user.
  - `cortex_purger_delete_requests_processing_failures_total`: Number of delete requests processing failures per user.
* [ENHANCEMENT] Single Binary: Added query-frontend to the single binary.  Single binary users will now benefit from various query-frontend features.  Primarily: sharding, parallelization, load shedding, additional caching (if configured), and query retries. #2437
* [ENHANCEMENT] Allow 1w (where w denotes week) and 1y (where y denotes year) when setting `-store.cache-lookups-older-than` and `-store.max-look-back-period`. #2454
* [ENHANCEMENT] Optimize index queries for matchers using "a|b|c"-type regex. #2446 #2475
* [ENHANCEMENT] Added per tenant metrics for queries and chunks and bytes read from chunk store: #2463
  * `cortex_chunk_store_fetched_chunks_total` and `cortex_chunk_store_fetched_chunk_bytes_total`
  * `cortex_query_frontend_queries_total` (per tenant queries counted by the frontend)
* [ENHANCEMENT] WAL: New metrics `cortex_ingester_wal_logged_bytes_total` and `cortex_ingester_checkpoint_logged_bytes_total` added to track total bytes logged to disk for WAL and checkpoints. #2497
* [ENHANCEMENT] Add de-duplicated chunks counter `cortex_chunk_store_deduped_chunks_total` which counts every chunk not sent to the store because it was already sent by another replica. #2485
* [ENHANCEMENT] Query-frontend now also logs the POST data of long queries. #2481
* [ENHANCEMENT] WAL: Ingester WAL records now have type header and the custom WAL records have been replaced by Prometheus TSDB's WAL records. Old records will not be supported from 1.3 onwards. Note: once this is deployed, you cannot downgrade without data loss. #2436
* [ENHANCEMENT] Redis Cache: Added `idle_timeout`, `wait_on_pool_exhaustion` and `max_conn_lifetime` options to redis cache configuration. #2550
* [ENHANCEMENT] WAL: the experimental tag has been removed on the WAL in ingesters. #2560
* [ENHANCEMENT] Use newer AWS API for paginated queries - removes 'Deprecated' message from logfiles. #2452
* [ENHANCEMENT] Experimental memberlist: Add retry with backoff on memberlist join other members. #2705
* [ENHANCEMENT] Experimental TSDB: when the store-gateway sharding is enabled, unhealthy store-gateway instances are automatically removed from the ring after 10 consecutive `-experimental.store-gateway.sharding-ring.heartbeat-timeout` periods. #2526
* [BUGFIX] Ruler: Ensure temporary rule files with special characters are properly mapped and cleaned up. #2506
* [BUGFIX] Ensure requests are properly routed to the prometheus api embedded in the query if `-server.path-prefix` is set. Fixes #2411. #2372
* [BUGFIX] Experimental TSDB: Fixed chunk data corruption when querying back series using the experimental blocks storage. #2400
* [BUGFIX] Cassandra Storage: Fix endpoint TLS host verification. #2109
* [BUGFIX] Experimental TSDB: Fixed response status code from `422` to `500` when an error occurs while iterating chunks with the experimental blocks storage. #2402
* [BUGFIX] Ring: Fixed a situation where upgrading from pre-1.0 cortex with a rolling strategy caused new 1.0 ingesters to lose their zone value in the ring until manually forced to re-register. #2404
* [BUGFIX] Distributor: `/all_user_stats` now show API and Rule Ingest Rate correctly. #2457
* [BUGFIX] Fixed `version`, `revision` and `branch` labels exported by the `cortex_build_info` metric. #2468
* [BUGFIX] QueryFrontend: fixed a situation where span context missed when downstream_url is used. #2539
* [BUGFIX] Querier: Fixed a situation where querier would crash because of an unresponsive frontend instance. #2569

## 1.0.1 / 2020-04-23

* [BUGFIX] Fix gaps when querying ingesters with replication factor = 3 and 2 ingesters in the cluster. #2503

## 1.0.0 / 2020-04-02

This is the first major release of Cortex. We made a lot of **breaking changes** in this release which have been detailed below. Please also see the stability guarantees we provide as part of a major release: https://cortexmetrics.io/docs/configuration/v1guarantees/

* [CHANGE] Remove the following deprecated flags: #2339
  - `-metrics.error-rate-query` (use `-metrics.write-throttle-query` instead).
  - `-store.cardinality-cache-size` (use `-store.index-cache-read.enable-fifocache` and `-store.index-cache-read.fifocache.size` instead).
  - `-store.cardinality-cache-validity` (use `-store.index-cache-read.enable-fifocache` and `-store.index-cache-read.fifocache.duration` instead).
  - `-distributor.limiter-reload-period` (flag unused)
  - `-ingester.claim-on-rollout` (flag unused)
  - `-ingester.normalise-tokens` (flag unused)
* [CHANGE] Renamed YAML file options to be more consistent. See [full config file changes below](#config-file-breaking-changes). #2273
* [CHANGE] AWS based autoscaling has been removed. You can only use metrics based autoscaling now. `-applicationautoscaling.url` has been removed. See https://cortexmetrics.io/docs/production/aws/#dynamodb-capacity-provisioning on how to migrate. #2328
* [CHANGE] Renamed the `memcache.write-back-goroutines` and `memcache.write-back-buffer` flags to `background.write-back-concurrency` and `background.write-back-buffer`. This affects the following flags: #2241
  - `-frontend.memcache.write-back-buffer` --> `-frontend.background.write-back-buffer`
  - `-frontend.memcache.write-back-goroutines` --> `-frontend.background.write-back-concurrency`
  - `-store.index-cache-read.memcache.write-back-buffer` --> `-store.index-cache-read.background.write-back-buffer`
  - `-store.index-cache-read.memcache.write-back-goroutines` --> `-store.index-cache-read.background.write-back-concurrency`
  - `-store.index-cache-write.memcache.write-back-buffer` --> `-store.index-cache-write.background.write-back-buffer`
  - `-store.index-cache-write.memcache.write-back-goroutines` --> `-store.index-cache-write.background.write-back-concurrency`
  - `-memcache.write-back-buffer` --> `-store.chunks-cache.background.write-back-buffer`. Note the next change log for the difference.
  - `-memcache.write-back-goroutines` --> `-store.chunks-cache.background.write-back-concurrency`. Note the next change log for the difference.

* [CHANGE] Renamed the chunk cache flags to have `store.chunks-cache.` as prefix. This means the following flags have been changed: #2241
  - `-cache.enable-fifocache` --> `-store.chunks-cache.cache.enable-fifocache`
  - `-default-validity` --> `-store.chunks-cache.default-validity`
  - `-fifocache.duration` --> `-store.chunks-cache.fifocache.duration`
  - `-fifocache.size` --> `-store.chunks-cache.fifocache.size`
  - `-memcache.write-back-buffer` --> `-store.chunks-cache.background.write-back-buffer`. Note the previous change log for the difference.
  - `-memcache.write-back-goroutines` --> `-store.chunks-cache.background.write-back-concurrency`. Note the previous change log for the difference.
  - `-memcached.batchsize` --> `-store.chunks-cache.memcached.batchsize`
  - `-memcached.consistent-hash` --> `-store.chunks-cache.memcached.consistent-hash`
  - `-memcached.expiration` --> `-store.chunks-cache.memcached.expiration`
  - `-memcached.hostname` --> `-store.chunks-cache.memcached.hostname`
  - `-memcached.max-idle-conns` --> `-store.chunks-cache.memcached.max-idle-conns`
  - `-memcached.parallelism` --> `-store.chunks-cache.memcached.parallelism`
  - `-memcached.service` --> `-store.chunks-cache.memcached.service`
  - `-memcached.timeout` --> `-store.chunks-cache.memcached.timeout`
  - `-memcached.update-interval` --> `-store.chunks-cache.memcached.update-interval`
  - `-redis.enable-tls` --> `-store.chunks-cache.redis.enable-tls`
  - `-redis.endpoint` --> `-store.chunks-cache.redis.endpoint`
  - `-redis.expiration` --> `-store.chunks-cache.redis.expiration`
  - `-redis.max-active-conns` --> `-store.chunks-cache.redis.max-active-conns`
  - `-redis.max-idle-conns` --> `-store.chunks-cache.redis.max-idle-conns`
  - `-redis.password` --> `-store.chunks-cache.redis.password`
  - `-redis.timeout` --> `-store.chunks-cache.redis.timeout`
* [CHANGE] Rename the `-store.chunk-cache-stubs` to `-store.chunks-cache.cache-stubs` to be more inline with above. #2241
* [CHANGE] Change prefix of flags `-dynamodb.periodic-table.*` to `-table-manager.index-table.*`. #2359
* [CHANGE] Change prefix of flags `-dynamodb.chunk-table.*` to `-table-manager.chunk-table.*`. #2359
* [CHANGE] Change the following flags: #2359
  - `-dynamodb.poll-interval` --> `-table-manager.poll-interval`
  - `-dynamodb.periodic-table.grace-period` --> `-table-manager.periodic-table.grace-period`
* [CHANGE] Renamed the following flags: #2273
  - `-dynamodb.chunk.gang.size` --> `-dynamodb.chunk-gang-size`
  - `-dynamodb.chunk.get.max.parallelism` --> `-dynamodb.chunk-get-max-parallelism`
* [CHANGE] Don't support mixed time units anymore for duration. For example, 168h5m0s doesn't work anymore, please use just one unit (s|m|h|d|w|y). #2252
* [CHANGE] Utilize separate protos for rule state and storage. Experimental ruler API will not be functional until the rollout is complete. #2226
* [CHANGE] Frontend worker in querier now starts after all Querier module dependencies are started. This fixes issue where frontend worker started to send queries to querier before it was ready to serve them (mostly visible when using experimental blocks storage). #2246
* [CHANGE] Lifecycler component now enters Failed state on errors, and doesn't exit the process. (Important if you're vendoring Cortex and use Lifecycler) #2251
* [CHANGE] `/ready` handler now returns 200 instead of 204. #2330
* [CHANGE] Better defaults for the following options: #2344
  - `-<prefix>.consul.consistent-reads`: Old default: `true`, new default: `false`. This reduces the load on Consul.
  - `-<prefix>.consul.watch-rate-limit`: Old default: 0, new default: 1. This rate limits the reads to 1 per second. Which is good enough for ring watches.
  - `-distributor.health-check-ingesters`: Old default: `false`, new default: `true`.
  - `-ingester.max-stale-chunk-idle`: Old default: 0, new default: 2m. This lets us expire series that we know are stale early.
  - `-ingester.spread-flushes`: Old default: false, new default: true. This allows to better de-duplicate data and use less space.
  - `-ingester.chunk-age-jitter`: Old default: 20mins, new default: 0. This is to enable the `-ingester.spread-flushes` to true.
  - `-<prefix>.memcached.batchsize`: Old default: 0, new default: 1024. This allows batching of requests and keeps the concurrent requests low.
  - `-<prefix>.memcached.consistent-hash`: Old default: false, new default: true. This allows for better cache hits when the memcaches are scaled up and down.
  - `-querier.batch-iterators`: Old default: false, new default: true.
  - `-querier.ingester-streaming`: Old default: false, new default: true.
* [CHANGE] Experimental TSDB: Added `-experimental.tsdb.bucket-store.postings-cache-compression-enabled` to enable postings compression when storing to cache. #2335
* [CHANGE] Experimental TSDB: Added `-compactor.deletion-delay`, which is time before a block marked for deletion is deleted from bucket. If not 0, blocks will be marked for deletion and compactor component will delete blocks marked for deletion from the bucket. If delete-delay is 0, blocks will be deleted straight away. Note that deleting blocks immediately can cause query failures, if store gateway / querier still has the block loaded, or compactor is ignoring the deletion because it's compacting the block at the same time. Default value is 48h. #2335
* [CHANGE] Experimental TSDB: Added `-experimental.tsdb.bucket-store.index-cache.postings-compression-enabled`, to set duration after which the blocks marked for deletion will be filtered out while fetching blocks used for querying. This option allows querier to ignore blocks that are marked for deletion with some delay. This ensures store can still serve blocks that are meant to be deleted but do not have a replacement yet. Default is 24h, half of the default value for `-compactor.deletion-delay`. #2335
* [CHANGE] Experimental TSDB: Added `-experimental.tsdb.bucket-store.index-cache.memcached.max-item-size` to control maximum size of item that is stored to memcached. Defaults to 1 MiB. #2335
* [FEATURE] Added experimental storage API to the ruler service that is enabled when the `-experimental.ruler.enable-api` is set to true #2269
  * `-ruler.storage.type` flag now allows `s3`,`gcs`, and `azure` values
  * `-ruler.storage.(s3|gcs|azure)` flags exist to allow the configuration of object clients set for rule storage
* [CHANGE] Renamed table manager metrics. #2307 #2359
  * `cortex_dynamo_sync_tables_seconds` -> `cortex_table_manager_sync_duration_seconds`
  * `cortex_dynamo_table_capacity_units` -> `cortex_table_capacity_units`
* [FEATURE] Flusher target to flush the WAL. #2075
  * `-flusher.wal-dir` for the WAL directory to recover from.
  * `-flusher.concurrent-flushes` for number of concurrent flushes.
  * `-flusher.flush-op-timeout` is duration after which a flush should timeout.
* [FEATURE] Ingesters can now have an optional availability zone set, to ensure metric replication is distributed across zones. This is set via the `-ingester.availability-zone` flag or the `availability_zone` field in the config file. #2317
* [ENHANCEMENT] Better reuse of connections to DynamoDB and S3. #2268
* [ENHANCEMENT] Reduce number of goroutines used while executing a single index query. #2280
* [ENHANCEMENT] Experimental TSDB: Add support for local `filesystem` backend. #2245
* [ENHANCEMENT] Experimental TSDB: Added memcached support for the TSDB index cache. #2290
* [ENHANCEMENT] Experimental TSDB: Removed gRPC server to communicate between querier and BucketStore. #2324
* [ENHANCEMENT] Allow 1w (where w denotes week) and 1y (where y denotes year) when setting table period and retention. #2252
* [ENHANCEMENT] Added FIFO cache metrics for current number of entries and memory usage. #2270
* [ENHANCEMENT] Output all config fields to /config API, including those with empty value. #2209
* [ENHANCEMENT] Add "missing_metric_name" and "metric_name_invalid" reasons to cortex_discarded_samples_total metric. #2346
* [ENHANCEMENT] Experimental TSDB: sample ingestion errors are now reported via existing `cortex_discarded_samples_total` metric. #2370
* [BUGFIX] Ensure user state metrics are updated if a transfer fails. #2338
* [BUGFIX] Fixed etcd client keepalive settings. #2278
* [BUGFIX] Register the metrics of the WAL. #2295
* [BUXFIX] Experimental TSDB: fixed error handling when ingesting out of bound samples. #2342

### Known issues

- This experimental blocks storage in Cortex `1.0.0` has a bug which may lead to the error `cannot iterate chunk for series` when running queries. This bug has been fixed in #2400. If you're running the experimental blocks storage, please build Cortex from `master`.

### Config file breaking changes

In this section you can find a config file diff showing the breaking changes introduced in Cortex. You can also find the [full configuration file reference doc](https://cortexmetrics.io/docs/configuration/configuration-file/) in the website.

```diff
### ingester_config

 # Period with which to attempt to flush chunks.
 # CLI flag: -ingester.flush-period
-[flushcheckperiod: <duration> | default = 1m0s]
+[flush_period: <duration> | default = 1m0s]

 # Period chunks will remain in memory after flushing.
 # CLI flag: -ingester.retain-period
-[retainperiod: <duration> | default = 5m0s]
+[retain_period: <duration> | default = 5m0s]

 # Maximum chunk idle time before flushing.
 # CLI flag: -ingester.max-chunk-idle
-[maxchunkidle: <duration> | default = 5m0s]
+[max_chunk_idle_time: <duration> | default = 5m0s]

 # Maximum chunk idle time for chunks terminating in stale markers before
 # flushing. 0 disables it and a stale series is not flushed until the
 # max-chunk-idle timeout is reached.
 # CLI flag: -ingester.max-stale-chunk-idle
-[maxstalechunkidle: <duration> | default = 0s]
+[max_stale_chunk_idle_time: <duration> | default = 2m0s]

 # Timeout for individual flush operations.
 # CLI flag: -ingester.flush-op-timeout
-[flushoptimeout: <duration> | default = 1m0s]
+[flush_op_timeout: <duration> | default = 1m0s]

 # Maximum chunk age before flushing.
 # CLI flag: -ingester.max-chunk-age
-[maxchunkage: <duration> | default = 12h0m0s]
+[max_chunk_age: <duration> | default = 12h0m0s]

-# Range of time to subtract from MaxChunkAge to spread out flushes
+# Range of time to subtract from -ingester.max-chunk-age to spread out flushes
 # CLI flag: -ingester.chunk-age-jitter
-[chunkagejitter: <duration> | default = 20m0s]
+[chunk_age_jitter: <duration> | default = 0]

 # Number of concurrent goroutines flushing to dynamodb.
 # CLI flag: -ingester.concurrent-flushes
-[concurrentflushes: <int> | default = 50]
+[concurrent_flushes: <int> | default = 50]

-# If true, spread series flushes across the whole period of MaxChunkAge
+# If true, spread series flushes across the whole period of
+# -ingester.max-chunk-age.
 # CLI flag: -ingester.spread-flushes
-[spreadflushes: <boolean> | default = false]
+[spread_flushes: <boolean> | default = true]

 # Period with which to update the per-user ingestion rates.
 # CLI flag: -ingester.rate-update-period
-[rateupdateperiod: <duration> | default = 15s]
+[rate_update_period: <duration> | default = 15s]


### querier_config

 # The maximum number of concurrent queries.
 # CLI flag: -querier.max-concurrent
-[maxconcurrent: <int> | default = 20]
+[max_concurrent: <int> | default = 20]

 # Use batch iterators to execute query, as opposed to fully materialising the
 # series in memory.  Takes precedent over the -querier.iterators flag.
 # CLI flag: -querier.batch-iterators
-[batchiterators: <boolean> | default = false]
+[batch_iterators: <boolean> | default = true]

 # Use streaming RPCs to query ingester.
 # CLI flag: -querier.ingester-streaming
-[ingesterstreaming: <boolean> | default = false]
+[ingester_streaming: <boolean> | default = true]

 # Maximum number of samples a single query can load into memory.
 # CLI flag: -querier.max-samples
-[maxsamples: <int> | default = 50000000]
+[max_samples: <int> | default = 50000000]

 # The default evaluation interval or step size for subqueries.
 # CLI flag: -querier.default-evaluation-interval
-[defaultevaluationinterval: <duration> | default = 1m0s]
+[default_evaluation_interval: <duration> | default = 1m0s]

### query_frontend_config

 # URL of downstream Prometheus.
 # CLI flag: -frontend.downstream-url
-[downstream: <string> | default = ""]
+[downstream_url: <string> | default = ""]


### ruler_config

 # URL of alerts return path.
 # CLI flag: -ruler.external.url
-[externalurl: <url> | default = ]
+[external_url: <url> | default = ]

 # How frequently to evaluate rules
 # CLI flag: -ruler.evaluation-interval
-[evaluationinterval: <duration> | default = 1m0s]
+[evaluation_interval: <duration> | default = 1m0s]

 # How frequently to poll for rule changes
 # CLI flag: -ruler.poll-interval
-[pollinterval: <duration> | default = 1m0s]
+[poll_interval: <duration> | default = 1m0s]

-storeconfig:
+storage:

 # file path to store temporary rule files for the prometheus rule managers
 # CLI flag: -ruler.rule-path
-[rulepath: <string> | default = "/rules"]
+[rule_path: <string> | default = "/rules"]

 # URL of the Alertmanager to send notifications to.
 # CLI flag: -ruler.alertmanager-url
-[alertmanagerurl: <url> | default = ]
+[alertmanager_url: <url> | default = ]

 # Use DNS SRV records to discover alertmanager hosts.
 # CLI flag: -ruler.alertmanager-discovery
-[alertmanagerdiscovery: <boolean> | default = false]
+[enable_alertmanager_discovery: <boolean> | default = false]

 # How long to wait between refreshing alertmanager hosts.
 # CLI flag: -ruler.alertmanager-refresh-interval
-[alertmanagerrefreshinterval: <duration> | default = 1m0s]
+[alertmanager_refresh_interval: <duration> | default = 1m0s]

 # If enabled requests to alertmanager will utilize the V2 API.
 # CLI flag: -ruler.alertmanager-use-v2
-[alertmanangerenablev2api: <boolean> | default = false]
+[enable_alertmanager_v2: <boolean> | default = false]

 # Capacity of the queue for notifications to be sent to the Alertmanager.
 # CLI flag: -ruler.notification-queue-capacity
-[notificationqueuecapacity: <int> | default = 10000]
+[notification_queue_capacity: <int> | default = 10000]

 # HTTP timeout duration when sending notifications to the Alertmanager.
 # CLI flag: -ruler.notification-timeout
-[notificationtimeout: <duration> | default = 10s]
+[notification_timeout: <duration> | default = 10s]

 # Distribute rule evaluation using ring backend
 # CLI flag: -ruler.enable-sharding
-[enablesharding: <boolean> | default = false]
+[enable_sharding: <boolean> | default = false]

 # Time to spend searching for a pending ruler when shutting down.
 # CLI flag: -ruler.search-pending-for
-[searchpendingfor: <duration> | default = 5m0s]
+[search_pending_for: <duration> | default = 5m0s]

 # Period with which to attempt to flush rule groups.
 # CLI flag: -ruler.flush-period
-[flushcheckperiod: <duration> | default = 1m0s]
+[flush_period: <duration> | default = 1m0s]

### alertmanager_config

 # Base path for data storage.
 # CLI flag: -alertmanager.storage.path
-[datadir: <string> | default = "data/"]
+[data_dir: <string> | default = "data/"]

 # will be used to prefix all HTTP endpoints served by Alertmanager. If omitted,
 # relevant URL components will be derived automatically.
 # CLI flag: -alertmanager.web.external-url
-[externalurl: <url> | default = ]
+[external_url: <url> | default = ]

 # How frequently to poll Cortex configs
 # CLI flag: -alertmanager.configs.poll-interval
-[pollinterval: <duration> | default = 15s]
+[poll_interval: <duration> | default = 15s]

 # Listen address for cluster.
 # CLI flag: -cluster.listen-address
-[clusterbindaddr: <string> | default = "0.0.0.0:9094"]
+[cluster_bind_address: <string> | default = "0.0.0.0:9094"]

 # Explicit address to advertise in cluster.
 # CLI flag: -cluster.advertise-address
-[clusteradvertiseaddr: <string> | default = ""]
+[cluster_advertise_address: <string> | default = ""]

 # Time to wait between peers to send notifications.
 # CLI flag: -cluster.peer-timeout
-[peertimeout: <duration> | default = 15s]
+[peer_timeout: <duration> | default = 15s]

 # Filename of fallback config to use if none specified for instance.
 # CLI flag: -alertmanager.configs.fallback
-[fallbackconfigfile: <string> | default = ""]
+[fallback_config_file: <string> | default = ""]

 # Root of URL to generate if config is http://internal.monitor
 # CLI flag: -alertmanager.configs.auto-webhook-root
-[autowebhookroot: <string> | default = ""]
+[auto_webhook_root: <string> | default = ""]

### table_manager_config

-store:
+storage:

-# How frequently to poll DynamoDB to learn our capacity.
-# CLI flag: -dynamodb.poll-interval
-[dynamodb_poll_interval: <duration> | default = 2m0s]
+# How frequently to poll backend to learn our capacity.
+# CLI flag: -table-manager.poll-interval
+[poll_interval: <duration> | default = 2m0s]

-# DynamoDB periodic tables grace period (duration which table will be
-# created/deleted before/after it's needed).
-# CLI flag: -dynamodb.periodic-table.grace-period
+# Periodic tables grace period (duration which table will be created/deleted
+# before/after it's needed).
+# CLI flag: -table-manager.periodic-table.grace-period
 [creation_grace_period: <duration> | default = 10m0s]

 index_tables_provisioning:
   # Enables on demand throughput provisioning for the storage provider (if
-  # supported). Applies only to tables which are not autoscaled
-  # CLI flag: -dynamodb.periodic-table.enable-ondemand-throughput-mode
-  [provisioned_throughput_on_demand_mode: <boolean> | default = false]
+  # supported). Applies only to tables which are not autoscaled. Supported by
+  # DynamoDB
+  # CLI flag: -table-manager.index-table.enable-ondemand-throughput-mode
+  [enable_ondemand_throughput_mode: <boolean> | default = false]


   # Enables on demand throughput provisioning for the storage provider (if
-  # supported). Applies only to tables which are not autoscaled
-  # CLI flag: -dynamodb.periodic-table.inactive-enable-ondemand-throughput-mode
-  [inactive_throughput_on_demand_mode: <boolean> | default = false]
+  # supported). Applies only to tables which are not autoscaled. Supported by
+  # DynamoDB
+  # CLI flag: -table-manager.index-table.inactive-enable-ondemand-throughput-mode
+  [enable_inactive_throughput_on_demand_mode: <boolean> | default = false]


 chunk_tables_provisioning:
   # Enables on demand throughput provisioning for the storage provider (if
-  # supported). Applies only to tables which are not autoscaled
-  # CLI flag: -dynamodb.chunk-table.enable-ondemand-throughput-mode
-  [provisioned_throughput_on_demand_mode: <boolean> | default = false]
+  # supported). Applies only to tables which are not autoscaled. Supported by
+  # DynamoDB
+  # CLI flag: -table-manager.chunk-table.enable-ondemand-throughput-mode
+  [enable_ondemand_throughput_mode: <boolean> | default = false]

### storage_config

 aws:
-  dynamodbconfig:
+  dynamodb:
     # DynamoDB endpoint URL with escaped Key and Secret encoded. If only region
     # is specified as a host, proper endpoint will be deduced. Use
     # inmemory:///<table-name> to use a mock in-memory implementation.
     # CLI flag: -dynamodb.url
-    [dynamodb: <url> | default = ]
+    [dynamodb_url: <url> | default = ]

     # DynamoDB table management requests per second limit.
     # CLI flag: -dynamodb.api-limit
-    [apilimit: <float> | default = 2]
+    [api_limit: <float> | default = 2]

     # DynamoDB rate cap to back off when throttled.
     # CLI flag: -dynamodb.throttle-limit
-    [throttlelimit: <float> | default = 10]
+    [throttle_limit: <float> | default = 10]
-
-    # ApplicationAutoscaling endpoint URL with escaped Key and Secret encoded.
-    # CLI flag: -applicationautoscaling.url
-    [applicationautoscaling: <url> | default = ]


       # Queue length above which we will scale up capacity
       # CLI flag: -metrics.target-queue-length
-      [targetqueuelen: <int> | default = 100000]
+      [target_queue_length: <int> | default = 100000]

       # Scale up capacity by this multiple
       # CLI flag: -metrics.scale-up-factor
-      [scaleupfactor: <float> | default = 1.3]
+      [scale_up_factor: <float> | default = 1.3]

       # Ignore throttling below this level (rate per second)
       # CLI flag: -metrics.ignore-throttle-below
-      [minthrottling: <float> | default = 1]
+      [ignore_throttle_below: <float> | default = 1]

       # query to fetch ingester queue length
       # CLI flag: -metrics.queue-length-query
-      [queuelengthquery: <string> | default = "sum(avg_over_time(cortex_ingester_flush_queue_length{job=\"cortex/ingester\"}[2m]))"]
+      [queue_length_query: <string> | default = "sum(avg_over_time(cortex_ingester_flush_queue_length{job=\"cortex/ingester\"}[2m]))"]

       # query to fetch throttle rates per table
       # CLI flag: -metrics.write-throttle-query
-      [throttlequery: <string> | default = "sum(rate(cortex_dynamo_throttled_total{operation=\"DynamoDB.BatchWriteItem\"}[1m])) by (table) > 0"]
+      [write_throttle_query: <string> | default = "sum(rate(cortex_dynamo_throttled_total{operation=\"DynamoDB.BatchWriteItem\"}[1m])) by (table) > 0"]

       # query to fetch write capacity usage per table
       # CLI flag: -metrics.usage-query
-      [usagequery: <string> | default = "sum(rate(cortex_dynamo_consumed_capacity_total{operation=\"DynamoDB.BatchWriteItem\"}[15m])) by (table) > 0"]
+      [write_usage_query: <string> | default = "sum(rate(cortex_dynamo_consumed_capacity_total{operation=\"DynamoDB.BatchWriteItem\"}[15m])) by (table) > 0"]

       # query to fetch read capacity usage per table
       # CLI flag: -metrics.read-usage-query
-      [readusagequery: <string> | default = "sum(rate(cortex_dynamo_consumed_capacity_total{operation=\"DynamoDB.QueryPages\"}[1h])) by (table) > 0"]
+      [read_usage_query: <string> | default = "sum(rate(cortex_dynamo_consumed_capacity_total{operation=\"DynamoDB.QueryPages\"}[1h])) by (table) > 0"]

       # query to fetch read errors per table
       # CLI flag: -metrics.read-error-query
-      [readerrorquery: <string> | default = "sum(increase(cortex_dynamo_failures_total{operation=\"DynamoDB.QueryPages\",error=\"ProvisionedThroughputExceededException\"}[1m])) by (table) > 0"]
+      [read_error_query: <string> | default = "sum(increase(cortex_dynamo_failures_total{operation=\"DynamoDB.QueryPages\",error=\"ProvisionedThroughputExceededException\"}[1m])) by (table) > 0"]

     # Number of chunks to group together to parallelise fetches (zero to
     # disable)
-    # CLI flag: -dynamodb.chunk.gang.size
-    [chunkgangsize: <int> | default = 10]
+    # CLI flag: -dynamodb.chunk-gang-size
+    [chunk_gang_size: <int> | default = 10]

     # Max number of chunk-get operations to start in parallel
-    # CLI flag: -dynamodb.chunk.get.max.parallelism
-    [chunkgetmaxparallelism: <int> | default = 32]
+    # CLI flag: -dynamodb.chunk.get-max-parallelism
+    [chunk_get_max_parallelism: <int> | default = 32]

     backoff_config:
       # Minimum delay when backing off.
       # CLI flag: -bigtable.backoff-min-period
-      [minbackoff: <duration> | default = 100ms]
+      [min_period: <duration> | default = 100ms]

       # Maximum delay when backing off.
       # CLI flag: -bigtable.backoff-max-period
-      [maxbackoff: <duration> | default = 10s]
+      [max_period: <duration> | default = 10s]

       # Number of times to backoff and retry before failing.
       # CLI flag: -bigtable.backoff-retries
-      [maxretries: <int> | default = 10]
+      [max_retries: <int> | default = 10]

   # If enabled, once a tables info is fetched, it is cached.
   # CLI flag: -bigtable.table-cache.enabled
-  [tablecacheenabled: <boolean> | default = true]
+  [table_cache_enabled: <boolean> | default = true]

   # Duration to cache tables before checking again.
   # CLI flag: -bigtable.table-cache.expiration
-  [tablecacheexpiration: <duration> | default = 30m0s]
+  [table_cache_expiration: <duration> | default = 30m0s]

 # Cache validity for active index entries. Should be no higher than
 # -ingester.max-chunk-idle.
 # CLI flag: -store.index-cache-validity
-[indexcachevalidity: <duration> | default = 5m0s]
+[index_cache_validity: <duration> | default = 5m0s]

### ingester_client_config

 grpc_client_config:
   backoff_config:
     # Minimum delay when backing off.
     # CLI flag: -ingester.client.backoff-min-period
-    [minbackoff: <duration> | default = 100ms]
+    [min_period: <duration> | default = 100ms]

     # Maximum delay when backing off.
     # CLI flag: -ingester.client.backoff-max-period
-    [maxbackoff: <duration> | default = 10s]
+    [max_period: <duration> | default = 10s]

     # Number of times to backoff and retry before failing.
     # CLI flag: -ingester.client.backoff-retries
-    [maxretries: <int> | default = 10]
+    [max_retries: <int> | default = 10]

### frontend_worker_config

-# Address of query frontend service.
+# Address of query frontend service, in host:port format.
 # CLI flag: -querier.frontend-address
-[address: <string> | default = ""]
+[frontend_address: <string> | default = ""]

 # How often to query DNS.
 # CLI flag: -querier.dns-lookup-period
-[dnslookupduration: <duration> | default = 10s]
+[dns_lookup_duration: <duration> | default = 10s]

 grpc_client_config:
   backoff_config:
     # Minimum delay when backing off.
     # CLI flag: -querier.frontend-client.backoff-min-period
-    [minbackoff: <duration> | default = 100ms]
+    [min_period: <duration> | default = 100ms]

     # Maximum delay when backing off.
     # CLI flag: -querier.frontend-client.backoff-max-period
-    [maxbackoff: <duration> | default = 10s]
+    [max_period: <duration> | default = 10s]

     # Number of times to backoff and retry before failing.
     # CLI flag: -querier.frontend-client.backoff-retries
-    [maxretries: <int> | default = 10]
+    [max_retries: <int> | default = 10]

### consul_config

 # ACL Token used to interact with Consul.
-# CLI flag: -<prefix>.consul.acltoken
-[acltoken: <string> | default = ""]
+# CLI flag: -<prefix>.consul.acl-token
+[acl_token: <string> | default = ""]

 # HTTP timeout when talking to Consul
 # CLI flag: -<prefix>.consul.client-timeout
-[httpclienttimeout: <duration> | default = 20s]
+[http_client_timeout: <duration> | default = 20s]

 # Enable consistent reads to Consul.
 # CLI flag: -<prefix>.consul.consistent-reads
-[consistentreads: <boolean> | default = true]
+[consistent_reads: <boolean> | default = false]

 # Rate limit when watching key or prefix in Consul, in requests per second. 0
 # disables the rate limit.
 # CLI flag: -<prefix>.consul.watch-rate-limit
-[watchkeyratelimit: <float> | default = 0]
+[watch_rate_limit: <float> | default = 1]

 # Burst size used in rate limit. Values less than 1 are treated as 1.
 # CLI flag: -<prefix>.consul.watch-burst-size
-[watchkeyburstsize: <int> | default = 1]
+[watch_burst_size: <int> | default = 1]


### configstore_config
 # URL of configs API server.
 # CLI flag: -<prefix>.configs.url
-[configsapiurl: <url> | default = ]
+[configs_api_url: <url> | default = ]

 # Timeout for requests to Weave Cloud configs service.
 # CLI flag: -<prefix>.configs.client-timeout
-[clienttimeout: <duration> | default = 5s]
+[client_timeout: <duration> | default = 5s]
```

## 0.7.0 / 2020-03-16

Cortex `0.7.0` is a major step forward the upcoming `1.0` release. In this release, we've got 164 contributions from 26 authors. Thanks to all contributors! ❤️

Please be aware that Cortex `0.7.0` introduces some **breaking changes**. You're encouraged to read all the `[CHANGE]` entries below before upgrading your Cortex cluster. In particular:

- Cleaned up some configuration options in preparation for the Cortex `1.0.0` release (see also the [annotated config file breaking changes](#annotated-config-file-breaking-changes) below):
  - Removed CLI flags support to configure the schema (see [how to migrate from flags to schema file](https://cortexmetrics.io/docs/configuration/schema-configuration/#migrating-from-flags-to-schema-file))
  - Renamed CLI flag `-config-yaml` to `-schema-config-file`
  - Removed CLI flag `-store.min-chunk-age` in favor of `-querier.query-store-after`. The corresponding YAML config option `ingestermaxquerylookback` has been renamed to [`query_ingesters_within`](https://cortexmetrics.io/docs/configuration/configuration-file/#querier-config)
  - Deprecated CLI flag `-frontend.cache-split-interval` in favor of `-querier.split-queries-by-interval`
  - Renamed the YAML config option `defaul_validity` to `default_validity`
  - Removed the YAML config option `config_store` (in the [`alertmanager YAML config`](https://cortexmetrics.io/docs/configuration/configuration-file/#alertmanager-config)) in favor of `store`
  - Removed the YAML config root block `configdb` in favor of [`configs`](https://cortexmetrics.io/docs/configuration/configuration-file/#configs-config). This change is also reflected in the following CLI flags renaming:
      * `-database.*` -> `-configs.database.*`
      * `-database.migrations` -> `-configs.database.migrations-dir`
  - Removed the fluentd-based billing infrastructure including the CLI flags:
      * `-distributor.enable-billing`
      * `-billing.max-buffered-events`
      * `-billing.retry-delay`
      * `-billing.ingester`
- Removed support for using denormalised tokens in the ring. Before upgrading, make sure your Cortex cluster is already running `v0.6.0` or an earlier version with `-ingester.normalise-tokens=true`

### Full changelog

* [CHANGE] Removed support for flags to configure schema. Further, the flag for specifying the config file (`-config-yaml`) has been deprecated. Please use `-schema-config-file`. See the [Schema Configuration documentation](https://cortexmetrics.io/docs/configuration/schema-configuration/) for more details on how to configure the schema using the YAML file. #2221
* [CHANGE] In the config file, the root level `config_store` config option has been moved to `alertmanager` > `store` > `configdb`. #2125
* [CHANGE] Removed unnecessary `frontend.cache-split-interval` in favor of `querier.split-queries-by-interval` both to reduce configuration complexity and guarantee alignment of these two configs. Starting from now, `-querier.cache-results` may only be enabled in conjunction with `-querier.split-queries-by-interval` (previously the cache interval default was `24h` so if you want to preserve the same behaviour you should set `-querier.split-queries-by-interval=24h`). #2040
* [CHANGE] Renamed Configs configuration options. #2187
  * configuration options
    * `-database.*` -> `-configs.database.*`
    * `-database.migrations` -> `-configs.database.migrations-dir`
  * config file
    * `configdb.uri:` -> `configs.database.uri:`
    * `configdb.migrationsdir:` -> `configs.database.migrations_dir:`
    * `configdb.passwordfile:` -> `configs.database.password_file:`
* [CHANGE] Moved `-store.min-chunk-age` to the Querier config as `-querier.query-store-after`, allowing the store to be skipped during query time if the metrics wouldn't be found. The YAML config option `ingestermaxquerylookback` has been renamed to `query_ingesters_within` to match its CLI flag. #1893
* [CHANGE] Renamed the cache configuration setting `defaul_validity` to `default_validity`. #2140
* [CHANGE] Remove fluentd-based billing infrastructure and flags such as `-distributor.enable-billing`. #1491
* [CHANGE] Removed remaining support for using denormalised tokens in the ring. If you're still running ingesters with denormalised tokens (Cortex 0.4 or earlier, with `-ingester.normalise-tokens=false`), such ingesters will now be completely invisible to distributors and need to be either switched to Cortex 0.6.0 or later, or be configured to use normalised tokens. #2034
* [CHANGE] The frontend http server will now send 502 in case of deadline exceeded and 499 if the user requested cancellation. #2156
* [CHANGE] We now enforce queries to be up to `-querier.max-query-into-future` into the future (defaults to 10m). #1929
  * `-store.min-chunk-age` has been removed
  * `-querier.query-store-after` has been added in it's place.
* [CHANGE] Removed unused `/validate_expr endpoint`. #2152
* [CHANGE] Updated Prometheus dependency to v2.16.0. This Prometheus version uses Active Query Tracker to limit concurrent queries. In order to keep `-querier.max-concurrent` working, Active Query Tracker is enabled by default, and is configured to store its data to `active-query-tracker` directory (relative to current directory when Cortex started). This can be changed by using `-querier.active-query-tracker-dir` option. Purpose of Active Query Tracker is to log queries that were running when Cortex crashes. This logging happens on next Cortex start. #2088
* [CHANGE] Default to BigChunk encoding; may result in slightly higher disk usage if many timeseries have a constant value, but should generally result in fewer, bigger chunks. #2207
* [CHANGE] WAL replays are now done while the rest of Cortex is starting, and more specifically, when HTTP server is running. This makes it possible to scrape metrics during WAL replays. Applies to both chunks and experimental blocks storage. #2222
* [CHANGE] Cortex now has `/ready` probe for all services, not just ingester and querier as before. In single-binary mode, /ready reports 204 only if all components are running properly. #2166
* [CHANGE] If you are vendoring Cortex and use its components in your project, be aware that many Cortex components no longer start automatically when they are created. You may want to review PR and attached document. #2166
* [CHANGE] Experimental TSDB: the querier in-memory index cache used by the experimental blocks storage shifted from per-tenant to per-querier. The `-experimental.tsdb.bucket-store.index-cache-size-bytes` now configures the per-querier index cache max size instead of a per-tenant cache and its default has been increased to 1GB. #2189
* [CHANGE] Experimental TSDB: TSDB head compaction interval and concurrency is now configurable (defaults to 1 min interval and 5 concurrent head compactions). New options: `-experimental.tsdb.head-compaction-interval` and `-experimental.tsdb.head-compaction-concurrency`. #2172
* [CHANGE] Experimental TSDB: switched the blocks storage index header to the binary format. This change is expected to have no visible impact, except lower startup times and memory usage in the queriers. It's possible to switch back to the old JSON format via the flag `-experimental.tsdb.bucket-store.binary-index-header-enabled=false`. #2223
* [CHANGE] Experimental Memberlist KV store can now be used in single-binary Cortex. Attempts to use it previously would fail with panic. This change also breaks existing binary protocol used to exchange gossip messages, so this version will not be able to understand gossiped Ring when used in combination with the previous version of Cortex. Easiest way to upgrade is to shutdown old Cortex installation, and restart it with new version. Incremental rollout works too, but with reduced functionality until all components run the same version. #2016
* [FEATURE] Added a read-only local alertmanager config store using files named corresponding to their tenant id. #2125
* [FEATURE] Added flag `-experimental.ruler.enable-api` to enable the ruler api which implements the Prometheus API `/api/v1/rules` and `/api/v1/alerts` endpoints under the configured `-http.prefix`. #1999
* [FEATURE] Added sharding support to compactor when using the experimental TSDB blocks storage. #2113
* [FEATURE] Added ability to override YAML config file settings using environment variables. #2147
  * `-config.expand-env`
* [FEATURE] Added flags to disable Alertmanager notifications methods. #2187
  * `-configs.notifications.disable-email`
  * `-configs.notifications.disable-webhook`
* [FEATURE] Add /config HTTP endpoint which exposes the current Cortex configuration as YAML. #2165
* [FEATURE] Allow Prometheus remote write directly to ingesters. #1491
* [FEATURE] Introduced new standalone service `query-tee` that can be used for testing purposes to send the same Prometheus query to multiple backends (ie. two Cortex clusters ingesting the same metrics) and compare the performances. #2203
* [FEATURE] Fan out parallelizable queries to backend queriers concurrently. #1878
  * `querier.parallelise-shardable-queries` (bool)
  * Requires a shard-compatible schema (v10+)
  * This causes the number of traces to increase accordingly.
  * The query-frontend now requires a schema config to determine how/when to shard queries, either from a file or from flags (i.e. by the `config-yaml` CLI flag). This is the same schema config the queriers consume. The schema is only required to use this option.
  * It's also advised to increase downstream concurrency controls as well:
    * `querier.max-outstanding-requests-per-tenant`
    * `querier.max-query-parallelism`
    * `querier.max-concurrent`
    * `server.grpc-max-concurrent-streams` (for both query-frontends and queriers)
* [FEATURE] Added user sub rings to distribute users to a subset of ingesters. #1947
  * `-experimental.distributor.user-subring-size`
* [FEATURE] Add flag `-experimental.tsdb.stripe-size` to expose TSDB stripe size option. #2185
* [FEATURE] Experimental Delete Series: Added support for Deleting Series with Prometheus style API. Needs to be enabled first by setting `-purger.enable` to `true`. Deletion only supported when using `boltdb` and `filesystem` as index and object store respectively. Support for other stores to follow in separate PRs #2103
* [ENHANCEMENT] Alertmanager: Expose Per-tenant alertmanager metrics #2124
* [ENHANCEMENT] Add `status` label to `cortex_alertmanager_configs` metric to gauge the number of valid and invalid configs. #2125
* [ENHANCEMENT] Cassandra Authentication: added the `custom_authenticators` config option that allows users to authenticate with cassandra clusters using password authenticators that are not approved by default in [gocql](https://github.com/gocql/gocql/blob/81b8263d9fe526782a588ef94d3fa5c6148e5d67/conn.go#L27) #2093
* [ENHANCEMENT] Cassandra Storage: added `max_retries`, `retry_min_backoff` and `retry_max_backoff` configuration options to enable retrying recoverable errors. #2054
* [ENHANCEMENT] Allow to configure HTTP and gRPC server listen address, maximum number of simultaneous connections and connection keepalive settings.
  * `-server.http-listen-address`
  * `-server.http-conn-limit`
  * `-server.grpc-listen-address`
  * `-server.grpc-conn-limit`
  * `-server.grpc.keepalive.max-connection-idle`
  * `-server.grpc.keepalive.max-connection-age`
  * `-server.grpc.keepalive.max-connection-age-grace`
  * `-server.grpc.keepalive.time`
  * `-server.grpc.keepalive.timeout`
* [ENHANCEMENT] PostgreSQL: Bump up `github.com/lib/pq` from `v1.0.0` to `v1.3.0` to support PostgreSQL SCRAM-SHA-256 authentication. #2097
* [ENHANCEMENT] Cassandra Storage: User no longer need `CREATE` privilege on `<all keyspaces>` if given keyspace exists. #2032
* [ENHANCEMENT] Cassandra Storage: added `password_file` configuration options to enable reading Cassandra password from file. #2096
* [ENHANCEMENT] Configs API: Allow GET/POST configs in YAML format. #2181
* [ENHANCEMENT] Background cache writes are batched to improve parallelism and observability. #2135
* [ENHANCEMENT] Add automatic repair for checkpoint and WAL. #2105
* [ENHANCEMENT] Support `lastEvaluation` and `evaluationTime` in `/api/v1/rules` endpoints and make order of groups stable. #2196
* [ENHANCEMENT] Skip expired requests in query-frontend scheduling. #2082
* [ENHANCEMENT] Add ability to configure gRPC keepalive settings. #2066
* [ENHANCEMENT] Experimental TSDB: Export TSDB Syncer metrics from Compactor component, they are prefixed with `cortex_compactor_`. #2023
* [ENHANCEMENT] Experimental TSDB: Added dedicated flag `-experimental.tsdb.bucket-store.tenant-sync-concurrency` to configure the maximum number of concurrent tenants for which blocks are synched. #2026
* [ENHANCEMENT] Experimental TSDB: Expose metrics for objstore operations (prefixed with `cortex_<component>_thanos_objstore_`, component being one of `ingester`, `querier` and `compactor`). #2027
* [ENHANCEMENT] Experimental TSDB: Added support for Azure Storage to be used for block storage, in addition to S3 and GCS. #2083
* [ENHANCEMENT] Experimental TSDB: Reduced memory allocations in the ingesters when using the experimental blocks storage. #2057
* [ENHANCEMENT] Experimental Memberlist KV: expose `-memberlist.gossip-to-dead-nodes-time` and `-memberlist.dead-node-reclaim-time` options to control how memberlist library handles dead nodes and name reuse. #2131
* [BUGFIX] Alertmanager: fixed panic upon applying a new config, caused by duplicate metrics registration in the `NewPipelineBuilder` function. #211
* [BUGFIX] Azure Blob ChunkStore: Fixed issue causing `invalid chunk checksum` errors. #2074
* [BUGFIX] The gauge `cortex_overrides_last_reload_successful` is now only exported by components that use a `RuntimeConfigManager`. Previously, for components that do not initialize a `RuntimeConfigManager` (such as the compactor) the gauge was initialized with 0 (indicating error state) and then never updated, resulting in a false-negative permanent error state. #2092
* [BUGFIX] Fixed WAL metric names, added the `cortex_` prefix.
* [BUGFIX] Restored histogram `cortex_configs_request_duration_seconds` #2138
* [BUGFIX] Fix wrong syntax for `url` in config-file-reference. #2148
* [BUGFIX] Fixed some 5xx status code returned by the query-frontend when they should actually be 4xx. #2122
* [BUGFIX] Fixed leaked goroutines in the querier. #2070
* [BUGFIX] Experimental TSDB: fixed `/all_user_stats` and `/api/prom/user_stats` endpoints when using the experimental TSDB blocks storage. #2042
* [BUGFIX] Experimental TSDB: fixed ruler to correctly work with the experimental TSDB blocks storage. #2101

### Changes to denormalised tokens in the ring

Cortex 0.4.0 is the last version that can *write* denormalised tokens. Cortex 0.5.0 and above always write normalised tokens.

Cortex 0.6.0 is the last version that can *read* denormalised tokens. Starting with Cortex 0.7.0 only normalised tokens are supported, and ingesters writing denormalised tokens to the ring (running Cortex 0.4.0 or earlier with `-ingester.normalise-tokens=false`) are ignored by distributors. Such ingesters should either switch to using normalised tokens, or be upgraded to Cortex 0.5.0 or later.

### Known issues

- The gRPC streaming for ingesters doesn't work when using the experimental TSDB blocks storage. Please do not enable `-querier.ingester-streaming` if you're using the TSDB blocks storage. If you want to enable it, you can build Cortex from `master` given the issue has been fixed after Cortex `0.7` branch has been cut and the fix wasn't included in the `0.7` because related to an experimental feature.

### Annotated config file breaking changes

In this section you can find a config file diff showing the breaking changes introduced in Cortex `0.7`. You can also find the [full configuration file reference doc](https://cortexmetrics.io/docs/configuration/configuration-file/) in the website.

 ```diff
### Root level config

 # "configdb" has been moved to "alertmanager > store > configdb".
-[configdb: <configdb_config>]

 # "config_store" has been renamed to "configs".
-[config_store: <configstore_config>]
+[configs: <configs_config>]


### `distributor_config`

 # The support to hook an external billing system has been removed.
-[enable_billing: <boolean> | default = false]
-billing:
-  [maxbufferedevents: <int> | default = 1024]
-  [retrydelay: <duration> | default = 500ms]
-  [ingesterhostport: <string> | default = "localhost:24225"]


### `querier_config`

 # "ingestermaxquerylookback" has been renamed to "query_ingesters_within".
-[ingestermaxquerylookback: <duration> | default = 0s]
+[query_ingesters_within: <duration> | default = 0s]


### `queryrange_config`

results_cache:
  cache:
     # "defaul_validity" has been renamed to "default_validity".
-    [defaul_validity: <duration> | default = 0s]
+    [default_validity: <duration> | default = 0s]

   # "cache_split_interval" has been deprecated in favor of "split_queries_by_interval".
-  [cache_split_interval: <duration> | default = 24h0m0s]


### `alertmanager_config`

# The "store" config block has been added. This includes "configdb" which previously
# was the "configdb" root level config block.
+store:
+  [type: <string> | default = "configdb"]
+  [configdb: <configstore_config>]
+  local:
+    [path: <string> | default = ""]


### `storage_config`

index_queries_cache_config:
   # "defaul_validity" has been renamed to "default_validity".
-  [defaul_validity: <duration> | default = 0s]
+  [default_validity: <duration> | default = 0s]


### `chunk_store_config`

chunk_cache_config:
   # "defaul_validity" has been renamed to "default_validity".
-  [defaul_validity: <duration> | default = 0s]
+  [default_validity: <duration> | default = 0s]

write_dedupe_cache_config:
   # "defaul_validity" has been renamed to "default_validity".
-  [defaul_validity: <duration> | default = 0s]
+  [default_validity: <duration> | default = 0s]

 # "min_chunk_age" has been removed in favor of "querier > query_store_after".
-[min_chunk_age: <duration> | default = 0s]


### `configs_config`

-# "uri" has been moved to "database > uri".
-[uri: <string> | default = "postgres://postgres@configs-db.weave.local/configs?sslmode=disable"]

-# "migrationsdir" has been moved to "database > migrations_dir".
-[migrationsdir: <string> | default = ""]

-# "passwordfile" has been moved to "database > password_file".
-[passwordfile: <string> | default = ""]

+database:
+  [uri: <string> | default = "postgres://postgres@configs-db.weave.local/configs?sslmode=disable"]
+  [migrations_dir: <string> | default = ""]
+  [password_file: <string> | default = ""]
```

## 0.6.1 / 2020-02-05

* [BUGFIX] Fixed parsing of the WAL configuration when specified in the YAML config file. #2071

## 0.6.0 / 2020-01-28

Note that the ruler flags need to be changed in this upgrade. You're moving from a single node ruler to something that might need to be sharded.
Further, if you're using the configs service, we've upgraded the migration library and this requires some manual intervention. See full instructions below to upgrade your PostgreSQL.

* [CHANGE] The frontend component now does not cache results if it finds a `Cache-Control` header and if one of its values is `no-store`. #1974
* [CHANGE] Flags changed with transition to upstream Prometheus rules manager:
  * `-ruler.client-timeout` is now `ruler.configs.client-timeout` in order to match `ruler.configs.url`.
  * `-ruler.group-timeout`has been removed.
  * `-ruler.num-workers` has been removed.
  * `-ruler.rule-path` has been added to specify where the prometheus rule manager will sync rule files.
  * `-ruler.storage.type` has beem added to specify the rule store backend type, currently only the configdb.
  * `-ruler.poll-interval` has been added to specify the interval in which to poll new rule groups.
  * `-ruler.evaluation-interval` default value has changed from `15s` to `1m` to match the default evaluation interval in Prometheus.
  * Ruler sharding requires a ring which can be configured via the ring flags prefixed by `ruler.ring.`. #1987
* [CHANGE] Use relative links from /ring page to make it work when used behind reverse proxy. #1896
* [CHANGE] Deprecated `-distributor.limiter-reload-period` flag. #1766
* [CHANGE] Ingesters now write only normalised tokens to the ring, although they can still read denormalised tokens used by other ingesters. `-ingester.normalise-tokens` is now deprecated, and ignored. If you want to switch back to using denormalised tokens, you need to downgrade to Cortex 0.4.0. Previous versions don't handle claiming tokens from normalised ingesters correctly. #1809
* [CHANGE] Overrides mechanism has been renamed to "runtime config", and is now separate from limits. Runtime config is simply a file that is reloaded by Cortex every couple of seconds. Limits and now also multi KV use this mechanism.<br />New arguments were introduced: `-runtime-config.file` (defaults to empty) and `-runtime-config.reload-period` (defaults to 10 seconds), which replace previously used `-limits.per-user-override-config` and `-limits.per-user-override-period` options. Old options are still used if `-runtime-config.file` is not specified. This change is also reflected in YAML configuration, where old `limits.per_tenant_override_config` and `limits.per_tenant_override_period` fields are replaced with `runtime_config.file` and `runtime_config.period` respectively. #1749
* [CHANGE] Cortex now rejects data with duplicate labels. Previously, such data was accepted, with duplicate labels removed with only one value left. #1964
* [CHANGE] Changed the default value for `-distributor.ha-tracker.prefix` from `collectors/` to `ha-tracker/` in order to not clash with other keys (ie. ring) stored in the same key-value store. #1940
* [FEATURE] Experimental: Write-Ahead-Log added in ingesters for more data reliability against ingester crashes. #1103
  * `--ingester.wal-enabled`: Setting this to `true` enables writing to WAL during ingestion.
  * `--ingester.wal-dir`: Directory where the WAL data should be stored and/or recovered from.
  * `--ingester.checkpoint-enabled`: Set this to `true` to enable checkpointing of in-memory chunks to disk.
  * `--ingester.checkpoint-duration`: This is the interval at which checkpoints should be created.
  * `--ingester.recover-from-wal`: Set this to `true` to recover data from an existing WAL.
  * For more information, please checkout the ["Ingesters with WAL" guide](https://cortexmetrics.io/docs/guides/ingesters-with-wal/).
* [FEATURE] The distributor can now drop labels from samples (similar to the removal of the replica label for HA ingestion) per user via the `distributor.drop-label` flag. #1726
* [FEATURE] Added flag `debug.mutex-profile-fraction` to enable mutex profiling #1969
* [FEATURE] Added `global` ingestion rate limiter strategy. Deprecated `-distributor.limiter-reload-period` flag. #1766
* [FEATURE] Added support for Microsoft Azure blob storage to be used for storing chunk data. #1913
* [FEATURE] Added readiness probe endpoint`/ready` to queriers. #1934
* [FEATURE] Added "multi" KV store that can interact with two other KV stores, primary one for all reads and writes, and secondary one, which only receives writes. Primary/secondary store can be modified in runtime via runtime-config mechanism (previously "overrides"). #1749
* [FEATURE] Added support to store ring tokens to a file and read it back on startup, instead of generating/fetching the tokens to/from the ring. This feature can be enabled with the flag `-ingester.tokens-file-path`. #1750
* [FEATURE] Experimental TSDB: Added `/series` API endpoint support with TSDB blocks storage. #1830
* [FEATURE] Experimental TSDB: Added TSDB blocks `compactor` component, which iterates over users blocks stored in the bucket and compact them according to the configured block ranges. #1942
* [ENHANCEMENT] metric `cortex_ingester_flush_reasons` gets a new `reason` value: `Spread`, when `-ingester.spread-flushes` option is enabled. #1978
* [ENHANCEMENT] Added `password` and `enable_tls` options to redis cache configuration. Enables usage of Microsoft Azure Cache for Redis service. #1923
* [ENHANCEMENT] Upgraded Kubernetes API version for deployments from `extensions/v1beta1` to `apps/v1`. #1941
* [ENHANCEMENT] Experimental TSDB: Open existing TSDB on startup to prevent ingester from becoming ready before it can accept writes. The max concurrency is set via `--experimental.tsdb.max-tsdb-opening-concurrency-on-startup`. #1917
* [ENHANCEMENT] Experimental TSDB: Querier now exports aggregate metrics from Thanos bucket store and in memory index cache (many metrics to list, but all have `cortex_querier_bucket_store_` or `cortex_querier_blocks_index_cache_` prefix). #1996
* [ENHANCEMENT] Experimental TSDB: Improved multi-tenant bucket store. #1991
  * Allowed to configure the blocks sync interval via `-experimental.tsdb.bucket-store.sync-interval` (0 disables the sync)
  * Limited the number of tenants concurrently synched by `-experimental.tsdb.bucket-store.block-sync-concurrency`
  * Renamed `cortex_querier_sync_seconds` metric to `cortex_querier_blocks_sync_seconds`
  * Track `cortex_querier_blocks_sync_seconds` metric for the initial sync too
* [BUGFIX] Fixed unnecessary CAS operations done by the HA tracker when the jitter is enabled. #1861
* [BUGFIX] Fixed ingesters getting stuck in a LEAVING state after coming up from an ungraceful exit. #1921
* [BUGFIX] Reduce memory usage when ingester Push() errors. #1922
* [BUGFIX] Table Manager: Fixed calculation of expected tables and creation of tables from next active schema considering grace period. #1976
* [BUGFIX] Experimental TSDB: Fixed ingesters consistency during hand-over when using experimental TSDB blocks storage. #1854 #1818
* [BUGFIX] Experimental TSDB: Fixed metrics when using experimental TSDB blocks storage. #1981 #1982 #1990 #1983
* [BUGFIX] Experimental memberlist: Use the advertised address when sending packets to other peers of the Gossip memberlist. #1857
* [BUGFIX] Experimental TSDB: Fixed incorrect query results introduced in #2604 caused by a buffer incorrectly reused while iterating samples. #2697

### Upgrading PostgreSQL (if you're using configs service)

Reference: <https://github.com/golang-migrate/migrate/tree/master/database/postgres#upgrading-from-v1>

1. Install the migrate package cli tool: <https://github.com/golang-migrate/migrate/tree/master/cmd/migrate#installation>
2. Drop the `schema_migrations` table: `DROP TABLE schema_migrations;`.
2. Run the migrate command:

```bash
migrate  -path <absolute_path_to_cortex>/cmd/cortex/migrations -database postgres://localhost:5432/database force 2
```

### Known issues

- The `cortex_prometheus_rule_group_last_evaluation_timestamp_seconds` metric, tracked by the ruler, is not unregistered for rule groups not being used anymore. This issue will be fixed in the next Cortex release (see [2033](https://github.com/cortexproject/cortex/issues/2033)).

- Write-Ahead-Log (WAL) does not have automatic repair of corrupt checkpoint or WAL segments, which is possible if ingester crashes abruptly or the underlying disk corrupts. Currently the only way to resolve this is to manually delete the affected checkpoint and/or WAL segments. Automatic repair will be added in the future releases.

## 0.4.0 / 2019-12-02

* [CHANGE] The frontend component has been refactored to be easier to reuse. When upgrading the frontend, cache entries will be discarded and re-created with the new protobuf schema. #1734
* [CHANGE] Removed direct DB/API access from the ruler. `-ruler.configs.url` has been now deprecated. #1579
* [CHANGE] Removed `Delta` encoding. Any old chunks with `Delta` encoding cannot be read anymore. If `ingester.chunk-encoding` is set to `Delta` the ingester will fail to start. #1706
* [CHANGE] Setting `-ingester.max-transfer-retries` to 0 now disables hand-over when ingester is shutting down. Previously, zero meant infinite number of attempts. #1771
* [CHANGE] `dynamo` has been removed as a valid storage name to make it consistent for all components. `aws` and `aws-dynamo` remain as valid storage names.
* [CHANGE/FEATURE] The frontend split and cache intervals can now be configured using the respective flag `--querier.split-queries-by-interval` and `--frontend.cache-split-interval`.
  * If `--querier.split-queries-by-interval` is not provided request splitting is disabled by default.
  * __`--querier.split-queries-by-day` is still accepted for backward compatibility but has been deprecated. You should now use `--querier.split-queries-by-interval`. We recommend a to use a multiple of 24 hours.__
* [FEATURE] Global limit on the max series per user and metric #1760
  * `-ingester.max-global-series-per-user`
  * `-ingester.max-global-series-per-metric`
  * Requires `-distributor.replication-factor` and `-distributor.shard-by-all-labels` set for the ingesters too
* [FEATURE] Flush chunks with stale markers early with `ingester.max-stale-chunk-idle`. #1759
* [FEATURE] EXPERIMENTAL: Added new KV Store backend based on memberlist library. Components can gossip about tokens and ingester states, instead of using Consul or Etcd. #1721
* [FEATURE] EXPERIMENTAL: Use TSDB in the ingesters & flush blocks to S3/GCS ala Thanos. This will let us use an Object Store more efficiently and reduce costs. #1695
* [FEATURE] Allow Query Frontend to log slow queries with `frontend.log-queries-longer-than`. #1744
* [FEATURE] Add HTTP handler to trigger ingester flush & shutdown - used when running as a stateful set with the WAL enabled.  #1746
* [FEATURE] EXPERIMENTAL: Added GCS support to TSDB blocks storage. #1772
* [ENHANCEMENT] Reduce memory allocations in the write path. #1706
* [ENHANCEMENT] Consul client now follows recommended practices for blocking queries wrt returned Index value. #1708
* [ENHANCEMENT] Consul client can optionally rate-limit itself during Watch (used e.g. by ring watchers) and WatchPrefix (used by HA feature) operations. Rate limiting is disabled by default. New flags added: `--consul.watch-rate-limit`, and `--consul.watch-burst-size`. #1708
* [ENHANCEMENT] Added jitter to HA deduping heartbeats, configure using `distributor.ha-tracker.update-timeout-jitter-max` #1534
* [ENHANCEMENT] Add ability to flush chunks with stale markers early. #1759
* [BUGFIX] Stop reporting successful actions as 500 errors in KV store metrics. #1798
* [BUGFIX] Fix bug where duplicate labels can be returned through metadata APIs. #1790
* [BUGFIX] Fix reading of old, v3 chunk data. #1779
* [BUGFIX] Now support IAM roles in service accounts in AWS EKS. #1803
* [BUGFIX] Fixed duplicated series returned when querying both ingesters and store with the experimental TSDB blocks storage. #1778

In this release we updated the following dependencies:

- gRPC v1.25.0  (resulted in a drop of 30% CPU usage when compression is on)
- jaeger-client v2.20.0
- aws-sdk-go to v1.25.22

## 0.3.0 / 2019-10-11

This release adds support for Redis as an alternative to Memcached, and also includes many optimisations which reduce CPU and memory usage.

* [CHANGE] Gauge metrics were renamed to drop the `_total` suffix. #1685
  * In Alertmanager, `alertmanager_configs_total` is now `alertmanager_configs`
  * In Ruler, `scheduler_configs_total` is now `scheduler_configs`
  * `scheduler_groups_total` is now `scheduler_groups`.
* [CHANGE] `--alertmanager.configs.auto-slack-root` flag was dropped as auto Slack root is not supported anymore. #1597
* [CHANGE] In table-manager, default DynamoDB capacity was reduced from 3,000 units to 1,000 units. We recommend you do not run with the defaults: find out what figures are needed for your environment and set that via `-dynamodb.periodic-table.write-throughput` and `-dynamodb.chunk-table.write-throughput`.
* [FEATURE] Add Redis support for caching #1612
* [FEATURE] Allow spreading chunk writes across multiple S3 buckets #1625
* [FEATURE] Added `/shutdown` endpoint for ingester to shutdown all operations of the ingester. #1746
* [ENHANCEMENT] Upgraded Prometheus to 2.12.0 and Alertmanager to 0.19.0. #1597
* [ENHANCEMENT] Cortex is now built with Go 1.13 #1675, #1676, #1679
* [ENHANCEMENT] Many optimisations, mostly impacting ingester and querier: #1574, #1624, #1638, #1644, #1649, #1654, #1702

Full list of changes: <https://github.com/cortexproject/cortex/compare/v0.2.0...v0.3.0>

## 0.2.0 / 2019-09-05

This release has several exciting features, the most notable of them being setting `-ingester.spread-flushes` to potentially reduce your storage space by upto 50%.

* [CHANGE] Flags changed due to changes upstream in Prometheus Alertmanager #929:
  * `alertmanager.mesh.listen-address` is now `cluster.listen-address`
  * `alertmanager.mesh.peer.host` and `alertmanager.mesh.peer.service` can be replaced by `cluster.peer`
  * `alertmanager.mesh.hardware-address`, `alertmanager.mesh.nickname`, `alertmanager.mesh.password`, and `alertmanager.mesh.peer.refresh-interval` all disappear.
* [CHANGE] --claim-on-rollout flag deprecated; feature is now always on #1566
* [CHANGE] Retention period must now be a multiple of periodic table duration #1564
* [CHANGE] The value for the name label for the chunks memcache in all `cortex_cache_` metrics is now `chunksmemcache` (before it was `memcache`) #1569
* [FEATURE] Makes the ingester flush each timeseries at a specific point in the max-chunk-age cycle with `-ingester.spread-flushes`. This means multiple replicas of a chunk are very likely to contain the same contents which cuts chunk storage space by up to 66%. #1578
* [FEATURE] Make minimum number of chunk samples configurable per user #1620
* [FEATURE] Honor HTTPS for custom S3 URLs #1603
* [FEATURE] You can now point the query-frontend at a normal Prometheus for parallelisation and caching #1441
* [FEATURE] You can now specify `http_config` on alert receivers #929
* [FEATURE] Add option to use jump hashing to load balance requests to memcached #1554
* [FEATURE] Add status page for HA tracker to distributors #1546
* [FEATURE] The distributor ring page is now easier to read with alternate rows grayed out #1621

## 0.1.0 / 2019-08-07

* [CHANGE] HA Tracker flags were renamed to provide more clarity #1465
  * `distributor.accept-ha-labels` is now `distributor.ha-tracker.enable`
  * `distributor.accept-ha-samples` is now `distributor.ha-tracker.enable-for-all-users`
  * `ha-tracker.replica` is now `distributor.ha-tracker.replica`
  * `ha-tracker.cluster` is now `distributor.ha-tracker.cluster`
* [FEATURE] You can specify "heap ballast" to reduce Go GC Churn #1489
* [BUGFIX] HA Tracker no longer always makes a request to Consul/Etcd when a request is not from the active replica #1516
* [BUGFIX] Queries are now correctly cancelled by the query-frontend #1508<|MERGE_RESOLUTION|>--- conflicted
+++ resolved
@@ -29,11 +29,8 @@
 * [ENHANCEMENT] OTLP: Support otlp metadata ingestion. #6617
 * [ENHANCEMENT] AlertManager: Add `keep_instance_in_the_ring_on_shutdown` and `tokens_file_path` configs for alertmanager ring. #6628
 * [ENHANCEMENT] Querier: Add metric and enhanced logging for query partial data. #6676
-<<<<<<< HEAD
+* [ENHANCEMENT] Ingester: Push request should fail when label set is out of order #6746
 * [ENHANCEMENT] Querier: Add `querier.ingester-query-max-attempts` to retry on partial data. #6714
-=======
-* [ENHANCEMENT] Ingester: Push request should fail when label set is out of order #6746
->>>>>>> bd733d2a
 * [BUGFIX] Ingester: Avoid error or early throttling when READONLY ingesters are present in the ring #6517
 * [BUGFIX] Ingester: Fix labelset data race condition. #6573
 * [BUGFIX] Compactor: Cleaner should not put deletion marker for blocks with no-compact marker. #6576
