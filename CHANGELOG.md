--- conflicted
+++ resolved
@@ -42,12 +42,8 @@
 * [ENHANCEMENT] Ring: DoBatch prioritize 4xx errors when failing. #4783
 * [FEATURE] Compactor: Added `-compactor.block-files-concurrency` allowing to configure number of go routines for download/upload block files during compaction. #4784
 * [FEATURE] Compactor: Added -compactor.blocks-fetch-concurrency` allowing to configure number of go routines for blocks during compaction. #4787
-<<<<<<< HEAD
-* [FEATURE] Added support for logging of HTTP Headers #4803
-=======
 * [FEATURE] Compactor: Added configurations for Azure MSI in blocks-storage, ruler-storage and alertmanager-storage. #4818
 * [BUGFIX] Memberlist: Add join with no retrying when starting service. #4804
->>>>>>> a2f4d2c7
 
 ## 1.13.0 2022-07-14
 
