package ingester

import (
	"context"
	"flag"
	"fmt"
	"html"
	"io"
	"math"
	"net/http"
	"os"
	"path/filepath"
	"slices"
	"strings"
	"sync"
	"time"

	"github.com/go-kit/log"
	"github.com/go-kit/log/level"
	"github.com/gogo/status"
	"github.com/oklog/ulid"
	"github.com/opentracing/opentracing-go"
	"github.com/pkg/errors"
	"github.com/prometheus/client_golang/prometheus"
	"github.com/prometheus/client_golang/prometheus/promauto"
	"github.com/prometheus/common/model"
	"github.com/prometheus/prometheus/config"
	"github.com/prometheus/prometheus/model/exemplar"
	"github.com/prometheus/prometheus/model/histogram"
	"github.com/prometheus/prometheus/model/labels"
	"github.com/prometheus/prometheus/storage"
	"github.com/prometheus/prometheus/tsdb"
	"github.com/prometheus/prometheus/tsdb/chunkenc"
	"github.com/prometheus/prometheus/tsdb/chunks"
	"github.com/prometheus/prometheus/tsdb/wlog"
	"github.com/prometheus/prometheus/util/zeropool"
	"github.com/thanos-io/objstore"
	"github.com/thanos-io/thanos/pkg/block/metadata"
	"github.com/thanos-io/thanos/pkg/shipper"
	storecache "github.com/thanos-io/thanos/pkg/store/cache"
	"github.com/thanos-io/thanos/pkg/store/storepb"
	"github.com/weaveworks/common/httpgrpc"
	"github.com/weaveworks/common/user"
	"go.uber.org/atomic"
	"golang.org/x/sync/errgroup"
	"google.golang.org/grpc/codes"

	"github.com/cortexproject/cortex/pkg/chunk/encoding"
	"github.com/cortexproject/cortex/pkg/cortexpb"
	"github.com/cortexproject/cortex/pkg/ingester/client"
	"github.com/cortexproject/cortex/pkg/querysharding"
	"github.com/cortexproject/cortex/pkg/ring"
	"github.com/cortexproject/cortex/pkg/storage/bucket"
	cortex_tsdb "github.com/cortexproject/cortex/pkg/storage/tsdb"
	"github.com/cortexproject/cortex/pkg/storage/tsdb/bucketindex"
	"github.com/cortexproject/cortex/pkg/tenant"
	"github.com/cortexproject/cortex/pkg/util"
	"github.com/cortexproject/cortex/pkg/util/concurrency"
	"github.com/cortexproject/cortex/pkg/util/extract"
	logutil "github.com/cortexproject/cortex/pkg/util/log"
	util_math "github.com/cortexproject/cortex/pkg/util/math"
	"github.com/cortexproject/cortex/pkg/util/services"
	"github.com/cortexproject/cortex/pkg/util/spanlogger"
	"github.com/cortexproject/cortex/pkg/util/validation"
)

const (
	// RingKey is the key under which we store the ingesters ring in the KVStore.
	RingKey = "ring"
)

const (
	errTSDBCreateIncompatibleState = "cannot create a new TSDB while the ingester is not in active state (current state: %s)"
	errTSDBIngestWithTimestamp     = "err: %v. series=%s"               // Using error.Wrap puts the message before the error and if the series is too long, its truncated.
	errTSDBIngest                  = "err: %v. timestamp=%s, series=%s" // Using error.Wrap puts the message before the error and if the series is too long, its truncated.
	errTSDBIngestExemplar          = "err: %v. timestamp=%s, series=%s, exemplar=%s"

	// Jitter applied to the idle timeout to prevent compaction in all ingesters concurrently.
	compactionIdleTimeoutJitter = 0.25

	instanceIngestionRateTickInterval = time.Second

	// Number of timeseries to return in each batch of a QueryStream.
	queryStreamBatchSize    = 128
	metadataStreamBatchSize = 128

	// Discarded Metadata metric labels.
	perUserMetadataLimit   = "per_user_metadata_limit"
	perMetricMetadataLimit = "per_metric_metadata_limit"

	// Period at which to attempt purging metadata from memory.
	metadataPurgePeriod = 5 * time.Minute

	// Period at which we should reset the max inflight query requests counter.
	maxInflightRequestResetPeriod = 1 * time.Minute

	labelSetMetricsTickInterval = 30 * time.Second
)

var (
	errExemplarRef      = errors.New("exemplars not ingested because series not already present")
	errIngesterStopping = errors.New("ingester stopping")
	errNoUserDb         = errors.New("no user db")

	tsChunksPool zeropool.Pool[[]client.TimeSeriesChunk]
)

// Config for an Ingester.
type Config struct {
	LifecyclerConfig ring.LifecyclerConfig `yaml:"lifecycler"`

	// Config for metadata purging.
	MetadataRetainPeriod time.Duration `yaml:"metadata_retain_period"`

	RateUpdatePeriod            time.Duration `yaml:"rate_update_period"`
	UserTSDBConfigsUpdatePeriod time.Duration `yaml:"user_tsdb_configs_update_period"`

	ActiveSeriesMetricsEnabled      bool          `yaml:"active_series_metrics_enabled"`
	ActiveSeriesMetricsUpdatePeriod time.Duration `yaml:"active_series_metrics_update_period"`
	ActiveSeriesMetricsIdleTimeout  time.Duration `yaml:"active_series_metrics_idle_timeout"`

	// Use blocks storage.
	BlocksStorageConfig cortex_tsdb.BlocksStorageConfig `yaml:"-"`

	// UploadCompactedBlocksEnabled enables uploading compacted blocks.
	UploadCompactedBlocksEnabled bool `yaml:"upload_compacted_blocks_enabled"`

	// Injected at runtime and read from the distributor config, required
	// to accurately apply global limits.
	DistributorShardingStrategy string `yaml:"-"`
	DistributorShardByAllLabels bool   `yaml:"-"`

	// Injected at runtime and read from querier config.
	QueryIngestersWithin time.Duration `yaml:"-"`

	DefaultLimits    InstanceLimits         `yaml:"instance_limits"`
	InstanceLimitsFn func() *InstanceLimits `yaml:"-"`

	IgnoreSeriesLimitForMetricNames string `yaml:"ignore_series_limit_for_metric_names"`

	// For testing, you can override the address and ID of this ingester.
	ingesterClientFactory func(addr string, cfg client.Config, useStreamConnection bool) (client.HealthAndIngesterClient, error)

	// For admin contact details
	AdminLimitMessage string `yaml:"admin_limit_message"`

	LabelsStringInterningEnabled bool `yaml:"labels_string_interning_enabled"`

	// DisableChunkTrimming allows to disable trimming of matching series chunks based on query Start and End time.
	// When disabled, the result may contain samples outside the queried time range but Select() performances
	// may be improved.
	DisableChunkTrimming bool `yaml:"disable_chunk_trimming"`

	// Maximum number of entries in the matchers cache. 0 to disable.
	MatchersCacheMaxItems int `yaml:"matchers_cache_max_items"`
}

// RegisterFlags adds the flags required to config this to the given FlagSet
func (cfg *Config) RegisterFlags(f *flag.FlagSet) {
	cfg.LifecyclerConfig.RegisterFlags(f)

	f.DurationVar(&cfg.MetadataRetainPeriod, "ingester.metadata-retain-period", 10*time.Minute, "Period at which metadata we have not seen will remain in memory before being deleted.")

	f.DurationVar(&cfg.RateUpdatePeriod, "ingester.rate-update-period", 15*time.Second, "Period with which to update the per-user ingestion rates.")
	f.DurationVar(&cfg.UserTSDBConfigsUpdatePeriod, "ingester.user-tsdb-configs-update-period", 15*time.Second, "Period with which to update the per-user tsdb config.")
	f.BoolVar(&cfg.ActiveSeriesMetricsEnabled, "ingester.active-series-metrics-enabled", true, "Enable tracking of active series and export them as metrics.")
	f.DurationVar(&cfg.ActiveSeriesMetricsUpdatePeriod, "ingester.active-series-metrics-update-period", 1*time.Minute, "How often to update active series metrics.")
	f.DurationVar(&cfg.ActiveSeriesMetricsIdleTimeout, "ingester.active-series-metrics-idle-timeout", 10*time.Minute, "After what time a series is considered to be inactive.")

	f.BoolVar(&cfg.UploadCompactedBlocksEnabled, "ingester.upload-compacted-blocks-enabled", true, "Enable uploading compacted blocks.")
	f.Float64Var(&cfg.DefaultLimits.MaxIngestionRate, "ingester.instance-limits.max-ingestion-rate", 0, "Max ingestion rate (samples/sec) that ingester will accept. This limit is per-ingester, not per-tenant. Additional push requests will be rejected. Current ingestion rate is computed as exponentially weighted moving average, updated every second. This limit only works when using blocks engine. 0 = unlimited.")
	f.Int64Var(&cfg.DefaultLimits.MaxInMemoryTenants, "ingester.instance-limits.max-tenants", 0, "Max users that this ingester can hold. Requests from additional users will be rejected. This limit only works when using blocks engine. 0 = unlimited.")
	f.Int64Var(&cfg.DefaultLimits.MaxInMemorySeries, "ingester.instance-limits.max-series", 0, "Max series that this ingester can hold (across all tenants). Requests to create additional series will be rejected. This limit only works when using blocks engine. 0 = unlimited.")
	f.Int64Var(&cfg.DefaultLimits.MaxInflightPushRequests, "ingester.instance-limits.max-inflight-push-requests", 0, "Max inflight push requests that this ingester can handle (across all tenants). Additional requests will be rejected. 0 = unlimited.")
	f.Int64Var(&cfg.DefaultLimits.MaxInflightQueryRequests, "ingester.instance-limits.max-inflight-query-requests", 0, "Max inflight query requests that this ingester can handle (across all tenants). Additional requests will be rejected. 0 = unlimited.")

	f.StringVar(&cfg.IgnoreSeriesLimitForMetricNames, "ingester.ignore-series-limit-for-metric-names", "", "Comma-separated list of metric names, for which -ingester.max-series-per-metric and -ingester.max-global-series-per-metric limits will be ignored. Does not affect max-series-per-user or max-global-series-per-metric limits.")

	f.StringVar(&cfg.AdminLimitMessage, "ingester.admin-limit-message", "please contact administrator to raise it", "Customize the message contained in limit errors")

	f.BoolVar(&cfg.LabelsStringInterningEnabled, "ingester.labels-string-interning-enabled", false, "Experimental: Enable string interning for metrics labels.")

	f.BoolVar(&cfg.DisableChunkTrimming, "ingester.disable-chunk-trimming", false, "Disable trimming of matching series chunks based on query Start and End time. When disabled, the result may contain samples outside the queried time range but select performances may be improved. Note that certain query results might change by changing this option.")
	f.IntVar(&cfg.MatchersCacheMaxItems, "ingester.matchers-cache-max-items", 0, "Maximum number of entries in the regex matchers cache. 0 to disable.")
}

func (cfg *Config) Validate() error {
	if err := cfg.LifecyclerConfig.Validate(); err != nil {
		return err
	}

	if cfg.LabelsStringInterningEnabled {
		logutil.WarnExperimentalUse("String interning for metrics labels Enabled")
	}

	return nil
}

func (cfg *Config) getIgnoreSeriesLimitForMetricNamesMap() map[string]struct{} {
	if cfg.IgnoreSeriesLimitForMetricNames == "" {
		return nil
	}

	result := map[string]struct{}{}

	for _, s := range strings.Split(cfg.IgnoreSeriesLimitForMetricNames, ",") {
		tr := strings.TrimSpace(s)
		if tr != "" {
			result[tr] = struct{}{}
		}
	}

	if len(result) == 0 {
		return nil
	}

	return result
}

// Ingester deals with "in flight" chunks.  Based on Prometheus 1.x
// MemorySeriesStorage.
type Ingester struct {
	*services.BasicService

	cfg Config

	metrics         *ingesterMetrics
	validateMetrics *validation.ValidateMetrics

	logger log.Logger

	lifecycler         *ring.Lifecycler
	limits             *validation.Overrides
	limiter            *Limiter
	subservicesWatcher *services.FailureWatcher

	stoppedMtx sync.RWMutex // protects stopped
	stopped    bool         // protected by stoppedMtx

	// For storing metadata ingested.
	usersMetadataMtx sync.RWMutex
	usersMetadata    map[string]*userMetricsMetadata

	// Prometheus block storage
	TSDBState TSDBState

	// Rate of pushed samples. Only used by V2-ingester to limit global samples push rate.
	ingestionRate           *util_math.EwmaRate
	inflightPushRequests    atomic.Int64
	maxInflightPushRequests util_math.MaxTracker

	inflightQueryRequests    atomic.Int64
	maxInflightQueryRequests util_math.MaxTracker

	matchersCache                storecache.MatchersCache
	expandedPostingsCacheFactory *cortex_tsdb.ExpandedPostingsCacheFactory
}

// Shipper interface is used to have an easy way to mock it in tests.
type Shipper interface {
	Sync(ctx context.Context) (uploaded int, err error)
}

type tsdbState int

const (
	active          tsdbState = iota // Pushes are allowed.
	activeShipping                   // Pushes are allowed. Blocks shipping is in progress.
	forceCompacting                  // TSDB is being force-compacted.
	closing                          // Used while closing idle TSDB.
	closed                           // Used to avoid setting closing back to active in closeAndDeleteIdleUsers method.
)

// Describes result of TSDB-close check. String is used as metric label.
type tsdbCloseCheckResult string

const (
	tsdbIdle                    tsdbCloseCheckResult = "idle" // Not reported via metrics. Metrics use tsdbIdleClosed on success.
	tsdbShippingDisabled        tsdbCloseCheckResult = "shipping_disabled"
	tsdbNotIdle                 tsdbCloseCheckResult = "not_idle"
	tsdbNotCompacted            tsdbCloseCheckResult = "not_compacted"
	tsdbNotShipped              tsdbCloseCheckResult = "not_shipped"
	tsdbCheckFailed             tsdbCloseCheckResult = "check_failed"
	tsdbCloseFailed             tsdbCloseCheckResult = "close_failed"
	tsdbNotActive               tsdbCloseCheckResult = "not_active"
	tsdbDataRemovalFailed       tsdbCloseCheckResult = "data_removal_failed"
	tsdbTenantMarkedForDeletion tsdbCloseCheckResult = "tenant_marked_for_deletion"
	tsdbIdleClosed              tsdbCloseCheckResult = "idle_closed" // Success.
)

func (r tsdbCloseCheckResult) shouldClose() bool {
	return r == tsdbIdle || r == tsdbTenantMarkedForDeletion
}

type userTSDB struct {
	db              *tsdb.DB
	userID          string
	activeSeries    *ActiveSeries
	seriesInMetric  *metricCounter
	labelSetCounter *labelSetCounter
	limiter         *Limiter

	instanceSeriesCount *atomic.Int64 // Shared across all userTSDB instances created by ingester.
	instanceLimitsFn    func() *InstanceLimits

	stateMtx       sync.RWMutex
	state          tsdbState
	pushesInFlight sync.WaitGroup // Increased with stateMtx read lock held, only if state == active or activeShipping.
	readInFlight   sync.WaitGroup // Increased with stateMtx read lock held, only if state == active, activeShipping or forceCompacting.

	// Used to detect idle TSDBs.
	lastUpdate atomic.Int64

	// Thanos shipper used to ship blocks to the storage.
	shipper                 Shipper
	shipperMetadataFilePath string

	// When deletion marker is found for the tenant (checked before shipping),
	// shipping stops and TSDB is closed before reaching idle timeout time (if enabled).
	deletionMarkFound atomic.Bool

	// Unix timestamp of last deletion mark check.
	lastDeletionMarkCheck atomic.Int64

	// for statistics
	ingestedAPISamples  *util_math.EwmaRate
	ingestedRuleSamples *util_math.EwmaRate

	// Cached shipped blocks.
	shippedBlocksMtx sync.Mutex
	shippedBlocks    map[ulid.ULID]struct{}

	// Used to dedup strings and keep a single reference in memory
	labelsStringInterningEnabled bool
	interner                     util.Interner

	blockRetentionPeriod int64

	postingCache cortex_tsdb.ExpandedPostingsCache
}

// Explicitly wrapping the tsdb.DB functions that we use.

func (u *userTSDB) Appender(ctx context.Context) storage.Appender {
	return u.db.Appender(ctx)
}

func (u *userTSDB) Querier(mint, maxt int64) (storage.Querier, error) {
	return u.db.Querier(mint, maxt)
}

func (u *userTSDB) ChunkQuerier(mint, maxt int64) (storage.ChunkQuerier, error) {
	return u.db.ChunkQuerier(mint, maxt)
}

func (u *userTSDB) ExemplarQuerier(ctx context.Context) (storage.ExemplarQuerier, error) {
	return u.db.ExemplarQuerier(ctx)
}

func (u *userTSDB) Head() *tsdb.Head {
	return u.db.Head()
}

func (u *userTSDB) Blocks() []*tsdb.Block {
	return u.db.Blocks()
}

func (u *userTSDB) Close() error {
	return u.db.Close()
}

func (u *userTSDB) Compact(ctx context.Context) error {
	return u.db.Compact(ctx)
}

func (u *userTSDB) StartTime() (int64, error) {
	return u.db.StartTime()
}

func (u *userTSDB) casState(from, to tsdbState) bool {
	u.stateMtx.Lock()
	defer u.stateMtx.Unlock()

	if u.state != from {
		return false
	}
	u.state = to
	return true
}

// compactHead compacts the Head block at specified block durations avoiding a single huge block.
func (u *userTSDB) compactHead(ctx context.Context, blockDuration int64) error {
	if !u.casState(active, forceCompacting) {
		return errors.New("TSDB head cannot be compacted because it is not in active state (possibly being closed or blocks shipping in progress)")
	}

	defer u.casState(forceCompacting, active)

	// Ingestion of samples in parallel with forced compaction can lead to overlapping blocks,
	// and possible invalidation of the references returned from Appender.GetRef().
	// So we wait for existing in-flight requests to finish. Future push requests would fail until compaction is over.
	u.pushesInFlight.Wait()

	h := u.Head()

	minTime, maxTime := h.MinTime(), h.MaxTime()

	for (minTime/blockDuration)*blockDuration != (maxTime/blockDuration)*blockDuration {
		// Data in Head spans across multiple block ranges, so we break it into blocks here.
		// Block max time is exclusive, so we do a -1 here.
		blockMaxTime := ((minTime/blockDuration)+1)*blockDuration - 1
		if err := u.db.CompactHead(tsdb.NewRangeHead(h, minTime, blockMaxTime)); err != nil {
			return err
		}

		// Get current min/max times after compaction.
		minTime, maxTime = h.MinTime(), h.MaxTime()
	}

	if err := u.db.CompactHead(tsdb.NewRangeHead(h, minTime, maxTime)); err != nil {
		return err
	}
	return u.db.CompactOOOHead(ctx)
}

// PreCreation implements SeriesLifecycleCallback interface.
func (u *userTSDB) PreCreation(metric labels.Labels) error {
	if u.limiter == nil {
		return nil
	}

	// Verify ingester's global limit
	gl := u.instanceLimitsFn()
	if gl != nil && gl.MaxInMemorySeries > 0 {
		if series := u.instanceSeriesCount.Load(); series >= gl.MaxInMemorySeries {
			return errMaxSeriesLimitReached
		}
	}

	// Total series limit.
	if err := u.limiter.AssertMaxSeriesPerUser(u.userID, int(u.Head().NumSeries())); err != nil {
		return err
	}

	// Series per metric name limit.
	metricName, err := extract.MetricNameFromLabels(metric)
	if err != nil {
		return err
	}
	if err := u.seriesInMetric.canAddSeriesFor(u.userID, metricName); err != nil {
		return err
	}

	if err := u.labelSetCounter.canAddSeriesForLabelSet(context.TODO(), u, metric); err != nil {
		return err
	}

	if u.labelsStringInterningEnabled {
		metric.InternStrings(u.interner.Intern)
	}

	return nil
}

// PostCreation implements SeriesLifecycleCallback interface.
func (u *userTSDB) PostCreation(metric labels.Labels) {
	u.instanceSeriesCount.Inc()

	metricName, err := extract.MetricNameFromLabels(metric)
	if err != nil {
		// This should never happen because it has already been checked in PreCreation().
		return
	}
	u.seriesInMetric.increaseSeriesForMetric(metricName)
	u.labelSetCounter.increaseSeriesLabelSet(u, metric)

	if u.postingCache != nil {
		u.postingCache.ExpireSeries(metric)
	}
}

// PostDeletion implements SeriesLifecycleCallback interface.
func (u *userTSDB) PostDeletion(metrics map[chunks.HeadSeriesRef]labels.Labels) {
	u.instanceSeriesCount.Sub(int64(len(metrics)))

	for _, metric := range metrics {
		metricName, err := extract.MetricNameFromLabels(metric)
		if err != nil {
			// This should never happen because it has already been checked in PreCreation().
			continue
		}
		u.seriesInMetric.decreaseSeriesForMetric(metricName)
		u.labelSetCounter.decreaseSeriesLabelSet(u, metric)
		if u.postingCache != nil {
			u.postingCache.ExpireSeries(metric)
		}
	}
}

// blocksToDelete filters the input blocks and returns the blocks which are safe to be deleted from the ingester.
func (u *userTSDB) blocksToDelete(blocks []*tsdb.Block) map[ulid.ULID]struct{} {
	if u.db == nil {
		return nil
	}
	deletable := tsdb.DefaultBlocksToDelete(u.db)(blocks)

	now := time.Now().UnixMilli()
	for _, b := range blocks {
		if now-b.MaxTime() >= u.blockRetentionPeriod {
			deletable[b.Meta().ULID] = struct{}{}
		}
	}

	if u.shipper == nil {
		return deletable
	}

	shippedBlocks := u.getCachedShippedBlocks()

	result := map[ulid.ULID]struct{}{}
	for shippedID := range shippedBlocks {
		if _, ok := deletable[shippedID]; ok {
			result[shippedID] = struct{}{}
		}
	}
	return result
}

// updateCachedShippedBlocks reads the shipper meta file and updates the cached shipped blocks.
func (u *userTSDB) updateCachedShippedBlocks() error {
	shipperMeta, err := shipper.ReadMetaFile(u.shipperMetadataFilePath)
	if os.IsNotExist(err) || os.IsNotExist(errors.Cause(err)) {
		// If the meta file doesn't exist it means the shipper hasn't run yet.
		shipperMeta = &shipper.Meta{}
	} else if err != nil {
		return err
	}

	// Build a map.
	shippedBlocks := make(map[ulid.ULID]struct{}, len(shipperMeta.Uploaded))
	for _, blockID := range shipperMeta.Uploaded {
		shippedBlocks[blockID] = struct{}{}
	}

	// Cache it.
	u.shippedBlocksMtx.Lock()
	u.shippedBlocks = shippedBlocks
	u.shippedBlocksMtx.Unlock()

	return nil
}

// getCachedShippedBlocks returns the cached shipped blocks.
func (u *userTSDB) getCachedShippedBlocks() map[ulid.ULID]struct{} {
	u.shippedBlocksMtx.Lock()
	defer u.shippedBlocksMtx.Unlock()

	// It's safe to directly return the map because it's never updated in-place.
	return u.shippedBlocks
}

// getOldestUnshippedBlockTime returns the unix timestamp with milliseconds precision of the oldest
// TSDB block not shipped to the storage yet, or 0 if all blocks have been shipped.
func (u *userTSDB) getOldestUnshippedBlockTime() uint64 {
	shippedBlocks := u.getCachedShippedBlocks()
	oldestTs := uint64(0)

	for _, b := range u.Blocks() {
		if _, ok := shippedBlocks[b.Meta().ULID]; ok {
			continue
		}

		if oldestTs == 0 || b.Meta().ULID.Time() < oldestTs {
			oldestTs = b.Meta().ULID.Time()
		}
	}

	return oldestTs
}

func (u *userTSDB) isIdle(now time.Time, idle time.Duration) bool {
	lu := u.lastUpdate.Load()

	return time.Unix(lu, 0).Add(idle).Before(now)
}

func (u *userTSDB) setLastUpdate(t time.Time) {
	u.lastUpdate.Store(t.Unix())
}

// Checks if TSDB can be closed.
func (u *userTSDB) shouldCloseTSDB(idleTimeout time.Duration) tsdbCloseCheckResult {
	if u.deletionMarkFound.Load() {
		return tsdbTenantMarkedForDeletion
	}

	if !u.isIdle(time.Now(), idleTimeout) {
		return tsdbNotIdle
	}

	// If head is not compacted, we cannot close this yet.
	if u.Head().NumSeries() > 0 {
		return tsdbNotCompacted
	}

	// Ensure that all blocks have been shipped.
	if oldest := u.getOldestUnshippedBlockTime(); oldest > 0 {
		return tsdbNotShipped
	}

	return tsdbIdle
}

// TSDBState holds data structures used by the TSDB storage engine
type TSDBState struct {
	dbs    map[string]*userTSDB // tsdb sharded by userID
	bucket objstore.Bucket

	// Value used by shipper as external label.
	shipperIngesterID string

	subservices *services.Manager

	tsdbMetrics *tsdbMetrics

	forceCompactTrigger chan requestWithUsersAndCallback
	shipTrigger         chan requestWithUsersAndCallback

	// Timeout chosen for idle compactions.
	compactionIdleTimeout time.Duration

	// Number of series in memory, across all tenants.
	seriesCount atomic.Int64

	// Head compactions metrics.
	compactionsTriggered   prometheus.Counter
	compactionsFailed      prometheus.Counter
	walReplayTime          prometheus.Histogram
	appenderAddDuration    prometheus.Histogram
	appenderCommitDuration prometheus.Histogram
	idleTsdbChecks         *prometheus.CounterVec
}

type requestWithUsersAndCallback struct {
	users    *util.AllowedTenants // if nil, all tenants are allowed.
	callback chan<- struct{}      // when compaction/shipping is finished, this channel is closed
}

func newTSDBState(bucketClient objstore.Bucket, registerer prometheus.Registerer) TSDBState {
	idleTsdbChecks := promauto.With(registerer).NewCounterVec(prometheus.CounterOpts{
		Name: "cortex_ingester_idle_tsdb_checks_total",
		Help: "The total number of various results for idle TSDB checks.",
	}, []string{"result"})

	idleTsdbChecks.WithLabelValues(string(tsdbShippingDisabled))
	idleTsdbChecks.WithLabelValues(string(tsdbNotIdle))
	idleTsdbChecks.WithLabelValues(string(tsdbNotCompacted))
	idleTsdbChecks.WithLabelValues(string(tsdbNotShipped))
	idleTsdbChecks.WithLabelValues(string(tsdbCheckFailed))
	idleTsdbChecks.WithLabelValues(string(tsdbCloseFailed))
	idleTsdbChecks.WithLabelValues(string(tsdbNotActive))
	idleTsdbChecks.WithLabelValues(string(tsdbDataRemovalFailed))
	idleTsdbChecks.WithLabelValues(string(tsdbTenantMarkedForDeletion))
	idleTsdbChecks.WithLabelValues(string(tsdbIdleClosed))

	return TSDBState{
		dbs:                 make(map[string]*userTSDB),
		bucket:              bucketClient,
		tsdbMetrics:         newTSDBMetrics(registerer),
		forceCompactTrigger: make(chan requestWithUsersAndCallback),
		shipTrigger:         make(chan requestWithUsersAndCallback),

		compactionsTriggered: promauto.With(registerer).NewCounter(prometheus.CounterOpts{
			Name: "cortex_ingester_tsdb_compactions_triggered_total",
			Help: "Total number of triggered compactions.",
		}),

		compactionsFailed: promauto.With(registerer).NewCounter(prometheus.CounterOpts{
			Name: "cortex_ingester_tsdb_compactions_failed_total",
			Help: "Total number of compactions that failed.",
		}),
		walReplayTime: promauto.With(registerer).NewHistogram(prometheus.HistogramOpts{
			Name:    "cortex_ingester_tsdb_wal_replay_duration_seconds",
			Help:    "The total time it takes to open and replay a TSDB WAL.",
			Buckets: prometheus.DefBuckets,
		}),
		appenderAddDuration: promauto.With(registerer).NewHistogram(prometheus.HistogramOpts{
			Name:    "cortex_ingester_tsdb_appender_add_duration_seconds",
			Help:    "The total time it takes for a push request to add samples to the TSDB appender.",
			Buckets: []float64{.001, .005, .01, .025, .05, .1, .25, .5, 1, 2.5, 5, 10},
		}),
		appenderCommitDuration: promauto.With(registerer).NewHistogram(prometheus.HistogramOpts{
			Name:    "cortex_ingester_tsdb_appender_commit_duration_seconds",
			Help:    "The total time it takes for a push request to commit samples appended to TSDB.",
			Buckets: []float64{.001, .005, .01, .025, .05, .1, .25, .5, 1, 2.5, 5, 10},
		}),

		idleTsdbChecks: idleTsdbChecks,
	}
}

// New returns a new Ingester that uses Cortex block storage instead of chunks storage.
func New(cfg Config, limits *validation.Overrides, registerer prometheus.Registerer, logger log.Logger) (*Ingester, error) {
	defaultInstanceLimits = &cfg.DefaultLimits
	if cfg.ingesterClientFactory == nil {
		cfg.ingesterClientFactory = client.MakeIngesterClient
	}

	bucketClient, err := bucket.NewClient(context.Background(), cfg.BlocksStorageConfig.Bucket, nil, "ingester", logger, registerer)
	if err != nil {
		return nil, errors.Wrap(err, "failed to create the bucket client")
	}

	i := &Ingester{
		cfg:                          cfg,
		limits:                       limits,
		usersMetadata:                map[string]*userMetricsMetadata{},
		TSDBState:                    newTSDBState(bucketClient, registerer),
		logger:                       logger,
		ingestionRate:                util_math.NewEWMARate(0.2, instanceIngestionRateTickInterval),
		expandedPostingsCacheFactory: cortex_tsdb.NewExpandedPostingsCacheFactory(cfg.BlocksStorageConfig.TSDB.PostingsCache),
		matchersCache:                storecache.NoopMatchersCache,
	}

	if cfg.MatchersCacheMaxItems > 0 {
		r := prometheus.NewRegistry()
		registerer.MustRegister(cortex_tsdb.NewMatchCacheMetrics("cortex_ingester", r, logger))
		i.matchersCache, err = storecache.NewMatchersCache(storecache.WithSize(cfg.MatchersCacheMaxItems), storecache.WithPromRegistry(r))
		if err != nil {
			return nil, err
		}
	}

	i.metrics = newIngesterMetrics(registerer,
		false,
		cfg.ActiveSeriesMetricsEnabled,
		i.getInstanceLimits,
		i.ingestionRate,
		&i.maxInflightPushRequests,
		&i.maxInflightQueryRequests,
		cfg.BlocksStorageConfig.TSDB.PostingsCache.Blocks.Enabled || cfg.BlocksStorageConfig.TSDB.PostingsCache.Head.Enabled)
	i.validateMetrics = validation.NewValidateMetrics(registerer)

	// Replace specific metrics which we can't directly track but we need to read
	// them from the underlying system (ie. TSDB).
	if registerer != nil {
		registerer.Unregister(i.metrics.memSeries)

		promauto.With(registerer).NewGaugeFunc(prometheus.GaugeOpts{
			Name: "cortex_ingester_memory_series",
			Help: "The current number of series in memory.",
		}, i.getMemorySeriesMetric)

		promauto.With(registerer).NewGaugeFunc(prometheus.GaugeOpts{
			Name: "cortex_ingester_oldest_unshipped_block_timestamp_seconds",
			Help: "Unix timestamp of the oldest TSDB block not shipped to the storage yet. 0 if ingester has no blocks or all blocks have been shipped.",
		}, i.getOldestUnshippedBlockMetric)
	}

	i.lifecycler, err = ring.NewLifecycler(cfg.LifecyclerConfig, i, "ingester", RingKey, false, cfg.BlocksStorageConfig.TSDB.FlushBlocksOnShutdown, logger, prometheus.WrapRegistererWithPrefix("cortex_", registerer))
	if err != nil {
		return nil, err
	}
	i.subservicesWatcher = services.NewFailureWatcher()
	i.subservicesWatcher.WatchService(i.lifecycler)

	// Init the limter and instantiate the user states which depend on it
	i.limiter = NewLimiter(
		limits,
		i.lifecycler,
		cfg.DistributorShardingStrategy,
		cfg.DistributorShardByAllLabels,
		cfg.LifecyclerConfig.RingConfig.ReplicationFactor,
		cfg.LifecyclerConfig.RingConfig.ZoneAwarenessEnabled,
		cfg.AdminLimitMessage,
	)

	i.TSDBState.shipperIngesterID = i.lifecycler.ID

	// Apply positive jitter only to ensure that the minimum timeout is adhered to.
	i.TSDBState.compactionIdleTimeout = util.DurationWithPositiveJitter(i.cfg.BlocksStorageConfig.TSDB.HeadCompactionIdleTimeout, compactionIdleTimeoutJitter)
	level.Info(i.logger).Log("msg", "TSDB idle compaction timeout set", "timeout", i.TSDBState.compactionIdleTimeout)

	i.BasicService = services.NewBasicService(i.starting, i.updateLoop, i.stopping)
	return i, nil
}

// NewForFlusher constructs a new Ingester to be used by flusher target.
// Compared to the 'New' method:
//   - Always replays the WAL.
//   - Does not start the lifecycler.
//
// this is a special version of ingester used by Flusher. This ingester is not ingesting anything, its only purpose is to react
// on Flush method and flush all opened TSDBs when called.
func NewForFlusher(cfg Config, limits *validation.Overrides, registerer prometheus.Registerer, logger log.Logger) (*Ingester, error) {
	bucketClient, err := bucket.NewClient(context.Background(), cfg.BlocksStorageConfig.Bucket, nil, "ingester", logger, registerer)
	if err != nil {
		return nil, errors.Wrap(err, "failed to create the bucket client")
	}

	i := &Ingester{
		cfg:       cfg,
		limits:    limits,
		TSDBState: newTSDBState(bucketClient, registerer),
		logger:    logger,
	}
	i.limiter = NewLimiter(
		limits,
		i.lifecycler,
		cfg.DistributorShardingStrategy,
		cfg.DistributorShardByAllLabels,
		cfg.LifecyclerConfig.RingConfig.ReplicationFactor,
		cfg.LifecyclerConfig.RingConfig.ZoneAwarenessEnabled,
		cfg.AdminLimitMessage,
	)
	i.metrics = newIngesterMetrics(registerer,
		false,
		false,
		i.getInstanceLimits,
		nil,
		&i.maxInflightPushRequests,
		&i.maxInflightQueryRequests,
		cfg.BlocksStorageConfig.TSDB.PostingsCache.Blocks.Enabled || cfg.BlocksStorageConfig.TSDB.PostingsCache.Head.Enabled,
	)

	i.TSDBState.shipperIngesterID = "flusher"

	// This ingester will not start any subservices (lifecycler, compaction, shipping),
	// and will only open TSDBs, wait for Flush to be called, and then close TSDBs again.
	i.BasicService = services.NewIdleService(i.startingV2ForFlusher, i.stoppingV2ForFlusher)
	return i, nil
}

func (i *Ingester) startingV2ForFlusher(ctx context.Context) error {
	if err := i.openExistingTSDB(ctx); err != nil {
		// Try to rollback and close opened TSDBs before halting the ingester.
		i.closeAllTSDB()

		return errors.Wrap(err, "opening existing TSDBs")
	}

	// Don't start any sub-services (lifecycler, compaction, shipper) at all.
	return nil
}

func (i *Ingester) starting(ctx context.Context) error {
	// Important: we want to keep lifecycler running until we ask it to stop, so we need to give it independent context
	if err := i.lifecycler.StartAsync(context.Background()); err != nil {
		return errors.Wrap(err, "failed to start lifecycler")
	}
	if err := i.lifecycler.AwaitRunning(ctx); err != nil {
		return errors.Wrap(err, "failed to start lifecycler")
	}

	if err := i.openExistingTSDB(ctx); err != nil {
		// Try to rollback and close opened TSDBs before halting the ingester.
		i.closeAllTSDB()

		return errors.Wrap(err, "opening existing TSDBs")
	}

	i.lifecycler.Join()

	// let's start the rest of subservices via manager
	servs := []services.Service(nil)

	compactionService := services.NewBasicService(nil, i.compactionLoop, nil)
	servs = append(servs, compactionService)

	if i.cfg.BlocksStorageConfig.TSDB.IsBlocksShippingEnabled() {
		shippingService := services.NewBasicService(nil, i.shipBlocksLoop, nil)
		servs = append(servs, shippingService)
	}

	if i.cfg.BlocksStorageConfig.TSDB.CloseIdleTSDBTimeout > 0 {
		interval := i.cfg.BlocksStorageConfig.TSDB.CloseIdleTSDBInterval
		if interval == 0 {
			interval = cortex_tsdb.DefaultCloseIdleTSDBInterval
		}
		closeIdleService := services.NewTimerService(interval, nil, i.closeAndDeleteIdleUserTSDBs, nil)
		servs = append(servs, closeIdleService)
	}

	if i.expandedPostingsCacheFactory != nil {
		interval := i.cfg.BlocksStorageConfig.TSDB.ExpandedCachingExpireInterval
		if interval == 0 {
			interval = cortex_tsdb.ExpandedCachingExpireInterval
		}
		servs = append(servs, services.NewTimerService(interval, nil, i.expirePostingsCache, nil))
	}

	var err error
	i.TSDBState.subservices, err = services.NewManager(servs...)
	if err == nil {
		err = services.StartManagerAndAwaitHealthy(ctx, i.TSDBState.subservices)
	}
	return errors.Wrap(err, "failed to start ingester components")
}

func (i *Ingester) stoppingV2ForFlusher(_ error) error {
	if !i.cfg.BlocksStorageConfig.TSDB.KeepUserTSDBOpenOnShutdown {
		i.closeAllTSDB()
	}
	return nil
}

// runs when ingester is stopping
func (i *Ingester) stopping(_ error) error {
	// This will prevent us accepting any more samples
	i.stopIncomingRequests()
	// It's important to wait until shipper is finished,
	// because the blocks transfer should start only once it's guaranteed
	// there's no shipping on-going.
	if err := services.StopManagerAndAwaitStopped(context.Background(), i.TSDBState.subservices); err != nil {
		level.Warn(i.logger).Log("msg", "failed to stop ingester subservices", "err", err)
	}

	// Next initiate our graceful exit from the ring.
	if err := services.StopAndAwaitTerminated(context.Background(), i.lifecycler); err != nil {
		level.Warn(i.logger).Log("msg", "failed to stop ingester lifecycler", "err", err)
	}

	if !i.cfg.BlocksStorageConfig.TSDB.KeepUserTSDBOpenOnShutdown {
		i.closeAllTSDB()
	}
	return nil
}

func (i *Ingester) updateLoop(ctx context.Context) error {
	if limits := i.getInstanceLimits(); limits != nil && *limits != (InstanceLimits{}) {
		// This check will not cover enabling instance limits in runtime, but it will do for now.
		logutil.WarnExperimentalUse("ingester instance limits")
	}

	rateUpdateTicker := time.NewTicker(i.cfg.RateUpdatePeriod)
	defer rateUpdateTicker.Stop()

	userTSDBConfigTicker := time.NewTicker(i.cfg.UserTSDBConfigsUpdatePeriod)
	defer userTSDBConfigTicker.Stop()

	ingestionRateTicker := time.NewTicker(instanceIngestionRateTickInterval)
	defer ingestionRateTicker.Stop()

	var activeSeriesTickerChan <-chan time.Time
	if i.cfg.ActiveSeriesMetricsEnabled {
		t := time.NewTicker(i.cfg.ActiveSeriesMetricsUpdatePeriod)
		activeSeriesTickerChan = t.C
		defer t.Stop()
	}

	// Similarly to the above, this is a hardcoded value.
	metadataPurgeTicker := time.NewTicker(metadataPurgePeriod)
	defer metadataPurgeTicker.Stop()

	maxTrackerResetTicker := time.NewTicker(maxInflightRequestResetPeriod)
	defer maxTrackerResetTicker.Stop()

	labelSetMetricsTicker := time.NewTicker(labelSetMetricsTickInterval)
	defer labelSetMetricsTicker.Stop()

	for {
		select {
		case <-metadataPurgeTicker.C:
			i.purgeUserMetricsMetadata()
		case <-ingestionRateTicker.C:
			i.ingestionRate.Tick()
		case <-rateUpdateTicker.C:
			i.stoppedMtx.RLock()
			for _, db := range i.TSDBState.dbs {
				db.ingestedAPISamples.Tick()
				db.ingestedRuleSamples.Tick()
			}
			i.stoppedMtx.RUnlock()

		case <-activeSeriesTickerChan:
			i.updateActiveSeries(ctx)
		case <-maxTrackerResetTicker.C:
			i.maxInflightQueryRequests.Tick()
			i.maxInflightPushRequests.Tick()
		case <-userTSDBConfigTicker.C:
			i.updateUserTSDBConfigs()
		case <-labelSetMetricsTicker.C:
			i.updateLabelSetMetrics()
		case <-ctx.Done():
			return nil
		case err := <-i.subservicesWatcher.Chan():
			return errors.Wrap(err, "ingester subservice failed")
		}
	}
}

func (i *Ingester) updateUserTSDBConfigs() {
	for _, userID := range i.getTSDBUsers() {
		userDB, err := i.getTSDB(userID)
		if err != nil || userDB == nil {
			continue
		}

		cfg := &config.Config{
			StorageConfig: config.StorageConfig{
				ExemplarsConfig: &config.ExemplarsConfig{
					MaxExemplars: i.getMaxExemplars(userID),
				},
				TSDBConfig: &config.TSDBConfig{
					OutOfOrderTimeWindow: time.Duration(i.limits.OutOfOrderTimeWindow(userID)).Milliseconds(),
				},
			},
		}

		// This method currently updates the MaxExemplars and OutOfOrderTimeWindow.
		err = userDB.db.ApplyConfig(cfg)
		if err != nil {
			level.Error(logutil.WithUserID(userID, i.logger)).Log("msg", "failed to update user tsdb configuration.")
		}
	}
}

// getMaxExemplars returns the maxExemplars value set in limits config.
// If limits value is set to zero, it falls back to old configuration
// in block storage config.
func (i *Ingester) getMaxExemplars(userID string) int64 {
	maxExemplarsFromLimits := i.limits.MaxExemplars(userID)

	if maxExemplarsFromLimits == 0 {
		return int64(i.cfg.BlocksStorageConfig.TSDB.MaxExemplars)
	}

	return int64(maxExemplarsFromLimits)
}

func (i *Ingester) updateActiveSeries(ctx context.Context) {
	purgeTime := time.Now().Add(-i.cfg.ActiveSeriesMetricsIdleTimeout)

	for _, userID := range i.getTSDBUsers() {
		userDB, err := i.getTSDB(userID)
		if err != nil || userDB == nil {
			continue
		}

		userDB.activeSeries.Purge(purgeTime)
		i.metrics.activeSeriesPerUser.WithLabelValues(userID).Set(float64(userDB.activeSeries.Active()))
		if err := userDB.labelSetCounter.UpdateMetric(ctx, userDB, i.metrics); err != nil {
			level.Warn(i.logger).Log("msg", "failed to update per labelSet metrics", "user", userID, "err", err)
		}
	}
}

func (i *Ingester) updateLabelSetMetrics() {
	activeUserSet := make(map[string]map[uint64]struct{})
	for _, userID := range i.getTSDBUsers() {
		userDB, err := i.getTSDB(userID)
		if err != nil || userDB == nil {
			continue
		}

		limits := i.limits.LimitsPerLabelSet(userID)
		activeUserSet[userID] = make(map[uint64]struct{}, len(limits))
		for _, l := range limits {
			activeUserSet[userID][l.Hash] = struct{}{}
		}
	}

	// Update label set metrics in validate metrics.
	i.validateMetrics.UpdateLabelSet(activeUserSet, i.logger)
}

func (i *Ingester) RenewTokenHandler(w http.ResponseWriter, r *http.Request) {
	i.lifecycler.RenewTokens(0.1, r.Context())
	w.WriteHeader(http.StatusNoContent)
}

// ShutdownHandler triggers the following set of operations in order:
//   - Change the state of ring to stop accepting writes.
//   - Flush all the chunks.
func (i *Ingester) ShutdownHandler(w http.ResponseWriter, _ *http.Request) {
	originalFlush := i.lifecycler.FlushOnShutdown()
	// We want to flush the chunks if transfer fails irrespective of original flag.
	i.lifecycler.SetFlushOnShutdown(true)

	// In the case of an HTTP shutdown, we want to unregister no matter what.
	originalUnregister := i.lifecycler.ShouldUnregisterOnShutdown()
	i.lifecycler.SetUnregisterOnShutdown(true)

	_ = services.StopAndAwaitTerminated(context.Background(), i)
	// Set state back to original.
	i.lifecycler.SetFlushOnShutdown(originalFlush)
	i.lifecycler.SetUnregisterOnShutdown(originalUnregister)

	w.WriteHeader(http.StatusNoContent)
}

// check that ingester has finished starting, i.e. it is in Running or Stopping state.
// Why Stopping? Because ingester still runs, even when it is transferring data out in Stopping state.
// Ingester handles this state on its own (via `stopped` flag).
func (i *Ingester) checkRunningOrStopping() error {
	s := i.State()
	if s == services.Running || s == services.Stopping {
		return nil
	}
	return status.Error(codes.Unavailable, s.String())
}

// Using block store, the ingester is only available when it is in a Running state. The ingester is not available
// when stopping to prevent any read or writes to the TSDB after the ingester has closed them.
func (i *Ingester) checkRunning() error {
	s := i.State()
	if s == services.Running {
		return nil
	}
	return status.Error(codes.Unavailable, s.String())
}

// GetRef() is an extra method added to TSDB to let Cortex check before calling Add()
type extendedAppender interface {
	storage.Appender
	storage.GetRef
}

// Push adds metrics to a block
func (i *Ingester) Push(ctx context.Context, req *cortexpb.WriteRequest) (*cortexpb.WriteResponse, error) {
	if err := i.checkRunning(); err != nil {
		return nil, err
	}

	span, ctx := opentracing.StartSpanFromContext(ctx, "Ingester.Push")
	defer span.Finish()

	// We will report *this* request in the error too.
	inflight := i.inflightPushRequests.Inc()
	i.maxInflightPushRequests.Track(inflight)
	defer i.inflightPushRequests.Dec()

	gl := i.getInstanceLimits()
	if gl != nil && gl.MaxInflightPushRequests > 0 {
		if inflight > gl.MaxInflightPushRequests {
			return nil, errTooManyInflightPushRequests
		}
	}

	var firstPartialErr error

	// NOTE: because we use `unsafe` in deserialisation, we must not
	// retain anything from `req` past the call to ReuseSlice
	defer cortexpb.ReuseSlice(req.Timeseries)

	userID, err := tenant.TenantID(ctx)
	if err != nil {
		return nil, err
	}

	il := i.getInstanceLimits()
	if il != nil && il.MaxIngestionRate > 0 {
		if rate := i.ingestionRate.Rate(); rate >= il.MaxIngestionRate {
			return nil, errMaxSamplesPushRateLimitReached
		}
	}

	db, err := i.getOrCreateTSDB(userID, false)
	if err != nil {
		return nil, wrapWithUser(err, userID)
	}

	// Ensure the ingester shutdown procedure hasn't started
	i.stoppedMtx.RLock()
	if i.stopped {
		i.stoppedMtx.RUnlock()
		return nil, errIngesterStopping
	}
	i.stoppedMtx.RUnlock()

	if err := db.acquireAppendLock(); err != nil {
		return &cortexpb.WriteResponse{}, httpgrpc.Errorf(http.StatusServiceUnavailable, wrapWithUser(err, userID).Error())
	}
	defer db.releaseAppendLock()

	// Given metadata is a best-effort approach, and we don't halt on errors
	// process it before samples. Otherwise, we risk returning an error before ingestion.
	ingestedMetadata := i.pushMetadata(ctx, userID, req.GetMetadata())

	reasonCounter := newLabelSetReasonCounters()

	// Keep track of some stats which are tracked only if the samples will be
	// successfully committed
	var (
		succeededSamplesCount         = 0
		failedSamplesCount            = 0
		succeededHistogramsCount      = 0
		failedHistogramsCount         = 0
		succeededExemplarsCount       = 0
		failedExemplarsCount          = 0
		startAppend                   = time.Now()
		sampleOutOfBoundsCount        = 0
		sampleOutOfOrderCount         = 0
		sampleTooOldCount             = 0
		newValueForTimestampCount     = 0
		perUserSeriesLimitCount       = 0
		perLabelSetSeriesLimitCount   = 0
		perMetricSeriesLimitCount     = 0
		discardedNativeHistogramCount = 0

		updateFirstPartial = func(errFn func() error) {
			if firstPartialErr == nil {
				firstPartialErr = errFn()
			}
		}

		handleAppendFailure = func(err error, timestampMs int64, lbls []cortexpb.LabelAdapter, copiedLabels labels.Labels, matchedLabelSetLimits []validation.LimitsPerLabelSet) (rollback bool) {
			// Check if the error is a soft error we can proceed on. If so, we keep track
			// of it, so that we can return it back to the distributor, which will return a
			// 400 error to the client. The client (Prometheus) will not retry on 400, and
			// we actually ingested all samples which haven't failed.
			switch cause := errors.Cause(err); {
			case errors.Is(cause, storage.ErrOutOfBounds):
				sampleOutOfBoundsCount++
				updateFirstPartial(func() error { return wrappedTSDBIngestErr(err, model.Time(timestampMs), lbls) })

			case errors.Is(cause, storage.ErrOutOfOrderSample):
				sampleOutOfOrderCount++
				updateFirstPartial(func() error { return wrappedTSDBIngestErr(err, model.Time(timestampMs), lbls) })

			case errors.Is(cause, storage.ErrDuplicateSampleForTimestamp):
				newValueForTimestampCount++
				updateFirstPartial(func() error { return wrappedTSDBIngestErr(err, model.Time(timestampMs), lbls) })

			case errors.Is(cause, storage.ErrTooOldSample):
				sampleTooOldCount++
				updateFirstPartial(func() error { return wrappedTSDBIngestErr(err, model.Time(timestampMs), lbls) })

			case errors.Is(cause, errMaxSeriesPerUserLimitExceeded):
				perUserSeriesLimitCount++
				updateFirstPartial(func() error {
					return makeLimitError(perUserSeriesLimit, i.limiter.FormatError(userID, cause, copiedLabels))
				})

			case errors.Is(cause, errMaxSeriesPerMetricLimitExceeded):
				perMetricSeriesLimitCount++
				updateFirstPartial(func() error {
					return makeMetricLimitError(perMetricSeriesLimit, copiedLabels, i.limiter.FormatError(userID, cause, copiedLabels))
				})

			case errors.As(cause, &errMaxSeriesPerLabelSetLimitExceeded{}):
				perLabelSetSeriesLimitCount++
				// We only track per labelset discarded samples for throttling by labelset limit.
				reasonCounter.increment(matchedLabelSetLimits, perLabelsetSeriesLimit)
				updateFirstPartial(func() error {
					return makeMetricLimitError(perLabelsetSeriesLimit, copiedLabels, i.limiter.FormatError(userID, cause, copiedLabels))
				})

			case errors.Is(cause, histogram.ErrHistogramSpanNegativeOffset):
				updateFirstPartial(func() error { return wrappedTSDBIngestErr(err, model.Time(timestampMs), lbls) })

			case errors.Is(cause, histogram.ErrHistogramSpansBucketsMismatch):
				updateFirstPartial(func() error { return wrappedTSDBIngestErr(err, model.Time(timestampMs), lbls) })

			case errors.Is(cause, histogram.ErrHistogramNegativeBucketCount):
				updateFirstPartial(func() error { return wrappedTSDBIngestErr(err, model.Time(timestampMs), lbls) })

			case errors.Is(cause, histogram.ErrHistogramCountNotBigEnough):
				updateFirstPartial(func() error { return wrappedTSDBIngestErr(err, model.Time(timestampMs), lbls) })

			case errors.Is(cause, histogram.ErrHistogramCountMismatch):
				updateFirstPartial(func() error { return wrappedTSDBIngestErr(err, model.Time(timestampMs), lbls) })

			default:
				rollback = true
			}
			return
		}
	)

	// Walk the samples, appending them to the users database
	app := db.Appender(ctx).(extendedAppender)
	var newSeries []labels.Labels

	for _, ts := range req.Timeseries {
		// The labels must be sorted (in our case, it's guaranteed a write request
		// has sorted labels once hit the ingester).

		// Look up a reference for this series.
		tsLabels := cortexpb.FromLabelAdaptersToLabels(ts.Labels)
		tsLabelsHash := tsLabels.Hash()
		ref, copiedLabels := app.GetRef(tsLabels, tsLabelsHash)

		// To find out if any sample was added to this series, we keep old value.
		oldSucceededSamplesCount := succeededSamplesCount
		// To find out if any histogram was added to this series, we keep old value.
		oldSucceededHistogramsCount := succeededHistogramsCount

		// Copied labels will be empty if ref is 0.
		if ref == 0 {
			// Copy the label set because both TSDB and the active series tracker may retain it.
			copiedLabels = cortexpb.FromLabelAdaptersToLabelsWithCopy(ts.Labels)
		}
		matchedLabelSetLimits := i.limiter.limitsPerLabelSets(userID, copiedLabels)

		for _, s := range ts.Samples {
			var err error

			// If the cached reference exists, we try to use it.
			if ref != 0 {
				if _, err = app.Append(ref, copiedLabels, s.TimestampMs, s.Value); err == nil {
					succeededSamplesCount++
					continue
				}

			} else {
				// Retain the reference in case there are multiple samples for the series.
				if ref, err = app.Append(0, copiedLabels, s.TimestampMs, s.Value); err == nil {
					// Keep track of what series needs to be expired on the postings cache
					if db.postingCache != nil {
						newSeries = append(newSeries, copiedLabels)
					}
					succeededSamplesCount++
					continue
				}
			}

			failedSamplesCount++

			if rollback := handleAppendFailure(err, s.TimestampMs, ts.Labels, copiedLabels, matchedLabelSetLimits); !rollback {
				continue
			}
			// The error looks an issue on our side, so we should rollback
			if rollbackErr := app.Rollback(); rollbackErr != nil {
				level.Warn(logutil.WithContext(ctx, i.logger)).Log("msg", "failed to rollback on error", "user", userID, "err", rollbackErr)
			}

			return nil, wrapWithUser(err, userID)
		}

		if i.cfg.BlocksStorageConfig.TSDB.EnableNativeHistograms {
			for _, hp := range ts.Histograms {
				var (
					err error
					h   *histogram.Histogram
					fh  *histogram.FloatHistogram
				)

				if hp.GetCountFloat() > 0 {
					fh = cortexpb.FloatHistogramProtoToFloatHistogram(hp)
				} else {
					h = cortexpb.HistogramProtoToHistogram(hp)
				}

				if ref != 0 {
					if _, err = app.AppendHistogram(ref, copiedLabels, hp.TimestampMs, h, fh); err == nil {
						succeededHistogramsCount++
						continue
					}
				} else {
					// Copy the label set because both TSDB and the active series tracker may retain it.
					copiedLabels = cortexpb.FromLabelAdaptersToLabelsWithCopy(ts.Labels)
					if ref, err = app.AppendHistogram(0, copiedLabels, hp.TimestampMs, h, fh); err == nil {
						// Keep track of what series needs to be expired on the postings cache
						if db.postingCache != nil {
							newSeries = append(newSeries, copiedLabels)
						}
						succeededHistogramsCount++
						continue
					}
				}

				failedHistogramsCount++

				if rollback := handleAppendFailure(err, hp.TimestampMs, ts.Labels, copiedLabels, matchedLabelSetLimits); !rollback {
					continue
				}
				// The error looks an issue on our side, so we should rollback
				if rollbackErr := app.Rollback(); rollbackErr != nil {
					level.Warn(logutil.WithContext(ctx, i.logger)).Log("msg", "failed to rollback on error", "user", userID, "err", rollbackErr)
				}
				return nil, wrapWithUser(err, userID)
			}
		} else {
			discardedNativeHistogramCount += len(ts.Histograms)
		}
		shouldUpdateSeries := (succeededSamplesCount > oldSucceededSamplesCount) || (succeededHistogramsCount > oldSucceededHistogramsCount)
		if i.cfg.ActiveSeriesMetricsEnabled && shouldUpdateSeries {
			db.activeSeries.UpdateSeries(tsLabels, tsLabelsHash, startAppend, func(l labels.Labels) labels.Labels {
				// we must already have copied the labels if succeededSamplesCount or succeededHistogramsCount has been incremented.
				return copiedLabels
			})
		}

		maxExemplarsForUser := i.getMaxExemplars(userID)
		if maxExemplarsForUser > 0 {
			// app.AppendExemplar currently doesn't create the series, it must
			// already exist.  If it does not then drop.
			if ref == 0 && len(ts.Exemplars) > 0 {
				updateFirstPartial(func() error {
					return wrappedTSDBIngestExemplarErr(errExemplarRef,
						model.Time(ts.Exemplars[0].TimestampMs), ts.Labels, ts.Exemplars[0].Labels)
				})
				failedExemplarsCount += len(ts.Exemplars)
			} else { // Note that else is explicit, rather than a continue in the above if, in case of additional logic post exemplar processing.
				for _, ex := range ts.Exemplars {
					e := exemplar.Exemplar{
						Value:  ex.Value,
						Ts:     ex.TimestampMs,
						HasTs:  true,
						Labels: cortexpb.FromLabelAdaptersToLabelsWithCopy(ex.Labels),
					}

					if _, err = app.AppendExemplar(ref, nil, e); err == nil {
						succeededExemplarsCount++
						continue
					}

					// Error adding exemplar
					updateFirstPartial(func() error {
						return wrappedTSDBIngestExemplarErr(err, model.Time(ex.TimestampMs), ts.Labels, ex.Labels)
					})
					failedExemplarsCount++
				}
			}
		}
	}

	// At this point all samples have been added to the appender, so we can track the time it took.
	i.TSDBState.appenderAddDuration.Observe(time.Since(startAppend).Seconds())

	startCommit := time.Now()
	if err := app.Commit(); err != nil {
		return nil, wrapWithUser(err, userID)
	}

	// This is a workaround of https://github.com/prometheus/prometheus/pull/15579
	// Calling expire here may result in the series names being expired multiple times,
	// as there may be multiple Push operations concurrently for the same new timeseries.
	// TODO: alanprot remove this when/if the PR is merged
	if db.postingCache != nil {
		for _, s := range newSeries {
			db.postingCache.ExpireSeries(s)
		}
	}

	i.TSDBState.appenderCommitDuration.Observe(time.Since(startCommit).Seconds())

	// If only invalid samples or histograms are pushed, don't change "last update", as TSDB was not modified.
	if succeededSamplesCount > 0 || succeededHistogramsCount > 0 {
		db.setLastUpdate(time.Now())
	}

	// Increment metrics only if the samples have been successfully committed.
	// If the code didn't reach this point, it means that we returned an error
	// which will be converted into an HTTP 5xx and the client should/will retry.
	i.metrics.ingestedSamples.Add(float64(succeededSamplesCount))
	i.metrics.ingestedSamplesFail.Add(float64(failedSamplesCount))
	i.metrics.ingestedHistograms.Add(float64(succeededHistogramsCount))
	i.metrics.ingestedHistogramsFail.Add(float64(failedHistogramsCount))
	i.metrics.ingestedExemplars.Add(float64(succeededExemplarsCount))
	i.metrics.ingestedExemplarsFail.Add(float64(failedExemplarsCount))

	if sampleOutOfBoundsCount > 0 {
		i.validateMetrics.DiscardedSamples.WithLabelValues(sampleOutOfBounds, userID).Add(float64(sampleOutOfBoundsCount))
	}
	if sampleOutOfOrderCount > 0 {
		i.validateMetrics.DiscardedSamples.WithLabelValues(sampleOutOfOrder, userID).Add(float64(sampleOutOfOrderCount))
	}
	if sampleTooOldCount > 0 {
		i.validateMetrics.DiscardedSamples.WithLabelValues(sampleTooOld, userID).Add(float64(sampleTooOldCount))
	}
	if newValueForTimestampCount > 0 {
		i.validateMetrics.DiscardedSamples.WithLabelValues(newValueForTimestamp, userID).Add(float64(newValueForTimestampCount))
	}
	if perUserSeriesLimitCount > 0 {
		i.validateMetrics.DiscardedSamples.WithLabelValues(perUserSeriesLimit, userID).Add(float64(perUserSeriesLimitCount))
	}
	if perMetricSeriesLimitCount > 0 {
		i.validateMetrics.DiscardedSamples.WithLabelValues(perMetricSeriesLimit, userID).Add(float64(perMetricSeriesLimitCount))
	}
	if perLabelSetSeriesLimitCount > 0 {
		i.validateMetrics.DiscardedSamples.WithLabelValues(perLabelsetSeriesLimit, userID).Add(float64(perLabelSetSeriesLimitCount))
	}

	if !i.cfg.BlocksStorageConfig.TSDB.EnableNativeHistograms && discardedNativeHistogramCount > 0 {
		i.validateMetrics.DiscardedSamples.WithLabelValues(nativeHistogramSample, userID).Add(float64(discardedNativeHistogramCount))
	}

	for h, counter := range reasonCounter.counters {
		labelStr := counter.lbls.String()
		i.validateMetrics.LabelSetTracker.Track(userID, h, counter.lbls)
		for reason, count := range counter.reasonCounter {
			i.validateMetrics.DiscardedSamplesPerLabelSet.WithLabelValues(reason, userID, labelStr).Add(float64(count))
		}
	}

	// Distributor counts both samples, metadata and histograms, so for consistency ingester does the same.
	i.ingestionRate.Add(int64(succeededSamplesCount + succeededHistogramsCount + ingestedMetadata))

	switch req.Source {
	case cortexpb.RULE:
		db.ingestedRuleSamples.Add(int64(succeededSamplesCount + succeededHistogramsCount))
	case cortexpb.API:
		fallthrough
	default:
		db.ingestedAPISamples.Add(int64(succeededSamplesCount + succeededHistogramsCount))
	}

	if firstPartialErr != nil {
		code := http.StatusBadRequest
		var ve *validationError
		if errors.As(firstPartialErr, &ve) {
			code = ve.code
		}
		level.Debug(logutil.WithContext(ctx, i.logger)).Log("msg", "partial failures to push", "totalSamples", succeededSamplesCount+failedSamplesCount, "failedSamples", failedSamplesCount, "totalHistograms", succeededHistogramsCount+failedHistogramsCount, "failedHistograms", failedHistogramsCount, "firstPartialErr", firstPartialErr)
		return &cortexpb.WriteResponse{}, httpgrpc.Errorf(code, wrapWithUser(firstPartialErr, userID).Error())
	}

	return &cortexpb.WriteResponse{}, nil
}

<<<<<<< HEAD
func (i *Ingester) PushStream(srv client.Ingester_PushStreamServer) error {
	ctx := srv.Context()
	for {
		select {
		case <-ctx.Done():
			return ctx.Err()
		default:
		}

		req, err := srv.Recv()

		if err == io.EOF {
			return nil
		}

		if err != nil {
			return err
		}
		ctx = user.InjectOrgID(ctx, req.TenantID)
		resp, err := i.Push(ctx, req.Request)
		if err != nil {
			level.Error(logutil.WithContext(ctx, i.logger)).Log("msg", "error pushing from PushStream", "err", err)
		}
		err = srv.Send(resp)
		if err != nil {
			level.Error(logutil.WithContext(ctx, i.logger)).Log("msg", "error sending from PushStream", "err", err)
		}
	}
=======
func (u *userTSDB) acquireReadLock() error {
	u.stateMtx.RLock()
	defer u.stateMtx.RUnlock()

	switch u.state {
	case active:
	case activeShipping:
	case forceCompacting:
		// Read are allowed.
	case closing:
		return errors.New("TSDB is closing")
	default:
		return errors.New("TSDB is not active")
	}

	u.readInFlight.Add(1)
	return nil
}

func (u *userTSDB) releaseReadLock() {
	u.readInFlight.Done()
>>>>>>> f77525a8
}

func (u *userTSDB) acquireAppendLock() error {
	u.stateMtx.RLock()
	defer u.stateMtx.RUnlock()

	switch u.state {
	case active:
	case activeShipping:
		// Pushes are allowed.
	case forceCompacting:
		return errors.New("forced compaction in progress")
	case closing:
		return errors.New("TSDB is closing")
	default:
		return errors.New("TSDB is not active")
	}

	u.pushesInFlight.Add(1)
	return nil
}

func (u *userTSDB) releaseAppendLock() {
	u.pushesInFlight.Done()
}

// QueryExemplars implements service.IngesterServer
func (i *Ingester) QueryExemplars(ctx context.Context, req *client.ExemplarQueryRequest) (*client.ExemplarQueryResponse, error) {
	if err := i.checkRunning(); err != nil {
		return nil, err
	}

	userID, err := tenant.TenantID(ctx)
	if err != nil {
		return nil, err
	}

	from, through, matchers, err := client.FromExemplarQueryRequest(i.matchersCache, req)
	if err != nil {
		return nil, err
	}

	i.metrics.queries.Inc()

	db, err := i.getTSDB(userID)
	if err != nil || db == nil {
		return &client.ExemplarQueryResponse{}, nil
	}

	if err := db.acquireReadLock(); err != nil {
		return &client.ExemplarQueryResponse{}, nil
	}
	defer db.releaseReadLock()

	q, err := db.ExemplarQuerier(ctx)
	if err != nil {
		return nil, err
	}

	// We will report *this* request in the error too.
	c, err := i.trackInflightQueryRequest()
	if err != nil {
		return nil, err
	}

	// It's not required to sort series from a single ingester because series are sorted by the Exemplar Storage before returning from Select.
	res, err := q.Select(from, through, matchers...)
	c()
	if err != nil {
		return nil, err
	}

	numExemplars := 0

	result := &client.ExemplarQueryResponse{}
	for _, es := range res {
		ts := cortexpb.TimeSeries{
			Labels:    cortexpb.FromLabelsToLabelAdapters(es.SeriesLabels),
			Exemplars: cortexpb.FromExemplarsToExemplarProtos(es.Exemplars),
		}

		numExemplars += len(ts.Exemplars)
		result.Timeseries = append(result.Timeseries, ts)
	}

	i.metrics.queriedExemplars.Observe(float64(numExemplars))

	return result, nil
}

// LabelValues returns all label values that are associated with a given label name.
func (i *Ingester) LabelValues(ctx context.Context, req *client.LabelValuesRequest) (*client.LabelValuesResponse, error) {
	resp, cleanup, err := i.labelsValuesCommon(ctx, req)
	defer cleanup()
	return resp, err
}

// LabelValuesStream returns all label values that are associated with a given label name.
func (i *Ingester) LabelValuesStream(req *client.LabelValuesRequest, stream client.Ingester_LabelValuesStreamServer) error {
	resp, cleanup, err := i.labelsValuesCommon(stream.Context(), req)
	defer cleanup()

	if err != nil {
		return err
	}

	for i := 0; i < len(resp.LabelValues); i += metadataStreamBatchSize {
		j := i + metadataStreamBatchSize
		if j > len(resp.LabelValues) {
			j = len(resp.LabelValues)
		}
		resp := &client.LabelValuesStreamResponse{
			LabelValues: resp.LabelValues[i:j],
		}
		err := client.SendLabelValuesStream(stream, resp)
		if err != nil {
			return err
		}
	}

	return nil
}

// labelsValuesCommon returns all label values that are associated with a given label name.
// this should be used by LabelValues and LabelValuesStream
// the cleanup function should be called in order to close the querier
func (i *Ingester) labelsValuesCommon(ctx context.Context, req *client.LabelValuesRequest) (*client.LabelValuesResponse, func(), error) {
	cleanup := func() {}
	if err := i.checkRunning(); err != nil {
		return nil, cleanup, err
	}

	labelName, startTimestampMs, endTimestampMs, limit, matchers, err := client.FromLabelValuesRequest(i.matchersCache, req)
	if err != nil {
		return nil, cleanup, err
	}

	userID, err := tenant.TenantID(ctx)
	if err != nil {
		return nil, cleanup, err
	}

	db, err := i.getTSDB(userID)
	if err != nil || db == nil {
		return &client.LabelValuesResponse{}, cleanup, nil
	}

	if err := db.acquireReadLock(); err != nil {
		return &client.LabelValuesResponse{}, cleanup, nil
	}
	defer db.releaseReadLock()

	mint, maxt, err := metadataQueryRange(startTimestampMs, endTimestampMs, db, i.cfg.QueryIngestersWithin)
	if err != nil {
		return nil, cleanup, err
	}

	q, err := db.Querier(mint, maxt)
	if err != nil {
		return nil, cleanup, err
	}

	cleanup = func() {
		q.Close()
	}

	c, err := i.trackInflightQueryRequest()
	if err != nil {
		return nil, cleanup, err
	}
	defer c()
	vals, _, err := q.LabelValues(ctx, labelName, &storage.LabelHints{Limit: limit}, matchers...)
	if err != nil {
		return nil, cleanup, err
	}

	if limit > 0 && len(vals) > limit {
		vals = vals[:limit]
	}

	return &client.LabelValuesResponse{
		LabelValues: vals,
	}, cleanup, nil
}

// LabelNames return all the label names.
func (i *Ingester) LabelNames(ctx context.Context, req *client.LabelNamesRequest) (*client.LabelNamesResponse, error) {
	resp, cleanup, err := i.labelNamesCommon(ctx, req)
	defer cleanup()
	return resp, err
}

// LabelNamesStream return all the label names.
func (i *Ingester) LabelNamesStream(req *client.LabelNamesRequest, stream client.Ingester_LabelNamesStreamServer) error {
	resp, cleanup, err := i.labelNamesCommon(stream.Context(), req)
	defer cleanup()

	if err != nil {
		return err
	}

	for i := 0; i < len(resp.LabelNames); i += metadataStreamBatchSize {
		j := i + metadataStreamBatchSize
		if j > len(resp.LabelNames) {
			j = len(resp.LabelNames)
		}
		resp := &client.LabelNamesStreamResponse{
			LabelNames: resp.LabelNames[i:j],
		}
		err := client.SendLabelNamesStream(stream, resp)
		if err != nil {
			return err
		}
	}

	return nil
}

// labelNamesCommon return all the label names.
// this should be used by LabelNames and LabelNamesStream.
// the cleanup function should be called in order to close the querier
func (i *Ingester) labelNamesCommon(ctx context.Context, req *client.LabelNamesRequest) (*client.LabelNamesResponse, func(), error) {
	cleanup := func() {}
	if err := i.checkRunning(); err != nil {
		return nil, cleanup, err
	}

	startTimestampMs, endTimestampMs, limit, matchers, err := client.FromLabelNamesRequest(i.matchersCache, req)
	if err != nil {
		return nil, cleanup, err
	}

	userID, err := tenant.TenantID(ctx)
	if err != nil {
		return nil, cleanup, err
	}

	db, err := i.getTSDB(userID)
	if err != nil || db == nil {
		return &client.LabelNamesResponse{}, cleanup, nil
	}

	if err := db.acquireReadLock(); err != nil {
		return &client.LabelNamesResponse{}, cleanup, nil
	}
	defer db.releaseReadLock()

	mint, maxt, err := metadataQueryRange(startTimestampMs, endTimestampMs, db, i.cfg.QueryIngestersWithin)
	if err != nil {
		return nil, cleanup, err
	}

	q, err := db.Querier(mint, maxt)
	if err != nil {
		return nil, cleanup, err
	}

	cleanup = func() {
		q.Close()
	}

	c, err := i.trackInflightQueryRequest()
	if err != nil {
		return nil, cleanup, err
	}
	defer c()
	names, _, err := q.LabelNames(ctx, &storage.LabelHints{Limit: limit}, matchers...)
	if err != nil {
		return nil, cleanup, err
	}

	if limit > 0 && len(names) > limit {
		names = names[:limit]
	}

	return &client.LabelNamesResponse{
		LabelNames: names,
	}, cleanup, nil
}

// MetricsForLabelMatchers returns all the metrics which match a set of matchers.
func (i *Ingester) MetricsForLabelMatchers(ctx context.Context, req *client.MetricsForLabelMatchersRequest) (*client.MetricsForLabelMatchersResponse, error) {
	result := &client.MetricsForLabelMatchersResponse{}
	cleanup, err := i.metricsForLabelMatchersCommon(ctx, req, func(l labels.Labels) error {
		result.Metric = append(result.Metric, &cortexpb.Metric{
			Labels: cortexpb.FromLabelsToLabelAdapters(l),
		})
		return nil
	})
	defer cleanup()
	return result, err
}

func (i *Ingester) MetricsForLabelMatchersStream(req *client.MetricsForLabelMatchersRequest, stream client.Ingester_MetricsForLabelMatchersStreamServer) error {
	result := &client.MetricsForLabelMatchersStreamResponse{}

	cleanup, err := i.metricsForLabelMatchersCommon(stream.Context(), req, func(l labels.Labels) error {
		result.Metric = append(result.Metric, &cortexpb.Metric{
			Labels: cortexpb.FromLabelsToLabelAdapters(l),
		})

		if len(result.Metric) >= metadataStreamBatchSize {
			err := client.SendMetricsForLabelMatchersStream(stream, result)
			if err != nil {
				return err
			}
			result.Metric = result.Metric[:0]
		}
		return nil
	})
	defer cleanup()
	if err != nil {
		return err
	}

	// Send last batch
	if len(result.Metric) > 0 {
		err := client.SendMetricsForLabelMatchersStream(stream, result)
		if err != nil {
			return err
		}
	}

	return nil
}

// metricsForLabelMatchersCommon returns all the metrics which match a set of matchers.
// this should be used by MetricsForLabelMatchers and MetricsForLabelMatchersStream.
// the cleanup function should be called in order to close the querier
func (i *Ingester) metricsForLabelMatchersCommon(ctx context.Context, req *client.MetricsForLabelMatchersRequest, acc func(labels.Labels) error) (func(), error) {
	cleanup := func() {}
	if err := i.checkRunning(); err != nil {
		return cleanup, err
	}

	userID, err := tenant.TenantID(ctx)
	if err != nil {
		return cleanup, err
	}

	db, err := i.getTSDB(userID)
	if err != nil || db == nil {
		return cleanup, nil
	}

	if err := db.acquireReadLock(); err != nil {
		return cleanup, nil
	}
	defer db.releaseReadLock()

	// Parse the request
	_, _, limit, matchersSet, err := client.FromMetricsForLabelMatchersRequest(i.matchersCache, req)
	if err != nil {
		return cleanup, err
	}

	mint, maxt, err := metadataQueryRange(req.StartTimestampMs, req.EndTimestampMs, db, i.cfg.QueryIngestersWithin)
	if err != nil {
		return cleanup, err
	}

	q, err := db.Querier(mint, maxt)
	if err != nil {
		return cleanup, err
	}

	cleanup = func() {
		q.Close()
	}

	// Run a query for each matchers set and collect all the results.
	var (
		sets      []storage.SeriesSet
		mergedSet storage.SeriesSet
	)

	hints := &storage.SelectHints{
		Start: mint,
		End:   maxt,
		Func:  "series", // There is no series function, this token is used for lookups that don't need samples.
		Limit: limit,
	}
	if len(matchersSet) > 1 {
		for _, matchers := range matchersSet {
			// Interrupt if the context has been canceled.
			if ctx.Err() != nil {
				return cleanup, ctx.Err()
			}

			seriesSet := q.Select(ctx, true, hints, matchers...)
			sets = append(sets, seriesSet)
		}
		mergedSet = storage.NewMergeSeriesSet(sets, limit, storage.ChainedSeriesMerge)
	} else {
		mergedSet = q.Select(ctx, false, hints, matchersSet[0]...)
	}

	cnt := 0
	for mergedSet.Next() {
		cnt++
		// Interrupt if the context has been canceled.
		if cnt%util.CheckContextEveryNIterations == 0 && ctx.Err() != nil {
			return cleanup, ctx.Err()
		}
		if err := acc(mergedSet.At().Labels()); err != nil {
			return cleanup, err
		}

		if limit > 0 && cnt >= limit {
			break
		}
	}

	return cleanup, nil
}

// MetricsMetadata returns all the metric metadata of a user.
func (i *Ingester) MetricsMetadata(ctx context.Context, _ *client.MetricsMetadataRequest) (*client.MetricsMetadataResponse, error) {
	i.stoppedMtx.RLock()
	if err := i.checkRunningOrStopping(); err != nil {
		i.stoppedMtx.RUnlock()
		return nil, err
	}
	i.stoppedMtx.RUnlock()

	userID, err := tenant.TenantID(ctx)
	if err != nil {
		return nil, err
	}

	userMetadata := i.getUserMetadata(userID)

	if userMetadata == nil {
		return &client.MetricsMetadataResponse{}, nil
	}

	return &client.MetricsMetadataResponse{Metadata: userMetadata.toClientMetadata()}, nil
}

// CheckReady is the readiness handler used to indicate to k8s when the ingesters
// are ready for the addition or removal of another ingester.
func (i *Ingester) CheckReady(ctx context.Context) error {
	if err := i.checkRunningOrStopping(); err != nil {
		return fmt.Errorf("ingester not ready: %v", err)
	}
	return i.lifecycler.CheckReady(ctx)
}

// UserStats returns ingestion statistics for the current user.
func (i *Ingester) UserStats(ctx context.Context, req *client.UserStatsRequest) (*client.UserStatsResponse, error) {
	if err := i.checkRunning(); err != nil {
		return nil, err
	}

	userID, err := tenant.TenantID(ctx)
	if err != nil {
		return nil, err
	}

	db, err := i.getTSDB(userID)
	if err != nil || db == nil {
		return &client.UserStatsResponse{}, nil
	}

	userStat := createUserStats(db, i.cfg.ActiveSeriesMetricsEnabled)

	return &client.UserStatsResponse{
		IngestionRate:     userStat.IngestionRate,
		NumSeries:         userStat.NumSeries,
		ApiIngestionRate:  userStat.APIIngestionRate,
		RuleIngestionRate: userStat.RuleIngestionRate,
		ActiveSeries:      userStat.ActiveSeries,
		LoadedBlocks:      userStat.LoadedBlocks,
	}, nil
}

func (i *Ingester) userStats() []UserIDStats {
	i.stoppedMtx.RLock()
	defer i.stoppedMtx.RUnlock()

	perUserTotals := make(map[string]UserStats)

	users := i.TSDBState.dbs

	response := make([]UserIDStats, 0, len(perUserTotals))
	for id, db := range users {
		response = append(response, UserIDStats{
			UserID:    id,
			UserStats: createUserStats(db, i.cfg.ActiveSeriesMetricsEnabled),
		})
	}

	return response
}

// AllUserStatsHandler shows stats for all users.
func (i *Ingester) AllUserStatsHandler(w http.ResponseWriter, r *http.Request) {
	stats := i.userStats()

	AllUserStatsRender(w, r, stats, 0)
}

// AllUserStats returns ingestion statistics for all users known to this ingester.
func (i *Ingester) AllUserStats(_ context.Context, _ *client.UserStatsRequest) (*client.UsersStatsResponse, error) {
	if err := i.checkRunning(); err != nil {
		return nil, err
	}

	userStats := i.userStats()

	response := &client.UsersStatsResponse{
		Stats: make([]*client.UserIDStatsResponse, 0, len(userStats)),
	}
	for _, userStat := range userStats {
		response.Stats = append(response.Stats, &client.UserIDStatsResponse{
			UserId: userStat.UserID,
			Data: &client.UserStatsResponse{
				IngestionRate:     userStat.IngestionRate,
				NumSeries:         userStat.NumSeries,
				ApiIngestionRate:  userStat.APIIngestionRate,
				RuleIngestionRate: userStat.RuleIngestionRate,
				ActiveSeries:      userStat.ActiveSeries,
				LoadedBlocks:      userStat.LoadedBlocks,
			},
		})
	}
	return response, nil
}

func createUserStats(db *userTSDB, activeSeriesMetricsEnabled bool) UserStats {
	apiRate := db.ingestedAPISamples.Rate()
	ruleRate := db.ingestedRuleSamples.Rate()

	var activeSeries uint64
	if activeSeriesMetricsEnabled {
		activeSeries = uint64(db.activeSeries.Active())
	}

	return UserStats{
		IngestionRate:     apiRate + ruleRate,
		APIIngestionRate:  apiRate,
		RuleIngestionRate: ruleRate,
		NumSeries:         db.Head().NumSeries(),
		ActiveSeries:      activeSeries,
		LoadedBlocks:      uint64(len(db.Blocks())),
	}
}

const queryStreamBatchMessageSize = 1 * 1024 * 1024

// QueryStream implements service.IngesterServer
// Streams metrics from a TSDB. This implements the client.IngesterServer interface
func (i *Ingester) QueryStream(req *client.QueryRequest, stream client.Ingester_QueryStreamServer) error {
	if err := i.checkRunning(); err != nil {
		return err
	}

	spanlog, ctx := spanlogger.New(stream.Context(), "QueryStream")
	defer spanlog.Finish()

	userID, err := tenant.TenantID(ctx)
	if err != nil {
		return err
	}

	from, through, matchers, err := client.FromQueryRequest(i.matchersCache, req)
	if err != nil {
		return err
	}

	matchers, shardMatcher, err := querysharding.ExtractShardingMatchers(matchers)
	if err != nil {
		return err
	}

	defer shardMatcher.Close()

	i.metrics.queries.Inc()

	db, err := i.getTSDB(userID)
	if err != nil || db == nil {
		return nil
	}

	if err := db.acquireReadLock(); err != nil {
		return nil
	}
	defer db.releaseReadLock()

	numSamples := 0
	numSeries := 0
	totalDataBytes := 0
	numChunks := 0
	numSeries, numSamples, totalDataBytes, numChunks, err = i.queryStreamChunks(ctx, db, int64(from), int64(through), matchers, shardMatcher, stream)

	if err != nil {
		return err
	}

	i.metrics.queriedSeries.Observe(float64(numSeries))
	i.metrics.queriedSamples.Observe(float64(numSamples))
	i.metrics.queriedChunks.Observe(float64(numChunks))
	level.Debug(spanlog).Log("series", numSeries, "samples", numSamples, "data_bytes", totalDataBytes, "chunks", numChunks)
	spanlog.SetTag("series", numSeries)
	spanlog.SetTag("samples", numSamples)
	spanlog.SetTag("data_bytes", totalDataBytes)
	spanlog.SetTag("chunks", numChunks)
	return nil
}

func (i *Ingester) trackInflightQueryRequest() (func(), error) {
	gl := i.getInstanceLimits()
	if gl != nil && gl.MaxInflightQueryRequests > 0 {
		if i.inflightQueryRequests.Load() >= gl.MaxInflightQueryRequests {
			return nil, errTooManyInflightQueryRequests
		}
	}

	i.maxInflightQueryRequests.Track(i.inflightQueryRequests.Inc())
	return func() {
		i.inflightQueryRequests.Dec()
	}, nil
}

// queryStreamChunks streams metrics from a TSDB. This implements the client.IngesterServer interface
func (i *Ingester) queryStreamChunks(ctx context.Context, db *userTSDB, from, through int64, matchers []*labels.Matcher, sm *storepb.ShardMatcher, stream client.Ingester_QueryStreamServer) (numSeries, numSamples, totalBatchSizeBytes, numChunks int, _ error) {
	q, err := db.ChunkQuerier(from, through)
	if err != nil {
		return 0, 0, 0, 0, err
	}
	defer q.Close()

	c, err := i.trackInflightQueryRequest()
	if err != nil {
		return 0, 0, 0, 0, err
	}
	hints := &storage.SelectHints{
		Start:           from,
		End:             through,
		DisableTrimming: i.cfg.DisableChunkTrimming,
	}
	// It's not required to return sorted series because series are sorted by the Cortex querier.
	ss := q.Select(ctx, false, hints, matchers...)
	c()
	if ss.Err() != nil {
		return 0, 0, 0, 0, ss.Err()
	}

	chunkSeries := getTimeSeriesChunksSlice()
	defer putTimeSeriesChunksSlice(chunkSeries)
	batchSizeBytes := 0
	var it chunks.Iterator
	for ss.Next() {
		series := ss.At()

		if sm.IsSharded() && !sm.MatchesLabels(series.Labels()) {
			continue
		}

		// convert labels to LabelAdapter
		ts := client.TimeSeriesChunk{
			Labels: cortexpb.FromLabelsToLabelAdapters(series.Labels()),
		}

		it := series.Iterator(it)
		for it.Next() {
			// Chunks are ordered by min time.
			meta := it.At()

			// It is not guaranteed that chunk returned by iterator is populated.
			// For now just return error. We could also try to figure out how to read the chunk.
			if meta.Chunk == nil {
				return 0, 0, 0, 0, errors.Errorf("unfilled chunk returned from TSDB chunk querier")
			}

			ch := client.Chunk{
				StartTimestampMs: meta.MinTime,
				EndTimestampMs:   meta.MaxTime,
				Data:             meta.Chunk.Bytes(),
			}

			switch meta.Chunk.Encoding() {
			case chunkenc.EncXOR:
				ch.Encoding = int32(encoding.PrometheusXorChunk)
			case chunkenc.EncHistogram:
				ch.Encoding = int32(encoding.PrometheusHistogramChunk)
			case chunkenc.EncFloatHistogram:
				ch.Encoding = int32(encoding.PrometheusFloatHistogramChunk)
			default:
				return 0, 0, 0, 0, errors.Errorf("unknown chunk encoding from TSDB chunk querier: %v", meta.Chunk.Encoding())
			}

			ts.Chunks = append(ts.Chunks, ch)
			numChunks++
			numSamples += meta.Chunk.NumSamples()
		}
		numSeries++
		tsSize := ts.Size()
		totalBatchSizeBytes += tsSize

		if (batchSizeBytes > 0 && batchSizeBytes+tsSize > queryStreamBatchMessageSize) || len(chunkSeries) >= queryStreamBatchSize {
			// Adding this series to the batch would make it too big,
			// flush the data and add it to new batch instead.
			err = client.SendQueryStream(stream, &client.QueryStreamResponse{
				Chunkseries: chunkSeries,
			})
			if err != nil {
				return 0, 0, 0, 0, err
			}

			batchSizeBytes = 0
			chunkSeries = chunkSeries[:0]
		}

		chunkSeries = append(chunkSeries, ts)
		batchSizeBytes += tsSize
	}

	// Ensure no error occurred while iterating the series set.
	if err := ss.Err(); err != nil {
		return 0, 0, 0, 0, err
	}

	// Final flush any existing metrics
	if batchSizeBytes != 0 {
		err = client.SendQueryStream(stream, &client.QueryStreamResponse{
			Chunkseries: chunkSeries,
		})
		if err != nil {
			return 0, 0, 0, 0, err
		}
	}

	return numSeries, numSamples, totalBatchSizeBytes, numChunks, nil
}

func (i *Ingester) getTSDB(userID string) (*userTSDB, error) {
	i.stoppedMtx.RLock()
	defer i.stoppedMtx.RUnlock()
	db := i.TSDBState.dbs[userID]
	if db == nil {
		return nil, errNoUserDb
	}
	return db, nil
}

// List all users for which we have a TSDB. We do it here in order
// to keep the mutex locked for the shortest time possible.
func (i *Ingester) getTSDBUsers() []string {
	i.stoppedMtx.RLock()
	defer i.stoppedMtx.RUnlock()

	ids := make([]string, 0, len(i.TSDBState.dbs))
	for userID := range i.TSDBState.dbs {
		ids = append(ids, userID)
	}

	return ids
}

func (i *Ingester) getOrCreateTSDB(userID string, force bool) (*userTSDB, error) {
	db, err := i.getTSDB(userID)
	if db != nil {
		if err != nil {
			level.Warn(i.logger).Log("msg", "error getting user DB but userDB is not null", "err", err, "userID", userID)
		}
		return db, nil
	}

	i.stoppedMtx.Lock()
	defer i.stoppedMtx.Unlock()

	// Check again for DB in the event it was created in-between locks
	var ok bool
	db, ok = i.TSDBState.dbs[userID]
	if ok {
		return db, nil
	}

	// We're ready to create the TSDB, however we must be sure that the ingester
	// is in the ACTIVE state, otherwise it may conflict with the transfer in/out.
	// The TSDB is created when the first series is pushed and this shouldn't happen
	// to a non-ACTIVE ingester, however we want to protect from any bug, cause we
	// may have data loss or TSDB WAL corruption if the TSDB is created before/during
	// a transfer in occurs.
	if ingesterState := i.lifecycler.GetState(); !force && ingesterState != ring.ACTIVE {
		return nil, fmt.Errorf(errTSDBCreateIncompatibleState, ingesterState)
	}

	gl := i.getInstanceLimits()
	if gl != nil && gl.MaxInMemoryTenants > 0 {
		if users := int64(len(i.TSDBState.dbs)); users >= gl.MaxInMemoryTenants {
			return nil, errMaxUsersLimitReached
		}
	}

	// Create the database and a shipper for a user
	db, err = i.createTSDB(userID)
	if err != nil {
		return nil, err
	}

	// Add the db to list of user databases
	i.TSDBState.dbs[userID] = db
	i.metrics.memUsers.Inc()

	return db, nil
}

func (i *Ingester) blockChunkQuerierFunc(userId string) tsdb.BlockChunkQuerierFunc {
	return func(b tsdb.BlockReader, mint, maxt int64) (storage.ChunkQuerier, error) {
		db, err := i.getTSDB(userId)

		var postingCache cortex_tsdb.ExpandedPostingsCache
		if err == nil && db != nil {
			postingCache = db.postingCache
		}

		// Caching expanded postings for queries that are "in the future" may lead to incorrect results being cached.
		// This occurs because the tsdb.PostingsForMatchers function can return invalid data in such scenarios.
		// For more details, see: https://github.com/cortexproject/cortex/issues/6556
		// TODO: alanprot: Consider removing this logic when prometheus is updated as this logic is "fixed" upstream.
		if postingCache == nil || mint > db.Head().MaxTime() {
			return tsdb.NewBlockChunkQuerier(b, mint, maxt)
		}

		return cortex_tsdb.NewCachedBlockChunkQuerier(postingCache, b, mint, maxt)
	}
}

// createTSDB creates a TSDB for a given userID, and returns the created db.
func (i *Ingester) createTSDB(userID string) (*userTSDB, error) {
	tsdbPromReg := prometheus.NewRegistry()
	udir := i.cfg.BlocksStorageConfig.TSDB.BlocksDir(userID)
	userLogger := logutil.WithUserID(userID, i.logger)

	blockRanges := i.cfg.BlocksStorageConfig.TSDB.BlockRanges.ToMilliseconds()

	var postingCache cortex_tsdb.ExpandedPostingsCache
	if i.expandedPostingsCacheFactory != nil {
		postingCache = i.expandedPostingsCacheFactory.NewExpandedPostingsCache(userID, i.metrics.expandedPostingsCacheMetrics)
	}

	userDB := &userTSDB{
		userID:              userID,
		activeSeries:        NewActiveSeries(),
		seriesInMetric:      newMetricCounter(i.limiter, i.cfg.getIgnoreSeriesLimitForMetricNamesMap()),
		labelSetCounter:     newLabelSetCounter(i.limiter),
		ingestedAPISamples:  util_math.NewEWMARate(0.2, i.cfg.RateUpdatePeriod),
		ingestedRuleSamples: util_math.NewEWMARate(0.2, i.cfg.RateUpdatePeriod),

		instanceLimitsFn:             i.getInstanceLimits,
		instanceSeriesCount:          &i.TSDBState.seriesCount,
		interner:                     util.NewLruInterner(),
		labelsStringInterningEnabled: i.cfg.LabelsStringInterningEnabled,

		blockRetentionPeriod: i.cfg.BlocksStorageConfig.TSDB.Retention.Milliseconds(),
		postingCache:         postingCache,
	}

	enableExemplars := false
	maxExemplarsForUser := i.getMaxExemplars(userID)
	if maxExemplarsForUser > 0 {
		enableExemplars = true
	}
	oooTimeWindow := i.limits.OutOfOrderTimeWindow(userID)

	walCompressType := wlog.CompressionNone
	if i.cfg.BlocksStorageConfig.TSDB.WALCompressionType != "" {
		walCompressType = wlog.CompressionType(i.cfg.BlocksStorageConfig.TSDB.WALCompressionType)
	}

	// Create a new user database
	db, err := tsdb.Open(udir, logutil.GoKitLogToSlog(userLogger), tsdbPromReg, &tsdb.Options{
		RetentionDuration:              i.cfg.BlocksStorageConfig.TSDB.Retention.Milliseconds(),
		MinBlockDuration:               blockRanges[0],
		MaxBlockDuration:               blockRanges[len(blockRanges)-1],
		NoLockfile:                     true,
		StripeSize:                     i.cfg.BlocksStorageConfig.TSDB.StripeSize,
		HeadChunksWriteBufferSize:      i.cfg.BlocksStorageConfig.TSDB.HeadChunksWriteBufferSize,
		WALCompression:                 walCompressType,
		WALSegmentSize:                 i.cfg.BlocksStorageConfig.TSDB.WALSegmentSizeBytes,
		SeriesLifecycleCallback:        userDB,
		BlocksToDelete:                 userDB.blocksToDelete,
		EnableExemplarStorage:          enableExemplars,
		IsolationDisabled:              true,
		MaxExemplars:                   maxExemplarsForUser,
		HeadChunksWriteQueueSize:       i.cfg.BlocksStorageConfig.TSDB.HeadChunksWriteQueueSize,
		EnableMemorySnapshotOnShutdown: i.cfg.BlocksStorageConfig.TSDB.MemorySnapshotOnShutdown,
		OutOfOrderTimeWindow:           time.Duration(oooTimeWindow).Milliseconds(),
		OutOfOrderCapMax:               i.cfg.BlocksStorageConfig.TSDB.OutOfOrderCapMax,
		EnableOverlappingCompaction:    false, // Always let compactors handle overlapped blocks, e.g. OOO blocks.
		EnableNativeHistograms:         i.cfg.BlocksStorageConfig.TSDB.EnableNativeHistograms,
		BlockChunkQuerierFunc:          i.blockChunkQuerierFunc(userID),
	}, nil)
	if err != nil {
		return nil, errors.Wrapf(err, "failed to open TSDB: %s", udir)
	}
	db.DisableCompactions() // we will compact on our own schedule

	// Run compaction before using this TSDB. If there is data in head that needs to be put into blocks,
	// this will actually create the blocks. If there is no data (empty TSDB), this is a no-op, although
	// local blocks compaction may still take place if configured.
	level.Info(userLogger).Log("msg", "Running compaction after WAL replay")
	err = db.Compact(context.TODO())
	if err != nil {
		return nil, errors.Wrapf(err, "failed to compact TSDB: %s", udir)
	}

	userDB.db = db
	// We set the limiter here because we don't want to limit
	// series during WAL replay.
	userDB.limiter = i.limiter

	if db.Head().NumSeries() > 0 {
		// If there are series in the head, use max time from head. If this time is too old,
		// TSDB will be eligible for flushing and closing sooner, unless more data is pushed to it quickly.
		userDB.setLastUpdate(util.TimeFromMillis(db.Head().MaxTime()))
	} else {
		// If head is empty (eg. new TSDB), don't close it right after.
		userDB.setLastUpdate(time.Now())
	}

	// Thanos shipper requires at least 1 external label to be set. For this reason,
	// we set the tenant ID as external label and we'll filter it out when reading
	// the series from the storage.
	l := labels.Labels{
		{
			Name:  cortex_tsdb.TenantIDExternalLabel,
			Value: userID,
		}, {
			Name:  cortex_tsdb.IngesterIDExternalLabel,
			Value: i.TSDBState.shipperIngesterID,
		},
	}

	// Create a new shipper for this database
	if i.cfg.BlocksStorageConfig.TSDB.IsBlocksShippingEnabled() {
		userDB.shipper = shipper.New(
			userLogger,
			tsdbPromReg,
			udir,
			bucket.NewUserBucketClient(userID, i.TSDBState.bucket, i.limits),
			func() labels.Labels { return l },
			metadata.ReceiveSource,
			func() bool {
				return i.cfg.UploadCompactedBlocksEnabled
			},
			true, // Allow out of order uploads. It's fine in Cortex's context.
			metadata.NoneFunc,
			"",
		)
		userDB.shipperMetadataFilePath = filepath.Join(userDB.db.Dir(), filepath.Clean(shipper.DefaultMetaFilename))

		// Initialise the shipper blocks cache.
		if err := userDB.updateCachedShippedBlocks(); err != nil {
			level.Error(userLogger).Log("msg", "failed to update cached shipped blocks after shipper initialisation", "err", err)
		}
	}

	i.TSDBState.tsdbMetrics.setRegistryForUser(userID, tsdbPromReg)
	return userDB, nil
}

func (i *Ingester) closeAllTSDB() {
	i.stoppedMtx.Lock()

	wg := &sync.WaitGroup{}
	wg.Add(len(i.TSDBState.dbs))

	// Concurrently close all users TSDB
	for userID, userDB := range i.TSDBState.dbs {
		userID := userID

		go func(db *userTSDB) {
			defer wg.Done()

			if err := db.Close(); err != nil {
				level.Warn(i.logger).Log("msg", "unable to close TSDB", "err", err, "user", userID)
				return
			}

			// Now that the TSDB has been closed, we should remove it from the
			// set of open ones. This lock acquisition doesn't deadlock with the
			// outer one, because the outer one is released as soon as all go
			// routines are started.
			i.stoppedMtx.Lock()
			delete(i.TSDBState.dbs, userID)
			i.stoppedMtx.Unlock()

			i.metrics.memUsers.Dec()
			i.metrics.activeSeriesPerUser.DeleteLabelValues(userID)
		}(userDB)
	}

	// Wait until all Close() completed
	i.stoppedMtx.Unlock()
	wg.Wait()
}

// openExistingTSDB walks the user tsdb dir, and opens a tsdb for each user. This may start a WAL replay, so we limit the number of
// concurrently opening TSDB.
func (i *Ingester) openExistingTSDB(ctx context.Context) error {
	level.Info(logutil.WithContext(ctx, i.logger)).Log("msg", "opening existing TSDBs")

	queue := make(chan string)
	group, groupCtx := errgroup.WithContext(ctx)

	// Create a pool of workers which will open existing TSDBs.
	for n := 0; n < i.cfg.BlocksStorageConfig.TSDB.MaxTSDBOpeningConcurrencyOnStartup; n++ {
		group.Go(func() error {
			for userID := range queue {
				startTime := time.Now()

				db, err := i.createTSDB(userID)
				if err != nil {
					level.Error(logutil.WithContext(ctx, i.logger)).Log("msg", "unable to open TSDB", "err", err, "user", userID)
					return errors.Wrapf(err, "unable to open TSDB for user %s", userID)
				}

				// Add the database to the map of user databases
				i.stoppedMtx.Lock()
				i.TSDBState.dbs[userID] = db
				i.stoppedMtx.Unlock()
				i.metrics.memUsers.Inc()

				i.TSDBState.walReplayTime.Observe(time.Since(startTime).Seconds())
			}

			return nil
		})
	}

	// Spawn a goroutine to find all users with a TSDB on the filesystem.
	group.Go(func() error {
		// Close the queue once filesystem walking is done.
		defer close(queue)

		walkErr := filepath.Walk(i.cfg.BlocksStorageConfig.TSDB.Dir, func(path string, info os.FileInfo, err error) error {
			if err != nil {
				// If the root directory doesn't exist, we're OK (not needed to be created upfront).
				if os.IsNotExist(err) && path == i.cfg.BlocksStorageConfig.TSDB.Dir {
					return filepath.SkipDir
				}

				level.Error(logutil.WithContext(ctx, i.logger)).Log("msg", "an error occurred while iterating the filesystem storing TSDBs", "path", path, "err", err)
				return errors.Wrapf(err, "an error occurred while iterating the filesystem storing TSDBs at %s", path)
			}

			// Skip root dir and all other files
			if path == i.cfg.BlocksStorageConfig.TSDB.Dir || !info.IsDir() {
				return nil
			}

			// Top level directories are assumed to be user TSDBs
			userID := info.Name()
			f, err := os.Open(path)
			if err != nil {
				level.Error(logutil.WithContext(ctx, i.logger)).Log("msg", "unable to open TSDB dir", "err", err, "user", userID, "path", path)
				return errors.Wrapf(err, "unable to open TSDB dir %s for user %s", path, userID)
			}
			defer f.Close()

			// If the dir is empty skip it
			if _, err := f.Readdirnames(1); err != nil {
				if err == io.EOF {
					return filepath.SkipDir
				}

				level.Error(logutil.WithContext(ctx, i.logger)).Log("msg", "unable to read TSDB dir", "err", err, "user", userID, "path", path)
				return errors.Wrapf(err, "unable to read TSDB dir %s for user %s", path, userID)
			}

			// Enqueue the user to be processed.
			select {
			case queue <- userID:
				// Nothing to do.
			case <-groupCtx.Done():
				// Interrupt in case a failure occurred in another goroutine.
				return nil
			}

			// Don't descend into subdirectories.
			return filepath.SkipDir
		})

		return errors.Wrapf(walkErr, "unable to walk directory %s containing existing TSDBs", i.cfg.BlocksStorageConfig.TSDB.Dir)
	})

	// Wait for all workers to complete.
	err := group.Wait()
	if err != nil {
		level.Error(logutil.WithContext(ctx, i.logger)).Log("msg", "error while opening existing TSDBs", "err", err)
		return err
	}

	level.Info(logutil.WithContext(ctx, i.logger)).Log("msg", "successfully opened existing TSDBs")
	return nil
}

// getMemorySeriesMetric returns the total number of in-memory series across all open TSDBs.
func (i *Ingester) getMemorySeriesMetric() float64 {
	if err := i.checkRunning(); err != nil {
		return 0
	}

	i.stoppedMtx.RLock()
	defer i.stoppedMtx.RUnlock()

	count := uint64(0)
	for _, db := range i.TSDBState.dbs {
		count += db.Head().NumSeries()
	}

	return float64(count)
}

// getOldestUnshippedBlockMetric returns the unix timestamp of the oldest unshipped block or
// 0 if all blocks have been shipped.
func (i *Ingester) getOldestUnshippedBlockMetric() float64 {
	i.stoppedMtx.RLock()
	defer i.stoppedMtx.RUnlock()

	oldest := uint64(0)
	for _, db := range i.TSDBState.dbs {
		if ts := db.getOldestUnshippedBlockTime(); oldest == 0 || ts < oldest {
			oldest = ts
		}
	}

	return float64(oldest / 1000)
}

func (i *Ingester) shipBlocksLoop(ctx context.Context) error {
	// We add a slight jitter to make sure that if the head compaction interval and ship interval are set to the same
	// value they don't clash (if they both continuously run at the same exact time, the head compaction may not run
	// because can't successfully change the state).
	shipTicker := time.NewTicker(util.DurationWithJitter(i.cfg.BlocksStorageConfig.TSDB.ShipInterval, 0.01))
	defer shipTicker.Stop()

	for {
		select {
		case <-shipTicker.C:
			i.shipBlocks(ctx, nil)

		case req := <-i.TSDBState.shipTrigger:
			i.shipBlocks(ctx, req.users)
			close(req.callback) // Notify back.

		case <-ctx.Done():
			return nil
		}
	}
}

// shipBlocks runs shipping for all users.
func (i *Ingester) shipBlocks(ctx context.Context, allowed *util.AllowedTenants) {
	// Do not ship blocks if the ingester is PENDING or JOINING. It's
	// particularly important for the JOINING state because there could
	// be a blocks transfer in progress (from another ingester) and if we
	// run the shipper in such state we could end up with race conditions.
	if i.lifecycler != nil {
		if ingesterState := i.lifecycler.GetState(); ingesterState == ring.PENDING || ingesterState == ring.JOINING {
			level.Info(logutil.WithContext(ctx, i.logger)).Log("msg", "TSDB blocks shipping has been skipped because of the current ingester state", "state", ingesterState)
			return
		}
	}

	// Number of concurrent workers is limited in order to avoid to concurrently sync a lot
	// of tenants in a large cluster.
	_ = concurrency.ForEachUser(ctx, i.getTSDBUsers(), i.cfg.BlocksStorageConfig.TSDB.ShipConcurrency, func(ctx context.Context, userID string) error {
		if !allowed.IsAllowed(userID) {
			return nil
		}

		// Get the user's DB. If the user doesn't exist, we skip it.
		userDB, err := i.getTSDB(userID)
		if err != nil || userDB == nil || userDB.shipper == nil {
			return nil
		}

		if userDB.deletionMarkFound.Load() {
			return nil
		}

		if time.Since(time.Unix(userDB.lastDeletionMarkCheck.Load(), 0)) > cortex_tsdb.DeletionMarkCheckInterval {
			// Even if check fails with error, we don't want to repeat it too often.
			userDB.lastDeletionMarkCheck.Store(time.Now().Unix())

			deletionMarkExists, err := cortex_tsdb.TenantDeletionMarkExists(ctx, i.TSDBState.bucket, userID)
			if err != nil {
				// If we cannot check for deletion mark, we continue anyway, even though in production shipper will likely fail too.
				// This however simplifies unit tests, where tenant deletion check is enabled by default, but tests don't setup bucket.
				level.Warn(logutil.WithContext(ctx, i.logger)).Log("msg", "failed to check for tenant deletion mark before shipping blocks", "user", userID, "err", err)
			} else if deletionMarkExists {
				userDB.deletionMarkFound.Store(true)

				level.Info(logutil.WithContext(ctx, i.logger)).Log("msg", "tenant deletion mark exists, not shipping blocks", "user", userID)
				return nil
			}
		}

		// Run the shipper's Sync() to upload unshipped blocks. Make sure the TSDB state is active, in order to
		// avoid any race condition with closing idle TSDBs.
		if !userDB.casState(active, activeShipping) {
			level.Info(logutil.WithContext(ctx, i.logger)).Log("msg", "shipper skipped because the TSDB is not active", "user", userID)
			return nil
		}
		defer userDB.casState(activeShipping, active)

		if idxs, err := bucketindex.ReadSyncStatus(ctx, i.TSDBState.bucket, userID, logutil.WithContext(ctx, i.logger)); err == nil {
			// Skip blocks shipping if the bucket index failed to sync due to CMK errors.
			if idxs.Status == bucketindex.CustomerManagedKeyError {
				level.Info(logutil.WithContext(ctx, i.logger)).Log("msg", "skipping shipping blocks due CustomerManagedKeyError", "user", userID)
				return nil
			}
		}

		uploaded, err := userDB.shipper.Sync(ctx)
		if err != nil {
			level.Warn(logutil.WithContext(ctx, i.logger)).Log("msg", "shipper failed to synchronize TSDB blocks with the storage", "user", userID, "uploaded", uploaded, "err", err)
		} else {
			level.Debug(logutil.WithContext(ctx, i.logger)).Log("msg", "shipper successfully synchronized TSDB blocks with storage", "user", userID, "uploaded", uploaded)
		}

		// The shipper meta file could be updated even if the Sync() returned an error,
		// so it's safer to update it each time at least a block has been uploaded.
		// Moreover, the shipper meta file could be updated even if no blocks are uploaded
		// (eg. blocks removed due to retention) but doesn't cause any harm not updating
		// the cached list of blocks in such case, so we're not handling it.
		if uploaded > 0 {
			if err := userDB.updateCachedShippedBlocks(); err != nil {
				level.Error(logutil.WithContext(ctx, i.logger)).Log("msg", "failed to update cached shipped blocks after shipper synchronisation", "user", userID, "err", err)
			}
		}

		return nil
	})
}

func (i *Ingester) compactionLoop(ctx context.Context) error {
	infoFunc := func() (int, int) {
		if i.cfg.LifecyclerConfig.RingConfig.ZoneAwarenessEnabled {
			zones := i.lifecycler.Zones()
			if len(zones) != 0 {
				return slices.Index(zones, i.lifecycler.Zone), len(zones)
			}
		}

		// Lets create the slot based on the hash id
		i := int(client.HashAdd32(client.HashNew32(), i.lifecycler.ID) % 10)
		return i, 10
	}
	ticker := util.NewSlottedTicker(infoFunc, i.cfg.BlocksStorageConfig.TSDB.HeadCompactionInterval, 1)
	defer ticker.Stop()

	for ctx.Err() == nil {
		select {
		case <-ticker.C:
			i.compactBlocks(ctx, false, nil)

		case req := <-i.TSDBState.forceCompactTrigger:
			i.compactBlocks(ctx, true, req.users)
			close(req.callback) // Notify back.

		case <-ctx.Done():
			return nil
		}
	}
	return nil
}

// Compacts all compactable blocks. Force flag will force compaction even if head is not compactable yet.
func (i *Ingester) compactBlocks(ctx context.Context, force bool, allowed *util.AllowedTenants) {
	// Don't compact TSDB blocks while JOINING as there may be ongoing blocks transfers.
	// Compaction loop is not running in LEAVING state, so if we get here in LEAVING state, we're flushing blocks.
	if i.lifecycler != nil {
		if ingesterState := i.lifecycler.GetState(); ingesterState == ring.JOINING {
			level.Info(logutil.WithContext(ctx, i.logger)).Log("msg", "TSDB blocks compaction has been skipped because of the current ingester state", "state", ingesterState)
			return
		}
	}

	_ = concurrency.ForEachUser(ctx, i.getTSDBUsers(), i.cfg.BlocksStorageConfig.TSDB.HeadCompactionConcurrency, func(ctx context.Context, userID string) error {
		if !allowed.IsAllowed(userID) {
			return nil
		}

		userDB, err := i.getTSDB(userID)
		if err != nil || userDB == nil {
			return nil
		}

		// Don't do anything, if there is nothing to compact.
		h := userDB.Head()
		if h.NumSeries() == 0 {
			return nil
		}

		i.TSDBState.compactionsTriggered.Inc()

		reason := ""
		switch {
		case force:
			reason = "forced"
			err = userDB.compactHead(ctx, i.cfg.BlocksStorageConfig.TSDB.BlockRanges[0].Milliseconds())

		case i.TSDBState.compactionIdleTimeout > 0 && userDB.isIdle(time.Now(), i.TSDBState.compactionIdleTimeout):
			reason = "idle"
			level.Info(logutil.WithContext(ctx, i.logger)).Log("msg", "TSDB is idle, forcing compaction", "user", userID)
			err = userDB.compactHead(ctx, i.cfg.BlocksStorageConfig.TSDB.BlockRanges[0].Milliseconds())

		default:
			reason = "regular"
			err = userDB.Compact(ctx)
		}

		if err != nil {
			i.TSDBState.compactionsFailed.Inc()
			level.Warn(logutil.WithContext(ctx, i.logger)).Log("msg", "TSDB blocks compaction for user has failed", "user", userID, "err", err, "compactReason", reason)
		} else {
			level.Debug(logutil.WithContext(ctx, i.logger)).Log("msg", "TSDB blocks compaction completed successfully", "user", userID, "compactReason", reason)
		}

		return nil
	})
}

func (i *Ingester) closeAndDeleteIdleUserTSDBs(ctx context.Context) error {
	for _, userID := range i.getTSDBUsers() {
		if ctx.Err() != nil {
			return nil
		}

		result := i.closeAndDeleteUserTSDBIfIdle(userID)

		i.TSDBState.idleTsdbChecks.WithLabelValues(string(result)).Inc()
	}

	return nil
}

func (i *Ingester) expirePostingsCache(ctx context.Context) error {
	for _, userID := range i.getTSDBUsers() {
		if ctx.Err() != nil {
			return nil
		}
		userDB, err := i.getTSDB(userID)
		if err != nil || userDB == nil || userDB.postingCache == nil {
			continue
		}
		userDB.postingCache.PurgeExpiredItems()
	}

	return nil
}

func (i *Ingester) closeAndDeleteUserTSDBIfIdle(userID string) tsdbCloseCheckResult {
	userDB, err := i.getTSDB(userID)
	if err != nil || userDB == nil || userDB.shipper == nil {
		// We will not delete local data when not using shipping to storage.
		return tsdbShippingDisabled
	}

	if result := userDB.shouldCloseTSDB(i.cfg.BlocksStorageConfig.TSDB.CloseIdleTSDBTimeout); !result.shouldClose() {
		return result
	}

	// This disables pushes and force-compactions. Not allowed to close while shipping is in progress.
	if !userDB.casState(active, closing) {
		return tsdbNotActive
	}

	// If TSDB is fully closed, we will set state to 'closed', which will prevent this deferred closing -> active transition.
	defer userDB.casState(closing, active)

	// Make sure we don't ignore any possible inflight requests.
	userDB.pushesInFlight.Wait()
	userDB.readInFlight.Wait()

	// Verify again, things may have changed during the checks and pushes.
	tenantDeleted := false
	if result := userDB.shouldCloseTSDB(i.cfg.BlocksStorageConfig.TSDB.CloseIdleTSDBTimeout); !result.shouldClose() {
		// This will also change TSDB state back to active (via defer above).
		return result
	} else if result == tsdbTenantMarkedForDeletion {
		tenantDeleted = true
	}

	// At this point there are no more pushes to TSDB, and no possible compaction. Normally TSDB is empty,
	// but if we're closing TSDB because of tenant deletion mark, then it may still contain some series.
	// We need to remove these series from series count.
	i.TSDBState.seriesCount.Sub(int64(userDB.Head().NumSeries()))

	dir := userDB.db.Dir()

	if err := userDB.Close(); err != nil {
		level.Error(i.logger).Log("msg", "failed to close idle TSDB", "user", userID, "err", err)
		return tsdbCloseFailed
	}

	level.Info(i.logger).Log("msg", "closed idle TSDB", "user", userID)

	// This will prevent going back to "active" state in deferred statement.
	userDB.casState(closing, closed)

	// Only remove user from TSDBState when everything is cleaned up
	// This will prevent concurrency problems when cortex are trying to open new TSDB - Ie: New request for a given tenant
	// came in - while closing the tsdb for the same tenant.
	// If this happens now, the request will get reject as the push will not be able to acquire the lock as the tsdb will be
	// in closed state
	defer func() {
		i.stoppedMtx.Lock()
		delete(i.TSDBState.dbs, userID)
		i.stoppedMtx.Unlock()
	}()

	i.metrics.memUsers.Dec()
	i.TSDBState.tsdbMetrics.removeRegistryForUser(userID)

	i.deleteUserMetadata(userID)
	i.metrics.deletePerUserMetrics(userID)

	validation.DeletePerUserValidationMetrics(i.validateMetrics, userID, i.logger)

	// And delete local data.
	if err := os.RemoveAll(dir); err != nil {
		level.Error(i.logger).Log("msg", "failed to delete local TSDB", "user", userID, "err", err)
		return tsdbDataRemovalFailed
	}

	if tenantDeleted {
		level.Info(i.logger).Log("msg", "deleted local TSDB, user marked for deletion", "user", userID, "dir", dir)
		return tsdbTenantMarkedForDeletion
	}

	level.Info(i.logger).Log("msg", "deleted local TSDB, due to being idle", "user", userID, "dir", dir)
	return tsdbIdleClosed
}

// pushMetadata returns number of ingested metadata.
func (i *Ingester) pushMetadata(ctx context.Context, userID string, metadata []*cortexpb.MetricMetadata) int {
	ingestedMetadata := 0
	failedMetadata := 0

	var firstMetadataErr error
	for _, metadata := range metadata {
		err := i.appendMetadata(userID, metadata)
		if err == nil {
			ingestedMetadata++
			continue
		}

		failedMetadata++
		if firstMetadataErr == nil {
			firstMetadataErr = err
		}
	}

	i.metrics.ingestedMetadata.Add(float64(ingestedMetadata))
	i.metrics.ingestedMetadataFail.Add(float64(failedMetadata))

	// If we have any error with regard to metadata we just log and no-op.
	// We consider metadata a best effort approach, errors here should not stop processing.
	if firstMetadataErr != nil {
		logger := logutil.WithContext(ctx, i.logger)
		level.Warn(logger).Log("msg", "failed to ingest some metadata", "err", firstMetadataErr)
	}

	return ingestedMetadata
}

func (i *Ingester) appendMetadata(userID string, m *cortexpb.MetricMetadata) error {
	i.stoppedMtx.RLock()
	if i.stopped {
		i.stoppedMtx.RUnlock()
		return errIngesterStopping
	}
	i.stoppedMtx.RUnlock()

	userMetadata := i.getOrCreateUserMetadata(userID)

	return userMetadata.add(m.GetMetricFamilyName(), m)
}

func (i *Ingester) getOrCreateUserMetadata(userID string) *userMetricsMetadata {
	userMetadata := i.getUserMetadata(userID)
	if userMetadata != nil {
		return userMetadata
	}

	i.usersMetadataMtx.Lock()
	defer i.usersMetadataMtx.Unlock()

	// Ensure it was not created between switching locks.
	userMetadata, ok := i.usersMetadata[userID]
	if !ok {
		userMetadata = newMetadataMap(i.limiter, i.metrics, i.validateMetrics, userID)
		i.usersMetadata[userID] = userMetadata
	}
	return userMetadata
}

func (i *Ingester) getUserMetadata(userID string) *userMetricsMetadata {
	i.usersMetadataMtx.RLock()
	defer i.usersMetadataMtx.RUnlock()
	return i.usersMetadata[userID]
}

func (i *Ingester) deleteUserMetadata(userID string) {
	i.usersMetadataMtx.Lock()
	um := i.usersMetadata[userID]
	delete(i.usersMetadata, userID)
	i.usersMetadataMtx.Unlock()

	if um != nil {
		// We need call purge to update i.metrics.memMetadata correctly (it counts number of metrics with metadata in memory).
		// Passing zero time means purge everything.
		um.purge(time.Time{})
	}
}

func (i *Ingester) getUsersWithMetadata() []string {
	i.usersMetadataMtx.RLock()
	defer i.usersMetadataMtx.RUnlock()

	userIDs := make([]string, 0, len(i.usersMetadata))
	for userID := range i.usersMetadata {
		userIDs = append(userIDs, userID)
	}

	return userIDs
}

func (i *Ingester) purgeUserMetricsMetadata() {
	deadline := time.Now().Add(-i.cfg.MetadataRetainPeriod)

	for _, userID := range i.getUsersWithMetadata() {
		metadata := i.getUserMetadata(userID)
		if metadata == nil {
			continue
		}

		// Remove all metadata that we no longer need to retain.
		metadata.purge(deadline)
	}
}

// This method will flush all data. It is called as part of Lifecycler's shutdown (if flush on shutdown is configured), or from the flusher.
//
// When called as during Lifecycler shutdown, this happens as part of normal Ingester shutdown (see stopping method).
// Samples are not received at this stage. Compaction and Shipping loops have already been stopped as well.
//
// When used from flusher, ingester is constructed in a way that compaction, shipping and receiving of samples is never started.
func (i *Ingester) lifecyclerFlush() {
	level.Info(i.logger).Log("msg", "starting to flush and ship TSDB blocks")

	ctx := context.Background()

	i.compactBlocks(ctx, true, nil)
	if i.cfg.BlocksStorageConfig.TSDB.IsBlocksShippingEnabled() {
		i.shipBlocks(ctx, nil)
	}

	level.Info(i.logger).Log("msg", "finished flushing and shipping TSDB blocks")
}

const (
	tenantParam = "tenant"
	waitParam   = "wait"
)

// Blocks version of Flush handler. It force-compacts blocks, and triggers shipping.
func (i *Ingester) flushHandler(w http.ResponseWriter, r *http.Request) {
	err := r.ParseForm()
	if err != nil {
		level.Warn(logutil.WithContext(r.Context(), i.logger)).Log("msg", "failed to parse HTTP request in flush handler", "err", err)
		w.WriteHeader(http.StatusBadRequest)
		return
	}

	tenants := r.Form[tenantParam]

	allowedUsers := util.NewAllowedTenants(tenants, nil)
	run := func() {
		ingCtx := i.BasicService.ServiceContext()
		if ingCtx == nil || ingCtx.Err() != nil {
			level.Info(logutil.WithContext(r.Context(), i.logger)).Log("msg", "flushing TSDB blocks: ingester not running, ignoring flush request")
			return
		}

		compactionCallbackCh := make(chan struct{})

		level.Info(logutil.WithContext(r.Context(), i.logger)).Log("msg", "flushing TSDB blocks: triggering compaction")
		select {
		case i.TSDBState.forceCompactTrigger <- requestWithUsersAndCallback{users: allowedUsers, callback: compactionCallbackCh}:
			// Compacting now.
		case <-ingCtx.Done():
			level.Warn(logutil.WithContext(r.Context(), i.logger)).Log("msg", "failed to compact TSDB blocks, ingester not running anymore")
			return
		}

		// Wait until notified about compaction being finished.
		select {
		case <-compactionCallbackCh:
			level.Info(logutil.WithContext(r.Context(), i.logger)).Log("msg", "finished compacting TSDB blocks")
		case <-ingCtx.Done():
			level.Warn(logutil.WithContext(r.Context(), i.logger)).Log("msg", "failed to compact TSDB blocks, ingester not running anymore")
			return
		}

		if i.cfg.BlocksStorageConfig.TSDB.IsBlocksShippingEnabled() {
			shippingCallbackCh := make(chan struct{}) // must be new channel, as compactionCallbackCh is closed now.

			level.Info(logutil.WithContext(r.Context(), i.logger)).Log("msg", "flushing TSDB blocks: triggering shipping")

			select {
			case i.TSDBState.shipTrigger <- requestWithUsersAndCallback{users: allowedUsers, callback: shippingCallbackCh}:
				// shipping now
			case <-ingCtx.Done():
				level.Warn(logutil.WithContext(r.Context(), i.logger)).Log("msg", "failed to ship TSDB blocks, ingester not running anymore")
				return
			}

			// Wait until shipping finished.
			select {
			case <-shippingCallbackCh:
				level.Info(logutil.WithContext(r.Context(), i.logger)).Log("msg", "shipping of TSDB blocks finished")
			case <-ingCtx.Done():
				level.Warn(logutil.WithContext(r.Context(), i.logger)).Log("msg", "failed to ship TSDB blocks, ingester not running anymore")
				return
			}
		}

		level.Info(logutil.WithContext(r.Context(), i.logger)).Log("msg", "flushing TSDB blocks: finished")
	}

	if len(r.Form[waitParam]) > 0 && r.Form[waitParam][0] == "true" {
		// Run synchronously. This simplifies and speeds up tests.
		run()
	} else {
		go run()
	}

	w.WriteHeader(http.StatusNoContent)
}

// ModeHandler Change mode of ingester.
func (i *Ingester) ModeHandler(w http.ResponseWriter, r *http.Request) {
	err := r.ParseForm()
	if err != nil {
		respMsg := "failed to parse HTTP request in mode handler"
		level.Warn(logutil.WithContext(r.Context(), i.logger)).Log("msg", respMsg, "err", err)
		w.WriteHeader(http.StatusBadRequest)
		// We ignore errors here, because we cannot do anything about them.
		_, _ = w.Write([]byte(respMsg))
		return
	}

	currentState := i.lifecycler.GetState()
	reqMode := strings.ToUpper(r.Form.Get("mode"))
	switch reqMode {
	case "READONLY":
		if currentState != ring.READONLY {
			err = i.lifecycler.ChangeState(r.Context(), ring.READONLY)
			if err != nil {
				respMsg := fmt.Sprintf("failed to change state: %s", err)
				level.Warn(logutil.WithContext(r.Context(), i.logger)).Log("msg", respMsg)
				w.WriteHeader(http.StatusBadRequest)
				// We ignore errors here, because we cannot do anything about them.
				_, _ = w.Write([]byte(respMsg))
				return
			}
		}
	case "ACTIVE":
		if currentState != ring.ACTIVE {
			err = i.lifecycler.ChangeState(r.Context(), ring.ACTIVE)
			if err != nil {
				respMsg := fmt.Sprintf("failed to change state: %s", err)
				level.Warn(logutil.WithContext(r.Context(), i.logger)).Log("msg", respMsg)
				w.WriteHeader(http.StatusBadRequest)
				// We ignore errors here, because we cannot do anything about them.
				_, _ = w.Write([]byte(respMsg))
				return
			}
		}
	default:
		respMsg := fmt.Sprintf("invalid mode input: %s", html.EscapeString(reqMode))
		level.Warn(logutil.WithContext(r.Context(), i.logger)).Log("msg", respMsg)
		w.WriteHeader(http.StatusBadRequest)
		// We ignore errors here, because we cannot do anything about them.
		_, _ = w.Write([]byte(respMsg))
		return
	}

	respMsg := fmt.Sprintf("Ingester mode %s", i.lifecycler.GetState())
	level.Info(logutil.WithContext(r.Context(), i.logger)).Log("msg", respMsg)
	w.WriteHeader(http.StatusOK)
	// We ignore errors here, because we cannot do anything about them.
	_, _ = w.Write([]byte(respMsg))
}

func (i *Ingester) getInstanceLimits() *InstanceLimits {
	// Don't apply any limits while starting. We especially don't want to apply series in memory limit while replaying WAL.
	if i.State() == services.Starting {
		return nil
	}

	if i.cfg.InstanceLimitsFn == nil {
		return defaultInstanceLimits
	}

	l := i.cfg.InstanceLimitsFn()
	if l == nil {
		return defaultInstanceLimits
	}

	return l
}

// stopIncomingRequests is called during the shutdown process.
func (i *Ingester) stopIncomingRequests() {
	i.stoppedMtx.Lock()
	defer i.stoppedMtx.Unlock()
	i.stopped = true
}

// metadataQueryRange returns the best range to query for metadata queries based on the timerange in the ingester.
func metadataQueryRange(queryStart, queryEnd int64, db *userTSDB, queryIngestersWithin time.Duration) (mint, maxt int64, err error) {
	if queryIngestersWithin > 0 {
		// If the feature for querying metadata from store-gateway is enabled,
		// then we don't want to manipulate the mint and maxt.
		return queryStart, queryEnd, nil
	}

	// Ingesters are run with limited retention and we don't support querying the store-gateway for labels yet.
	// This means if someone loads a dashboard that is outside the range of the ingester, and we only return the
	// data for the timerange requested (which will be empty), the dashboards will break. To fix this we should
	// return the "head block" range until we can query the store-gateway.

	// Now the question would be what to do when the query is partially in the ingester range. I would err on the side
	// of caution and query the entire db, as I can't think of a good way to query the head + the overlapping range.
	mint, maxt = queryStart, queryEnd

	lowestTs, err := db.StartTime()
	if err != nil {
		return mint, maxt, err
	}

	// Completely outside.
	if queryEnd < lowestTs {
		mint, maxt = db.Head().MinTime(), db.Head().MaxTime()
	} else if queryStart < lowestTs {
		// Partially inside.
		mint, maxt = 0, math.MaxInt64
	}

	return
}

func wrappedTSDBIngestErr(ingestErr error, timestamp model.Time, labels []cortexpb.LabelAdapter) error {
	if ingestErr == nil {
		return nil
	}

	switch {
	case errors.Is(ingestErr, storage.ErrDuplicateSampleForTimestamp):
		return fmt.Errorf(errTSDBIngestWithTimestamp, ingestErr, cortexpb.FromLabelAdaptersToLabels(labels).String())
	default:
		return fmt.Errorf(errTSDBIngest, ingestErr, timestamp.Time().UTC().Format(time.RFC3339Nano), cortexpb.FromLabelAdaptersToLabels(labels).String())
	}
}

func wrappedTSDBIngestExemplarErr(ingestErr error, timestamp model.Time, seriesLabels, exemplarLabels []cortexpb.LabelAdapter) error {
	if ingestErr == nil {
		return nil
	}

	return fmt.Errorf(errTSDBIngestExemplar, ingestErr, timestamp.Time().UTC().Format(time.RFC3339Nano),
		cortexpb.FromLabelAdaptersToLabels(seriesLabels).String(),
		cortexpb.FromLabelAdaptersToLabels(exemplarLabels).String(),
	)
}

func getTimeSeriesChunksSlice() []client.TimeSeriesChunk {
	if p := tsChunksPool.Get(); p != nil {
		return p
	}

	return make([]client.TimeSeriesChunk, 0, queryStreamBatchSize)
}

func putTimeSeriesChunksSlice(p []client.TimeSeriesChunk) {
	if p != nil {
		tsChunksPool.Put(p[:0])
	}
}

type labelSetReasonCounters struct {
	counters map[uint64]*labelSetReasonCounter
}

type labelSetReasonCounter struct {
	reasonCounter map[string]int
	lbls          labels.Labels
}

func newLabelSetReasonCounters() *labelSetReasonCounters {
	return &labelSetReasonCounters{counters: make(map[uint64]*labelSetReasonCounter)}
}

func (c *labelSetReasonCounters) increment(matchedLabelSetLimits []validation.LimitsPerLabelSet, reason string) {
	for _, l := range matchedLabelSetLimits {
		if rc, exists := c.counters[l.Hash]; exists {
			rc.reasonCounter[reason]++
		} else {
			c.counters[l.Hash] = &labelSetReasonCounter{
				reasonCounter: map[string]int{
					reason: 1,
				},
				lbls: l.LabelSet,
			}
		}
	}
}<|MERGE_RESOLUTION|>--- conflicted
+++ resolved
@@ -1510,7 +1510,6 @@
 	return &cortexpb.WriteResponse{}, nil
 }
 
-<<<<<<< HEAD
 func (i *Ingester) PushStream(srv client.Ingester_PushStreamServer) error {
 	ctx := srv.Context()
 	for {
@@ -1539,7 +1538,8 @@
 			level.Error(logutil.WithContext(ctx, i.logger)).Log("msg", "error sending from PushStream", "err", err)
 		}
 	}
-=======
+}
+
 func (u *userTSDB) acquireReadLock() error {
 	u.stateMtx.RLock()
 	defer u.stateMtx.RUnlock()
@@ -1561,7 +1561,6 @@
 
 func (u *userTSDB) releaseReadLock() {
 	u.readInFlight.Done()
->>>>>>> f77525a8
 }
 
 func (u *userTSDB) acquireAppendLock() error {
