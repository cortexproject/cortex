# Changelog

## master / unreleased

* [CHANGE] OTLP: Change OTLP handler to be consistent with the Prometheus OTLP handler. #6272
- `target_info` metric is enabled by default and can be disabled via `-distributor.otlp.disable-target-info=true` flag
- Convert all attributes to labels is disabled by default and can be enabled via `-distributor.otlp.convert-all-attributes=true` flag
- You can specify the attributes converted to labels via `-distributor.promote-resource-attributes` flag. Supported only if `-distributor.otlp.convert-all-attributes=false`
* [CHANGE] Change all max async concurrency default values `50` to `3` #6268
* [CHANGE] Change default value of `-blocks-storage.bucket-store.index-cache.multilevel.max-async-concurrency` from `50` to `3` #6265
* [CHANGE] Enable Compactor and Alertmanager in target all. #6204
* [CHANGE] Update the `cortex_ingester_inflight_push_requests` metric to represent the maximum number of inflight requests recorded in the last minute. #6437
* [FEATURE] Ruler: Pagination support for List Rules API. #6299
* [FEATURE] Query Frontend/Querier: Add protobuf codec `-api.querier-default-codec` and the option to choose response compression type `-querier.response-compression`. #5527
* [FEATURE] Ruler: Experimental: Add `ruler.frontend-address` to allow query to query frontends instead of ingesters. #6151
* [FEATURE] Ruler: Minimize chances of missed rule group evaluations that can occur due to OOM kills, bad underlying nodes, or due to an unhealthy ruler that appears in the ring as healthy. This feature is enabled via `-ruler.enable-ha-evaluation` flag. #6129
* [FEATURE] Store Gateway: Add an in-memory chunk cache. #6245
* [FEATURE] Chunk Cache: Support multi level cache and add metrics. #6249
* [FEATURE] Distributor: Accept multiple HA Tracker pairs in the same request. #6256
* [FEATURE] Ruler: Add support for per-user external labels #6340
* [ENHANCEMENT] Querier: Add a `-tenant-federation.max-concurrent` flags to configure the number of worker processing federated query and add a `cortex_querier_federated_tenants_per_query` histogram to track the number of tenants per query. #6449
* [ENHANCEMENT] Query Frontend: Add a number of series in the query response to the query stat log. #6423
* [ENHANCEMENT] Store Gateway: Add a hedged request to reduce the tail latency. #6388
* [ENHANCEMENT] Ingester: Add metrics to track succeed/failed native histograms. #6370
* [ENHANCEMENT] Query Frontend/Querier: Add an experimental flag `-querier.enable-promql-experimental-functions` to enable experimental promQL functions. #6355
* [ENHANCEMENT] OTLP: Add `-distributor.otlp-max-recv-msg-size` flag to limit OTLP request size in bytes. #6333
* [ENHANCEMENT] S3 Bucket Client: Add a list objects version configs to configure list api object version. #6280
* [ENHANCEMENT] OpenStack Swift: Add application credential configs for Openstack swift object storage backend. #6255
* [ENHANCEMENT] Query Frontend: Add new query stats metrics `cortex_query_samples_scanned_total` and `cortex_query_peak_samples` to track scannedSamples and peakSample per user. #6228
* [ENHANCEMENT] Ingester: Add option `ingester.disable-chunk-trimming` to disable chunk trimming. #6300
* [ENHANCEMENT] Ingester: Add `blocks-storage.tsdb.wal-compression-type` to support zstd wal compression type. #6232
* [ENHANCEMENT] Query Frontend: Add info field to query response. #6207
* [ENHANCEMENT] Query Frontend: Add peakSample in query stats response. #6188
* [ENHANCEMENT] Ruler: Add new ruler metric `cortex_ruler_rule_groups_in_store` that is the total rule groups per tenant in store, which can be used to compare with `cortex_prometheus_rule_group_rules` to count the number of rule groups that are not loaded by a ruler. #5869
* [ENHANCEMENT] Ingester/Ring: New `READONLY` status on ring to be used by Ingester. New ingester API to change mode of ingester #6163
* [ENHANCEMENT] Ruler: Add query statistics metrics when --ruler.query-stats-enabled=true. #6173
* [ENHANCEMENT] Ingester: Add new API `/ingester/all_user_stats` which shows loaded blocks, active timeseries and ingestion rate for a specific ingester. #6178
* [ENHANCEMENT] Distributor: Add new `cortex_reduced_resolution_histogram_samples_total` metric to track the number of histogram samples which resolution was reduced. #6182
* [ENHANCEMENT] StoreGateway: Implement metadata API limit in queryable. #6195
* [ENHANCEMENT] Ingester: Add matchers to ingester LabelNames() and LabelNamesStream() RPC. #6209
* [ENHANCEMENT] KV: Add TLS configs to consul. #6374
* [ENHANCEMENT] Ingester/Store Gateway Clients: Introduce an experimental HealthCheck handler to quickly fail requests directed to unhealthy targets. #6225 #6257
* [ENHANCEMENT] Upgrade build image and Go version to 1.23.2. #6261 #6262
* [ENHANCEMENT] Ingester: Introduce a new experimental feature for caching expanded postings on the ingester. #6296
* [ENHANCEMENT] Querier/Ruler: Expose `store_gateway_consistency_check_max_attempts` for max retries when querying store gateway in consistency check. #6276
* [ENHANCEMENT] StoreGateway: Add new `cortex_bucket_store_chunk_pool_inuse_bytes` metric to track the usage in chunk pool. #6310
* [ENHANCEMENT] Distributor: Add new `cortex_distributor_inflight_client_requests` metric to track number of ingester client inflight requests. #6358
* [ENHANCEMENT] Distributor: Expose `cortex_label_size_bytes` native histogram metric. #6372
* [ENHANCEMENT] Add new option `-server.grpc_server-num-stream-workers` to configure the number of worker goroutines that should be used to process incoming streams. #6386
* [ENHANCEMENT] Distributor: Return HTTP 5XX instead of HTTP 4XX when instance limits are hit. #6358
* [ENHANCEMENT] Ingester: Make sure unregistered ingester joining the ring after WAL replay. #6277
* [ENHANCEMENT] Distributor: Add a new `-distributor.num-push-workers` flag to use a goroutine worker pool when sending data from distributor to ingesters. #6406
* [ENHANCEMENT] Ingester: If a limit per label set entry doesn't have any label, use it as the default partition to catch all series that doesn't match any other label sets entries. #6435
* [ENHANCEMENT] Querier: Add new `cortex_querier_codec_response_size` metric to track the size of the encoded query responses from queriers. #6444
* [ENHANCEMENT] Distributor: Added `cortex_distributor_received_samples_per_labelset_total` metric to calculate ingestion rate per label set. #6443
<<<<<<< HEAD
* [ENHANCEMENT] Added metric name in limiter per-metric exceeded errors. #6416
=======
* [ENHANCEMENT] StoreGateway: Added `cortex_bucket_store_indexheader_load_duration_seconds` and `cortex_bucket_store_indexheader_download_duration_seconds` metrics for time of downloading and loading index header files. #6445
>>>>>>> d9af25fc
* [BUGFIX] Runtime-config: Handle absolute file paths when working directory is not / #6224
* [BUGFIX] Ruler: Allow rule evaluation to complete during shutdown. #6326
* [BUGFIX] Ring: update ring with new ip address when instance is lost, rejoins, but heartbeat is disabled.  #6271
* [BUGFIX] Ingester: Fix regression on usage of cortex_ingester_queried_chunks. #6398
* [BUGFIX] Ingester: Fix possible race condition when `active series per LabelSet` is configured. #6409
* [BUGFIX] Query Frontend: Fix @ modifier not being applied correctly on sub queries. #6450

## 1.18.1 2024-10-14

* [BUGFIX] Backporting upgrade to go 1.22.7 to patch CVE-2024-34155, CVE-2024-34156, CVE-2024-34158 #6217 #6264


## 1.18.0 2024-09-03

* [CHANGE] Ingester: Remove `-querier.query-store-for-labels-enabled` flag. Querying long-term store for labels is always enabled. #5984
* [CHANGE] Server: Instrument `cortex_request_duration_seconds` metric with native histogram. If `native-histograms` feature is enabled in monitoring Prometheus then the metric name needs to be updated in your dashboards. #6056
* [CHANGE] Distributor/Ingester: Change `cortex_distributor_ingester_appends_total`, `cortex_distributor_ingester_append_failures_total`, `cortex_distributor_ingester_queries_total`, and `cortex_distributor_ingester_query_failures_total` metrics to use the ingester ID instead of its IP as the label value. #6078
* [CHANGE] OTLP: Set `AddMetricSuffixes` to true to always enable metric name normalization. #6136
* [CHANGE] Querier: Deprecate and enable by default `querier.ingester-metadata-streaming` flag. #6147
* [CHANGE] QueryFrontend/QueryScheduler: Deprecate `-querier.max-outstanding-requests-per-tenant` and `-query-scheduler.max-outstanding-requests-per-tenant` flags. Use frontend.max-outstanding-requests-per-tenant instead. #6146
* [CHANGE] Ingesters: Enable 'snappy-block' compression on ingester clients by default. #6148
* [CHANGE] Ruler: Scheduling `ruler.evaluation-delay-duration` to be deprecated. Ruler will use the highest value between `ruler.evaluation-delay-duration` and `ruler.query-offset` #6149
* [CHANGE] Querier: Remove `-querier.at-modifier-enabled` flag. #6157
* [CHANGE] Tracing: Remove deprecated `oltp_endpoint` config entirely. #6158
* [CHANGE] Store Gateway: Enable store gateway zone stable shuffle sharding by default. #6161
* [FEATURE] Ingester/Distributor: Experimental: Enable native histogram ingestion via `-blocks-storage.tsdb.enable-native-histograms` flag. #5986 #6010 #6020
* [FEATURE] Querier: Enable querying native histogram chunks. #5944 #6031
* [FEATURE] Query Frontend: Support native histogram in query frontend response. #5996 #6043
* [FEATURE] Ruler: Support sending native histogram samples to Ingester. #6029
* [FEATURE] Ruler: Add support for filtering out alerts in ListRules API. #6011
* [FEATURE] Query Frontend: Added a query rejection mechanism to block resource-intensive queries. #6005
* [FEATURE] OTLP: Support ingesting OTLP exponential metrics as native histograms. #6071 #6135
* [FEATURE] Ingester: Add `ingester.instance-limits.max-inflight-query-requests` to allow limiting ingester concurrent queries. #6081
* [FEATURE] Distributor: Add `validation.max-native-histogram-buckets` to limit max number of bucket count. Distributor will try to automatically reduce histogram resolution until it is within the bucket limit or resolution cannot be reduced anymore. #6104
* [FEATURE] Store Gateway: Introduce token bucket limiter to enhance store gateway throttling. #6016
* [FEATURE] Ruler: Add support for `query_offset` field on RuleGroup and new `ruler_query_offset` per-tenant limit. #6085
* [ENHANCEMENT] Ruler: Add support to persist tokens in rulers. #5987
* [ENHANCEMENT] Query Frontend/Querier: Added store gateway postings touched count and touched size in Querier stats and log in Query Frontend. #5892
* [ENHANCEMENT] Query Frontend/Querier: Returns `warnings` on prometheus query responses. #5916
* [ENHANCEMENT] Ingester: Allowing to configure `-blocks-storage.tsdb.head-compaction-interval` flag up to 30 min and add a jitter on the first head compaction. #5919 #5928
* [ENHANCEMENT] Distributor: Added `max_inflight_push_requests` config to ingester client to protect distributor from OOMKilled. #5917
* [ENHANCEMENT] Distributor/Querier: Clean stale per-ingester metrics after ingester restarts. #5930
* [ENHANCEMENT] Distributor/Ring: Allow disabling detailed ring metrics by ring member. #5931
* [ENHANCEMENT] KV: Etcd Added etcd.ping-without-stream-allowed parameter to disable/enable PermitWithoutStream #5933
* [ENHANCEMENT] Ingester: Add a new `limits_per_label_set` limit. This limit functions similarly to `max_series_per_metric`, but allowing users to define the maximum number of series per LabelSet. #5950 #5993
* [ENHANCEMENT] Store Gateway: Log gRPC requests together with headers configured in `http_request_headers_to_log`. #5958
* [ENHANCEMENT] Ingester: Add a new experimental `-ingester.labels-string-interning-enabled` flag to enable string interning for metrics labels. #6057
* [ENHANCEMENT] Ingester: Add link to renew 10% of the ingesters tokens in the admin page. #6063
* [ENHANCEMENT] Ruler: Add support for filtering by `state` and `health` field on Rules API. #6040
* [ENHANCEMENT] Ruler: Add support for filtering by `match` field on Rules API. #6083
* [ENHANCEMENT] Distributor: Reduce memory usage when error volume is high. #6095
* [ENHANCEMENT] Compactor: Centralize metrics used by compactor and add user label to compactor metrics. #6096
* [ENHANCEMENT] Compactor: Add unique execution ID for each compaction cycle in log for easy debugging. #6097
* [ENHANCEMENT] Compactor: Differentiate retry and halt error and retry failed compaction only on retriable error. #6111
* [ENHANCEMENT] Ruler: Add support for filtering by `state` and `health` field on Rules API. #6040
* [ENHANCEMENT] Compactor: Split cleaner cycle for active and deleted tenants. #6112
* [ENHANCEMENT] Compactor: Introduce cleaner visit marker. #6113
* [ENHANCEMENT] Query Frontend: Add `cortex_query_samples_total` metric. #6142
* [ENHANCEMENT] Ingester: Implement metadata API limit. #6128
* [BUGFIX] Configsdb: Fix endline issue in db password. #5920
* [BUGFIX] Ingester: Fix `user` and `type` labels for the `cortex_ingester_tsdb_head_samples_appended_total` TSDB metric. #5952
* [BUGFIX] Querier: Enforce max query length check for `/api/v1/series` API even though `ignoreMaxQueryLength` is set to true. #6018
* [BUGFIX] Ingester: Fix issue with the minimize token generator where it was not taking in consideration the current ownership of an instance when generating extra tokens. #6062
* [BUGFIX] Scheduler: Fix user queue in scheduler that was not thread-safe. #6077 #6160
* [BUGFIX] Ingester: Include out-of-order head compaction when compacting TSDB head. #6108
* [BUGFIX] Ingester: Fix `cortex_ingester_tsdb_mmap_chunks_total` metric. #6134
* [BUGFIX] Query Frontend: Fix query rejection bug for metadata queries. #6143

## 1.17.1 2024-05-20

* [CHANGE] Query Frontend/Ruler: Omit empty data, errorType and error fields in API response. #5953 #5954
* [ENHANCEMENT] Ingester: Added `upload_compacted_blocks_enabled` config to ingester to parameterize uploading compacted blocks. #5959
* [BUGFIX] Querier: Select correct tenant during query federation. #5943

## 1.17.0 2024-04-30

* [CHANGE] Azure Storage: Upgraded objstore dependency and support Azure Workload Identity Authentication. Added `connection_string` to support authenticating via SAS token. Marked `msi_resource` config as deprecating. #5645
* [CHANGE] Store Gateway: Add a new fastcache based inmemory index cache. #5619
* [CHANGE] Index Cache: Multi level cache backfilling operation becomes async. Added `-blocks-storage.bucket-store.index-cache.multilevel.max-async-concurrency` and `-blocks-storage.bucket-store.index-cache.multilevel.max-async-buffer-size` configs and metric `cortex_store_multilevel_index_cache_backfill_dropped_items_total` for number of dropped items. #5661
* [CHANGE] Ingester: Disable uploading compacted blocks and overlapping compaction in ingester. #5735
* [CHANGE] Distributor: Count the number of rate-limited samples in `distributor_samples_in_total`. #5714
* [CHANGE] Ruler: Remove `cortex_ruler_write_requests_total`, `cortex_ruler_write_requests_failed_total`, `cortex_ruler_queries_total`, `cortex_ruler_queries_failed_total`, and `cortex_ruler_query_seconds_total` metrics for the tenant when the ruler deletes the manager for the tenant. #5772
* [CHANGE] Main: Mark `mem-ballast-size-bytes` flag as deprecated. #5816
* [CHANGE] Querier: Mark `-querier.ingester-streaming` flag as deprecated. Now query ingester streaming is always enabled. #5817
* [CHANGE] Compactor/Bucket Store: Added `-blocks-storage.bucket-store.block-discovery-strategy` to configure different block listing strategy. Reverted the current recursive block listing mechanism and use the strategy `Concurrent` as in 1.15. #5828
* [CHANGE] Compactor: Don't halt compactor when overlapped source blocks detected. #5854
* [CHANGE] S3 Bucket Client: Expose `-blocks-storage.s3.send-content-md5` flag and set default checksum algorithm to MD5. #5870
* [CHANGE] Querier: Mark `querier.iterators` and `querier.batch-iterators` flags as deprecated. Now querier always use batch iterators. #5868
* [CHANGE] Query Frontend: Error response returned by Query Frontend now follows Prometheus API error response format. #5811
* [FEATURE] Experimental: OTLP ingestion. #5813
* [FEATURE] Query Frontend/Scheduler: Add query priority support. #5605
* [FEATURE] Tracing: Use `kuberesolver` to resolve OTLP endpoints address with `kubernetes://` prefix as Kubernetes service. #5731
* [FEATURE] Tracing: Add `tracing.otel.round-robin` flag to use `round_robin` gRPC client side LB policy for sending OTLP traces. #5731
* [FEATURE] Ruler: Add `ruler.concurrent-evals-enabled` flag to enable concurrent evaluation within a single rule group for independent rules. Maximum concurrency can be configured via `ruler.max-concurrent-evals`. #5766
* [FEATURE] Distributor Queryable: Experimental: Add config `zone_results_quorum_metadata`. When querying ingesters using metadata APIs such as label names and values, only results from quorum number of zones will be included and merged. #5779
* [FEATURE] Storage Cache Clients: Add config `set_async_circuit_breaker_config` to utilize the circuit breaker pattern for dynamically thresholding asynchronous set operations. Implemented in both memcached and redis cache clients. #5789
* [FEATURE] Ruler: Add experimental `experimental.ruler.api-deduplicate-rules` flag to remove duplicate rule groups from the Prometheus compatible rules API endpoint. Add experimental `ruler.ring.replication-factor` and `ruler.ring.zone-awareness-enabled` flags to configure rule group replication, but only the first ruler in the replicaset evaluates the rule group, the rest will be used as backup to handle events when a ruler is down during an API request to list rules. #5782 #5901
* [FEATURE] Ring: Add experimental `-ingester.tokens-generator-strategy=minimize-spread` flag to enable the new minimize spread token generator strategy. #5855
* [FEATURE] Ring Status Page: Add `Ownership Diff From Expected` column in the ring table to indicate the extent to which the ownership of a specific ingester differs from the expected ownership. #5889
* [ENHANCEMENT] Ingester: Add per-tenant new metric `cortex_ingester_tsdb_data_replay_duration_seconds`. #5477
* [ENHANCEMENT] Store Gateway: Added `-store-gateway.enabled-tenants` and `-store-gateway.disabled-tenants` to explicitly enable or disable store-gateway for specific tenants. #5638
* [ENHANCEMENT] Query Frontend: Write service timing header in response even though there is an error. #5653
* [ENHANCEMENT] Compactor: Add new compactor metric `cortex_compactor_start_duration_seconds`. #5683
* [ENHANCEMENT] Index Cache: Multi level cache adds config `max_backfill_items` to cap max items to backfill per async operation. #5686
* [ENHANCEMENT] Query Frontend: Log number of split queries in `query stats` log. #5703
* [ENHANCEMENT] Compactor: Skip compaction retry when encountering a permission denied error. #5727
* [ENHANCEMENT] Logging: Added new options for logging HTTP request headers: `-server.log-request-headers` enables logging HTTP request headers, `-server.log-request-headers-exclude-list` allows users to specify headers which should not be logged. #5744
* [ENHANCEMENT] Query Frontend/Scheduler: Time check in query priority now considers overall data select time window (including range selectors, modifiers and lookback delta). #5758
* [ENHANCEMENT] Querier: Added `querier.store-gateway-query-stats-enabled` to enable or disable store gateway query stats log. #5749
* [ENHANCEMENT] Querier: Improve labels APIs latency by merging slices using K-way merge and more than 1 core. #5785
* [ENHANCEMENT] AlertManager: Retrying AlertManager Delete Silence on error. #5794
* [ENHANCEMENT] Ingester: Add new ingester metric `cortex_ingester_max_inflight_query_requests`. #5798
* [ENHANCEMENT] Query: Added `query_storage_wall_time` to Query Frontend and Ruler query stats log for wall time spent on fetching data from storage. Query evaluation is not included. #5799
* [ENHANCEMENT] Query: Added additional max query length check at Query Frontend and Ruler. Added `-querier.ignore-max-query-length` flag to disable max query length check at Querier. #5808
* [ENHANCEMENT] Querier: Add context error check when converting Metrics to SeriesSet for GetSeries on distributorQuerier. #5827
* [ENHANCEMENT] Ruler: Improve GetRules response time by reducing lock contention and introducing a temporary rules cache in `ruler/manager.go`. #5805
* [ENHANCEMENT] Querier: Add context error check when merging slices from ingesters for GetLabel operations. #5837
* [BUGFIX] Distributor: Do not use label with empty values for sharding #5717
* [BUGFIX] Query Frontend: queries with negative offset should check whether it is cacheable or not. #5719
* [BUGFIX] Redis Cache: pass `cache_size` config correctly. #5734
* [BUGFIX] Distributor: Shuffle-Sharding with `ingestion_tenant_shard_size` set to 0, default sharding strategy should be used. #5189
* [BUGFIX] Cortex: Fix GRPC stream clients not honoring overrides for call options. #5797
* [BUGFIX] Ruler: Fix support for `keep_firing_for` field in alert rules. #5823
* [BUGFIX] Ring DDB: Fix lifecycle for ring counting unhealthy pods as healthy. #5838
* [BUGFIX] Ring DDB: Fix region assignment. #5842

## 1.16.1 2024-04-23

* [ENHANCEMENT] Upgraded Docker base images to `alpine:3.18`. #5684
* [ENHANCEMENT] Upgrade to go 1.21.9 #5879 #5882

## 1.16.0 2023-11-20

* [CHANGE] AlertManager: include reason label in `cortex_alertmanager_notifications_failed_total`. #5409
* [CHANGE] Ruler: Added user label to `cortex_ruler_write_requests_total`, `cortex_ruler_write_requests_failed_total`, `cortex_ruler_queries_total`, and `cortex_ruler_queries_failed_total` metrics. #5312
* [CHANGE] Alertmanager: Validating new fields on the PagerDuty AM config. #5290
* [CHANGE] Ingester: Creating label `native-histogram-sample` on the `cortex_discarded_samples_total` to keep track of discarded native histogram samples. #5289
* [CHANGE] Store Gateway: Rename `cortex_bucket_store_cached_postings_compression_time_seconds` to `cortex_bucket_store_cached_postings_compression_time_seconds_total`. #5431
* [CHANGE] Store Gateway: Rename `cortex_bucket_store_cached_series_fetch_duration_seconds` to `cortex_bucket_store_series_fetch_duration_seconds` and `cortex_bucket_store_cached_postings_fetch_duration_seconds` to `cortex_bucket_store_postings_fetch_duration_seconds`. Add new metric `cortex_bucket_store_chunks_fetch_duration_seconds`. #5448
* [CHANGE] Store Gateway: Remove `idle_timeout`, `max_conn_age`, `pool_size`, `min_idle_conns` fields for Redis index cache and caching bucket. #5448
* [CHANGE] Store Gateway: Add flag `-store-gateway.sharding-ring.zone-stable-shuffle-sharding` to enable store gateway to use zone stable shuffle sharding. #5489
* [CHANGE] Bucket Index: Add `series_max_size` and `chunk_max_size` to bucket index. #5489
* [CHANGE] StoreGateway: Rename `cortex_bucket_store_chunk_pool_returned_bytes_total` and `cortex_bucket_store_chunk_pool_requested_bytes_total` to `cortex_bucket_store_chunk_pool_operation_bytes_total`. #5552
* [CHANGE] Query Frontend/Querier: Make build info API disabled by default and add feature flag `api.build-info-enabled` to enable it. #5533
* [CHANGE] Purger: Do no use S3 tenant kms key when uploading deletion marker. #5575
* [CHANGE] Ingester: Shipper always allows uploading compacted blocks to ship OOO compacted blocks. #5625
* [CHANGE] DDBKV: Change metric name from `dynamodb_kv_read_capacity_total` to `dynamodb_kv_consumed_capacity_total` and include Delete, Put, Batch dimension. #5487
* [CHANGE] Compactor: Adding the userId on the compact dir path. #5524
* [CHANGE] Ingester: Remove deprecated ingester metrics. #5472
* [CHANGE] Query Frontend: Expose `-querier.max-subquery-steps` to configure subquery max steps check. By default, the limit is set to 0, which is disabled. #5656
* [FEATURE] Store Gateway: Implementing multi level index cache. #5451
* [FEATURE] Ruler: Add support for disabling rule groups. #5521
* [FEATURE] Support object storage backends for runtime configuration file. #5292
* [FEATURE] Ruler: Add support for `Limit` field on RuleGroup. #5528
* [FEATURE] AlertManager: Add support for Webex, Discord and Telegram Receiver. #5493
* [FEATURE] Ingester: added `-admin-limit-message` to customize the message contained in limit errors.#5460
* [FEATURE] AlertManager: Update version to v0.26.0 and bring in Microsoft Teams receiver. #5543
* [FEATURE] Store Gateway: Support lazy expanded posting optimization. Added new flag `blocks-storage.bucket-store.lazy-expanded-postings-enabled` and new metrics `cortex_bucket_store_lazy_expanded_postings_total`, `cortex_bucket_store_lazy_expanded_posting_size_bytes_total` and `cortex_bucket_store_lazy_expanded_posting_series_overfetched_size_bytes_total`. #5556.
* [FEATURE] Store Gateway: Add `max_downloaded_bytes_per_request` to limit max bytes to download per store gateway request. #5179
* [FEATURE] Added 2 flags `-alertmanager.alertmanager-client.grpc-max-send-msg-size` and ` -alertmanager.alertmanager-client.grpc-max-recv-msg-size` to configure alert manager grpc client message size limits. #5338
* [FEATURE] Querier/StoreGateway: Allow the tenant shard sizes to be a percent of total instances. #5393
* [FEATURE] Added the flag `-alertmanager.api-concurrency` to configure alert manager api concurrency limit. #5412
* [FEATURE] Store Gateway: Add `-store-gateway.sharding-ring.keep-instance-in-the-ring-on-shutdown` to skip unregistering instance from the ring in shutdown. #5421
* [FEATURE] Ruler: Support for filtering rules in the API. #5417
* [FEATURE] Compactor: Add `-compactor.ring.tokens-file-path` to store generated tokens locally. #5432
* [FEATURE] Query Frontend: Add `-frontend.retry-on-too-many-outstanding-requests` to re-enqueue 429 requests if there are multiple query-schedulers available. #5496
* [FEATURE] Store Gateway: Add `-blocks-storage.bucket-store.max-inflight-requests` for store gateways to reject further series requests upon reaching the limit. #5553
* [FEATURE] Store Gateway: Support filtered index cache. #5587
* [ENHANCEMENT] Update go version to 1.21.3. #5630
* [ENHANCEMENT] Store Gateway: Add `cortex_bucket_store_block_load_duration_seconds` histogram to track time to load blocks. #5580
* [ENHANCEMENT] Querier: retry chunk pool exhaustion error in querier rather than query frontend. #5569
* [ENHANCEMENT] Alertmanager: Added flag `-alertmanager.alerts-gc-interval` to configure alerts Garbage collection interval. #5550
* [ENHANCEMENT] Query Frontend: enable vertical sharding on binary expr . #5507
* [ENHANCEMENT] Query Frontend: Include user agent as part of query frontend log. #5450
* [ENHANCEMENT] Query: Set CORS Origin headers for Query API #5388
* [ENHANCEMENT] Query Frontend: Add `cortex_rejected_queries_total` metric for throttled queries. #5356
* [ENHANCEMENT] Query Frontend: Optimize the decoding of `SampleStream`. #5349
* [ENHANCEMENT] Compactor: Check ctx done when uploading visit marker. #5333
* [ENHANCEMENT] AlertManager: Add `cortex_alertmanager_dispatcher_aggregation_groups` and `cortex_alertmanager_dispatcher_alert_processing_duration_seconds` metrics for dispatcher. #5592
* [ENHANCEMENT] Store Gateway: Added new flag `blocks-storage.bucket-store.series-batch-size` to control how many series to fetch per batch in Store Gateway. #5582.
* [ENHANCEMENT] Querier: Log query stats when querying store gateway. #5376
* [ENHANCEMENT] Ruler: Add `cortex_ruler_rule_group_load_duration_seconds` and `cortex_ruler_rule_group_sync_duration_seconds` metrics. #5609
* [ENHANCEMENT] Ruler: Add contextual info and query statistics to log #5604
* [ENHANCEMENT] Distributor/Ingester: Add span on push path #5319
* [ENHANCEMENT] Query Frontend: Reject subquery with too small step size. #5323
* [ENHANCEMENT] Compactor: Exposing Thanos `accept-malformed-index` to Cortex compactor. #5334
* [ENHANCEMENT] Log: Avoid expensive `log.Valuer` evaluation for disallowed levels. #5297
* [ENHANCEMENT] Improving Performance on the API Gzip Handler. #5347
* [ENHANCEMENT] Dynamodb: Add `puller-sync-time` to allow different pull time for ring. #5357
* [ENHANCEMENT] Emit querier `max_concurrent` as a metric. #5362
* [ENHANCEMENT] Avoid sort tokens on lifecycler autoJoin. #5394
* [ENHANCEMENT] Do not resync blocks in running store gateways during rollout deployment and container restart. #5363
* [ENHANCEMENT] Store Gateway: Add new metrics `cortex_bucket_store_sent_chunk_size_bytes`, `cortex_bucket_store_postings_size_bytes` and `cortex_bucket_store_empty_postings_total`. #5397
* [ENHANCEMENT] Add jitter to lifecycler heartbeat. #5404
* [ENHANCEMENT] Store Gateway: Add config `estimated_max_series_size_bytes` and `estimated_max_chunk_size_bytes` to address data overfetch. #5401
* [ENHANCEMENT] Distributor/Ingester: Add experimental `-distributor.sign_write_requests` flag to sign the write requests. #5430
* [ENHANCEMENT] Store Gateway/Querier/Compactor: Handling CMK Access Denied errors. #5420 #5442 #5446
* [ENHANCEMENT] Alertmanager: Add the alert name in error log when it get throttled. #5456
* [ENHANCEMENT] Querier: Retry store gateway on different zones when zone awareness is enabled. #5476
* [ENHANCEMENT] Compactor: allow `unregister_on_shutdown` to be configurable. #5503
* [ENHANCEMENT] Querier: Batch adding series to query limiter to optimize locking. #5505
* [ENHANCEMENT] Store Gateway: add metric `cortex_bucket_store_chunk_refetches_total` for number of chunk refetches. #5532
* [ENHANCEMENT] BasicLifeCycler: allow final-sleep during shutdown #5517
* [ENHANCEMENT] All: Handling CMK Access Denied errors. #5420 #5542
* [ENHANCEMENT] Querier: Retry store gateway client connection closing gRPC error. #5558
* [ENHANCEMENT] QueryFrontend: Add generic retry for all APIs. #5561.
* [ENHANCEMENT] Querier: Check context before notifying scheduler and frontend. #5565
* [ENHANCEMENT] QueryFrontend: Add metric for number of series requests. #5373
* [ENHANCEMENT] Store Gateway: Add histogram metrics for total time spent fetching series and chunks per request. #5573
* [ENHANCEMENT] Store Gateway: Check context in multi level cache. Add `cortex_store_multilevel_index_cache_fetch_duration_seconds` and `cortex_store_multilevel_index_cache_backfill_duration_seconds` to measure fetch and backfill latency. #5596
* [ENHANCEMENT] Ingester: Added new ingester TSDB metrics `cortex_ingester_tsdb_head_samples_appended_total`, `cortex_ingester_tsdb_head_out_of_order_samples_appended_total`, `cortex_ingester_tsdb_snapshot_replay_error_total`, `cortex_ingester_tsdb_sample_ooo_delta` and `cortex_ingester_tsdb_mmap_chunks_total`. #5624
* [ENHANCEMENT] Query Frontend: Handle context error before decoding and merging responses. #5499
* [ENHANCEMENT] Store-Gateway and AlertManager: Add a `wait_instance_time_out` to context to avoid waiting forever. #5581
* [ENHANCEMENT] Blocks storage: Move the tenant deletion mark from `<tenantID>/markers/tenant-deletion-mark.json` to  `__markers__/<tenantID>/tenant-deletion-mark.json`. #5676
* [BUGFIX] Compactor: Fix possible division by zero during compactor config validation. #5535
* [BUGFIX] Ruler: Validate if rule group can be safely converted back to rule group yaml from protobuf message #5265
* [BUGFIX] Querier: Convert gRPC `ResourceExhausted` status code from store gateway to 422 limit error. #5286
* [BUGFIX] Alertmanager: Route web-ui requests to the alertmanager distributor when sharding is enabled. #5293
* [BUGFIX] Storage: Bucket index updater should ignore meta not found for partial blocks. #5343
* [BUGFIX] Ring: Add `JOINING` state to read operation. #5346
* [BUGFIX] Compactor: Partial block with only visit marker should be deleted even there is no deletion marker. #5342
* [BUGFIX] KV: Etcd calls will no longer block indefinitely and will now time out after the `DialTimeout` period. #5392
* [BUGFIX] Ring: Allow RF greater than number of zones to select more than one instance per zone #5411
* [BUGFIX] Store Gateway: Fix bug in store gateway ring comparison logic. #5426
* [BUGFIX] Ring: Fix bug in consistency of Get func in a scaling zone-aware ring. #5429
* [BUGFIX] Compactor: Fix retry on markers. #5441
* [BUGFIX] Query Frontend: Fix bug of failing to cancel downstream request context in query frontend v2 mode (query scheduler enabled). #5447
* [BUGFIX] Alertmanager: Remove the user id from state replication key metric label value. #5453
* [BUGFIX] Compactor: Avoid cleaner concurrency issues checking global markers before all blocks. #5457
* [BUGFIX] DDBKV: Disallow instance with older timestamp to update instance with newer timestamp. #5480
* [BUGFIX] DDBKV: When no change detected in ring, retry the CAS until there is change. #5502
* [BUGFIX] Fix bug on objstore when configured to use S3 fips endpoints. #5540
* [BUGFIX] Ruler: Fix bug on ruler where a failure to load a single RuleGroup would prevent rulers to sync all RuleGroup. #5563
* [BUGFIX] Query Frontend: Fix query string being omitted in query stats log. #5655

## 1.15.3 2023-06-22

* [BUGFIX] Distributor: Fix potential data corruption in cases of timeout between distributors and ingesters. #5422

## 1.15.2 2023-05-09

* [ENHANCEMENT] Update Go version to 1.20.4. #5299

## 1.15.1 2023-04-26

* [CHANGE] Alertmanager: Validating new fields on the PagerDuty AM config. #5290
* [BUGFIX] Querier: Convert gRPC `ResourceExhausted` status code from store gateway to 422 limit error. #5286

## 1.15.0 2023-04-19

* [CHANGE] Storage: Make Max exemplars config per tenant instead of global configuration. #5080 #5122
* [CHANGE] Alertmanager: Local file disclosure vulnerability in OpsGenie configuration has been fixed. #5045
* [CHANGE] Rename oltp_endpoint to otlp_endpoint to match opentelemetry spec and lib name. #5068
* [CHANGE] Distributor/Ingester: Log warn level on push requests when they have status code 4xx. Do not log if status is 429. #5103
* [CHANGE] Tracing: Use the default OTEL trace sampler when `-tracing.otel.exporter-type` is set to `awsxray`. #5141
* [CHANGE] Ingester partial error log line to debug level. #5192
* [CHANGE] Change HTTP status code from 503/422 to 499 if a request is canceled. #5220
* [CHANGE] Store gateways summary metrics have been converted to histograms `cortex_bucket_store_series_blocks_queried`, `cortex_bucket_store_series_data_fetched`, `cortex_bucket_store_series_data_size_touched_bytes`, `cortex_bucket_store_series_data_size_fetched_bytes`, `cortex_bucket_store_series_data_touched`, `cortex_bucket_store_series_result_series` #5239
* [FEATURE] Querier/Query Frontend: support Prometheus /api/v1/status/buildinfo API. #4978
* [FEATURE] Ingester: Add active series to all_user_stats page. #4972
* [FEATURE] Ingester: Added `-blocks-storage.tsdb.head-chunks-write-queue-size` allowing to configure the size of the in-memory queue used before flushing chunks to the disk . #5000
* [FEATURE] Query Frontend: Log query params in query frontend even if error happens. #5005
* [FEATURE] Ingester: Enable snapshotting of In-memory TSDB on disk during shutdown via `-blocks-storage.tsdb.memory-snapshot-on-shutdown`. #5011
* [FEATURE] Query Frontend/Scheduler: Add a new counter metric `cortex_request_queue_requests_total` for total requests going to queue. #5030
* [FEATURE] Build ARM docker images. #5041
* [FEATURE] Query-frontend/Querier: Create spans to measure time to merge promql responses. #5041
* [FEATURE] Querier/Ruler: Support the new thanos promql engine. This is an experimental feature and might change in the future. #5093
* [FEATURE] Added zstd as an option for grpc compression #5092
* [FEATURE] Ring: Add new kv store option `dynamodb`. #5026
* [FEATURE] Cache: Support redis as backend for caching bucket and index cache. #5057
* [FEATURE] Querier/Store-Gateway: Added `-blocks-storage.bucket-store.ignore-blocks-within` allowing to filter out the recently created blocks from being synced by queriers and store-gateways. #5166
* [FEATURE] AlertManager/Ruler: Added support for  `keep_firing_for` on alerting rulers.
* [FEATURE] Alertmanager: Add support for time_intervals. #5102
* [FEATURE] Added `snappy-block` as an option for grpc compression #5215
* [FEATURE] Enable experimental out-of-order samples support. Added 2 new configs `ingester.out_of_order_time_window` and `blocks-storage.tsdb.out_of_order_cap_max`. #4964
* [ENHANCEMENT] Querier: limit series query to only ingesters if `start` param is not specified. #4976
* [ENHANCEMENT] Query-frontend/scheduler: add a new limit `frontend.max-outstanding-requests-per-tenant` for configuring queue size per tenant. Started deprecating two flags `-query-scheduler.max-outstanding-requests-per-tenant` and `-querier.max-outstanding-requests-per-tenant`, and change their value default to 0. Now if both the old flag and new flag are specified, the old flag's queue size will be picked. #4991
* [ENHANCEMENT] Query-tee: Add `/api/v1/query_exemplars` API endpoint support. #5010
* [ENHANCEMENT] Let blocks_cleaner delete blocks concurrently(default 16 goroutines). #5028
* [ENHANCEMENT] Query Frontend/Query Scheduler: Increase upper bound to 60s for queue duration histogram metric. #5029
* [ENHANCEMENT] Query Frontend: Log Vertical sharding information when `query_stats_enabled` is enabled. #5037
* [ENHANCEMENT] Ingester: The metadata APIs should honour `querier.query-ingesters-within` when `querier.query-store-for-labels-enabled` is true. #5027
* [ENHANCEMENT] Query Frontend: Skip instant query roundtripper if sharding is not applicable. #5062
* [ENHANCEMENT] Push reduce one hash operation of Labels. #4945 #5114
* [ENHANCEMENT] Alertmanager: Added `-alertmanager.enabled-tenants` and `-alertmanager.disabled-tenants` to explicitly enable or disable alertmanager for specific tenants. #5116
* [ENHANCEMENT] Upgraded Docker base images to `alpine:3.17`. #5132
* [ENHANCEMENT] Add retry logic to S3 bucket client. #5135
* [ENHANCEMENT] Update Go version to 1.20.1. #5159
* [ENHANCEMENT] Distributor: Reuse byte slices when serializing requests from distributors to ingesters. #5193
* [ENHANCEMENT] Query Frontend: Add number of chunks and samples fetched in query stats. #5198
* [ENHANCEMENT] Implement grpc.Compressor.DecompressedSize for snappy to optimize memory allocations. #5213
* [ENHANCEMENT] Querier: Batch Iterator optimization to prevent transversing it multiple times query ranges steps does not overlap. #5237
* [BUGFIX] Updated `golang.org/x/net` dependency to fix CVE-2022-27664. #5008
* [BUGFIX] Fix panic when otel and xray tracing is enabled. #5044
* [BUGFIX] Fixed no compact block got grouped in shuffle sharding grouper. #5055
* [BUGFIX] Fixed ingesters with less tokens stuck in LEAVING. #5061
* [BUGFIX] Tracing: Fix missing object storage span instrumentation. #5074
* [BUGFIX] Ingester: Fix Ingesters returning empty response for metadata APIs. #5081
* [BUGFIX] Ingester: Fix panic when querying metadata from blocks that are being deleted. #5119
* [BUGFIX] Ring: Fix case when dynamodb kv reaches the limit of 25 actions per batch call. #5136
* [BUGFIX] Query-frontend: Fix shardable instant queries do not produce sorted results for `sort`, `sort_desc`, `topk`, `bottomk` functions. #5148, #5170
* [BUGFIX] Querier: Fix `/api/v1/series` returning 5XX instead of 4XX when limits are hit. #5169
* [BUGFIX] Compactor: Fix issue that shuffle sharding planner return error if block is under visit by other compactor. #5188
* [BUGFIX] Fix S3 BucketWithRetries upload empty content issue #5217
* [BUGFIX] Query Frontend: Disable `absent`, `absent_over_time` and `scalar` for vertical sharding. #5221
* [BUGFIX] Catch context error in the s3 bucket client. #5240
* [BUGFIX] Fix query frontend remote read empty body. #5257
* [BUGFIX] Fix query frontend incorrect error response format at `SplitByQuery` middleware. #5260

## 1.14.0 2022-12-02

  **This release removes support for chunks storage. See below for more.**
* [CHANGE] Remove support for chunks storage entirely. If you are using chunks storage on a previous version, you must [migrate your data](https://github.com/cortexproject/cortex/blob/v1.13.1/docs/blocks-storage/migrate-from-chunks-to-blocks.md) on version 1.13.1 or earlier. Before upgrading to this release, you should also remove any deprecated chunks-related configuration, as this release will no longer accept that. The following flags are gone:
  - `-dynamodb.*`
  - `-metrics.*`
  - `-s3.*`
  - `-azure.*`
  - `-bigtable.*`
  - `-gcs.*`
  - `-cassandra.*`
  - `-boltdb.*`
  - `-local.*`
  - some `-ingester` flags:
    - `-ingester.wal-enabled`
    - `-ingester.checkpoint-enabled`
    - `-ingester.recover-from-wal`
    - `-ingester.wal-dir`
    - `-ingester.checkpoint-duration`
    - `-ingester.flush-on-shutdown-with-wal-enabled`
    - `-ingester.max-transfer-retries`
    - `-ingester.max-samples-per-query`
    - `-ingester.min-chunk-length`
    - `-ingester.flush-period`
    - `-ingester.retain-period`
    - `-ingester.max-chunk-idle`
    - `-ingester.max-stale-chunk-idle`
    - `-ingester.flush-op-timeout`
    - `-ingester.max-chunk-age`
    - `-ingester.chunk-age-jitter`
    - `-ingester.concurrent-flushes`
    - `-ingester.spread-flushes`
    - `-ingester.chunk-encoding`
    - `-store.*` except `-store.engine` and `-store.max-query-length`
    - `-store.query-chunk-limit` was deprecated and replaced by `-querier.max-fetched-chunks-per-query`
  - `-deletes.*`
  - `-grpc-store.*`
  - `-flusher.wal-dir`, `-flusher.concurrent-flushes`, `-flusher.flush-op-timeout`
* [CHANGE] Remove support for alertmanager and ruler legacy store configuration. Before upgrading, you need to convert your configuration to use the `alertmanager-storage` and `ruler-storage` configuration on the version that you're already running, then upgrade.
* [CHANGE] Disables TSDB isolation. #4825
* [CHANGE] Drops support Prometheus 1.x rule format on configdb. #4826
* [CHANGE] Removes `-ingester.stream-chunks-when-using-blocks` experimental flag and stream chunks by default when `querier.ingester-streaming` is enabled. #4864
* [CHANGE] Compactor: Added `cortex_compactor_runs_interrupted_total` to separate compaction interruptions from failures
* [CHANGE] Enable PromQL `@` modifier, negative offset always. #4927
* [CHANGE] Store-gateway: Add user label to `cortex_bucket_store_blocks_loaded` metric. #4918
* [CHANGE] AlertManager: include `status` label in `cortex_alertmanager_alerts_received_total`. #4907
* [FEATURE] Compactor: Added `-compactor.block-files-concurrency` allowing to configure number of go routines for download/upload block files during compaction. #4784
* [FEATURE] Compactor: Added `-compactor.blocks-fetch-concurrency` allowing to configure number of go routines for blocks during compaction. #4787
* [FEATURE] Compactor: Added configurations for Azure MSI in blocks-storage, ruler-storage and alertmanager-storage. #4818
* [FEATURE] Ruler: Add support to pass custom implementations of queryable and pusher. #4782
* [FEATURE] Create OpenTelemetry Bridge for Tracing. Now cortex can send traces to multiple destinations using OTEL Collectors. #4834
* [FEATURE] Added `-api.http-request-headers-to-log` allowing for the addition of HTTP Headers to logs #4803
* [FEATURE] Distributor: Added a new limit `-validation.max-labels-size-bytes` allowing to limit the combined size of labels for each timeseries. #4848
* [FEATURE] Storage/Bucket: Added `-*.s3.bucket-lookup-type` allowing to configure the s3 bucket lookup type. #4794
* [FEATURE] QueryFrontend: Implement experimental vertical sharding at query frontend for range/instant queries. #4863
* [FEATURE] QueryFrontend: Support vertical sharding for subqueries. #4955
* [FEATURE] Querier: Added a new limit `-querier.max-fetched-data-bytes-per-query` allowing to limit the maximum size of all data in bytes that a query can fetch from each ingester and storage. #4854
* [FEATURE] Added 2 flags `-alertmanager.alertmanager-client.grpc-compression` and `-querier.store-gateway-client.grpc-compression` to configure compression methods for grpc clients. #4889
* [ENHANCEMENT] AlertManager: Retrying AlertManager Get Requests (Get Alertmanager status, Get Alertmanager Receivers) on next replica on error #4840
* [ENHANCEMENT] Querier/Ruler: Retry store-gateway in case of unexpected failure, instead of failing the query. #4532 #4839
* [ENHANCEMENT] Ring: DoBatch prioritize 4xx errors when failing. #4783
* [ENHANCEMENT] Cortex now built with Go 1.18. #4829
* [ENHANCEMENT] Ingester: Prevent ingesters to become unhealthy during wall replay. #4847
* [ENHANCEMENT] Compactor: Introduced visit marker file for blocks so blocks are under compaction will not be picked up by another compactor. #4805
* [ENHANCEMENT] Distributor: Add label name to labelValueTooLongError. #4855
* [ENHANCEMENT] Enhance traces with hostname information. #4898
* [ENHANCEMENT] Improve the documentation around limits. #4905
* [ENHANCEMENT] Distributor: cache user overrides to reduce lock contention. #4904
* [BUGFIX] Storage/Bucket: Enable AWS SDK for go authentication for s3 to fix IMDSv1 authentication. #4897
* [BUGFIX] Memberlist: Add join with no retrying when starting service. #4804
* [BUGFIX] Ruler: Fix /ruler/rule_groups returns YAML with extra fields. #4767
* [BUGFIX] Respecting `-tracing.otel.sample-ratio` configuration when enabling OpenTelemetry tracing with X-ray. #4862
* [BUGFIX] QueryFrontend: fixed query_range requests when query has `start` equals to `end`. #4877
* [BUGFIX] AlertManager: fixed issue introduced by #4495 where templates files were being deleted when using alertmanager local store. #4890
* [BUGFIX] Ingester: fixed incorrect logging at the start of ingester block shipping logic. #4934
* [BUGFIX] Storage/Bucket: fixed global mark missing on deletion. #4949
* [BUGFIX] QueryFrontend/Querier: fixed regression added by #4863 where we stopped compressing the response between querier and query frontend. #4960
* [BUGFIX] QueryFrontend/Querier: fixed fix response error to be ungzipped when status code is not 2xx. #4975

### Known issues

- Configsdb: Ruler configs doesn't work. Remove all configs from postgres database that have format Prometheus 1.x rule format before upgrading to v1.14.0 (see [5387](https://github.com/cortexproject/cortex/issues/5387))

## 1.13.0 2022-07-14

* [CHANGE] Changed default for `-ingester.min-ready-duration` from 1 minute to 15 seconds. #4539
* [CHANGE] query-frontend: Do not print anything in the logs of `query-frontend` if a in-progress query has been canceled (context canceled) to avoid spam. #4562
* [CHANGE] Compactor block deletion mark migration, needed when upgrading from v1.7, is now disabled by default. #4597
* [CHANGE] The `status_code` label on gRPC client metrics has changed from '200' and '500' to '2xx', '5xx', '4xx', 'cancel' or 'error'. #4601
* [CHANGE] Memberlist: changed probe interval from `1s` to `5s` and probe timeout from `500ms` to `2s`. #4601
* [CHANGE] Fix incorrectly named `cortex_cache_fetched_keys` and `cortex_cache_hits` metrics. Renamed to `cortex_cache_fetched_keys_total` and `cortex_cache_hits_total` respectively. #4686
* [CHANGE] Enable Thanos series limiter in store-gateway. #4702
* [CHANGE] Distributor: Apply `max_fetched_series_per_query` limit for `/series` API. #4683
* [CHANGE] Re-enable the `proxy_url` option for receiver configuration. #4741
* [FEATURE] Ruler: Add `external_labels` option to tag all alerts with a given set of labels. #4499
* [FEATURE] Compactor: Add `-compactor.skip-blocks-with-out-of-order-chunks-enabled` configuration to mark blocks containing index with out-of-order chunks for no compact instead of halting the compaction. #4707
* [FEATURE] Querier/Query-Frontend: Add `-querier.per-step-stats-enabled` and `-frontend.cache-queryable-samples-stats` configurations to enable query sample statistics. #4708
* [FEATURE] Add shuffle sharding for the compactor #4433
* [FEATURE] Querier: Use streaming for ingester metadata APIs. #4725
* [ENHANCEMENT] Update Go version to 1.17.8. #4602 #4604 #4658
* [ENHANCEMENT] Keep track of discarded samples due to bad relabel configuration in `cortex_discarded_samples_total`. #4503
* [ENHANCEMENT] Ruler: Add `-ruler.disable-rule-group-label` to disable the `rule_group` label on exported metrics. #4571
* [ENHANCEMENT] Query federation: improve performance in MergeQueryable by memoizing labels. #4502
* [ENHANCEMENT] Added new ring related config `-ingester.readiness-check-ring-health` when enabled the readiness probe will succeed only after all instances are ACTIVE and healthy in the ring, this is enabled by default. #4539
* [ENHANCEMENT] Added new ring related config `-distributor.excluded-zones` when set this will exclude the comma-separated zones from the ring, default is "". #4539
* [ENHANCEMENT] Upgraded Docker base images to `alpine:3.14`. #4514
* [ENHANCEMENT] Updated Prometheus to latest. Includes changes from prometheus#9239, adding 15 new functions. Multiple TSDB bugfixes prometheus#9438 & prometheus#9381. #4524
* [ENHANCEMENT] Query Frontend: Add setting `-frontend.forward-headers-list` in frontend  to configure the set of headers from the requests to be forwarded to downstream requests. #4486
* [ENHANCEMENT] Blocks storage: Add `-blocks-storage.azure.http.*`, `-alertmanager-storage.azure.http.*`, and `-ruler-storage.azure.http.*` to configure the Azure storage client. #4581
* [ENHANCEMENT] Optimise memberlist receive path when used as a backing store for rings with a large number of members. #4601
* [ENHANCEMENT] Add length and limit to labelNameTooLongError and labelValueTooLongError #4595
* [ENHANCEMENT] Add jitter to rejoinInterval. #4747
* [ENHANCEMENT] Compactor: uploading blocks no compaction marks to the global location and introduce a new metric #4729
  * `cortex_bucket_blocks_marked_for_no_compaction_count`: Total number of blocks marked for no compaction in the bucket.
* [ENHANCEMENT] Querier: Reduce the number of series that are kept in memory while streaming from ingesters. #4745
* [BUGFIX] AlertManager: remove stale template files. #4495
* [BUGFIX] Distributor: fix bug in query-exemplar where some results would get dropped. #4583
* [BUGFIX] Update Thanos dependency: compactor tracing support, azure blocks storage memory fix. #4585
* [BUGFIX] Set appropriate `Content-Type` header for /services endpoint, which previously hard-coded `text/plain`. #4596
* [BUGFIX] Querier: Disable query scheduler SRV DNS lookup, which removes noisy log messages about "failed DNS SRV record lookup". #4601
* [BUGFIX] Memberlist: fixed corrupted packets when sending compound messages with more than 255 messages or messages bigger than 64KB. #4601
* [BUGFIX] Query Frontend: If 'LogQueriesLongerThan' is set to < 0, log all queries as described in the docs. #4633
* [BUGFIX] Distributor: update defaultReplicationStrategy to not fail with extend-write when a single instance is unhealthy. #4636
* [BUGFIX] Distributor: Fix race condition on `/series` introduced by #4683. #4716
* [BUGFIX] Ruler: Fixed leaking notifiers after users are removed #4718
* [BUGFIX] Distributor: Fix a memory leak in distributor due to the cluster label. #4739
* [BUGFIX] Memberlist: Avoid clock skew by limiting the timestamp accepted on gossip. #4750
* [BUGFIX] Compactor: skip compaction if there is only 1 block available for shuffle-sharding compactor. #4756
* [BUGFIX] Compactor: Fixes #4770 - an edge case in compactor with shulffle sharding where compaction stops when a tenant stops ingesting samples. #4771
* [BUGFIX] Compactor: fix cortex_compactor_remaining_planned_compactions not set after plan generation for shuffle sharding compactor. #4772

## 1.11.0 2021-11-25

* [CHANGE] Memberlist: Expose default configuration values to the command line options. Note that setting these explicitly to zero will no longer cause the default to be used. If the default is desired, then do set the option. The following are affected: #4276
  - `-memberlist.stream-timeout`
  - `-memberlist.retransmit-factor`
  - `-memberlist.pull-push-interval`
  - `-memberlist.gossip-interval`
  - `-memberlist.gossip-nodes`
  - `-memberlist.gossip-to-dead-nodes-time`
  - `-memberlist.dead-node-reclaim-time`
* [CHANGE] `-querier.max-fetched-chunks-per-query` previously applied to chunks from ingesters and store separately; now the two combined should not exceed the limit. #4260
* [CHANGE] Memberlist: the metric `memberlist_kv_store_value_bytes` has been removed due to values no longer being stored in-memory as encoded bytes. #4345
* [CHANGE] Some files and directories created by Cortex components on local disk now have stricter permissions, and are only readable by owner, but not group or others. #4394
* [CHANGE] The metric `cortex_deprecated_flags_inuse_total` has been renamed to `deprecated_flags_inuse_total` as part of using grafana/dskit functionality. #4443
* [FEATURE] Ruler: Add new `-ruler.query-stats-enabled` which when enabled will report the `cortex_ruler_query_seconds_total` as a per-user metric that tracks the sum of the wall time of executing queries in the ruler in seconds. #4317
* [FEATURE] Query Frontend: Add `cortex_query_fetched_series_total` and `cortex_query_fetched_chunks_bytes_total` per-user counters to expose the number of series and bytes fetched as part of queries. These metrics can be enabled with the `-frontend.query-stats-enabled` flag (or its respective YAML config option `query_stats_enabled`). #4343
* [FEATURE] AlertManager: Add support for SNS Receiver. #4382
* [FEATURE] Distributor: Add label `status` to metric `cortex_distributor_ingester_append_failures_total` #4442
* [FEATURE] Queries: Added `present_over_time` PromQL function, also some TSDB optimisations. #4505
* [ENHANCEMENT] Add timeout for waiting on compactor to become ACTIVE in the ring. #4262
* [ENHANCEMENT] Reduce memory used by streaming queries, particularly in ruler. #4341
* [ENHANCEMENT] Ring: allow experimental configuration of disabling of heartbeat timeouts by setting the relevant configuration value to zero. Applies to the following: #4342
  * `-distributor.ring.heartbeat-timeout`
  * `-ring.heartbeat-timeout`
  * `-ruler.ring.heartbeat-timeout`
  * `-alertmanager.sharding-ring.heartbeat-timeout`
  * `-compactor.ring.heartbeat-timeout`
  * `-store-gateway.sharding-ring.heartbeat-timeout`
* [ENHANCEMENT] Ring: allow heartbeats to be explicitly disabled by setting the interval to zero. This is considered experimental. This applies to the following configuration options: #4344
  * `-distributor.ring.heartbeat-period`
  * `-ingester.heartbeat-period`
  * `-ruler.ring.heartbeat-period`
  * `-alertmanager.sharding-ring.heartbeat-period`
  * `-compactor.ring.heartbeat-period`
  * `-store-gateway.sharding-ring.heartbeat-period`
* [ENHANCEMENT] Memberlist: optimized receive path for processing ring state updates, to help reduce CPU utilization in large clusters. #4345
* [ENHANCEMENT] Memberlist: expose configuration of memberlist packet compression via `-memberlist.compression=enabled`. #4346
* [ENHANCEMENT] Update Go version to 1.16.6. #4362
* [ENHANCEMENT] Updated Prometheus to include changes from prometheus/prometheus#9083. Now whenever `/labels` API calls include matchers, blocks store is queried for `LabelNames` with matchers instead of `Series` calls which was inefficient. #4380
* [ENHANCEMENT] Querier: performance improvements in socket and memory handling. #4429 #4377
* [ENHANCEMENT] Exemplars are now emitted for all gRPC calls and many operations tracked by histograms. #4462
* [ENHANCEMENT] New options `-server.http-listen-network` and `-server.grpc-listen-network` allow binding as 'tcp4' or 'tcp6'. #4462
* [ENHANCEMENT] Rulers: Using shuffle sharding subring on GetRules API. #4466
* [ENHANCEMENT] Support memcached auto-discovery via `auto-discovery` flag, introduced by thanos in https://github.com/thanos-io/thanos/pull/4487. Both AWS and Google Cloud memcached service support auto-discovery, which returns a list of nodes of the memcached cluster. #4412
* [BUGFIX] Fixes a panic in the query-tee when comparing result. #4465
* [BUGFIX] Frontend: Fixes @ modifier functions (start/end) when splitting queries by time. #4464
* [BUGFIX] Compactor: compactor will no longer try to compact blocks that are already marked for deletion. Previously compactor would consider blocks marked for deletion within `-compactor.deletion-delay / 2` period as eligible for compaction. #4328
* [BUGFIX] HA Tracker: when cleaning up obsolete elected replicas from KV store, tracker didn't update number of cluster per user correctly. #4336
* [BUGFIX] Ruler: fixed counting of PromQL evaluation errors as user-errors when updating `cortex_ruler_queries_failed_total`. #4335
* [BUGFIX] Ingester: When using block storage, prevent any reads or writes while the ingester is stopping. This will prevent accessing TSDB blocks once they have been already closed. #4304
* [BUGFIX] Ingester: fixed ingester stuck on start up (LEAVING ring state) when `-ingester.heartbeat-period=0` and `-ingester.unregister-on-shutdown=false`. #4366
* [BUGFIX] Ingester: panic during shutdown while fetching batches from cache. #4397
* [BUGFIX] Querier: After query-frontend restart, querier may have lower than configured concurrency. #4417
* [BUGFIX] Memberlist: forward only changes, not entire original message. #4419
* [BUGFIX] Memberlist: don't accept old tombstones as incoming change, and don't forward such messages to other gossip members. #4420
* [BUGFIX] Querier: fixed panic when querying exemplars and using `-distributor.shard-by-all-labels=false`. #4473
* [BUGFIX] Querier: honor querier minT,maxT if `nil` SelectHints are passed to Select(). #4413
* [BUGFIX] Compactor: fixed panic while collecting Prometheus metrics. #4483
* [BUGFIX] Update go-kit package to fix spurious log messages #4544

## 1.10.0 / 2021-08-03

* [CHANGE] Prevent path traversal attack from users able to control the HTTP header `X-Scope-OrgID`. #4375 (CVE-2021-36157)
  * Users only have control of the HTTP header when Cortex is not frontend by an auth proxy validating the tenant IDs
* [CHANGE] Enable strict JSON unmarshal for `pkg/util/validation.Limits` struct. The custom `UnmarshalJSON()` will now fail if the input has unknown fields. #4298
* [CHANGE] Cortex chunks storage has been deprecated and it's now in maintenance mode: all Cortex users are encouraged to migrate to the blocks storage. No new features will be added to the chunks storage. The default Cortex configuration still runs the chunks engine; please check out the [blocks storage doc](https://cortexmetrics.io/docs/blocks-storage/) on how to configure Cortex to run with the blocks storage.  #4268
* [CHANGE] The example Kubernetes manifests (stored at `k8s/`) have been removed due to a lack of proper support and maintenance. #4268
* [CHANGE] Querier / ruler: deprecated `-store.query-chunk-limit` CLI flag (and its respective YAML config option `max_chunks_per_query`) in favour of `-querier.max-fetched-chunks-per-query` (and its respective YAML config option `max_fetched_chunks_per_query`). The new limit specifies the maximum number of chunks that can be fetched in a single query from ingesters and long-term storage: the total number of actual fetched chunks could be 2x the limit, being independently applied when querying ingesters and long-term storage. #4125
* [CHANGE] Alertmanager: allowed to configure the experimental receivers firewall on a per-tenant basis. The following CLI flags (and their respective YAML config options) have been changed and moved to the limits config section: #4143
  - `-alertmanager.receivers-firewall.block.cidr-networks` renamed to `-alertmanager.receivers-firewall-block-cidr-networks`
  - `-alertmanager.receivers-firewall.block.private-addresses` renamed to `-alertmanager.receivers-firewall-block-private-addresses`
* [CHANGE] Change default value of `-server.grpc.keepalive.min-time-between-pings` from `5m` to `10s` and `-server.grpc.keepalive.ping-without-stream-allowed` to `true`. #4168
* [CHANGE] Ingester: Change default value of `-ingester.active-series-metrics-enabled` to `true`. This incurs a small increase in memory usage, between 1.2% and 1.6% as measured on ingesters with 1.3M active series. #4257
* [CHANGE] Dependency: update go-redis from v8.2.3 to v8.9.0. #4236
* [FEATURE] Querier: Added new `-querier.max-fetched-series-per-query` flag. When Cortex is running with blocks storage, the max series per query limit is enforced in the querier and applies to unique series received from ingesters and store-gateway (long-term storage). #4179
* [FEATURE] Querier/Ruler: Added new `-querier.max-fetched-chunk-bytes-per-query` flag. When Cortex is running with blocks storage, the max chunk bytes limit is enforced in the querier and ruler and limits the size of all aggregated chunks returned from ingesters and storage as bytes for a query. #4216
* [FEATURE] Alertmanager: support negative matchers, time-based muting - [upstream release notes](https://github.com/prometheus/alertmanager/releases/tag/v0.22.0). #4237
* [FEATURE] Alertmanager: Added rate-limits to notifiers. Rate limits used by all integrations can be configured using `-alertmanager.notification-rate-limit`, while per-integration rate limits can be specified via `-alertmanager.notification-rate-limit-per-integration` parameter. Both shared and per-integration limits can be overwritten using overrides mechanism. These limits are applied on individual (per-tenant) alertmanagers. Rate-limited notifications are failed notifications. It is possible to monitor rate-limited notifications via new `cortex_alertmanager_notification_rate_limited_total` metric. #4135 #4163
* [FEATURE] Alertmanager: Added `-alertmanager.max-config-size-bytes` limit to control size of configuration files that Cortex users can upload to Alertmanager via API. This limit is configurable per-tenant. #4201
* [FEATURE] Alertmanager: Added `-alertmanager.max-templates-count` and `-alertmanager.max-template-size-bytes` options to control number and size of templates uploaded to Alertmanager via API. These limits are configurable per-tenant. #4223
* [FEATURE] Added flag `-debug.block-profile-rate` to enable goroutine blocking events profiling. #4217
* [FEATURE] Alertmanager: The experimental sharding feature is now considered complete. Detailed information about the configuration options can be found [here for alertmanager](https://cortexmetrics.io/docs/configuration/configuration-file/#alertmanager_config) and [here for the alertmanager storage](https://cortexmetrics.io/docs/configuration/configuration-file/#alertmanager_storage_config). To use the feature: #3925 #4020 #4021 #4031 #4084 #4110 #4126 #4127 #4141 #4146 #4161 #4162 #4222
  * Ensure that a remote storage backend is configured for Alertmanager to store state using `-alertmanager-storage.backend`, and flags related to the backend. Note that the `local` and `configdb` storage backends are not supported.
  * Ensure that a ring store is configured using `-alertmanager.sharding-ring.store`, and set the flags relevant to the chosen store type.
  * Enable the feature using `-alertmanager.sharding-enabled`.
  * Note the prior addition of a new configuration option `-alertmanager.persist-interval`. This sets the interval between persisting the current alertmanager state (notification log and silences) to object storage. See the [configuration file reference](https://cortexmetrics.io/docs/configuration/configuration-file/#alertmanager_config) for more information.
* [ENHANCEMENT] Alertmanager: Cleanup persisted state objects from remote storage when a tenant configuration is deleted. #4167
* [ENHANCEMENT] Storage: Added the ability to disable Open Census within GCS client (e.g `-gcs.enable-opencensus=false`). #4219
* [ENHANCEMENT] Etcd: Added username and password to etcd config. #4205
* [ENHANCEMENT] Alertmanager: introduced new metrics to monitor operation when using `-alertmanager.sharding-enabled`: #4149
  * `cortex_alertmanager_state_fetch_replica_state_total`
  * `cortex_alertmanager_state_fetch_replica_state_failed_total`
  * `cortex_alertmanager_state_initial_sync_total`
  * `cortex_alertmanager_state_initial_sync_completed_total`
  * `cortex_alertmanager_state_initial_sync_duration_seconds`
  * `cortex_alertmanager_state_persist_total`
  * `cortex_alertmanager_state_persist_failed_total`
* [ENHANCEMENT] Blocks storage: support ingesting exemplars and querying of exemplars.  Enabled by setting new CLI flag `-blocks-storage.tsdb.max-exemplars=<n>` or config option `blocks_storage.tsdb.max_exemplars` to positive value. #4124 #4181
* [ENHANCEMENT] Distributor: Added distributors ring status section in the admin page. #4151
* [ENHANCEMENT] Added zone-awareness support to alertmanager for use when sharding is enabled. When zone-awareness is enabled, alerts will be replicated across availability zones. #4204
* [ENHANCEMENT] Added `tenant_ids` tag to tracing spans #4186
* [ENHANCEMENT] Ring, query-frontend: Avoid using automatic private IPs (APIPA) when discovering IP address from the interface during the registration of the instance in the ring, or by query-frontend when used with query-scheduler. APIPA still used as last resort with logging indicating usage. #4032
* [ENHANCEMENT] Memberlist: introduced new metrics to aid troubleshooting tombstone convergence: #4231
  * `memberlist_client_kv_store_value_tombstones`
  * `memberlist_client_kv_store_value_tombstones_removed_total`
  * `memberlist_client_messages_to_broadcast_dropped_total`
* [ENHANCEMENT] Alertmanager: Added `-alertmanager.max-dispatcher-aggregation-groups` option to control max number of active dispatcher groups in Alertmanager (per tenant, also overridable). When the limit is reached, Dispatcher produces log message and increases `cortex_alertmanager_dispatcher_aggregation_group_limit_reached_total` metric. #4254
* [ENHANCEMENT] Alertmanager: Added `-alertmanager.max-alerts-count` and `-alertmanager.max-alerts-size-bytes` to control max number of alerts and total size of alerts that a single user can have in Alertmanager's memory. Adding more alerts will fail with a log message and incrementing `cortex_alertmanager_alerts_insert_limited_total` metric (per-user). These limits can be overrided by using per-tenant overrides. Current values are tracked in `cortex_alertmanager_alerts_limiter_current_alerts` and `cortex_alertmanager_alerts_limiter_current_alerts_size_bytes` metrics. #4253
* [ENHANCEMENT] Store-gateway: added `-store-gateway.sharding-ring.wait-stability-min-duration` and `-store-gateway.sharding-ring.wait-stability-max-duration` support to store-gateway, to wait for ring stability at startup. #4271
* [ENHANCEMENT] Ruler: added `rule_group` label to metrics `cortex_prometheus_rule_group_iterations_total` and `cortex_prometheus_rule_group_iterations_missed_total`. #4121
* [ENHANCEMENT] Ruler: added new metrics for tracking total number of queries and push requests sent to ingester, as well as failed queries and push requests. Failures are only counted for internal errors, but not user-errors like limits or invalid query. This is in contrast to existing `cortex_prometheus_rule_evaluation_failures_total`, which is incremented also when query or samples appending fails due to user-errors. #4281
  * `cortex_ruler_write_requests_total`
  * `cortex_ruler_write_requests_failed_total`
  * `cortex_ruler_queries_total`
  * `cortex_ruler_queries_failed_total`
* [ENHANCEMENT] Ingester: Added option `-ingester.ignore-series-limit-for-metric-names` with comma-separated list of metric names that will be ignored in max series per metric limit. #4302
* [ENHANCEMENT] Added instrumentation to Redis client, with the following metrics: #3976
  - `cortex_rediscache_request_duration_seconds`
* [BUGFIX] Purger: fix `Invalid null value in condition for column range` caused by `nil` value in range for WriteBatch query. #4128
* [BUGFIX] Ingester: fixed infrequent panic caused by a race condition between TSDB mmap-ed head chunks truncation and queries. #4176
* [BUGFIX] Alertmanager: fix Alertmanager status page if clustering via gossip is disabled or sharding is enabled. #4184
* [BUGFIX] Ruler: fix `/ruler/rule_groups` endpoint doesn't work when used with object store. #4182
* [BUGFIX] Ruler: Honor the evaluation delay for the `ALERTS` and `ALERTS_FOR_STATE` series. #4227
* [BUGFIX] Make multiple Get requests instead of MGet on Redis Cluster. #4056
* [BUGFIX] Ingester: fix issue where runtime limits erroneously override default limits. #4246
* [BUGFIX] Ruler: fix startup in single-binary mode when the new `ruler_storage` is used. #4252
* [BUGFIX] Querier: fix queries failing with "at least 1 healthy replica required, could only find 0" error right after scaling up store-gateways until they're ACTIVE in the ring. #4263
* [BUGFIX] Store-gateway: when blocks sharding is enabled, do not load all blocks in each store-gateway in case of a cold startup, but load only blocks owned by the store-gateway replica. #4271
* [BUGFIX] Memberlist: fix to setting the default configuration value for `-memberlist.retransmit-factor` when not provided. This should improve propagation delay of the ring state (including, but not limited to, tombstones). Note that if the configuration is already explicitly given, this fix has no effect. #4269
* [BUGFIX] Querier: Fix issue where samples in a chunk might get skipped by batch iterator. #4218

## Blocksconvert

* [ENHANCEMENT] Scanner: add support for DynamoDB (v9 schema only). #3828
* [ENHANCEMENT] Add Cassandra support. #3795
* [ENHANCEMENT] Scanner: retry failed uploads. #4188

## 1.9.0 / 2021-05-14

* [CHANGE] Alertmanager now removes local files after Alertmanager is no longer running for removed or resharded user. #3910
* [CHANGE] Alertmanager now stores local files in per-tenant folders. Files stored by Alertmanager previously are migrated to new hierarchy. Support for this migration will be removed in Cortex 1.11. #3910
* [CHANGE] Ruler: deprecated `-ruler.storage.*` CLI flags (and their respective YAML config options) in favour of `-ruler-storage.*`. The deprecated config will be removed in Cortex 1.11. #3945
* [CHANGE] Alertmanager: deprecated `-alertmanager.storage.*` CLI flags (and their respective YAML config options) in favour of `-alertmanager-storage.*`. This change doesn't apply to `alertmanager.storage.path` and `alertmanager.storage.retention`. The deprecated config will be removed in Cortex 1.11. #4002
* [CHANGE] Alertmanager: removed `-cluster.` CLI flags deprecated in Cortex 1.7. The new config options to use are: #3946
  * `-alertmanager.cluster.listen-address` instead of `-cluster.listen-address`
  * `-alertmanager.cluster.advertise-address` instead of `-cluster.advertise-address`
  * `-alertmanager.cluster.peers` instead of `-cluster.peer`
  * `-alertmanager.cluster.peer-timeout` instead of `-cluster.peer-timeout`
* [CHANGE] Blocks storage: removed the config option `-blocks-storage.bucket-store.index-cache.postings-compression-enabled`, which was deprecated in Cortex 1.6. Postings compression is always enabled. #4101
* [CHANGE] Querier: removed the config option `-store.max-look-back-period`, which was deprecated in Cortex 1.6 and was used only by the chunks storage. You should use `-querier.max-query-lookback` instead. #4101
* [CHANGE] Query Frontend: removed the config option `-querier.compress-http-responses`, which was deprecated in Cortex 1.6. You should use`-api.response-compression-enabled` instead. #4101
* [CHANGE] Runtime-config / overrides: removed the config options `-limits.per-user-override-config` (use `-runtime-config.file`) and `-limits.per-user-override-period` (use `-runtime-config.reload-period`), both deprecated since Cortex 0.6.0. #4112
* [CHANGE] Cortex now fails fast on startup if unable to connect to the ring backend. #4068
* [FEATURE] The following features have been marked as stable: #4101
  - Shuffle-sharding
  - Querier support for querying chunks and blocks store at the same time
  - Tracking of active series and exporting them as metrics (`-ingester.active-series-metrics-enabled` and related flags)
  - Blocks storage: lazy mmap of block indexes in the store-gateway (`-blocks-storage.bucket-store.index-header-lazy-loading-enabled`)
  - Ingester: close idle TSDB and remove them from local disk (`-blocks-storage.tsdb.close-idle-tsdb-timeout`)
* [FEATURE] Memberlist: add TLS configuration options for the memberlist transport layer used by the gossip KV store. #4046
  * New flags added for memberlist communication:
    * `-memberlist.tls-enabled`
    * `-memberlist.tls-cert-path`
    * `-memberlist.tls-key-path`
    * `-memberlist.tls-ca-path`
    * `-memberlist.tls-server-name`
    * `-memberlist.tls-insecure-skip-verify`
* [FEATURE] Ruler: added `local` backend support to the ruler storage configuration under the `-ruler-storage.` flag prefix. #3932
* [ENHANCEMENT] Upgraded Docker base images to `alpine:3.13`. #4042
* [ENHANCEMENT] Blocks storage: reduce ingester memory by eliminating series reference cache. #3951
* [ENHANCEMENT] Ruler: optimized `<prefix>/api/v1/rules` and `<prefix>/api/v1/alerts` when ruler sharding is enabled. #3916
* [ENHANCEMENT] Ruler: added the following metrics when ruler sharding is enabled: #3916
  * `cortex_ruler_clients`
  * `cortex_ruler_client_request_duration_seconds`
* [ENHANCEMENT] Alertmanager: Add API endpoint to list all tenant alertmanager configs: `GET /multitenant_alertmanager/configs`. #3529
* [ENHANCEMENT] Ruler: Add API endpoint to list all tenant ruler rule groups: `GET /ruler/rule_groups`. #3529
* [ENHANCEMENT] Query-frontend/scheduler: added querier forget delay (`-query-frontend.querier-forget-delay` and `-query-scheduler.querier-forget-delay`) to mitigate the blast radius in the event queriers crash because of a repeatedly sent "query of death" when shuffle-sharding is enabled. #3901
* [ENHANCEMENT] Query-frontend: reduced memory allocations when serializing query response. #3964
* [ENHANCEMENT] Querier / ruler: some optimizations to PromQL query engine. #3934 #3989
* [ENHANCEMENT] Ingester: reduce CPU and memory when an high number of errors are returned by the ingester on the write path with the blocks storage. #3969 #3971 #3973
* [ENHANCEMENT] Distributor: reduce CPU and memory when an high number of errors are returned by the distributor on the write path. #3990
* [ENHANCEMENT] Put metric before label value in the "label value too long" error message. #4018
* [ENHANCEMENT] Allow use of `y|w|d` suffixes for duration related limits and per-tenant limits. #4044
* [ENHANCEMENT] Query-frontend: Small optimization on top of PR #3968 to avoid unnecessary Extents merging. #4026
* [ENHANCEMENT] Add a metric `cortex_compactor_compaction_interval_seconds` for the compaction interval config value. #4040
* [ENHANCEMENT] Ingester: added following per-ingester (instance) experimental limits: max number of series in memory (`-ingester.instance-limits.max-series`), max number of users in memory (`-ingester.instance-limits.max-tenants`), max ingestion rate (`-ingester.instance-limits.max-ingestion-rate`), and max inflight requests (`-ingester.instance-limits.max-inflight-push-requests`). These limits are only used when using blocks storage. Limits can also be configured using runtime-config feature, and current values are exported as `cortex_ingester_instance_limits` metric. #3992.
* [ENHANCEMENT] Cortex is now built with Go 1.16. #4062
* [ENHANCEMENT] Distributor: added per-distributor experimental limits: max number of inflight requests (`-distributor.instance-limits.max-inflight-push-requests`) and max ingestion rate in samples/sec (`-distributor.instance-limits.max-ingestion-rate`). If not set, these two are unlimited. Also added metrics to expose current values (`cortex_distributor_inflight_push_requests`, `cortex_distributor_ingestion_rate_samples_per_second`) as well as limits (`cortex_distributor_instance_limits` with various `limit` label values). #4071
* [ENHANCEMENT] Ruler: Added `-ruler.enabled-tenants` and `-ruler.disabled-tenants` to explicitly enable or disable rules processing for specific tenants. #4074
* [ENHANCEMENT] Block Storage Ingester: `/flush` now accepts two new parameters: `tenant` to specify tenant to flush and `wait=true` to make call synchronous. Multiple tenants can be specified by repeating `tenant` parameter. If no `tenant` is specified, all tenants are flushed, as before. #4073
* [ENHANCEMENT] Alertmanager: validate configured `-alertmanager.web.external-url` and fail if ends with `/`. #4081
* [ENHANCEMENT] Alertmanager: added `-alertmanager.receivers-firewall.block.cidr-networks` and `-alertmanager.receivers-firewall.block.private-addresses` to block specific network addresses in HTTP-based Alertmanager receiver integrations. #4085
* [ENHANCEMENT] Allow configuration of Cassandra's host selection policy. #4069
* [ENHANCEMENT] Store-gateway: retry syncing blocks if a per-tenant sync fails. #3975 #4088
* [ENHANCEMENT] Add metric `cortex_tcp_connections` exposing the current number of accepted TCP connections. #4099
* [ENHANCEMENT] Querier: Allow federated queries to run concurrently. #4065
* [ENHANCEMENT] Label Values API call now supports `match[]` parameter when querying blocks on storage (assuming `-querier.query-store-for-labels-enabled` is enabled). #4133
* [BUGFIX] Ruler-API: fix bug where `/api/v1/rules/<namespace>/<group_name>` endpoint return `400` instead of `404`. #4013
* [BUGFIX] Distributor: reverted changes done to rate limiting in #3825. #3948
* [BUGFIX] Ingester: Fix race condition when opening and closing tsdb concurrently. #3959
* [BUGFIX] Querier: streamline tracing spans. #3924
* [BUGFIX] Ruler Storage: ignore objects with empty namespace or group in the name. #3999
* [BUGFIX] Distributor: fix issue causing distributors to not extend the replication set because of failing instances when zone-aware replication is enabled. #3977
* [BUGFIX] Query-frontend: Fix issue where cached entry size keeps increasing when making tiny query repeatedly. #3968
* [BUGFIX] Compactor: `-compactor.blocks-retention-period` now supports weeks (`w`) and years (`y`). #4027
* [BUGFIX] Querier: returning 422 (instead of 500) when query hits `max_chunks_per_query` limit with block storage, when the limit is hit in the store-gateway. #3937
* [BUGFIX] Ruler: Rule group limit enforcement should now allow the same number of rules in a group as the limit. #3616
* [BUGFIX] Frontend, Query-scheduler: allow querier to notify about shutdown without providing any authentication. #4066
* [BUGFIX] Querier: fixed race condition causing queries to fail right after querier startup with the "empty ring" error. #4068
* [BUGFIX] Compactor: Increment `cortex_compactor_runs_failed_total` if compactor failed compact a single tenant. #4094
* [BUGFIX] Tracing: hot fix to avoid the Jaeger tracing client to indefinitely block the Cortex process shutdown in case the HTTP connection to the tracing backend is blocked. #4134
* [BUGFIX] Forward proper EndsAt from ruler to Alertmanager inline with Prometheus behaviour. #4017
* [BUGFIX] Querier: support filtering LabelValues with matchers when using tenant federation. #4277

## Blocksconvert

* [ENHANCEMENT] Builder: add `-builder.timestamp-tolerance` option which may reduce block size by rounding timestamps to make difference whole seconds. #3891

## 1.8.1 / 2021-04-27

* [CHANGE] Fix for CVE-2021-31232: Local file disclosure vulnerability when `-experimental.alertmanager.enable-api` is used. The HTTP basic auth `password_file` can be used as an attack vector to send any file content via a webhook. The alertmanager templates can be used as an attack vector to send any file content because the alertmanager can load any text file specified in the templates list.

## 1.8.0 / 2021-03-24

* [CHANGE] Alertmanager: Don't expose cluster information to tenants via the `/alertmanager/api/v1/status` API endpoint when operating with clustering enabled. #3903
* [CHANGE] Ingester: don't update internal "last updated" timestamp of TSDB if tenant only sends invalid samples. This affects how "idle" time is computed. #3727
* [CHANGE] Require explicit flag `-<prefix>.tls-enabled` to enable TLS in GRPC clients. Previously it was enough to specify a TLS flag to enable TLS validation. #3156
* [CHANGE] Query-frontend: removed `-querier.split-queries-by-day` (deprecated in Cortex 0.4.0). Please use `-querier.split-queries-by-interval` instead. #3813
* [CHANGE] Store-gateway: the chunks pool controlled by `-blocks-storage.bucket-store.max-chunk-pool-bytes` is now shared across all tenants. #3830
* [CHANGE] Ingester: return error code 400 instead of 429 when per-user/per-tenant series/metadata limits are reached. #3833
* [CHANGE] Compactor: add `reason` label to `cortex_compactor_blocks_marked_for_deletion_total` metric. Source blocks marked for deletion by compactor are labelled as `compaction`, while blocks passing the retention period are labelled as `retention`. #3879
* [CHANGE] Alertmanager: the `DELETE /api/v1/alerts` is now idempotent. No error is returned if the alertmanager config doesn't exist. #3888
* [FEATURE] Experimental Ruler Storage: Add a separate set of configuration options to configure the ruler storage backend under the `-ruler-storage.` flag prefix. All blocks storage bucket clients and the config service are currently supported. Clients using this implementation will only be enabled if the existing `-ruler.storage` flags are left unset. #3805 #3864
* [FEATURE] Experimental Alertmanager Storage: Add a separate set of configuration options to configure the alertmanager storage backend under the `-alertmanager-storage.` flag prefix. All blocks storage bucket clients and the config service are currently supported. Clients using this implementation will only be enabled if the existing `-alertmanager.storage` flags are left unset. #3888
* [FEATURE] Adds support to S3 server-side encryption using KMS. The S3 server-side encryption config can be overridden on a per-tenant basis for the blocks storage, ruler and alertmanager. Deprecated `-<prefix>.s3.sse-encryption`, please use the following CLI flags that have been added. #3651 #3810 #3811 #3870 #3886 #3906
  - `-<prefix>.s3.sse.type`
  - `-<prefix>.s3.sse.kms-key-id`
  - `-<prefix>.s3.sse.kms-encryption-context`
* [FEATURE] Querier: Enable `@ <timestamp>` modifier in PromQL using the new `-querier.at-modifier-enabled` flag. #3744
* [FEATURE] Overrides Exporter: Add `overrides-exporter` module for exposing per-tenant resource limit overrides as metrics. It is not included in `all` target (single-binary mode), and must be explicitly enabled. #3785
* [FEATURE] Experimental thanosconvert: introduce an experimental tool `thanosconvert` to migrate Thanos block metadata to Cortex metadata. #3770
* [FEATURE] Alertmanager: It now shards the `/api/v1/alerts` API using the ring when sharding is enabled. #3671
  * Added `-alertmanager.max-recv-msg-size` (defaults to 16M) to limit the size of HTTP request body handled by the alertmanager.
  * New flags added for communication between alertmanagers:
    * `-alertmanager.max-recv-msg-size`
    * `-alertmanager.alertmanager-client.remote-timeout`
    * `-alertmanager.alertmanager-client.tls-enabled`
    * `-alertmanager.alertmanager-client.tls-cert-path`
    * `-alertmanager.alertmanager-client.tls-key-path`
    * `-alertmanager.alertmanager-client.tls-ca-path`
    * `-alertmanager.alertmanager-client.tls-server-name`
    * `-alertmanager.alertmanager-client.tls-insecure-skip-verify`
* [FEATURE] Compactor: added blocks storage per-tenant retention support. This is configured via `-compactor.retention-period`, and can be overridden on a per-tenant basis. #3879
* [ENHANCEMENT] Queries: Instrument queries that were discarded due to the configured `max_outstanding_requests_per_tenant`. #3894
  * `cortex_query_frontend_discarded_requests_total`
  * `cortex_query_scheduler_discarded_requests_total`
* [ENHANCEMENT] Ruler: Add TLS and explicit basis authentication configuration options for the HTTP client the ruler uses to communicate with the alertmanager. #3752
  * `-ruler.alertmanager-client.basic-auth-username`: Configure the basic authentication username used by the client. Takes precedent over a URL configured username.
  * `-ruler.alertmanager-client.basic-auth-password`: Configure the basic authentication password used by the client. Takes precedent over a URL configured password.
  * `-ruler.alertmanager-client.tls-ca-path`: File path to the CA file.
  * `-ruler.alertmanager-client.tls-cert-path`: File path to the TLS certificate.
  * `-ruler.alertmanager-client.tls-insecure-skip-verify`: Boolean to disable verifying the certificate.
  * `-ruler.alertmanager-client.tls-key-path`: File path to the TLS key certificate.
  * `-ruler.alertmanager-client.tls-server-name`: Expected name on the TLS certificate.
* [ENHANCEMENT] Ingester: exposed metric `cortex_ingester_oldest_unshipped_block_timestamp_seconds`, tracking the unix timestamp of the oldest TSDB block not shipped to the storage yet. #3705
* [ENHANCEMENT] Prometheus upgraded. #3739 #3806
  * Avoid unnecessary `runtime.GC()` during compactions.
  * Prevent compaction loop in TSDB on data gap.
* [ENHANCEMENT] Query-Frontend now returns server side performance metrics using `Server-Timing` header when query stats is enabled. #3685
* [ENHANCEMENT] Runtime Config: Add a `mode` query parameter for the runtime config endpoint. `/runtime_config?mode=diff` now shows the YAML runtime configuration with all values that differ from the defaults. #3700
* [ENHANCEMENT] Distributor: Enable downstream projects to wrap distributor push function and access the deserialized write requests before/after they are pushed. #3755
* [ENHANCEMENT] Add flag `-<prefix>.tls-server-name` to require a specific server name instead of the hostname on the certificate. #3156
* [ENHANCEMENT] Alertmanager: Remove a tenant's alertmanager instead of pausing it as we determine it is no longer needed. #3722
* [ENHANCEMENT] Blocks storage: added more configuration options to S3 client. #3775
  * `-blocks-storage.s3.tls-handshake-timeout`: Maximum time to wait for a TLS handshake. 0 means no limit.
  * `-blocks-storage.s3.expect-continue-timeout`: The time to wait for a server's first response headers after fully writing the request headers if the request has an Expect header. 0 to send the request body immediately.
  * `-blocks-storage.s3.max-idle-connections`: Maximum number of idle (keep-alive) connections across all hosts. 0 means no limit.
  * `-blocks-storage.s3.max-idle-connections-per-host`: Maximum number of idle (keep-alive) connections to keep per-host. If 0, a built-in default value is used.
  * `-blocks-storage.s3.max-connections-per-host`: Maximum number of connections per host. 0 means no limit.
* [ENHANCEMENT] Ingester: when tenant's TSDB is closed, Ingester now removes pushed metrics-metadata from memory, and removes metadata (`cortex_ingester_memory_metadata`, `cortex_ingester_memory_metadata_created_total`, `cortex_ingester_memory_metadata_removed_total`) and validation metrics (`cortex_discarded_samples_total`, `cortex_discarded_metadata_total`). #3782
* [ENHANCEMENT] Distributor: cleanup metrics for inactive tenants. #3784
* [ENHANCEMENT] Ingester: Have ingester to re-emit following TSDB metrics. #3800
  * `cortex_ingester_tsdb_blocks_loaded`
  * `cortex_ingester_tsdb_reloads_total`
  * `cortex_ingester_tsdb_reloads_failures_total`
  * `cortex_ingester_tsdb_symbol_table_size_bytes`
  * `cortex_ingester_tsdb_storage_blocks_bytes`
  * `cortex_ingester_tsdb_time_retentions_total`
* [ENHANCEMENT] Querier: distribute workload across `-store-gateway.sharding-ring.replication-factor` store-gateway replicas when querying blocks and `-store-gateway.sharding-enabled=true`. #3824
* [ENHANCEMENT] Distributor / HA Tracker: added cleanup of unused elected HA replicas from KV store. Added following metrics to monitor this process: #3809
  * `cortex_ha_tracker_replicas_cleanup_started_total`
  * `cortex_ha_tracker_replicas_cleanup_marked_for_deletion_total`
  * `cortex_ha_tracker_replicas_cleanup_deleted_total`
  * `cortex_ha_tracker_replicas_cleanup_delete_failed_total`
* [ENHANCEMENT] Ruler now has new API endpoint `/ruler/delete_tenant_config` that can be used to delete all ruler groups for tenant. It is intended to be used by administrators who wish to clean up state after removed user. Note that this endpoint is enabled regardless of `-experimental.ruler.enable-api`. #3750 #3899
* [ENHANCEMENT] Query-frontend, query-scheduler: cleanup metrics for inactive tenants. #3826
* [ENHANCEMENT] Blocks storage: added `-blocks-storage.s3.region` support to S3 client configuration. #3811
* [ENHANCEMENT] Distributor: Remove cached subrings for inactive users when using shuffle sharding. #3849
* [ENHANCEMENT] Store-gateway: Reduced memory used to fetch chunks at query time. #3855
* [ENHANCEMENT] Ingester: attempt to prevent idle compaction from happening in concurrent ingesters by introducing a 25% jitter to the configured idle timeout (`-blocks-storage.tsdb.head-compaction-idle-timeout`). #3850
* [ENHANCEMENT] Compactor: cleanup local files for users that are no longer owned by compactor. #3851
* [ENHANCEMENT] Store-gateway: close empty bucket stores, and delete leftover local files for tenants that no longer belong to store-gateway. #3853
* [ENHANCEMENT] Store-gateway: added metrics to track partitioner behaviour. #3877
  * `cortex_bucket_store_partitioner_requested_bytes_total`
  * `cortex_bucket_store_partitioner_requested_ranges_total`
  * `cortex_bucket_store_partitioner_expanded_bytes_total`
  * `cortex_bucket_store_partitioner_expanded_ranges_total`
* [ENHANCEMENT] Store-gateway: added metrics to monitor chunk buffer pool behaviour. #3880
  * `cortex_bucket_store_chunk_pool_requested_bytes_total`
  * `cortex_bucket_store_chunk_pool_returned_bytes_total`
* [ENHANCEMENT] Alertmanager: load alertmanager configurations from object storage concurrently, and only load necessary configurations, speeding configuration synchronization process and executing fewer "GET object" operations to the storage when sharding is enabled. #3898
* [ENHANCEMENT] Ingester (blocks storage): Ingester can now stream entire chunks instead of individual samples to the querier. At the moment this feature must be explicitly enabled either by using `-ingester.stream-chunks-when-using-blocks` flag or `ingester_stream_chunks_when_using_blocks` (boolean) field in runtime config file, but these configuration options are temporary and will be removed when feature is stable. #3889
* [ENHANCEMENT] Alertmanager: New endpoint `/multitenant_alertmanager/delete_tenant_config` to delete configuration for tenant identified by `X-Scope-OrgID` header. This is an internal endpoint, available even if Alertmanager API is not enabled by using `-experimental.alertmanager.enable-api`. #3900
* [ENHANCEMENT] MemCached: Add `max_item_size` support. #3929
* [BUGFIX] Cortex: Fixed issue where fatal errors and various log messages where not logged. #3778
* [BUGFIX] HA Tracker: don't track as error in the `cortex_kv_request_duration_seconds` metric a CAS operation intentionally aborted. #3745
* [BUGFIX] Querier / ruler: do not log "error removing stale clients" if the ring is empty. #3761
* [BUGFIX] Store-gateway: fixed a panic caused by a race condition when the index-header lazy loading is enabled. #3775 #3789
* [BUGFIX] Compactor: fixed "could not guess file size" log when uploading blocks deletion marks to the global location. #3807
* [BUGFIX] Prevent panic at start if the http_prefix setting doesn't have a valid value. #3796
* [BUGFIX] Memberlist: fixed panic caused by race condition in `armon/go-metrics` used by memberlist client. #3725
* [BUGFIX] Querier: returning 422 (instead of 500) when query hits `max_chunks_per_query` limit with block storage. #3895
* [BUGFIX] Alertmanager: Ensure that experimental `/api/v1/alerts` endpoints work when `-http.prefix` is empty. #3905
* [BUGFIX] Chunk store: fix panic in inverted index when deleted fingerprint is no longer in the index. #3543

## 1.7.1 / 2021-04-27

* [CHANGE] Fix for CVE-2021-31232: Local file disclosure vulnerability when `-experimental.alertmanager.enable-api` is used. The HTTP basic auth `password_file` can be used as an attack vector to send any file content via a webhook. The alertmanager templates can be used as an attack vector to send any file content because the alertmanager can load any text file specified in the templates list.

## 1.7.0 / 2021-02-23

Note the blocks storage compactor runs a migration task at startup in this version, which can take many minutes and use a lot of RAM.
[Turn this off after first run](https://cortexmetrics.io/docs/blocks-storage/production-tips/#ensure-deletion-marks-migration-is-disabled-after-first-run).

* [CHANGE] FramedSnappy encoding support has been removed from Push and Remote Read APIs. This means Prometheus 1.6 support has been removed and the oldest Prometheus version supported in the remote write is 1.7. #3682
* [CHANGE] Ruler: removed the flag `-ruler.evaluation-delay-duration-deprecated` which was deprecated in 1.4.0. Please use the `ruler_evaluation_delay_duration` per-tenant limit instead. #3694
* [CHANGE] Removed the flags `-<prefix>.grpc-use-gzip-compression` which were deprecated in 1.3.0: #3694
  * `-query-scheduler.grpc-client-config.grpc-use-gzip-compression`: use `-query-scheduler.grpc-client-config.grpc-compression` instead
  * `-frontend.grpc-client-config.grpc-use-gzip-compression`: use `-frontend.grpc-client-config.grpc-compression` instead
  * `-ruler.client.grpc-use-gzip-compression`: use `-ruler.client.grpc-compression` instead
  * `-bigtable.grpc-use-gzip-compression`: use `-bigtable.grpc-compression` instead
  * `-ingester.client.grpc-use-gzip-compression`: use `-ingester.client.grpc-compression` instead
  * `-querier.frontend-client.grpc-use-gzip-compression`: use `-querier.frontend-client.grpc-compression` instead
* [CHANGE] Querier: it's not required to set `-frontend.query-stats-enabled=true` in the querier anymore to enable query statistics logging in the query-frontend. The flag is now required to be configured only in the query-frontend and it will be propagated to the queriers. #3595 #3695
* [CHANGE] Blocks storage: compactor is now required when running a Cortex cluster with the blocks storage, because it also keeps the bucket index updated. #3583
* [CHANGE] Blocks storage: block deletion marks are now stored in a per-tenant global markers/ location too, other than within the block location. The compactor, at startup, will copy deletion marks from the block location to the global location. This migration is required only once, so it can be safely disabled via `-compactor.block-deletion-marks-migration-enabled=false` after new compactor has successfully started at least once in the cluster. #3583
* [CHANGE] OpenStack Swift: the default value for the `-ruler.storage.swift.container-name` and `-swift.container-name` config options has changed from `cortex` to empty string. If you were relying on the default value, please set it back to `cortex`. #3660
* [CHANGE] HA Tracker: configured replica label is now verified against label value length limit (`-validation.max-length-label-value`). #3668
* [CHANGE] Distributor: `extend_writes` field in YAML configuration has moved from `lifecycler` (inside `ingester_config`) to `distributor_config`. This doesn't affect command line option `-distributor.extend-writes`, which stays the same. #3719
* [CHANGE] Alertmanager: Deprecated `-cluster.` CLI flags in favor of their `-alertmanager.cluster.` equivalent. The deprecated flags (and their respective YAML config options) are: #3677
  * `-cluster.listen-address` in favor of `-alertmanager.cluster.listen-address`
  * `-cluster.advertise-address` in favor of `-alertmanager.cluster.advertise-address`
  * `-cluster.peer` in favor of `-alertmanager.cluster.peers`
  * `-cluster.peer-timeout` in favor of `-alertmanager.cluster.peer-timeout`
* [CHANGE] Blocks storage: the default value of `-blocks-storage.bucket-store.sync-interval` has been changed from `5m` to `15m`. #3724
* [FEATURE] Querier: Queries can be federated across multiple tenants. The tenants IDs involved need to be specified separated by a `|` character in the `X-Scope-OrgID` request header. This is an experimental feature, which can be enabled by setting `-tenant-federation.enabled=true` on all Cortex services. #3250
* [FEATURE] Alertmanager: introduced the experimental option `-alertmanager.sharding-enabled` to shard tenants across multiple Alertmanager instances. This feature is still under heavy development and its usage is discouraged. The following new metrics are exported by the Alertmanager: #3664
  * `cortex_alertmanager_ring_check_errors_total`
  * `cortex_alertmanager_sync_configs_total`
  * `cortex_alertmanager_sync_configs_failed_total`
  * `cortex_alertmanager_tenants_discovered`
  * `cortex_alertmanager_tenants_owned`
* [ENHANCEMENT] Allow specifying JAEGER_ENDPOINT instead of sampling server or local agent port. #3682
* [ENHANCEMENT] Blocks storage: introduced a per-tenant bucket index, periodically updated by the compactor, used to avoid full bucket scanning done by queriers, store-gateways and rulers. The bucket index is updated by the compactor during blocks cleanup, on every `-compactor.cleanup-interval`. #3553 #3555 #3561 #3583 #3625 #3711 #3715
* [ENHANCEMENT] Blocks storage: introduced an option `-blocks-storage.bucket-store.bucket-index.enabled` to enable the usage of the bucket index in the querier, store-gateway and ruler. When enabled, the querier, store-gateway and ruler will use the bucket index to find a tenant's blocks instead of running the periodic bucket scan. The following new metrics are exported by the querier and ruler: #3614 #3625
  * `cortex_bucket_index_loads_total`
  * `cortex_bucket_index_load_failures_total`
  * `cortex_bucket_index_load_duration_seconds`
  * `cortex_bucket_index_loaded`
* [ENHANCEMENT] Compactor: exported the following metrics. #3583 #3625
  * `cortex_bucket_blocks_count`: Total number of blocks per tenant in the bucket. Includes blocks marked for deletion, but not partial blocks.
  * `cortex_bucket_blocks_marked_for_deletion_count`: Total number of blocks per tenant marked for deletion in the bucket.
  * `cortex_bucket_blocks_partials_count`: Total number of partial blocks.
  * `cortex_bucket_index_last_successful_update_timestamp_seconds`: Timestamp of the last successful update of a tenant's bucket index.
* [ENHANCEMENT] Ruler: Add `cortex_prometheus_last_evaluation_samples` to expose the number of samples generated by a rule group per tenant. #3582
* [ENHANCEMENT] Memberlist: add status page (/memberlist) with available details about memberlist-based KV store and memberlist cluster. It's also possible to view KV values in Go struct or JSON format, or download for inspection. #3575
* [ENHANCEMENT] Memberlist: client can now keep a size-bounded buffer with sent and received messages and display them in the admin UI (/memberlist) for troubleshooting. #3581 #3602
* [ENHANCEMENT] Blocks storage: added block index attributes caching support to metadata cache. The TTL can be configured via `-blocks-storage.bucket-store.metadata-cache.block-index-attributes-ttl`. #3629
* [ENHANCEMENT] Alertmanager: Add support for Azure blob storage. #3634
* [ENHANCEMENT] Compactor: tenants marked for deletion will now be fully cleaned up after some delay since deletion of last block. Cleanup includes removal of remaining marker files (including tenant deletion mark file) and files under `debug/metas`. #3613
* [ENHANCEMENT] Compactor: retry compaction of a single tenant on failure instead of re-running compaction for all tenants. #3627
* [ENHANCEMENT] Querier: Implement result caching for tenant query federation. #3640
* [ENHANCEMENT] API: Add a `mode` query parameter for the config endpoint: #3645
  * `/config?mode=diff`: Shows the YAML configuration with all values that differ from the defaults.
  * `/config?mode=defaults`: Shows the YAML configuration with all the default values.
* [ENHANCEMENT] OpenStack Swift: added the following config options to OpenStack Swift backend client: #3660
  - Chunks storage: `-swift.auth-version`, `-swift.max-retries`, `-swift.connect-timeout`, `-swift.request-timeout`.
  - Blocks storage: ` -blocks-storage.swift.auth-version`, ` -blocks-storage.swift.max-retries`, ` -blocks-storage.swift.connect-timeout`, ` -blocks-storage.swift.request-timeout`.
  - Ruler: `-ruler.storage.swift.auth-version`, `-ruler.storage.swift.max-retries`, `-ruler.storage.swift.connect-timeout`, `-ruler.storage.swift.request-timeout`.
* [ENHANCEMENT] Disabled in-memory shuffle-sharding subring cache in the store-gateway, ruler and compactor. This should reduce the memory utilisation in these services when shuffle-sharding is enabled, without introducing a significantly increase CPU utilisation. #3601
* [ENHANCEMENT] Shuffle sharding: optimised subring generation used by shuffle sharding. #3601
* [ENHANCEMENT] New /runtime_config endpoint that returns the defined runtime configuration in YAML format. The returned configuration includes overrides. #3639
* [ENHANCEMENT] Query-frontend: included the parameter name failed to validate in HTTP 400 message. #3703
* [ENHANCEMENT] Fail to startup Cortex if provided runtime config is invalid. #3707
* [ENHANCEMENT] Alertmanager: Add flags to customize the cluster configuration: #3667
  * `-alertmanager.cluster.gossip-interval`: The interval between sending gossip messages. By lowering this value (more frequent) gossip messages are propagated across cluster more quickly at the expense of increased bandwidth usage.
  * `-alertmanager.cluster.push-pull-interval`: The interval between gossip state syncs. Setting this interval lower (more frequent) will increase convergence speeds across larger clusters at the expense of increased bandwidth usage.
* [ENHANCEMENT] Distributor: change the error message returned when a received series has too many label values. The new message format has the series at the end and this plays better with Prometheus logs truncation. #3718
  - From: `sample for '<series>' has <value> label names; limit <value>`
  - To: `series has too many labels (actual: <value>, limit: <value>) series: '<series>'`
* [ENHANCEMENT] Improve bucket index loader to handle edge case where new tenant has not had blocks uploaded to storage yet. #3717
* [BUGFIX] Allow `-querier.max-query-lookback` use `y|w|d` suffix like deprecated `-store.max-look-back-period`. #3598
* [BUGFIX] Memberlist: Entry in the ring should now not appear again after using "Forget" feature (unless it's still heartbeating). #3603
* [BUGFIX] Ingester: do not close idle TSDBs while blocks shipping is in progress. #3630 #3632
* [BUGFIX] Ingester: correctly update `cortex_ingester_memory_users` and `cortex_ingester_active_series` when a tenant's idle TSDB is closed, when running Cortex with the blocks storage. #3646
* [BUGFIX] Querier: fix default value incorrectly overriding `-querier.frontend-address` in single-binary mode. #3650
* [BUGFIX] Compactor: delete `deletion-mark.json` at last when deleting a block in order to not leave partial blocks without deletion mark in the bucket if the compactor is interrupted while deleting a block. #3660
* [BUGFIX] Blocks storage: do not cleanup a partially uploaded block when `meta.json` upload fails. Despite failure to upload `meta.json`, this file may in some cases still appear in the bucket later. By skipping early cleanup, we avoid having corrupted blocks in the storage. #3660
* [BUGFIX] Alertmanager: disable access to `/alertmanager/metrics` (which exposes all Cortex metrics), `/alertmanager/-/reload` and `/alertmanager/debug/*`, which were available to any authenticated user with enabled AlertManager. #3678
* [BUGFIX] Query-Frontend: avoid creating many small sub-queries by discarding cache extents under 5 minutes #3653
* [BUGFIX] Ruler: Ensure the stale markers generated for evaluated rules respect the configured `-ruler.evaluation-delay-duration`. This will avoid issues with samples with NaN be persisted with timestamps set ahead of the next rule evaluation. #3687
* [BUGFIX] Alertmanager: don't serve HTTP requests until Alertmanager has fully started. Serving HTTP requests earlier may result in loss of configuration for the user. #3679
* [BUGFIX] Do not log "failed to load config" if runtime config file is empty. #3706
* [BUGFIX] Do not allow to use a runtime config file containing multiple YAML documents. #3706
* [BUGFIX] HA Tracker: don't track as error in the `cortex_kv_request_duration_seconds` metric a CAS operation intentionally aborted. #3745

## 1.6.0 / 2020-12-29

* [CHANGE] Query Frontend: deprecate `-querier.compress-http-responses` in favour of `-api.response-compression-enabled`. #3544
* [CHANGE] Querier: deprecated `-store.max-look-back-period`. You should use `-querier.max-query-lookback` instead. #3452
* [CHANGE] Blocks storage: increased `-blocks-storage.bucket-store.chunks-cache.attributes-ttl` default from `24h` to `168h` (1 week). #3528
* [CHANGE] Blocks storage: the config option `-blocks-storage.bucket-store.index-cache.postings-compression-enabled` has been deprecated and postings compression is always enabled. #3538
* [CHANGE] Ruler: gRPC message size default limits on the Ruler-client side have changed: #3523
  - limit for outgoing gRPC messages has changed from 2147483647 to 16777216 bytes
  - limit for incoming gRPC messages has changed from 4194304 to 104857600 bytes
* [FEATURE] Distributor/Ingester: Provide ability to not overflow writes in the presence of a leaving or unhealthy ingester. This allows for more efficient ingester rolling restarts. #3305
* [FEATURE] Query-frontend: introduced query statistics logged in the query-frontend when enabled via `-frontend.query-stats-enabled=true`. When enabled, the metric `cortex_query_seconds_total` is tracked, counting the sum of the wall time spent across all queriers while running queries (on a per-tenant basis). The metrics `cortex_request_duration_seconds` and `cortex_query_seconds_total` are different: the first one tracks the request duration (eg. HTTP request from the client), while the latter tracks the sum of the wall time on all queriers involved executing the query. #3539
* [ENHANCEMENT] API: Add GZIP HTTP compression to the API responses. Compression can be enabled via `-api.response-compression-enabled`. #3536
* [ENHANCEMENT] Added zone-awareness support on queries. When zone-awareness is enabled, queries will still succeed if all ingesters in a single zone will fail. #3414
* [ENHANCEMENT] Blocks storage ingester: exported more TSDB-related metrics. #3412
  - `cortex_ingester_tsdb_wal_corruptions_total`
  - `cortex_ingester_tsdb_head_truncations_failed_total`
  - `cortex_ingester_tsdb_head_truncations_total`
  - `cortex_ingester_tsdb_head_gc_duration_seconds`
* [ENHANCEMENT] Enforced keepalive on all gRPC clients used for inter-service communication. #3431
* [ENHANCEMENT] Added `cortex_alertmanager_config_hash` metric to expose hash of Alertmanager Config loaded per user. #3388
* [ENHANCEMENT] Query-Frontend / Query-Scheduler: New component called "Query-Scheduler" has been introduced. Query-Scheduler is simply a queue of requests, moved outside of Query-Frontend. This allows Query-Frontend to be scaled separately from number of queues. To make Query-Frontend and Querier use Query-Scheduler, they need to be started with `-frontend.scheduler-address` and `-querier.scheduler-address` options respectively. #3374 #3471
* [ENHANCEMENT] Query-frontend / Querier / Ruler: added `-querier.max-query-lookback` to limit how long back data (series and metadata) can be queried. This setting can be overridden on a per-tenant basis and is enforced in the query-frontend, querier and ruler. #3452 #3458
* [ENHANCEMENT] Querier: added `-querier.query-store-for-labels-enabled` to query store for label names, label values and series APIs. Only works with blocks storage engine. #3461 #3520
* [ENHANCEMENT] Ingester: exposed `-blocks-storage.tsdb.wal-segment-size-bytes` config option to customise the TSDB WAL segment max size. #3476
* [ENHANCEMENT] Compactor: concurrently run blocks cleaner for multiple tenants. Concurrency can be configured via `-compactor.cleanup-concurrency`. #3483
* [ENHANCEMENT] Compactor: shuffle tenants before running compaction. #3483
* [ENHANCEMENT] Compactor: wait for a stable ring at startup, when sharding is enabled. #3484
* [ENHANCEMENT] Store-gateway: added `-blocks-storage.bucket-store.index-header-lazy-loading-enabled` to enable index-header lazy loading (experimental). When enabled, index-headers will be mmap-ed only once required by a query and will be automatically released after `-blocks-storage.bucket-store.index-header-lazy-loading-idle-timeout` time of inactivity. #3498
* [ENHANCEMENT] Alertmanager: added metrics `cortex_alertmanager_notification_requests_total` and `cortex_alertmanager_notification_requests_failed_total`. #3518
* [ENHANCEMENT] Ingester: added `-blocks-storage.tsdb.head-chunks-write-buffer-size-bytes` to fine-tune the TSDB head chunks write buffer size when running Cortex blocks storage. #3518
* [ENHANCEMENT] /metrics now supports OpenMetrics output. HTTP and gRPC servers metrics can now include exemplars. #3524
* [ENHANCEMENT] Expose gRPC keepalive policy options by gRPC server. #3524
* [ENHANCEMENT] Blocks storage: enabled caching of `meta.json` attributes, configurable via `-blocks-storage.bucket-store.metadata-cache.metafile-attributes-ttl`. #3528
* [ENHANCEMENT] Compactor: added a config validation check to fail fast if the compactor has been configured invalid block range periods (each period is expected to be a multiple of the previous one). #3534
* [ENHANCEMENT] Blocks storage: concurrently fetch deletion marks from object storage. #3538
* [ENHANCEMENT] Blocks storage ingester: ingester can now close idle TSDB and delete local data. #3491 #3552
* [ENHANCEMENT] Blocks storage: add option to use V2 signatures for S3 authentication. #3540
* [ENHANCEMENT] Exported process metrics to monitor the number of memory map areas allocated. #3537
  * - `process_memory_map_areas`
  * - `process_memory_map_areas_limit`
* [ENHANCEMENT] Ruler: Expose gRPC client options. #3523
* [ENHANCEMENT] Compactor: added metrics to track on-going compaction. #3535
  * `cortex_compactor_tenants_discovered`
  * `cortex_compactor_tenants_skipped`
  * `cortex_compactor_tenants_processing_succeeded`
  * `cortex_compactor_tenants_processing_failed`
* [ENHANCEMENT] Added new experimental API endpoints: `POST /purger/delete_tenant` and `GET /purger/delete_tenant_status` for deleting all tenant data. Only works with blocks storage. Compactor removes blocks that belong to user marked for deletion. #3549 #3558
* [ENHANCEMENT] Chunks storage: add option to use V2 signatures for S3 authentication. #3560
* [ENHANCEMENT] HA Tracker: Added new limit `ha_max_clusters` to set the max number of clusters tracked for single user. This limit is disabled by default. #3668
* [BUGFIX] Query-Frontend: `cortex_query_seconds_total` now return seconds not nanoseconds. #3589
* [BUGFIX] Blocks storage ingester: fixed some cases leading to a TSDB WAL corruption after a partial write to disk. #3423
* [BUGFIX] Blocks storage: Fix the race between ingestion and `/flush` call resulting in overlapping blocks. #3422
* [BUGFIX] Querier: fixed `-querier.max-query-into-future` which wasn't correctly enforced on range queries. #3452
* [BUGFIX] Fixed float64 precision stability when aggregating metrics before exposing them. This could have lead to false counters resets when querying some metrics exposed by Cortex. #3506
* [BUGFIX] Querier: the meta.json sync concurrency done when running Cortex with the blocks storage is now controlled by `-blocks-storage.bucket-store.meta-sync-concurrency` instead of the incorrect `-blocks-storage.bucket-store.block-sync-concurrency` (default values are the same). #3531
* [BUGFIX] Querier: fixed initialization order of querier module when using blocks storage. It now (again) waits until blocks have been synchronized. #3551

## Blocksconvert

* [ENHANCEMENT] Scheduler: ability to ignore users based on regexp, using `-scheduler.ignore-users-regex` flag. #3477
* [ENHANCEMENT] Builder: Parallelize reading chunks in the final stage of building block. #3470
* [ENHANCEMENT] Builder: remove duplicate label names from chunk. #3547

## 1.5.0 / 2020-11-09

### Cortex

* [CHANGE] Blocks storage: update the default HTTP configuration values for the S3 client to the upstream Thanos default values. #3244
  - `-blocks-storage.s3.http.idle-conn-timeout` is set 90 seconds.
  - `-blocks-storage.s3.http.response-header-timeout` is set to 2 minutes.
* [CHANGE] Improved shuffle sharding support in the write path. This work introduced some config changes: #3090
  * Introduced `-distributor.sharding-strategy` CLI flag (and its respective `sharding_strategy` YAML config option) to explicitly specify which sharding strategy should be used in the write path
  * `-experimental.distributor.user-subring-size` flag renamed to `-distributor.ingestion-tenant-shard-size`
  * `user_subring_size` limit YAML config option renamed to `ingestion_tenant_shard_size`
* [CHANGE] Dropped "blank Alertmanager configuration; using fallback" message from Info to Debug level. #3205
* [CHANGE] Zone-awareness replication for time-series now should be explicitly enabled in the distributor via the `-distributor.zone-awareness-enabled` CLI flag (or its respective YAML config option). Before, zone-aware replication was implicitly enabled if a zone was set on ingesters. #3200
* [CHANGE] Removed the deprecated CLI flag `-config-yaml`. You should use `-schema-config-file` instead. #3225
* [CHANGE] Enforced the HTTP method required by some API endpoints which did (incorrectly) allow any method before that. #3228
  - `GET /`
  - `GET /config`
  - `GET /debug/fgprof`
  - `GET /distributor/all_user_stats`
  - `GET /distributor/ha_tracker`
  - `GET /all_user_stats`
  - `GET /ha-tracker`
  - `GET /api/v1/user_stats`
  - `GET /api/v1/chunks`
  - `GET <legacy-http-prefix>/user_stats`
  - `GET <legacy-http-prefix>/chunks`
  - `GET /services`
  - `GET /multitenant_alertmanager/status`
  - `GET /status` (alertmanager microservice)
  - `GET|POST /ingester/ring`
  - `GET|POST /ring`
  - `GET|POST /store-gateway/ring`
  - `GET|POST /compactor/ring`
  - `GET|POST /ingester/flush`
  - `GET|POST /ingester/shutdown`
  - `GET|POST /flush`
  - `GET|POST /shutdown`
  - `GET|POST /ruler/ring`
  - `POST /api/v1/push`
  - `POST <legacy-http-prefix>/push`
  - `POST /push`
  - `POST /ingester/push`
* [CHANGE] Renamed CLI flags to configure the network interface names from which automatically detect the instance IP. #3295
  - `-compactor.ring.instance-interface` renamed to `-compactor.ring.instance-interface-names`
  - `-store-gateway.sharding-ring.instance-interface` renamed to `-store-gateway.sharding-ring.instance-interface-names`
  - `-distributor.ring.instance-interface` renamed to `-distributor.ring.instance-interface-names`
  - `-ruler.ring.instance-interface` renamed to `-ruler.ring.instance-interface-names`
* [CHANGE] Renamed `-<prefix>.redis.enable-tls` CLI flag to `-<prefix>.redis.tls-enabled`, and its respective YAML config option from `enable_tls` to `tls_enabled`. #3298
* [CHANGE] Increased default `-<prefix>.redis.timeout` from `100ms` to `500ms`. #3301
* [CHANGE] `cortex_alertmanager_config_invalid` has been removed in favor of `cortex_alertmanager_config_last_reload_successful`. #3289
* [CHANGE] Query-frontend: POST requests whose body size exceeds 10MiB will be rejected. The max body size can be customised via `-frontend.max-body-size`. #3276
* [FEATURE] Shuffle sharding: added support for shuffle-sharding queriers in the query-frontend. When configured (`-frontend.max-queriers-per-tenant` globally, or using per-tenant limit `max_queriers_per_tenant`), each tenants's requests will be handled by different set of queriers. #3113 #3257
* [FEATURE] Shuffle sharding: added support for shuffle-sharding ingesters on the read path. When ingesters shuffle-sharding is enabled and `-querier.shuffle-sharding-ingesters-lookback-period` is set, queriers will fetch in-memory series from the minimum set of required ingesters, selecting only ingesters which may have received series since 'now - lookback period'. #3252
* [FEATURE] Query-frontend: added `compression` config to support results cache with compression. #3217
* [FEATURE] Add OpenStack Swift support to blocks storage. #3303
* [FEATURE] Added support for applying Prometheus relabel configs on series received by the distributor. A `metric_relabel_configs` field has been added to the per-tenant limits configuration. #3329
* [FEATURE] Support for Cassandra client SSL certificates. #3384
* [ENHANCEMENT] Ruler: Introduces two new limits `-ruler.max-rules-per-rule-group` and `-ruler.max-rule-groups-per-tenant` to control the number of rules per rule group and the total number of rule groups for a given user. They are disabled by default. #3366
* [ENHANCEMENT] Allow to specify multiple comma-separated Cortex services to `-target` CLI option (or its respective YAML config option). For example, `-target=all,compactor` can be used to start Cortex single-binary with compactor as well. #3275
* [ENHANCEMENT] Expose additional HTTP configs for the S3 backend client. New flag are listed below: #3244
  - `-blocks-storage.s3.http.idle-conn-timeout`
  - `-blocks-storage.s3.http.response-header-timeout`
  - `-blocks-storage.s3.http.insecure-skip-verify`
* [ENHANCEMENT] Added `cortex_query_frontend_connected_clients` metric to show the number of workers currently connected to the frontend. #3207
* [ENHANCEMENT] Shuffle sharding: improved shuffle sharding in the write path. Shuffle sharding now should be explicitly enabled via `-distributor.sharding-strategy` CLI flag (or its respective YAML config option) and guarantees stability, consistency, shuffling and balanced zone-awareness properties. #3090 #3214
* [ENHANCEMENT] Ingester: added new metric `cortex_ingester_active_series` to track active series more accurately. Also added options to control whether active series tracking is enabled (`-ingester.active-series-metrics-enabled`, defaults to false), and how often this metric is updated (`-ingester.active-series-metrics-update-period`) and max idle time for series to be considered inactive (`-ingester.active-series-metrics-idle-timeout`). #3153
* [ENHANCEMENT] Store-gateway: added zone-aware replication support to blocks replication in the store-gateway. #3200
* [ENHANCEMENT] Store-gateway: exported new metrics. #3231
  - `cortex_bucket_store_cached_series_fetch_duration_seconds`
  - `cortex_bucket_store_cached_postings_fetch_duration_seconds`
  - `cortex_bucket_stores_gate_queries_max`
* [ENHANCEMENT] Added `-version` flag to Cortex. #3233
* [ENHANCEMENT] Hash ring: added instance registered timestamp to the ring. #3248
* [ENHANCEMENT] Reduce tail latency by smoothing out spikes in rate of chunk flush operations. #3191
* [ENHANCEMENT] User Cortex as User Agent in http requests issued by Configs DB client. #3264
* [ENHANCEMENT] Experimental Ruler API: Fetch rule groups from object storage in parallel. #3218
* [ENHANCEMENT] Chunks GCS object storage client uses the `fields` selector to limit the payload size when listing objects in the bucket. #3218 #3292
* [ENHANCEMENT] Added shuffle sharding support to ruler. Added new metric `cortex_ruler_sync_rules_total`. #3235
* [ENHANCEMENT] Return an explicit error when the store-gateway is explicitly requested without a blocks storage engine. #3287
* [ENHANCEMENT] Ruler: only load rules that belong to the ruler. Improves rules syncing performances when ruler sharding is enabled. #3269
* [ENHANCEMENT] Added `-<prefix>.redis.tls-insecure-skip-verify` flag. #3298
* [ENHANCEMENT] Added `cortex_alertmanager_config_last_reload_successful_seconds` metric to show timestamp of last successful AM config reload. #3289
* [ENHANCEMENT] Blocks storage: reduced number of bucket listing operations to list block content (applies to newly created blocks only). #3363
* [ENHANCEMENT] Ruler: Include the tenant ID on the notifier logs. #3372
* [ENHANCEMENT] Blocks storage Compactor: Added `-compactor.enabled-tenants` and `-compactor.disabled-tenants` to explicitly enable or disable compaction of specific tenants. #3385
* [ENHANCEMENT] Blocks storage ingester: Creating checkpoint only once even when there are multiple Head compactions in a single `Compact()` call. #3373
* [BUGFIX] Blocks storage ingester: Read repair memory-mapped chunks file which can end up being empty on abrupt shutdowns combined with faulty disks. #3373
* [BUGFIX] Blocks storage ingester: Close TSDB resources on failed startup preventing ingester OOMing. #3373
* [BUGFIX] No-longer-needed ingester operations for queries triggered by queriers and rulers are now canceled. #3178
* [BUGFIX] Ruler: directories in the configured `rules-path` will be removed on startup and shutdown in order to ensure they don't persist between runs. #3195
* [BUGFIX] Handle hash-collisions in the query path. #3192
* [BUGFIX] Check for postgres rows errors. #3197
* [BUGFIX] Ruler Experimental API: Don't allow rule groups without names or empty rule groups. #3210
* [BUGFIX] Experimental Alertmanager API: Do not allow empty Alertmanager configurations or bad template filenames to be submitted through the configuration API. #3185
* [BUGFIX] Reduce failures to update heartbeat when using Consul. #3259
* [BUGFIX] When using ruler sharding, moving all user rule groups from ruler to a different one and then back could end up with some user groups not being evaluated at all. #3235
* [BUGFIX] Fixed shuffle sharding consistency when zone-awareness is enabled and the shard size is increased or instances in a new zone are added. #3299
* [BUGFIX] Use a valid grpc header when logging IP addresses. #3307
* [BUGFIX] Fixed the metric `cortex_prometheus_rule_group_duration_seconds` in the Ruler, it wouldn't report any values. #3310
* [BUGFIX] Fixed gRPC connections leaking in rulers when rulers sharding is enabled and APIs called. #3314
* [BUGFIX] Fixed shuffle sharding consistency when zone-awareness is enabled and the shard size is increased or instances in a new zone are added. #3299
* [BUGFIX] Fixed Gossip memberlist members joining when addresses are configured using DNS-based service discovery. #3360
* [BUGFIX] Ingester: fail to start an ingester running the blocks storage, if unable to load any existing TSDB at startup. #3354
* [BUGFIX] Blocks storage: Avoid deletion of blocks in the ingester which are not shipped to the storage yet. #3346
* [BUGFIX] Fix common prefixes returned by List method of S3 client. #3358
* [BUGFIX] Honor configured timeout in Azure and GCS object clients. #3285
* [BUGFIX] Blocks storage: Avoid creating blocks larger than configured block range period on forced compaction and when TSDB is idle. #3344
* [BUGFIX] Shuffle sharding: fixed max global series per user/metric limit when shuffle sharding and `-distributor.shard-by-all-labels=true` are both enabled in distributor. When using these global limits you should now set `-distributor.sharding-strategy` and `-distributor.zone-awareness-enabled` to ingesters too. #3369
* [BUGFIX] Slow query logging: when using downstream server request parameters were not logged. #3276
* [BUGFIX] Fixed tenant detection in the ruler and alertmanager API when running without auth. #3343

### Blocksconvert

* [ENHANCEMENT] Blocksconvert – Builder: download plan file locally before processing it. #3209
* [ENHANCEMENT] Blocksconvert – Cleaner: added new tool for deleting chunks data. #3283
* [ENHANCEMENT] Blocksconvert – Scanner: support for scanning specific date-range only. #3222
* [ENHANCEMENT] Blocksconvert – Scanner: metrics for tracking progress. #3222
* [ENHANCEMENT] Blocksconvert – Builder: retry block upload before giving up. #3245
* [ENHANCEMENT] Blocksconvert – Scanner: upload plans concurrently. #3340
* [BUGFIX] Blocksconvert: fix chunks ordering in the block. Chunks in different order than series work just fine in TSDB blocks at the moment, but it's not consistent with what Prometheus does and future Prometheus and Cortex optimizations may rely on this ordering. #3371

## 1.4.0 / 2020-10-02

* [CHANGE] TLS configuration for gRPC, HTTP and etcd clients is now marked as experimental. These features are not yet fully baked, and we expect possible small breaking changes in Cortex 1.5. #3198
* [CHANGE] Cassandra backend support is now GA (stable). #3180
* [CHANGE] Blocks storage is now GA (stable). The `-experimental` prefix has been removed from all CLI flags related to the blocks storage (no YAML config changes). #3180 #3201
  - `-experimental.blocks-storage.*` flags renamed to `-blocks-storage.*`
  - `-experimental.store-gateway.*` flags renamed to `-store-gateway.*`
  - `-experimental.querier.store-gateway-client.*` flags renamed to `-querier.store-gateway-client.*`
  - `-experimental.querier.store-gateway-addresses` flag renamed to `-querier.store-gateway-addresses`
  - `-store-gateway.replication-factor` flag renamed to `-store-gateway.sharding-ring.replication-factor`
  - `-store-gateway.tokens-file-path` flag renamed to `store-gateway.sharding-ring.tokens-file-path`
* [CHANGE] Ingester: Removed deprecated untyped record from chunks WAL. Only if you are running `v1.0` or below, it is recommended to first upgrade to `v1.1`/`v1.2`/`v1.3` and run it for a day before upgrading to `v1.4` to avoid data loss. #3115
* [CHANGE] Distributor API endpoints are no longer served unless target is set to `distributor` or `all`. #3112
* [CHANGE] Increase the default Cassandra client replication factor to 3. #3007
* [CHANGE] Blocks storage: removed the support to transfer blocks between ingesters on shutdown. When running the Cortex blocks storage, ingesters are expected to run with a persistent disk. The following metrics have been removed: #2996
  * `cortex_ingester_sent_files`
  * `cortex_ingester_received_files`
  * `cortex_ingester_received_bytes_total`
  * `cortex_ingester_sent_bytes_total`
* [CHANGE] The buckets for the `cortex_chunk_store_index_lookups_per_query` metric have been changed to 1, 2, 4, 8, 16. #3021
* [CHANGE] Blocks storage: the `operation` label value `getrange` has changed into `get_range` for the metrics `thanos_store_bucket_cache_operation_requests_total` and `thanos_store_bucket_cache_operation_hits_total`. #3000
* [CHANGE] Experimental Delete Series: `/api/v1/admin/tsdb/delete_series` and `/api/v1/admin/tsdb/cancel_delete_request` purger APIs to return status code `204` instead of `200` for success. #2946
* [CHANGE] Histogram `cortex_memcache_request_duration_seconds` `method` label value changes from `Memcached.Get` to `Memcached.GetBatched` for batched lookups, and is not reported for non-batched lookups (label value `Memcached.GetMulti` remains, and had exactly the same value as `Get` in nonbatched lookups).  The same change applies to tracing spans. #3046
* [CHANGE] TLS server validation is now enabled by default, a new parameter `tls_insecure_skip_verify` can be set to true to skip validation optionally. #3030
* [CHANGE] `cortex_ruler_config_update_failures_total` has been removed in favor of `cortex_ruler_config_last_reload_successful`. #3056
* [CHANGE] `ruler.evaluation_delay_duration` field in YAML config has been moved and renamed to `limits.ruler_evaluation_delay_duration`. #3098
* [CHANGE] Removed obsolete `results_cache.max_freshness` from YAML config (deprecated since Cortex 1.2). #3145
* [CHANGE] Removed obsolete `-promql.lookback-delta` option (deprecated since Cortex 1.2, replaced with `-querier.lookback-delta`). #3144
* [CHANGE] Cache: added support for Redis Cluster and Redis Sentinel. #2961
  - The following changes have been made in Redis configuration:
   - `-redis.master_name` added
   - `-redis.db` added
   - `-redis.max-active-conns` changed to `-redis.pool-size`
   - `-redis.max-conn-lifetime` changed to `-redis.max-connection-age`
   - `-redis.max-idle-conns` removed
   - `-redis.wait-on-pool-exhaustion` removed
* [CHANGE] TLS configuration for gRPC, HTTP and etcd clients is now marked as experimental. These features are not yet fully baked, and we expect possible small breaking changes in Cortex 1.5. #3198
* [CHANGE] Fixed store-gateway CLI flags inconsistencies. #3201
  - `-store-gateway.replication-factor` flag renamed to `-store-gateway.sharding-ring.replication-factor`
  - `-store-gateway.tokens-file-path` flag renamed to `store-gateway.sharding-ring.tokens-file-path`
* [FEATURE] Logging of the source IP passed along by a reverse proxy is now supported by setting the `-server.log-source-ips-enabled`. For non standard headers the settings `-server.log-source-ips-header` and `-server.log-source-ips-regex` can be used. #2985
* [FEATURE] Blocks storage: added shuffle sharding support to store-gateway blocks sharding. Added the following additional metrics to store-gateway: #3069
  * `cortex_bucket_stores_tenants_discovered`
  * `cortex_bucket_stores_tenants_synced`
* [FEATURE] Experimental blocksconvert: introduce an experimental tool `blocksconvert` to migrate long-term storage chunks to blocks. #3092 #3122 #3127 #3162
* [ENHANCEMENT] Improve the Alertmanager logging when serving requests from its API / UI. #3397
* [ENHANCEMENT] Add support for azure storage in China, German and US Government environments. #2988
* [ENHANCEMENT] Query-tee: added a small tolerance to floating point sample values comparison. #2994
* [ENHANCEMENT] Query-tee: add support for doing a passthrough of requests to preferred backend for unregistered routes #3018
* [ENHANCEMENT] Expose `storage.aws.dynamodb.backoff_config` configuration file field. #3026
* [ENHANCEMENT] Added `cortex_request_message_bytes` and `cortex_response_message_bytes` histograms to track received and sent gRPC message and HTTP request/response sizes. Added `cortex_inflight_requests` gauge to track number of inflight gRPC and HTTP requests. #3064
* [ENHANCEMENT] Publish ruler's ring metrics. #3074
* [ENHANCEMENT] Add config validation to the experimental Alertmanager API. Invalid configs are no longer accepted. #3053
* [ENHANCEMENT] Add "integration" as a label for `cortex_alertmanager_notifications_total` and `cortex_alertmanager_notifications_failed_total` metrics. #3056
* [ENHANCEMENT] Add `cortex_ruler_config_last_reload_successful` and `cortex_ruler_config_last_reload_successful_seconds` to check status of users rule manager. #3056
* [ENHANCEMENT] The configuration validation now fails if an empty YAML node has been set for a root YAML config property. #3080
* [ENHANCEMENT] Memcached dial() calls now have a circuit-breaker to avoid hammering a broken cache. #3051, #3189
* [ENHANCEMENT] `-ruler.evaluation-delay-duration` is now overridable as a per-tenant limit, `ruler_evaluation_delay_duration`. #3098
* [ENHANCEMENT] Add TLS support to etcd client. #3102
* [ENHANCEMENT] When a tenant accesses the Alertmanager UI or its API, if we have valid `-alertmanager.configs.fallback` we'll use that to start the manager and avoid failing the request. #3073
* [ENHANCEMENT] Add `DELETE api/v1/rules/{namespace}` to the Ruler. It allows all the rule groups of a namespace to be deleted. #3120
* [ENHANCEMENT] Experimental Delete Series: Retry processing of Delete requests during failures. #2926
* [ENHANCEMENT] Improve performance of QueryStream() in ingesters. #3177
* [ENHANCEMENT] Modules included in "All" target are now visible in output of `-modules` CLI flag. #3155
* [ENHANCEMENT] Added `/debug/fgprof` endpoint to debug running Cortex process using `fgprof`. This adds up to the existing `/debug/...` endpoints. #3131
* [ENHANCEMENT] Blocks storage: optimised `/api/v1/series` for blocks storage. (#2976)
* [BUGFIX] Ruler: when loading rules from "local" storage, check for directory after resolving symlink. #3137
* [BUGFIX] Query-frontend: Fixed rounding for incoming query timestamps, to be 100% Prometheus compatible. #2990
* [BUGFIX] Querier: Merge results from chunks and blocks ingesters when using streaming of results. #3013
* [BUGFIX] Querier: query /series from ingesters regardless the `-querier.query-ingesters-within` setting. #3035
* [BUGFIX] Blocks storage: Ingester is less likely to hit gRPC message size limit when streaming data to queriers. #3015
* [BUGFIX] Blocks storage: fixed memberlist support for the store-gateways and compactors ring used when blocks sharding is enabled. #3058 #3095
* [BUGFIX] Fix configuration for TLS server validation, TLS skip verify was hardcoded to true for all TLS configurations and prevented validation of server certificates. #3030
* [BUGFIX] Fixes the Alertmanager panicking when no `-alertmanager.web.external-url` is provided. #3017
* [BUGFIX] Fixes the registration of the Alertmanager API metrics `cortex_alertmanager_alerts_received_total` and `cortex_alertmanager_alerts_invalid_total`. #3065
* [BUGFIX] Fixes `flag needs an argument: -config.expand-env` error. #3087
* [BUGFIX] An index optimisation actually slows things down when using caching. Moved it to the right location. #2973
* [BUGFIX] Ingester: If push request contained both valid and invalid samples, valid samples were ingested but not stored to WAL of the chunks storage. This has been fixed. #3067
* [BUGFIX] Cassandra: fixed consistency setting in the CQL session when creating the keyspace. #3105
* [BUGFIX] Ruler: Config API would return both the `record` and `alert` in `YAML` response keys even when one of them must be empty. #3120
* [BUGFIX] Index page now uses configured HTTP path prefix when creating links. #3126
* [BUGFIX] Purger: fixed deadlock when reloading of tombstones failed. #3182
* [BUGFIX] Fixed panic in flusher job, when error writing chunks to the store would cause "idle" chunks to be flushed, which triggered panic. #3140
* [BUGFIX] Index page no longer shows links that are not valid for running Cortex instance. #3133
* [BUGFIX] Configs: prevent validation of templates to fail when using template functions. #3157
* [BUGFIX] Configuring the S3 URL with an `@` but without username and password doesn't enable the AWS static credentials anymore. #3170
* [BUGFIX] Limit errors on ranged queries (`api/v1/query_range`) no longer return a status code `500` but `422` instead. #3167
* [BUGFIX] Handle hash-collisions in the query path. Before this fix, Cortex could occasionally mix up two different series in a query, leading to invalid results, when `-querier.ingester-streaming` was used. #3192

## 1.3.0 / 2020-08-21

* [CHANGE] Replace the metric `cortex_alertmanager_configs` with `cortex_alertmanager_config_invalid` exposed by Alertmanager. #2960
* [CHANGE] Experimental Delete Series: Change target flag for purger from `data-purger` to `purger`. #2777
* [CHANGE] Experimental blocks storage: The max concurrent queries against the long-term storage, configured via `-experimental.blocks-storage.bucket-store.max-concurrent`, is now a limit shared across all tenants and not a per-tenant limit anymore. The default value has changed from `20` to `100` and the following new metrics have been added: #2797
  * `cortex_bucket_stores_gate_queries_concurrent_max`
  * `cortex_bucket_stores_gate_queries_in_flight`
  * `cortex_bucket_stores_gate_duration_seconds`
* [CHANGE] Metric `cortex_ingester_flush_reasons` has been renamed to `cortex_ingester_flushing_enqueued_series_total`, and new metric `cortex_ingester_flushing_dequeued_series_total` with `outcome` label (superset of reason) has been added. #2802 #2818 #2998
* [CHANGE] Experimental Delete Series: Metric `cortex_purger_oldest_pending_delete_request_age_seconds` would track age of delete requests since they are over their cancellation period instead of their creation time. #2806
* [CHANGE] Experimental blocks storage: the store-gateway service is required in a Cortex cluster running with the experimental blocks storage. Removed the `-experimental.tsdb.store-gateway-enabled` CLI flag and `store_gateway_enabled` YAML config option. The store-gateway is now always enabled when the storage engine is `blocks`. #2822
* [CHANGE] Experimental blocks storage: removed support for `-experimental.blocks-storage.bucket-store.max-sample-count` flag because the implementation was flawed. To limit the number of samples/chunks processed by a single query you can set `-store.query-chunk-limit`, which is now supported by the blocks storage too. #2852
* [CHANGE] Ingester: Chunks flushed via /flush stay in memory until retention period is reached. This affects `cortex_ingester_memory_chunks` metric. #2778
* [CHANGE] Querier: the error message returned when the query time range exceeds `-store.max-query-length` has changed from `invalid query, length > limit (X > Y)` to `the query time range exceeds the limit (query length: X, limit: Y)`. #2826
* [CHANGE] Add `component` label to metrics exposed by chunk, delete and index store clients. #2774
* [CHANGE] Querier: when `-querier.query-ingesters-within` is configured, the time range of the query sent to ingesters is now manipulated to ensure the query start time is not older than 'now - query-ingesters-within'. #2904
* [CHANGE] KV: The `role` label which was a label of `multi` KV store client only has been added to metrics of every KV store client. If KV store client is not `multi`, then the value of `role` label is `primary`. #2837
* [CHANGE] Added the `engine` label to the metrics exposed by the Prometheus query engine, to distinguish between `ruler` and `querier` metrics. #2854
* [CHANGE] Added ruler to the single binary when started with `-target=all` (default). #2854
* [CHANGE] Experimental blocks storage: compact head when opening TSDB. This should only affect ingester startup after it was unable to compact head in previous run. #2870
* [CHANGE] Metric `cortex_overrides_last_reload_successful` has been renamed to `cortex_runtime_config_last_reload_successful`. #2874
* [CHANGE] HipChat support has been removed from the alertmanager (because removed from the Prometheus upstream too). #2902
* [CHANGE] Add constant label `name` to metric `cortex_cache_request_duration_seconds`. #2903
* [CHANGE] Add `user` label to metric `cortex_query_frontend_queue_length`. #2939
* [CHANGE] Experimental blocks storage: cleaned up the config and renamed "TSDB" to "blocks storage". #2937
  - The storage engine setting value has been changed from `tsdb` to `blocks`; this affects `-store.engine` CLI flag and its respective YAML option.
  - The root level YAML config has changed from `tsdb` to `blocks_storage`
  - The prefix of all CLI flags has changed from `-experimental.tsdb.` to `-experimental.blocks-storage.`
  - The following settings have been grouped under `tsdb` property in the YAML config and their CLI flags changed:
    - `-experimental.tsdb.dir` changed to `-experimental.blocks-storage.tsdb.dir`
    - `-experimental.tsdb.block-ranges-period` changed to `-experimental.blocks-storage.tsdb.block-ranges-period`
    - `-experimental.tsdb.retention-period` changed to `-experimental.blocks-storage.tsdb.retention-period`
    - `-experimental.tsdb.ship-interval` changed to `-experimental.blocks-storage.tsdb.ship-interval`
    - `-experimental.tsdb.ship-concurrency` changed to `-experimental.blocks-storage.tsdb.ship-concurrency`
    - `-experimental.tsdb.max-tsdb-opening-concurrency-on-startup` changed to `-experimental.blocks-storage.tsdb.max-tsdb-opening-concurrency-on-startup`
    - `-experimental.tsdb.head-compaction-interval` changed to `-experimental.blocks-storage.tsdb.head-compaction-interval`
    - `-experimental.tsdb.head-compaction-concurrency` changed to `-experimental.blocks-storage.tsdb.head-compaction-concurrency`
    - `-experimental.tsdb.head-compaction-idle-timeout` changed to `-experimental.blocks-storage.tsdb.head-compaction-idle-timeout`
    - `-experimental.tsdb.stripe-size` changed to `-experimental.blocks-storage.tsdb.stripe-size`
    - `-experimental.tsdb.wal-compression-enabled` changed to `-experimental.blocks-storage.tsdb.wal-compression-enabled`
    - `-experimental.tsdb.flush-blocks-on-shutdown` changed to `-experimental.blocks-storage.tsdb.flush-blocks-on-shutdown`
* [CHANGE] Flags `-bigtable.grpc-use-gzip-compression`, `-ingester.client.grpc-use-gzip-compression`, `-querier.frontend-client.grpc-use-gzip-compression` are now deprecated. #2940
* [CHANGE] Limit errors reported by ingester during query-time now return HTTP status code 422. #2941
* [FEATURE] Introduced `ruler.for-outage-tolerance`, Max time to tolerate outage for restoring "for" state of alert. #2783
* [FEATURE] Introduced `ruler.for-grace-period`, Minimum duration between alert and restored "for" state. This is maintained only for alerts with configured "for" time greater than grace period. #2783
* [FEATURE] Introduced `ruler.resend-delay`, Minimum amount of time to wait before resending an alert to Alertmanager. #2783
* [FEATURE] Ruler: added `local` filesystem support to store rules (read-only). #2854
* [ENHANCEMENT] Upgraded Docker base images to `alpine:3.12`. #2862
* [ENHANCEMENT] Experimental: Querier can now optionally query secondary store. This is specified by using `-querier.second-store-engine` option, with values `chunks` or `blocks`. Standard configuration options for this store are used. Additionally, this querying can be configured to happen only for queries that need data older than `-querier.use-second-store-before-time`. Default value of zero will always query secondary store. #2747
* [ENHANCEMENT] Query-tee: increased the `cortex_querytee_request_duration_seconds` metric buckets granularity. #2799
* [ENHANCEMENT] Query-tee: fail to start if the configured `-backend.preferred` is unknown. #2799
* [ENHANCEMENT] Ruler: Added the following metrics: #2786
  * `cortex_prometheus_notifications_latency_seconds`
  * `cortex_prometheus_notifications_errors_total`
  * `cortex_prometheus_notifications_sent_total`
  * `cortex_prometheus_notifications_dropped_total`
  * `cortex_prometheus_notifications_queue_length`
  * `cortex_prometheus_notifications_queue_capacity`
  * `cortex_prometheus_notifications_alertmanagers_discovered`
* [ENHANCEMENT] The behavior of the `/ready` was changed for the query frontend to indicate when it was ready to accept queries. This is intended for use by a read path load balancer that would want to wait for the frontend to have attached queriers before including it in the backend. #2733
* [ENHANCEMENT] Experimental Delete Series: Add support for deletion of chunks for remaining stores. #2801
* [ENHANCEMENT] Add `-modules` command line flag to list possible values for `-target`. Also, log warning if given target is internal component. #2752
* [ENHANCEMENT] Added `-ingester.flush-on-shutdown-with-wal-enabled` option to enable chunks flushing even when WAL is enabled. #2780
* [ENHANCEMENT] Query-tee: Support for custom API prefix by using `-server.path-prefix` option. #2814
* [ENHANCEMENT] Query-tee: Forward `X-Scope-OrgId` header to backend, if present in the request. #2815
* [ENHANCEMENT] Experimental blocks storage: Added `-experimental.blocks-storage.tsdb.head-compaction-idle-timeout` option to force compaction of data in memory into a block. #2803
* [ENHANCEMENT] Experimental blocks storage: Added support for flushing blocks via `/flush`, `/shutdown` (previously these only worked for chunks storage) and by using `-experimental.blocks-storage.tsdb.flush-blocks-on-shutdown` option. #2794
* [ENHANCEMENT] Experimental blocks storage: Added support to enforce max query time range length via `-store.max-query-length`. #2826
* [ENHANCEMENT] Experimental blocks storage: Added support to limit the max number of chunks that can be fetched from the long-term storage while executing a query. The limit is enforced both in the querier and store-gateway, and is configurable via `-store.query-chunk-limit`. #2852 #2922
* [ENHANCEMENT] Ingester: Added new metric `cortex_ingester_flush_series_in_progress` that reports number of ongoing flush-series operations. Useful when calling `/flush` handler: if `cortex_ingester_flush_queue_length + cortex_ingester_flush_series_in_progress` is 0, all flushes are finished. #2778
* [ENHANCEMENT] Memberlist members can join cluster via SRV records. #2788
* [ENHANCEMENT] Added configuration options for chunks s3 client. #2831
  * `s3.endpoint`
  * `s3.region`
  * `s3.access-key-id`
  * `s3.secret-access-key`
  * `s3.insecure`
  * `s3.sse-encryption`
  * `s3.http.idle-conn-timeout`
  * `s3.http.response-header-timeout`
  * `s3.http.insecure-skip-verify`
* [ENHANCEMENT] Prometheus upgraded. #2798 #2849 #2867 #2902 #2918
  * Optimized labels regex matchers for patterns containing literals (eg. `foo.*`, `.*foo`, `.*foo.*`)
* [ENHANCEMENT] Add metric `cortex_ruler_config_update_failures_total` to Ruler to track failures of loading rules files. #2857
* [ENHANCEMENT] Experimental Alertmanager: Alertmanager configuration persisted to object storage using an experimental API that accepts and returns YAML-based Alertmanager configuration. #2768
* [ENHANCEMENT] Ruler: `-ruler.alertmanager-url` now supports multiple URLs. Each URL is treated as a separate Alertmanager group. Support for multiple Alertmanagers in a group can be achieved by using DNS service discovery. #2851
* [ENHANCEMENT] Experimental blocks storage: Cortex Flusher now works with blocks engine. Flusher needs to be provided with blocks-engine configuration, existing Flusher flags are not used (they are only relevant for chunks engine). Note that flush errors are only reported via log. #2877
* [ENHANCEMENT] Flusher: Added `-flusher.exit-after-flush` option (defaults to true) to control whether Cortex should stop completely after Flusher has finished its work. #2877
* [ENHANCEMENT] Added metrics `cortex_config_hash` and `cortex_runtime_config_hash` to expose hash of the currently active config file. #2874
* [ENHANCEMENT] Logger: added JSON logging support, configured via the `-log.format=json` CLI flag or its respective YAML config option. #2386
* [ENHANCEMENT] Added new flags `-bigtable.grpc-compression`, `-ingester.client.grpc-compression`, `-querier.frontend-client.grpc-compression` to configure compression used by gRPC. Valid values are `gzip`, `snappy`, or empty string (no compression, default). #2940
* [ENHANCEMENT] Clarify limitations of the `/api/v1/series`, `/api/v1/labels` and `/api/v1/label/{name}/values` endpoints. #2953
* [ENHANCEMENT] Ingester: added `Dropped` outcome to metric `cortex_ingester_flushing_dequeued_series_total`. #2998
* [BUGFIX] Fixed a bug with `api/v1/query_range` where no responses would return null values for `result` and empty values for `resultType`. #2962
* [BUGFIX] Fixed a bug in the index intersect code causing storage to return more chunks/series than required. #2796
* [BUGFIX] Fixed the number of reported keys in the background cache queue. #2764
* [BUGFIX] Fix race in processing of headers in sharded queries. #2762
* [BUGFIX] Query Frontend: Do not re-split sharded requests around ingester boundaries. #2766
* [BUGFIX] Experimental Delete Series: Fixed a problem with cache generation numbers prefixed to cache keys. #2800
* [BUGFIX] Ingester: Flushing chunks via `/flush` endpoint could previously lead to panic, if chunks were already flushed before and then removed from memory during the flush caused by `/flush` handler. Immediate flush now doesn't cause chunks to be flushed again. Samples received during flush triggered via `/flush` handler are no longer discarded. #2778
* [BUGFIX] Prometheus upgraded. #2849
  * Fixed unknown symbol error during head compaction
* [BUGFIX] Fix panic when using cassandra as store for both index and delete requests. #2774
* [BUGFIX] Experimental Delete Series: Fixed a data race in Purger. #2817
* [BUGFIX] KV: Fixed a bug that triggered a panic due to metrics being registered with the same name but different labels when using a `multi` configured KV client. #2837
* [BUGFIX] Query-frontend: Fix passing HTTP `Host` header if `-frontend.downstream-url` is configured. #2880
* [BUGFIX] Ingester: Improve time-series distribution when `-experimental.distributor.user-subring-size` is enabled. #2887
* [BUGFIX] Set content type to `application/x-protobuf` for remote_read responses. #2915
* [BUGFIX] Fixed ruler and store-gateway instance registration in the ring (when sharding is enabled) when a new instance replaces abruptly terminated one, and the only difference between the two instances is the address. #2954
* [BUGFIX] Fixed `Missing chunks and index config causing silent failure` Absence of chunks and index from schema config is not validated. #2732
* [BUGFIX] Fix panic caused by KVs from boltdb being used beyond their life. #2971
* [BUGFIX] Experimental blocks storage: `/api/v1/series`, `/api/v1/labels` and `/api/v1/label/{name}/values` only query the TSDB head regardless of the configured `-experimental.blocks-storage.tsdb.retention-period`. #2974
* [BUGFIX] Ingester: Avoid indefinite checkpointing in case of surge in number of series. #2955
* [BUGFIX] Querier: query /series from ingesters regardless the `-querier.query-ingesters-within` setting. #3035
* [BUGFIX] Ruler: fixed an unintentional breaking change introduced in the ruler's `alertmanager_url` YAML config option, which changed the value from a string to a list of strings. #2989

## 1.2.0 / 2020-07-01

* [CHANGE] Metric `cortex_kv_request_duration_seconds` now includes `name` label to denote which client is being used as well as the `backend` label to denote the KV backend implementation in use. #2648
* [CHANGE] Experimental Ruler: Rule groups persisted to object storage using the experimental API have an updated object key encoding to better handle special characters. Rule groups previously-stored using object storage must be renamed to the new format. #2646
* [CHANGE] Query Frontend now uses Round Robin to choose a tenant queue to service next. #2553
* [CHANGE] `-promql.lookback-delta` is now deprecated and has been replaced by `-querier.lookback-delta` along with `lookback_delta` entry under `querier` in the config file. `-promql.lookback-delta` will be removed in v1.4.0. #2604
* [CHANGE] Experimental TSDB: removed `-experimental.tsdb.bucket-store.binary-index-header-enabled` flag. Now the binary index-header is always enabled.
* [CHANGE] Experimental TSDB: Renamed index-cache metrics to use original metric names from Thanos, as Cortex is not aggregating them in any way: #2627
  * `cortex_<service>_blocks_index_cache_items_evicted_total` => `thanos_store_index_cache_items_evicted_total{name="index-cache"}`
  * `cortex_<service>_blocks_index_cache_items_added_total` => `thanos_store_index_cache_items_added_total{name="index-cache"}`
  * `cortex_<service>_blocks_index_cache_requests_total` => `thanos_store_index_cache_requests_total{name="index-cache"}`
  * `cortex_<service>_blocks_index_cache_items_overflowed_total` => `thanos_store_index_cache_items_overflowed_total{name="index-cache"}`
  * `cortex_<service>_blocks_index_cache_hits_total` => `thanos_store_index_cache_hits_total{name="index-cache"}`
  * `cortex_<service>_blocks_index_cache_items` => `thanos_store_index_cache_items{name="index-cache"}`
  * `cortex_<service>_blocks_index_cache_items_size_bytes` => `thanos_store_index_cache_items_size_bytes{name="index-cache"}`
  * `cortex_<service>_blocks_index_cache_total_size_bytes` => `thanos_store_index_cache_total_size_bytes{name="index-cache"}`
  * `cortex_<service>_blocks_index_cache_memcached_operations_total` =>  `thanos_memcached_operations_total{name="index-cache"}`
  * `cortex_<service>_blocks_index_cache_memcached_operation_failures_total` =>  `thanos_memcached_operation_failures_total{name="index-cache"}`
  * `cortex_<service>_blocks_index_cache_memcached_operation_duration_seconds` =>  `thanos_memcached_operation_duration_seconds{name="index-cache"}`
  * `cortex_<service>_blocks_index_cache_memcached_operation_skipped_total` =>  `thanos_memcached_operation_skipped_total{name="index-cache"}`
* [CHANGE] Experimental TSDB: Renamed metrics in bucket stores: #2627
  * `cortex_<service>_blocks_meta_syncs_total` => `cortex_blocks_meta_syncs_total{component="<service>"}`
  * `cortex_<service>_blocks_meta_sync_failures_total` => `cortex_blocks_meta_sync_failures_total{component="<service>"}`
  * `cortex_<service>_blocks_meta_sync_duration_seconds` => `cortex_blocks_meta_sync_duration_seconds{component="<service>"}`
  * `cortex_<service>_blocks_meta_sync_consistency_delay_seconds` => `cortex_blocks_meta_sync_consistency_delay_seconds{component="<service>"}`
  * `cortex_<service>_blocks_meta_synced` => `cortex_blocks_meta_synced{component="<service>"}`
  * `cortex_<service>_bucket_store_block_loads_total` => `cortex_bucket_store_block_loads_total{component="<service>"}`
  * `cortex_<service>_bucket_store_block_load_failures_total` => `cortex_bucket_store_block_load_failures_total{component="<service>"}`
  * `cortex_<service>_bucket_store_block_drops_total` => `cortex_bucket_store_block_drops_total{component="<service>"}`
  * `cortex_<service>_bucket_store_block_drop_failures_total` => `cortex_bucket_store_block_drop_failures_total{component="<service>"}`
  * `cortex_<service>_bucket_store_blocks_loaded` => `cortex_bucket_store_blocks_loaded{component="<service>"}`
  * `cortex_<service>_bucket_store_series_data_touched` => `cortex_bucket_store_series_data_touched{component="<service>"}`
  * `cortex_<service>_bucket_store_series_data_fetched` => `cortex_bucket_store_series_data_fetched{component="<service>"}`
  * `cortex_<service>_bucket_store_series_data_size_touched_bytes` => `cortex_bucket_store_series_data_size_touched_bytes{component="<service>"}`
  * `cortex_<service>_bucket_store_series_data_size_fetched_bytes` => `cortex_bucket_store_series_data_size_fetched_bytes{component="<service>"}`
  * `cortex_<service>_bucket_store_series_blocks_queried` => `cortex_bucket_store_series_blocks_queried{component="<service>"}`
  * `cortex_<service>_bucket_store_series_get_all_duration_seconds` => `cortex_bucket_store_series_get_all_duration_seconds{component="<service>"}`
  * `cortex_<service>_bucket_store_series_merge_duration_seconds` => `cortex_bucket_store_series_merge_duration_seconds{component="<service>"}`
  * `cortex_<service>_bucket_store_series_refetches_total` => `cortex_bucket_store_series_refetches_total{component="<service>"}`
  * `cortex_<service>_bucket_store_series_result_series` => `cortex_bucket_store_series_result_series{component="<service>"}`
  * `cortex_<service>_bucket_store_cached_postings_compressions_total` => `cortex_bucket_store_cached_postings_compressions_total{component="<service>"}`
  * `cortex_<service>_bucket_store_cached_postings_compression_errors_total` => `cortex_bucket_store_cached_postings_compression_errors_total{component="<service>"}`
  * `cortex_<service>_bucket_store_cached_postings_compression_time_seconds` => `cortex_bucket_store_cached_postings_compression_time_seconds{component="<service>"}`
  * `cortex_<service>_bucket_store_cached_postings_original_size_bytes_total` => `cortex_bucket_store_cached_postings_original_size_bytes_total{component="<service>"}`
  * `cortex_<service>_bucket_store_cached_postings_compressed_size_bytes_total` => `cortex_bucket_store_cached_postings_compressed_size_bytes_total{component="<service>"}`
  * `cortex_<service>_blocks_sync_seconds` => `cortex_bucket_stores_blocks_sync_seconds{component="<service>"}`
  * `cortex_<service>_blocks_last_successful_sync_timestamp_seconds` => `cortex_bucket_stores_blocks_last_successful_sync_timestamp_seconds{component="<service>"}`
* [CHANGE] Available command-line flags are printed to stdout, and only when requested via `-help`. Using invalid flag no longer causes printing of all available flags. #2691
* [CHANGE] Experimental Memberlist ring: randomize gossip node names to avoid conflicts when running multiple clients on the same host, or reusing host names (eg. pods in statefulset). Node name randomization can be disabled by using `-memberlist.randomize-node-name=false`. #2715
* [CHANGE] Memberlist KV client is no longer considered experimental. #2725
* [CHANGE] Experimental Delete Series: Make delete request cancellation duration configurable. #2760
* [CHANGE] Removed `-store.fullsize-chunks` option which was undocumented and unused (it broke ingester hand-overs). #2656
* [CHANGE] Query with no metric name that has previously resulted in HTTP status code 500 now returns status code 422 instead. #2571
* [FEATURE] TLS config options added for GRPC clients in Querier (Query-frontend client & Ingester client), Ruler, Store Gateway, as well as HTTP client in Config store client. #2502
* [FEATURE] The flag `-frontend.max-cache-freshness` is now supported within the limits overrides, to specify per-tenant max cache freshness values. The corresponding YAML config parameter has been changed from `results_cache.max_freshness` to `limits_config.max_cache_freshness`. The legacy YAML config parameter (`results_cache.max_freshness`) will continue to be supported till Cortex release `v1.4.0`. #2609
* [FEATURE] Experimental gRPC Store: Added support to 3rd parties index and chunk stores using gRPC client/server plugin mechanism. #2220
* [FEATURE] Add `-cassandra.table-options` flag to customize table options of Cassandra when creating the index or chunk table. #2575
* [ENHANCEMENT] Propagate GOPROXY value when building `build-image`. This is to help the builders building the code in a Network where default Go proxy is not accessible (e.g. when behind some corporate VPN). #2741
* [ENHANCEMENT] Querier: Added metric `cortex_querier_request_duration_seconds` for all requests to the querier. #2708
* [ENHANCEMENT] Cortex is now built with Go 1.14. #2480 #2749 #2753
* [ENHANCEMENT] Experimental TSDB: added the following metrics to the ingester: #2580 #2583 #2589 #2654
  * `cortex_ingester_tsdb_appender_add_duration_seconds`
  * `cortex_ingester_tsdb_appender_commit_duration_seconds`
  * `cortex_ingester_tsdb_refcache_purge_duration_seconds`
  * `cortex_ingester_tsdb_compactions_total`
  * `cortex_ingester_tsdb_compaction_duration_seconds`
  * `cortex_ingester_tsdb_wal_fsync_duration_seconds`
  * `cortex_ingester_tsdb_wal_page_flushes_total`
  * `cortex_ingester_tsdb_wal_completed_pages_total`
  * `cortex_ingester_tsdb_wal_truncations_failed_total`
  * `cortex_ingester_tsdb_wal_truncations_total`
  * `cortex_ingester_tsdb_wal_writes_failed_total`
  * `cortex_ingester_tsdb_checkpoint_deletions_failed_total`
  * `cortex_ingester_tsdb_checkpoint_deletions_total`
  * `cortex_ingester_tsdb_checkpoint_creations_failed_total`
  * `cortex_ingester_tsdb_checkpoint_creations_total`
  * `cortex_ingester_tsdb_wal_truncate_duration_seconds`
  * `cortex_ingester_tsdb_head_active_appenders`
  * `cortex_ingester_tsdb_head_series_not_found_total`
  * `cortex_ingester_tsdb_head_chunks`
  * `cortex_ingester_tsdb_mmap_chunk_corruptions_total`
  * `cortex_ingester_tsdb_head_chunks_created_total`
  * `cortex_ingester_tsdb_head_chunks_removed_total`
* [ENHANCEMENT] Experimental TSDB: added metrics useful to alert on critical conditions of the blocks storage: #2573
  * `cortex_compactor_last_successful_run_timestamp_seconds`
  * `cortex_querier_blocks_last_successful_sync_timestamp_seconds` (when store-gateway is disabled)
  * `cortex_querier_blocks_last_successful_scan_timestamp_seconds` (when store-gateway is enabled)
  * `cortex_storegateway_blocks_last_successful_sync_timestamp_seconds`
* [ENHANCEMENT] Experimental TSDB: added the flag `-experimental.tsdb.wal-compression-enabled` to allow to enable TSDB WAL compression. #2585
* [ENHANCEMENT] Experimental TSDB: Querier and store-gateway components can now use so-called "caching bucket", which can currently cache fetched chunks into shared memcached server. #2572
* [ENHANCEMENT] Ruler: Automatically remove unhealthy rulers from the ring. #2587
* [ENHANCEMENT] Query-tee: added support to `/metadata`, `/alerts`, and `/rules` endpoints #2600
* [ENHANCEMENT] Query-tee: added support to query results comparison between two different backends. The comparison is disabled by default and can be enabled via `-proxy.compare-responses=true`. #2611
* [ENHANCEMENT] Query-tee: improved the query-tee to not wait all backend responses before sending back the response to the client. The query-tee now sends back to the client first successful response, while honoring the `-backend.preferred` option. #2702
* [ENHANCEMENT] Thanos and Prometheus upgraded. #2602 #2604 #2634 #2659 #2686 #2756
  * TSDB now holds less WAL files after Head Truncation.
  * TSDB now does memory-mapping of Head chunks and reduces memory usage.
* [ENHANCEMENT] Experimental TSDB: decoupled blocks deletion from blocks compaction in the compactor, so that blocks deletion is not blocked by a busy compactor. The following metrics have been added: #2623
  * `cortex_compactor_block_cleanup_started_total`
  * `cortex_compactor_block_cleanup_completed_total`
  * `cortex_compactor_block_cleanup_failed_total`
  * `cortex_compactor_block_cleanup_last_successful_run_timestamp_seconds`
* [ENHANCEMENT] Experimental TSDB: Use shared cache for metadata. This is especially useful when running multiple querier and store-gateway components to reduce number of object store API calls. #2626 #2640
* [ENHANCEMENT] Experimental TSDB: when `-querier.query-store-after` is configured and running the experimental blocks storage, the time range of the query sent to the store is now manipulated to ensure the query end time is not more recent than 'now - query-store-after'. #2642
* [ENHANCEMENT] Experimental TSDB: small performance improvement in concurrent usage of RefCache, used during samples ingestion. #2651
* [ENHANCEMENT] The following endpoints now respond appropriately to an `Accept` header with the value `application/json` #2673
  * `/distributor/all_user_stats`
  * `/distributor/ha_tracker`
  * `/ingester/ring`
  * `/store-gateway/ring`
  * `/compactor/ring`
  * `/ruler/ring`
  * `/services`
* [ENHANCEMENT] Experimental Cassandra backend: Add `-cassandra.num-connections` to allow increasing the number of TCP connections to each Cassandra server. #2666
* [ENHANCEMENT] Experimental Cassandra backend: Use separate Cassandra clients and connections for reads and writes. #2666
* [ENHANCEMENT] Experimental Cassandra backend: Add `-cassandra.reconnect-interval` to allow specifying the reconnect interval to a Cassandra server that has been marked `DOWN` by the gocql driver. Also change the default value of the reconnect interval from `60s` to `1s`. #2687
* [ENHANCEMENT] Experimental Cassandra backend: Add option `-cassandra.convict-hosts-on-failure=false` to not convict host of being down when a request fails. #2684
* [ENHANCEMENT] Experimental TSDB: Applied a jitter to the period bucket scans in order to better distribute bucket operations over the time and increase the probability of hitting the shared cache (if configured). #2693
* [ENHANCEMENT] Experimental TSDB: Series limit per user and per metric now work in TSDB blocks. #2676
* [ENHANCEMENT] Experimental Memberlist: Added ability to periodically rejoin the memberlist cluster. #2724
* [ENHANCEMENT] Experimental Delete Series: Added the following metrics for monitoring processing of delete requests: #2730
  - `cortex_purger_load_pending_requests_attempts_total`: Number of attempts that were made to load pending requests with status.
  - `cortex_purger_oldest_pending_delete_request_age_seconds`: Age of oldest pending delete request in seconds.
  - `cortex_purger_pending_delete_requests_count`: Count of requests which are in process or are ready to be processed.
* [ENHANCEMENT] Experimental TSDB: Improved compactor to hard-delete also partial blocks with an deletion mark (even if the deletion mark threshold has not been reached). #2751
* [ENHANCEMENT] Experimental TSDB: Introduced a consistency check done by the querier to ensure all expected blocks have been queried via the store-gateway. If a block is missing on a store-gateway, the querier retries fetching series from missing blocks up to 3 times. If the consistency check fails once all retries have been exhausted, the query execution fails. The following metrics have been added: #2593 #2630 #2689 #2695
  * `cortex_querier_blocks_consistency_checks_total`
  * `cortex_querier_blocks_consistency_checks_failed_total`
  * `cortex_querier_storegateway_refetches_per_query`
* [ENHANCEMENT] Delete requests can now be canceled #2555
* [ENHANCEMENT] Table manager can now provision tables for delete store #2546
* [BUGFIX] Ruler: Ensure temporary rule files with special characters are properly mapped and cleaned up. #2506
* [BUGFIX] Fixes #2411, Ensure requests are properly routed to the prometheus api embedded in the query if `-server.path-prefix` is set. #2372
* [BUGFIX] Experimental TSDB: fixed chunk data corruption when querying back series using the experimental blocks storage. #2400
* [BUGFIX] Fixed collection of tracing spans from Thanos components used internally. #2655
* [BUGFIX] Experimental TSDB: fixed memory leak in ingesters. #2586
* [BUGFIX] QueryFrontend: fixed a situation where HTTP error is ignored and an incorrect status code is set. #2590
* [BUGFIX] Ingester: Fix an ingester starting up in the JOINING state and staying there forever. #2565
* [BUGFIX] QueryFrontend: fixed a panic (`integer divide by zero`) in the query-frontend. The query-frontend now requires the `-querier.default-evaluation-interval` config to be set to the same value of the querier. #2614
* [BUGFIX] Experimental TSDB: when the querier receives a `/series` request with a time range older than the data stored in the ingester, it now ignores the requested time range and returns known series anyway instead of returning an empty response. This aligns the behaviour with the chunks storage. #2617
* [BUGFIX] Cassandra: fixed an edge case leading to an invalid CQL query when querying the index on a Cassandra store. #2639
* [BUGFIX] Ingester: increment series per metric when recovering from WAL or transfer. #2674
* [BUGFIX] Fixed `wrong number of arguments for 'mget' command` Redis error when a query has no chunks to lookup from storage. #2700 #2796
* [BUGFIX] Ingester: Automatically remove old tmp checkpoints, fixing a potential disk space leak after an ingester crashes. #2726

## 1.1.0 / 2020-05-21

This release brings the usual mix of bugfixes and improvements. The biggest change is that WAL support for chunks is now considered to be production-ready!

Please make sure to review renamed metrics, and update your dashboards and alerts accordingly.

* [CHANGE] Added v1 API routes documented in #2327. #2372
  * Added `-http.alertmanager-http-prefix` flag which allows the configuration of the path where the Alertmanager API and UI can be reached. The default is set to `/alertmanager`.
  * Added `-http.prometheus-http-prefix` flag which allows the configuration of the path where the Prometheus API and UI can be reached. The default is set to `/prometheus`.
  * Updated the index hosted at the root prefix to point to the updated routes.
  * Legacy routes hardcoded with the `/api/prom` prefix now respect the `-http.prefix` flag.
* [CHANGE] The metrics `cortex_distributor_ingester_appends_total` and `distributor_ingester_append_failures_total` now include a `type` label to differentiate between `samples` and `metadata`. #2336
* [CHANGE] The metrics for number of chunks and bytes flushed to the chunk store are renamed. Note that previous metrics were counted pre-deduplication, while new metrics are counted after deduplication. #2463
  * `cortex_ingester_chunks_stored_total` > `cortex_chunk_store_stored_chunks_total`
  * `cortex_ingester_chunk_stored_bytes_total` > `cortex_chunk_store_stored_chunk_bytes_total`
* [CHANGE] Experimental TSDB: renamed blocks meta fetcher metrics: #2375
  * `cortex_querier_bucket_store_blocks_meta_syncs_total` > `cortex_querier_blocks_meta_syncs_total`
  * `cortex_querier_bucket_store_blocks_meta_sync_failures_total` > `cortex_querier_blocks_meta_sync_failures_total`
  * `cortex_querier_bucket_store_blocks_meta_sync_duration_seconds` > `cortex_querier_blocks_meta_sync_duration_seconds`
  * `cortex_querier_bucket_store_blocks_meta_sync_consistency_delay_seconds` > `cortex_querier_blocks_meta_sync_consistency_delay_seconds`
* [CHANGE] Experimental TSDB: Modified default values for `compactor.deletion-delay` option from 48h to 12h and `-experimental.tsdb.bucket-store.ignore-deletion-marks-delay` from 24h to 6h. #2414
* [CHANGE] WAL: Default value of `-ingester.checkpoint-enabled` changed to `true`. #2416
* [CHANGE] `trace_id` field in log files has been renamed to `traceID`. #2518
* [CHANGE] Slow query log has a different output now. Previously used `url` field has been replaced with `host` and `path`, and query parameters are logged as individual log fields with `qs_` prefix. #2520
* [CHANGE] WAL: WAL and checkpoint compression is now disabled. #2436
* [CHANGE] Update in dependency `go-kit/kit` from `v0.9.0` to `v0.10.0`. HTML escaping disabled in JSON Logger. #2535
* [CHANGE] Experimental TSDB: Removed `cortex_<service>_` prefix from Thanos objstore metrics and added `component` label to distinguish which Cortex component is doing API calls to the object storage when running in single-binary mode: #2568
  - `cortex_<service>_thanos_objstore_bucket_operations_total` renamed to `thanos_objstore_bucket_operations_total{component="<name>"}`
  - `cortex_<service>_thanos_objstore_bucket_operation_failures_total` renamed to `thanos_objstore_bucket_operation_failures_total{component="<name>"}`
  - `cortex_<service>_thanos_objstore_bucket_operation_duration_seconds` renamed to `thanos_objstore_bucket_operation_duration_seconds{component="<name>"}`
  - `cortex_<service>_thanos_objstore_bucket_last_successful_upload_time` renamed to `thanos_objstore_bucket_last_successful_upload_time{component="<name>"}`
* [CHANGE] FIFO cache: The `-<prefix>.fifocache.size` CLI flag has been renamed to `-<prefix>.fifocache.max-size-items` as well as its YAML config option `size` renamed to `max_size_items`. #2319
* [FEATURE] Ruler: The `-ruler.evaluation-delay` flag was added to allow users to configure a default evaluation delay for all rules in cortex. The default value is 0 which is the current behavior. #2423
* [FEATURE] Experimental: Added a new object storage client for OpenStack Swift. #2440
* [FEATURE] TLS config options added to the Server. #2535
* [FEATURE] Experimental: Added support for `/api/v1/metadata` Prometheus-based endpoint. #2549
* [FEATURE] Add ability to limit concurrent queries to Cassandra with `-cassandra.query-concurrency` flag. #2562
* [FEATURE] Experimental TSDB: Introduced store-gateway service used by the experimental blocks storage to load and query blocks. The store-gateway optionally supports blocks sharding and replication via a dedicated hash ring, configurable via `-experimental.store-gateway.sharding-enabled` and `-experimental.store-gateway.sharding-ring.*` flags. The following metrics have been added: #2433 #2458 #2469 #2523
  * `cortex_querier_storegateway_instances_hit_per_query`
* [ENHANCEMENT] Experimental TSDB: sample ingestion errors are now reported via existing `cortex_discarded_samples_total` metric. #2370
* [ENHANCEMENT] Failures on samples at distributors and ingesters return the first validation error as opposed to the last. #2383
* [ENHANCEMENT] Experimental TSDB: Added `cortex_querier_blocks_meta_synced`, which reflects current state of synced blocks over all tenants. #2392
* [ENHANCEMENT] Added `cortex_distributor_latest_seen_sample_timestamp_seconds` metric to see how far behind Prometheus servers are in sending data. #2371
* [ENHANCEMENT] FIFO cache to support eviction based on memory usage. Added `-<prefix>.fifocache.max-size-bytes` CLI flag and YAML config option `max_size_bytes` to specify memory limit of the cache. #2319, #2527
* [ENHANCEMENT] Added `-querier.worker-match-max-concurrent`. Force worker concurrency to match the `-querier.max-concurrent` option.  Overrides `-querier.worker-parallelism`.  #2456
* [ENHANCEMENT] Added the following metrics for monitoring delete requests: #2445
  - `cortex_purger_delete_requests_received_total`: Number of delete requests received per user.
  - `cortex_purger_delete_requests_processed_total`: Number of delete requests processed per user.
  - `cortex_purger_delete_requests_chunks_selected_total`: Number of chunks selected while building delete plans per user.
  - `cortex_purger_delete_requests_processing_failures_total`: Number of delete requests processing failures per user.
* [ENHANCEMENT] Single Binary: Added query-frontend to the single binary.  Single binary users will now benefit from various query-frontend features.  Primarily: sharding, parallelization, load shedding, additional caching (if configured), and query retries. #2437
* [ENHANCEMENT] Allow 1w (where w denotes week) and 1y (where y denotes year) when setting `-store.cache-lookups-older-than` and `-store.max-look-back-period`. #2454
* [ENHANCEMENT] Optimize index queries for matchers using "a|b|c"-type regex. #2446 #2475
* [ENHANCEMENT] Added per tenant metrics for queries and chunks and bytes read from chunk store: #2463
  * `cortex_chunk_store_fetched_chunks_total` and `cortex_chunk_store_fetched_chunk_bytes_total`
  * `cortex_query_frontend_queries_total` (per tenant queries counted by the frontend)
* [ENHANCEMENT] WAL: New metrics `cortex_ingester_wal_logged_bytes_total` and `cortex_ingester_checkpoint_logged_bytes_total` added to track total bytes logged to disk for WAL and checkpoints. #2497
* [ENHANCEMENT] Add de-duplicated chunks counter `cortex_chunk_store_deduped_chunks_total` which counts every chunk not sent to the store because it was already sent by another replica. #2485
* [ENHANCEMENT] Query-frontend now also logs the POST data of long queries. #2481
* [ENHANCEMENT] WAL: Ingester WAL records now have type header and the custom WAL records have been replaced by Prometheus TSDB's WAL records. Old records will not be supported from 1.3 onwards. Note: once this is deployed, you cannot downgrade without data loss. #2436
* [ENHANCEMENT] Redis Cache: Added `idle_timeout`, `wait_on_pool_exhaustion` and `max_conn_lifetime` options to redis cache configuration. #2550
* [ENHANCEMENT] WAL: the experimental tag has been removed on the WAL in ingesters. #2560
* [ENHANCEMENT] Use newer AWS API for paginated queries - removes 'Deprecated' message from logfiles. #2452
* [ENHANCEMENT] Experimental memberlist: Add retry with backoff on memberlist join other members. #2705
* [ENHANCEMENT] Experimental TSDB: when the store-gateway sharding is enabled, unhealthy store-gateway instances are automatically removed from the ring after 10 consecutive `-experimental.store-gateway.sharding-ring.heartbeat-timeout` periods. #2526
* [BUGFIX] Ruler: Ensure temporary rule files with special characters are properly mapped and cleaned up. #2506
* [BUGFIX] Ensure requests are properly routed to the prometheus api embedded in the query if `-server.path-prefix` is set. Fixes #2411. #2372
* [BUGFIX] Experimental TSDB: Fixed chunk data corruption when querying back series using the experimental blocks storage. #2400
* [BUGFIX] Cassandra Storage: Fix endpoint TLS host verification. #2109
* [BUGFIX] Experimental TSDB: Fixed response status code from `422` to `500` when an error occurs while iterating chunks with the experimental blocks storage. #2402
* [BUGFIX] Ring: Fixed a situation where upgrading from pre-1.0 cortex with a rolling strategy caused new 1.0 ingesters to lose their zone value in the ring until manually forced to re-register. #2404
* [BUGFIX] Distributor: `/all_user_stats` now show API and Rule Ingest Rate correctly. #2457
* [BUGFIX] Fixed `version`, `revision` and `branch` labels exported by the `cortex_build_info` metric. #2468
* [BUGFIX] QueryFrontend: fixed a situation where span context missed when downstream_url is used. #2539
* [BUGFIX] Querier: Fixed a situation where querier would crash because of an unresponsive frontend instance. #2569

## 1.0.1 / 2020-04-23

* [BUGFIX] Fix gaps when querying ingesters with replication factor = 3 and 2 ingesters in the cluster. #2503

## 1.0.0 / 2020-04-02

This is the first major release of Cortex. We made a lot of **breaking changes** in this release which have been detailed below. Please also see the stability guarantees we provide as part of a major release: https://cortexmetrics.io/docs/configuration/v1guarantees/

* [CHANGE] Remove the following deprecated flags: #2339
  - `-metrics.error-rate-query` (use `-metrics.write-throttle-query` instead).
  - `-store.cardinality-cache-size` (use `-store.index-cache-read.enable-fifocache` and `-store.index-cache-read.fifocache.size` instead).
  - `-store.cardinality-cache-validity` (use `-store.index-cache-read.enable-fifocache` and `-store.index-cache-read.fifocache.duration` instead).
  - `-distributor.limiter-reload-period` (flag unused)
  - `-ingester.claim-on-rollout` (flag unused)
  - `-ingester.normalise-tokens` (flag unused)
* [CHANGE] Renamed YAML file options to be more consistent. See [full config file changes below](#config-file-breaking-changes). #2273
* [CHANGE] AWS based autoscaling has been removed. You can only use metrics based autoscaling now. `-applicationautoscaling.url` has been removed. See https://cortexmetrics.io/docs/production/aws/#dynamodb-capacity-provisioning on how to migrate. #2328
* [CHANGE] Renamed the `memcache.write-back-goroutines` and `memcache.write-back-buffer` flags to `background.write-back-concurrency` and `background.write-back-buffer`. This affects the following flags: #2241
  - `-frontend.memcache.write-back-buffer` --> `-frontend.background.write-back-buffer`
  - `-frontend.memcache.write-back-goroutines` --> `-frontend.background.write-back-concurrency`
  - `-store.index-cache-read.memcache.write-back-buffer` --> `-store.index-cache-read.background.write-back-buffer`
  - `-store.index-cache-read.memcache.write-back-goroutines` --> `-store.index-cache-read.background.write-back-concurrency`
  - `-store.index-cache-write.memcache.write-back-buffer` --> `-store.index-cache-write.background.write-back-buffer`
  - `-store.index-cache-write.memcache.write-back-goroutines` --> `-store.index-cache-write.background.write-back-concurrency`
  - `-memcache.write-back-buffer` --> `-store.chunks-cache.background.write-back-buffer`. Note the next change log for the difference.
  - `-memcache.write-back-goroutines` --> `-store.chunks-cache.background.write-back-concurrency`. Note the next change log for the difference.

* [CHANGE] Renamed the chunk cache flags to have `store.chunks-cache.` as prefix. This means the following flags have been changed: #2241
  - `-cache.enable-fifocache` --> `-store.chunks-cache.cache.enable-fifocache`
  - `-default-validity` --> `-store.chunks-cache.default-validity`
  - `-fifocache.duration` --> `-store.chunks-cache.fifocache.duration`
  - `-fifocache.size` --> `-store.chunks-cache.fifocache.size`
  - `-memcache.write-back-buffer` --> `-store.chunks-cache.background.write-back-buffer`. Note the previous change log for the difference.
  - `-memcache.write-back-goroutines` --> `-store.chunks-cache.background.write-back-concurrency`. Note the previous change log for the difference.
  - `-memcached.batchsize` --> `-store.chunks-cache.memcached.batchsize`
  - `-memcached.consistent-hash` --> `-store.chunks-cache.memcached.consistent-hash`
  - `-memcached.expiration` --> `-store.chunks-cache.memcached.expiration`
  - `-memcached.hostname` --> `-store.chunks-cache.memcached.hostname`
  - `-memcached.max-idle-conns` --> `-store.chunks-cache.memcached.max-idle-conns`
  - `-memcached.parallelism` --> `-store.chunks-cache.memcached.parallelism`
  - `-memcached.service` --> `-store.chunks-cache.memcached.service`
  - `-memcached.timeout` --> `-store.chunks-cache.memcached.timeout`
  - `-memcached.update-interval` --> `-store.chunks-cache.memcached.update-interval`
  - `-redis.enable-tls` --> `-store.chunks-cache.redis.enable-tls`
  - `-redis.endpoint` --> `-store.chunks-cache.redis.endpoint`
  - `-redis.expiration` --> `-store.chunks-cache.redis.expiration`
  - `-redis.max-active-conns` --> `-store.chunks-cache.redis.max-active-conns`
  - `-redis.max-idle-conns` --> `-store.chunks-cache.redis.max-idle-conns`
  - `-redis.password` --> `-store.chunks-cache.redis.password`
  - `-redis.timeout` --> `-store.chunks-cache.redis.timeout`
* [CHANGE] Rename the `-store.chunk-cache-stubs` to `-store.chunks-cache.cache-stubs` to be more inline with above. #2241
* [CHANGE] Change prefix of flags `-dynamodb.periodic-table.*` to `-table-manager.index-table.*`. #2359
* [CHANGE] Change prefix of flags `-dynamodb.chunk-table.*` to `-table-manager.chunk-table.*`. #2359
* [CHANGE] Change the following flags: #2359
  - `-dynamodb.poll-interval` --> `-table-manager.poll-interval`
  - `-dynamodb.periodic-table.grace-period` --> `-table-manager.periodic-table.grace-period`
* [CHANGE] Renamed the following flags: #2273
  - `-dynamodb.chunk.gang.size` --> `-dynamodb.chunk-gang-size`
  - `-dynamodb.chunk.get.max.parallelism` --> `-dynamodb.chunk-get-max-parallelism`
* [CHANGE] Don't support mixed time units anymore for duration. For example, 168h5m0s doesn't work anymore, please use just one unit (s|m|h|d|w|y). #2252
* [CHANGE] Utilize separate protos for rule state and storage. Experimental ruler API will not be functional until the rollout is complete. #2226
* [CHANGE] Frontend worker in querier now starts after all Querier module dependencies are started. This fixes issue where frontend worker started to send queries to querier before it was ready to serve them (mostly visible when using experimental blocks storage). #2246
* [CHANGE] Lifecycler component now enters Failed state on errors, and doesn't exit the process. (Important if you're vendoring Cortex and use Lifecycler) #2251
* [CHANGE] `/ready` handler now returns 200 instead of 204. #2330
* [CHANGE] Better defaults for the following options: #2344
  - `-<prefix>.consul.consistent-reads`: Old default: `true`, new default: `false`. This reduces the load on Consul.
  - `-<prefix>.consul.watch-rate-limit`: Old default: 0, new default: 1. This rate limits the reads to 1 per second. Which is good enough for ring watches.
  - `-distributor.health-check-ingesters`: Old default: `false`, new default: `true`.
  - `-ingester.max-stale-chunk-idle`: Old default: 0, new default: 2m. This lets us expire series that we know are stale early.
  - `-ingester.spread-flushes`: Old default: false, new default: true. This allows to better de-duplicate data and use less space.
  - `-ingester.chunk-age-jitter`: Old default: 20mins, new default: 0. This is to enable the `-ingester.spread-flushes` to true.
  - `-<prefix>.memcached.batchsize`: Old default: 0, new default: 1024. This allows batching of requests and keeps the concurrent requests low.
  - `-<prefix>.memcached.consistent-hash`: Old default: false, new default: true. This allows for better cache hits when the memcaches are scaled up and down.
  - `-querier.batch-iterators`: Old default: false, new default: true.
  - `-querier.ingester-streaming`: Old default: false, new default: true.
* [CHANGE] Experimental TSDB: Added `-experimental.tsdb.bucket-store.postings-cache-compression-enabled` to enable postings compression when storing to cache. #2335
* [CHANGE] Experimental TSDB: Added `-compactor.deletion-delay`, which is time before a block marked for deletion is deleted from bucket. If not 0, blocks will be marked for deletion and compactor component will delete blocks marked for deletion from the bucket. If delete-delay is 0, blocks will be deleted straight away. Note that deleting blocks immediately can cause query failures, if store gateway / querier still has the block loaded, or compactor is ignoring the deletion because it's compacting the block at the same time. Default value is 48h. #2335
* [CHANGE] Experimental TSDB: Added `-experimental.tsdb.bucket-store.index-cache.postings-compression-enabled`, to set duration after which the blocks marked for deletion will be filtered out while fetching blocks used for querying. This option allows querier to ignore blocks that are marked for deletion with some delay. This ensures store can still serve blocks that are meant to be deleted but do not have a replacement yet. Default is 24h, half of the default value for `-compactor.deletion-delay`. #2335
* [CHANGE] Experimental TSDB: Added `-experimental.tsdb.bucket-store.index-cache.memcached.max-item-size` to control maximum size of item that is stored to memcached. Defaults to 1 MiB. #2335
* [FEATURE] Added experimental storage API to the ruler service that is enabled when the `-experimental.ruler.enable-api` is set to true #2269
  * `-ruler.storage.type` flag now allows `s3`,`gcs`, and `azure` values
  * `-ruler.storage.(s3|gcs|azure)` flags exist to allow the configuration of object clients set for rule storage
* [CHANGE] Renamed table manager metrics. #2307 #2359
  * `cortex_dynamo_sync_tables_seconds` -> `cortex_table_manager_sync_duration_seconds`
  * `cortex_dynamo_table_capacity_units` -> `cortex_table_capacity_units`
* [FEATURE] Flusher target to flush the WAL. #2075
  * `-flusher.wal-dir` for the WAL directory to recover from.
  * `-flusher.concurrent-flushes` for number of concurrent flushes.
  * `-flusher.flush-op-timeout` is duration after which a flush should timeout.
* [FEATURE] Ingesters can now have an optional availability zone set, to ensure metric replication is distributed across zones. This is set via the `-ingester.availability-zone` flag or the `availability_zone` field in the config file. #2317
* [ENHANCEMENT] Better reuse of connections to DynamoDB and S3. #2268
* [ENHANCEMENT] Reduce number of goroutines used while executing a single index query. #2280
* [ENHANCEMENT] Experimental TSDB: Add support for local `filesystem` backend. #2245
* [ENHANCEMENT] Experimental TSDB: Added memcached support for the TSDB index cache. #2290
* [ENHANCEMENT] Experimental TSDB: Removed gRPC server to communicate between querier and BucketStore. #2324
* [ENHANCEMENT] Allow 1w (where w denotes week) and 1y (where y denotes year) when setting table period and retention. #2252
* [ENHANCEMENT] Added FIFO cache metrics for current number of entries and memory usage. #2270
* [ENHANCEMENT] Output all config fields to /config API, including those with empty value. #2209
* [ENHANCEMENT] Add "missing_metric_name" and "metric_name_invalid" reasons to cortex_discarded_samples_total metric. #2346
* [ENHANCEMENT] Experimental TSDB: sample ingestion errors are now reported via existing `cortex_discarded_samples_total` metric. #2370
* [BUGFIX] Ensure user state metrics are updated if a transfer fails. #2338
* [BUGFIX] Fixed etcd client keepalive settings. #2278
* [BUGFIX] Register the metrics of the WAL. #2295
* [BUXFIX] Experimental TSDB: fixed error handling when ingesting out of bound samples. #2342

### Known issues

- This experimental blocks storage in Cortex `1.0.0` has a bug which may lead to the error `cannot iterate chunk for series` when running queries. This bug has been fixed in #2400. If you're running the experimental blocks storage, please build Cortex from `master`.

### Config file breaking changes

In this section you can find a config file diff showing the breaking changes introduced in Cortex. You can also find the [full configuration file reference doc](https://cortexmetrics.io/docs/configuration/configuration-file/) in the website.

```diff
### ingester_config

 # Period with which to attempt to flush chunks.
 # CLI flag: -ingester.flush-period
-[flushcheckperiod: <duration> | default = 1m0s]
+[flush_period: <duration> | default = 1m0s]

 # Period chunks will remain in memory after flushing.
 # CLI flag: -ingester.retain-period
-[retainperiod: <duration> | default = 5m0s]
+[retain_period: <duration> | default = 5m0s]

 # Maximum chunk idle time before flushing.
 # CLI flag: -ingester.max-chunk-idle
-[maxchunkidle: <duration> | default = 5m0s]
+[max_chunk_idle_time: <duration> | default = 5m0s]

 # Maximum chunk idle time for chunks terminating in stale markers before
 # flushing. 0 disables it and a stale series is not flushed until the
 # max-chunk-idle timeout is reached.
 # CLI flag: -ingester.max-stale-chunk-idle
-[maxstalechunkidle: <duration> | default = 0s]
+[max_stale_chunk_idle_time: <duration> | default = 2m0s]

 # Timeout for individual flush operations.
 # CLI flag: -ingester.flush-op-timeout
-[flushoptimeout: <duration> | default = 1m0s]
+[flush_op_timeout: <duration> | default = 1m0s]

 # Maximum chunk age before flushing.
 # CLI flag: -ingester.max-chunk-age
-[maxchunkage: <duration> | default = 12h0m0s]
+[max_chunk_age: <duration> | default = 12h0m0s]

-# Range of time to subtract from MaxChunkAge to spread out flushes
+# Range of time to subtract from -ingester.max-chunk-age to spread out flushes
 # CLI flag: -ingester.chunk-age-jitter
-[chunkagejitter: <duration> | default = 20m0s]
+[chunk_age_jitter: <duration> | default = 0]

 # Number of concurrent goroutines flushing to dynamodb.
 # CLI flag: -ingester.concurrent-flushes
-[concurrentflushes: <int> | default = 50]
+[concurrent_flushes: <int> | default = 50]

-# If true, spread series flushes across the whole period of MaxChunkAge
+# If true, spread series flushes across the whole period of
+# -ingester.max-chunk-age.
 # CLI flag: -ingester.spread-flushes
-[spreadflushes: <boolean> | default = false]
+[spread_flushes: <boolean> | default = true]

 # Period with which to update the per-user ingestion rates.
 # CLI flag: -ingester.rate-update-period
-[rateupdateperiod: <duration> | default = 15s]
+[rate_update_period: <duration> | default = 15s]


### querier_config

 # The maximum number of concurrent queries.
 # CLI flag: -querier.max-concurrent
-[maxconcurrent: <int> | default = 20]
+[max_concurrent: <int> | default = 20]

 # Use batch iterators to execute query, as opposed to fully materialising the
 # series in memory.  Takes precedent over the -querier.iterators flag.
 # CLI flag: -querier.batch-iterators
-[batchiterators: <boolean> | default = false]
+[batch_iterators: <boolean> | default = true]

 # Use streaming RPCs to query ingester.
 # CLI flag: -querier.ingester-streaming
-[ingesterstreaming: <boolean> | default = false]
+[ingester_streaming: <boolean> | default = true]

 # Maximum number of samples a single query can load into memory.
 # CLI flag: -querier.max-samples
-[maxsamples: <int> | default = 50000000]
+[max_samples: <int> | default = 50000000]

 # The default evaluation interval or step size for subqueries.
 # CLI flag: -querier.default-evaluation-interval
-[defaultevaluationinterval: <duration> | default = 1m0s]
+[default_evaluation_interval: <duration> | default = 1m0s]

### query_frontend_config

 # URL of downstream Prometheus.
 # CLI flag: -frontend.downstream-url
-[downstream: <string> | default = ""]
+[downstream_url: <string> | default = ""]


### ruler_config

 # URL of alerts return path.
 # CLI flag: -ruler.external.url
-[externalurl: <url> | default = ]
+[external_url: <url> | default = ]

 # How frequently to evaluate rules
 # CLI flag: -ruler.evaluation-interval
-[evaluationinterval: <duration> | default = 1m0s]
+[evaluation_interval: <duration> | default = 1m0s]

 # How frequently to poll for rule changes
 # CLI flag: -ruler.poll-interval
-[pollinterval: <duration> | default = 1m0s]
+[poll_interval: <duration> | default = 1m0s]

-storeconfig:
+storage:

 # file path to store temporary rule files for the prometheus rule managers
 # CLI flag: -ruler.rule-path
-[rulepath: <string> | default = "/rules"]
+[rule_path: <string> | default = "/rules"]

 # URL of the Alertmanager to send notifications to.
 # CLI flag: -ruler.alertmanager-url
-[alertmanagerurl: <url> | default = ]
+[alertmanager_url: <url> | default = ]

 # Use DNS SRV records to discover alertmanager hosts.
 # CLI flag: -ruler.alertmanager-discovery
-[alertmanagerdiscovery: <boolean> | default = false]
+[enable_alertmanager_discovery: <boolean> | default = false]

 # How long to wait between refreshing alertmanager hosts.
 # CLI flag: -ruler.alertmanager-refresh-interval
-[alertmanagerrefreshinterval: <duration> | default = 1m0s]
+[alertmanager_refresh_interval: <duration> | default = 1m0s]

 # If enabled requests to alertmanager will utilize the V2 API.
 # CLI flag: -ruler.alertmanager-use-v2
-[alertmanangerenablev2api: <boolean> | default = false]
+[enable_alertmanager_v2: <boolean> | default = false]

 # Capacity of the queue for notifications to be sent to the Alertmanager.
 # CLI flag: -ruler.notification-queue-capacity
-[notificationqueuecapacity: <int> | default = 10000]
+[notification_queue_capacity: <int> | default = 10000]

 # HTTP timeout duration when sending notifications to the Alertmanager.
 # CLI flag: -ruler.notification-timeout
-[notificationtimeout: <duration> | default = 10s]
+[notification_timeout: <duration> | default = 10s]

 # Distribute rule evaluation using ring backend
 # CLI flag: -ruler.enable-sharding
-[enablesharding: <boolean> | default = false]
+[enable_sharding: <boolean> | default = false]

 # Time to spend searching for a pending ruler when shutting down.
 # CLI flag: -ruler.search-pending-for
-[searchpendingfor: <duration> | default = 5m0s]
+[search_pending_for: <duration> | default = 5m0s]

 # Period with which to attempt to flush rule groups.
 # CLI flag: -ruler.flush-period
-[flushcheckperiod: <duration> | default = 1m0s]
+[flush_period: <duration> | default = 1m0s]

### alertmanager_config

 # Base path for data storage.
 # CLI flag: -alertmanager.storage.path
-[datadir: <string> | default = "data/"]
+[data_dir: <string> | default = "data/"]

 # will be used to prefix all HTTP endpoints served by Alertmanager. If omitted,
 # relevant URL components will be derived automatically.
 # CLI flag: -alertmanager.web.external-url
-[externalurl: <url> | default = ]
+[external_url: <url> | default = ]

 # How frequently to poll Cortex configs
 # CLI flag: -alertmanager.configs.poll-interval
-[pollinterval: <duration> | default = 15s]
+[poll_interval: <duration> | default = 15s]

 # Listen address for cluster.
 # CLI flag: -cluster.listen-address
-[clusterbindaddr: <string> | default = "0.0.0.0:9094"]
+[cluster_bind_address: <string> | default = "0.0.0.0:9094"]

 # Explicit address to advertise in cluster.
 # CLI flag: -cluster.advertise-address
-[clusteradvertiseaddr: <string> | default = ""]
+[cluster_advertise_address: <string> | default = ""]

 # Time to wait between peers to send notifications.
 # CLI flag: -cluster.peer-timeout
-[peertimeout: <duration> | default = 15s]
+[peer_timeout: <duration> | default = 15s]

 # Filename of fallback config to use if none specified for instance.
 # CLI flag: -alertmanager.configs.fallback
-[fallbackconfigfile: <string> | default = ""]
+[fallback_config_file: <string> | default = ""]

 # Root of URL to generate if config is http://internal.monitor
 # CLI flag: -alertmanager.configs.auto-webhook-root
-[autowebhookroot: <string> | default = ""]
+[auto_webhook_root: <string> | default = ""]

### table_manager_config

-store:
+storage:

-# How frequently to poll DynamoDB to learn our capacity.
-# CLI flag: -dynamodb.poll-interval
-[dynamodb_poll_interval: <duration> | default = 2m0s]
+# How frequently to poll backend to learn our capacity.
+# CLI flag: -table-manager.poll-interval
+[poll_interval: <duration> | default = 2m0s]

-# DynamoDB periodic tables grace period (duration which table will be
-# created/deleted before/after it's needed).
-# CLI flag: -dynamodb.periodic-table.grace-period
+# Periodic tables grace period (duration which table will be created/deleted
+# before/after it's needed).
+# CLI flag: -table-manager.periodic-table.grace-period
 [creation_grace_period: <duration> | default = 10m0s]

 index_tables_provisioning:
   # Enables on demand throughput provisioning for the storage provider (if
-  # supported). Applies only to tables which are not autoscaled
-  # CLI flag: -dynamodb.periodic-table.enable-ondemand-throughput-mode
-  [provisioned_throughput_on_demand_mode: <boolean> | default = false]
+  # supported). Applies only to tables which are not autoscaled. Supported by
+  # DynamoDB
+  # CLI flag: -table-manager.index-table.enable-ondemand-throughput-mode
+  [enable_ondemand_throughput_mode: <boolean> | default = false]


   # Enables on demand throughput provisioning for the storage provider (if
-  # supported). Applies only to tables which are not autoscaled
-  # CLI flag: -dynamodb.periodic-table.inactive-enable-ondemand-throughput-mode
-  [inactive_throughput_on_demand_mode: <boolean> | default = false]
+  # supported). Applies only to tables which are not autoscaled. Supported by
+  # DynamoDB
+  # CLI flag: -table-manager.index-table.inactive-enable-ondemand-throughput-mode
+  [enable_inactive_throughput_on_demand_mode: <boolean> | default = false]


 chunk_tables_provisioning:
   # Enables on demand throughput provisioning for the storage provider (if
-  # supported). Applies only to tables which are not autoscaled
-  # CLI flag: -dynamodb.chunk-table.enable-ondemand-throughput-mode
-  [provisioned_throughput_on_demand_mode: <boolean> | default = false]
+  # supported). Applies only to tables which are not autoscaled. Supported by
+  # DynamoDB
+  # CLI flag: -table-manager.chunk-table.enable-ondemand-throughput-mode
+  [enable_ondemand_throughput_mode: <boolean> | default = false]

### storage_config

 aws:
-  dynamodbconfig:
+  dynamodb:
     # DynamoDB endpoint URL with escaped Key and Secret encoded. If only region
     # is specified as a host, proper endpoint will be deduced. Use
     # inmemory:///<table-name> to use a mock in-memory implementation.
     # CLI flag: -dynamodb.url
-    [dynamodb: <url> | default = ]
+    [dynamodb_url: <url> | default = ]

     # DynamoDB table management requests per second limit.
     # CLI flag: -dynamodb.api-limit
-    [apilimit: <float> | default = 2]
+    [api_limit: <float> | default = 2]

     # DynamoDB rate cap to back off when throttled.
     # CLI flag: -dynamodb.throttle-limit
-    [throttlelimit: <float> | default = 10]
+    [throttle_limit: <float> | default = 10]
-
-    # ApplicationAutoscaling endpoint URL with escaped Key and Secret encoded.
-    # CLI flag: -applicationautoscaling.url
-    [applicationautoscaling: <url> | default = ]


       # Queue length above which we will scale up capacity
       # CLI flag: -metrics.target-queue-length
-      [targetqueuelen: <int> | default = 100000]
+      [target_queue_length: <int> | default = 100000]

       # Scale up capacity by this multiple
       # CLI flag: -metrics.scale-up-factor
-      [scaleupfactor: <float> | default = 1.3]
+      [scale_up_factor: <float> | default = 1.3]

       # Ignore throttling below this level (rate per second)
       # CLI flag: -metrics.ignore-throttle-below
-      [minthrottling: <float> | default = 1]
+      [ignore_throttle_below: <float> | default = 1]

       # query to fetch ingester queue length
       # CLI flag: -metrics.queue-length-query
-      [queuelengthquery: <string> | default = "sum(avg_over_time(cortex_ingester_flush_queue_length{job=\"cortex/ingester\"}[2m]))"]
+      [queue_length_query: <string> | default = "sum(avg_over_time(cortex_ingester_flush_queue_length{job=\"cortex/ingester\"}[2m]))"]

       # query to fetch throttle rates per table
       # CLI flag: -metrics.write-throttle-query
-      [throttlequery: <string> | default = "sum(rate(cortex_dynamo_throttled_total{operation=\"DynamoDB.BatchWriteItem\"}[1m])) by (table) > 0"]
+      [write_throttle_query: <string> | default = "sum(rate(cortex_dynamo_throttled_total{operation=\"DynamoDB.BatchWriteItem\"}[1m])) by (table) > 0"]

       # query to fetch write capacity usage per table
       # CLI flag: -metrics.usage-query
-      [usagequery: <string> | default = "sum(rate(cortex_dynamo_consumed_capacity_total{operation=\"DynamoDB.BatchWriteItem\"}[15m])) by (table) > 0"]
+      [write_usage_query: <string> | default = "sum(rate(cortex_dynamo_consumed_capacity_total{operation=\"DynamoDB.BatchWriteItem\"}[15m])) by (table) > 0"]

       # query to fetch read capacity usage per table
       # CLI flag: -metrics.read-usage-query
-      [readusagequery: <string> | default = "sum(rate(cortex_dynamo_consumed_capacity_total{operation=\"DynamoDB.QueryPages\"}[1h])) by (table) > 0"]
+      [read_usage_query: <string> | default = "sum(rate(cortex_dynamo_consumed_capacity_total{operation=\"DynamoDB.QueryPages\"}[1h])) by (table) > 0"]

       # query to fetch read errors per table
       # CLI flag: -metrics.read-error-query
-      [readerrorquery: <string> | default = "sum(increase(cortex_dynamo_failures_total{operation=\"DynamoDB.QueryPages\",error=\"ProvisionedThroughputExceededException\"}[1m])) by (table) > 0"]
+      [read_error_query: <string> | default = "sum(increase(cortex_dynamo_failures_total{operation=\"DynamoDB.QueryPages\",error=\"ProvisionedThroughputExceededException\"}[1m])) by (table) > 0"]

     # Number of chunks to group together to parallelise fetches (zero to
     # disable)
-    # CLI flag: -dynamodb.chunk.gang.size
-    [chunkgangsize: <int> | default = 10]
+    # CLI flag: -dynamodb.chunk-gang-size
+    [chunk_gang_size: <int> | default = 10]

     # Max number of chunk-get operations to start in parallel
-    # CLI flag: -dynamodb.chunk.get.max.parallelism
-    [chunkgetmaxparallelism: <int> | default = 32]
+    # CLI flag: -dynamodb.chunk.get-max-parallelism
+    [chunk_get_max_parallelism: <int> | default = 32]

     backoff_config:
       # Minimum delay when backing off.
       # CLI flag: -bigtable.backoff-min-period
-      [minbackoff: <duration> | default = 100ms]
+      [min_period: <duration> | default = 100ms]

       # Maximum delay when backing off.
       # CLI flag: -bigtable.backoff-max-period
-      [maxbackoff: <duration> | default = 10s]
+      [max_period: <duration> | default = 10s]

       # Number of times to backoff and retry before failing.
       # CLI flag: -bigtable.backoff-retries
-      [maxretries: <int> | default = 10]
+      [max_retries: <int> | default = 10]

   # If enabled, once a tables info is fetched, it is cached.
   # CLI flag: -bigtable.table-cache.enabled
-  [tablecacheenabled: <boolean> | default = true]
+  [table_cache_enabled: <boolean> | default = true]

   # Duration to cache tables before checking again.
   # CLI flag: -bigtable.table-cache.expiration
-  [tablecacheexpiration: <duration> | default = 30m0s]
+  [table_cache_expiration: <duration> | default = 30m0s]

 # Cache validity for active index entries. Should be no higher than
 # -ingester.max-chunk-idle.
 # CLI flag: -store.index-cache-validity
-[indexcachevalidity: <duration> | default = 5m0s]
+[index_cache_validity: <duration> | default = 5m0s]

### ingester_client_config

 grpc_client_config:
   backoff_config:
     # Minimum delay when backing off.
     # CLI flag: -ingester.client.backoff-min-period
-    [minbackoff: <duration> | default = 100ms]
+    [min_period: <duration> | default = 100ms]

     # Maximum delay when backing off.
     # CLI flag: -ingester.client.backoff-max-period
-    [maxbackoff: <duration> | default = 10s]
+    [max_period: <duration> | default = 10s]

     # Number of times to backoff and retry before failing.
     # CLI flag: -ingester.client.backoff-retries
-    [maxretries: <int> | default = 10]
+    [max_retries: <int> | default = 10]

### frontend_worker_config

-# Address of query frontend service.
+# Address of query frontend service, in host:port format.
 # CLI flag: -querier.frontend-address
-[address: <string> | default = ""]
+[frontend_address: <string> | default = ""]

 # How often to query DNS.
 # CLI flag: -querier.dns-lookup-period
-[dnslookupduration: <duration> | default = 10s]
+[dns_lookup_duration: <duration> | default = 10s]

 grpc_client_config:
   backoff_config:
     # Minimum delay when backing off.
     # CLI flag: -querier.frontend-client.backoff-min-period
-    [minbackoff: <duration> | default = 100ms]
+    [min_period: <duration> | default = 100ms]

     # Maximum delay when backing off.
     # CLI flag: -querier.frontend-client.backoff-max-period
-    [maxbackoff: <duration> | default = 10s]
+    [max_period: <duration> | default = 10s]

     # Number of times to backoff and retry before failing.
     # CLI flag: -querier.frontend-client.backoff-retries
-    [maxretries: <int> | default = 10]
+    [max_retries: <int> | default = 10]

### consul_config

 # ACL Token used to interact with Consul.
-# CLI flag: -<prefix>.consul.acltoken
-[acltoken: <string> | default = ""]
+# CLI flag: -<prefix>.consul.acl-token
+[acl_token: <string> | default = ""]

 # HTTP timeout when talking to Consul
 # CLI flag: -<prefix>.consul.client-timeout
-[httpclienttimeout: <duration> | default = 20s]
+[http_client_timeout: <duration> | default = 20s]

 # Enable consistent reads to Consul.
 # CLI flag: -<prefix>.consul.consistent-reads
-[consistentreads: <boolean> | default = true]
+[consistent_reads: <boolean> | default = false]

 # Rate limit when watching key or prefix in Consul, in requests per second. 0
 # disables the rate limit.
 # CLI flag: -<prefix>.consul.watch-rate-limit
-[watchkeyratelimit: <float> | default = 0]
+[watch_rate_limit: <float> | default = 1]

 # Burst size used in rate limit. Values less than 1 are treated as 1.
 # CLI flag: -<prefix>.consul.watch-burst-size
-[watchkeyburstsize: <int> | default = 1]
+[watch_burst_size: <int> | default = 1]


### configstore_config
 # URL of configs API server.
 # CLI flag: -<prefix>.configs.url
-[configsapiurl: <url> | default = ]
+[configs_api_url: <url> | default = ]

 # Timeout for requests to Weave Cloud configs service.
 # CLI flag: -<prefix>.configs.client-timeout
-[clienttimeout: <duration> | default = 5s]
+[client_timeout: <duration> | default = 5s]
```

## 0.7.0 / 2020-03-16

Cortex `0.7.0` is a major step forward the upcoming `1.0` release. In this release, we've got 164 contributions from 26 authors. Thanks to all contributors! ❤️

Please be aware that Cortex `0.7.0` introduces some **breaking changes**. You're encouraged to read all the `[CHANGE]` entries below before upgrading your Cortex cluster. In particular:

- Cleaned up some configuration options in preparation for the Cortex `1.0.0` release (see also the [annotated config file breaking changes](#annotated-config-file-breaking-changes) below):
  - Removed CLI flags support to configure the schema (see [how to migrate from flags to schema file](https://cortexmetrics.io/docs/configuration/schema-configuration/#migrating-from-flags-to-schema-file))
  - Renamed CLI flag `-config-yaml` to `-schema-config-file`
  - Removed CLI flag `-store.min-chunk-age` in favor of `-querier.query-store-after`. The corresponding YAML config option `ingestermaxquerylookback` has been renamed to [`query_ingesters_within`](https://cortexmetrics.io/docs/configuration/configuration-file/#querier-config)
  - Deprecated CLI flag `-frontend.cache-split-interval` in favor of `-querier.split-queries-by-interval`
  - Renamed the YAML config option `defaul_validity` to `default_validity`
  - Removed the YAML config option `config_store` (in the [`alertmanager YAML config`](https://cortexmetrics.io/docs/configuration/configuration-file/#alertmanager-config)) in favor of `store`
  - Removed the YAML config root block `configdb` in favor of [`configs`](https://cortexmetrics.io/docs/configuration/configuration-file/#configs-config). This change is also reflected in the following CLI flags renaming:
      * `-database.*` -> `-configs.database.*`
      * `-database.migrations` -> `-configs.database.migrations-dir`
  - Removed the fluentd-based billing infrastructure including the CLI flags:
      * `-distributor.enable-billing`
      * `-billing.max-buffered-events`
      * `-billing.retry-delay`
      * `-billing.ingester`
- Removed support for using denormalised tokens in the ring. Before upgrading, make sure your Cortex cluster is already running `v0.6.0` or an earlier version with `-ingester.normalise-tokens=true`

### Full changelog

* [CHANGE] Removed support for flags to configure schema. Further, the flag for specifying the config file (`-config-yaml`) has been deprecated. Please use `-schema-config-file`. See the [Schema Configuration documentation](https://cortexmetrics.io/docs/configuration/schema-configuration/) for more details on how to configure the schema using the YAML file. #2221
* [CHANGE] In the config file, the root level `config_store` config option has been moved to `alertmanager` > `store` > `configdb`. #2125
* [CHANGE] Removed unnecessary `frontend.cache-split-interval` in favor of `querier.split-queries-by-interval` both to reduce configuration complexity and guarantee alignment of these two configs. Starting from now, `-querier.cache-results` may only be enabled in conjunction with `-querier.split-queries-by-interval` (previously the cache interval default was `24h` so if you want to preserve the same behaviour you should set `-querier.split-queries-by-interval=24h`). #2040
* [CHANGE] Renamed Configs configuration options. #2187
  * configuration options
    * `-database.*` -> `-configs.database.*`
    * `-database.migrations` -> `-configs.database.migrations-dir`
  * config file
    * `configdb.uri:` -> `configs.database.uri:`
    * `configdb.migrationsdir:` -> `configs.database.migrations_dir:`
    * `configdb.passwordfile:` -> `configs.database.password_file:`
* [CHANGE] Moved `-store.min-chunk-age` to the Querier config as `-querier.query-store-after`, allowing the store to be skipped during query time if the metrics wouldn't be found. The YAML config option `ingestermaxquerylookback` has been renamed to `query_ingesters_within` to match its CLI flag. #1893
* [CHANGE] Renamed the cache configuration setting `defaul_validity` to `default_validity`. #2140
* [CHANGE] Remove fluentd-based billing infrastructure and flags such as `-distributor.enable-billing`. #1491
* [CHANGE] Removed remaining support for using denormalised tokens in the ring. If you're still running ingesters with denormalised tokens (Cortex 0.4 or earlier, with `-ingester.normalise-tokens=false`), such ingesters will now be completely invisible to distributors and need to be either switched to Cortex 0.6.0 or later, or be configured to use normalised tokens. #2034
* [CHANGE] The frontend http server will now send 502 in case of deadline exceeded and 499 if the user requested cancellation. #2156
* [CHANGE] We now enforce queries to be up to `-querier.max-query-into-future` into the future (defaults to 10m). #1929
  * `-store.min-chunk-age` has been removed
  * `-querier.query-store-after` has been added in it's place.
* [CHANGE] Removed unused `/validate_expr endpoint`. #2152
* [CHANGE] Updated Prometheus dependency to v2.16.0. This Prometheus version uses Active Query Tracker to limit concurrent queries. In order to keep `-querier.max-concurrent` working, Active Query Tracker is enabled by default, and is configured to store its data to `active-query-tracker` directory (relative to current directory when Cortex started). This can be changed by using `-querier.active-query-tracker-dir` option. Purpose of Active Query Tracker is to log queries that were running when Cortex crashes. This logging happens on next Cortex start. #2088
* [CHANGE] Default to BigChunk encoding; may result in slightly higher disk usage if many timeseries have a constant value, but should generally result in fewer, bigger chunks. #2207
* [CHANGE] WAL replays are now done while the rest of Cortex is starting, and more specifically, when HTTP server is running. This makes it possible to scrape metrics during WAL replays. Applies to both chunks and experimental blocks storage. #2222
* [CHANGE] Cortex now has `/ready` probe for all services, not just ingester and querier as before. In single-binary mode, /ready reports 204 only if all components are running properly. #2166
* [CHANGE] If you are vendoring Cortex and use its components in your project, be aware that many Cortex components no longer start automatically when they are created. You may want to review PR and attached document. #2166
* [CHANGE] Experimental TSDB: the querier in-memory index cache used by the experimental blocks storage shifted from per-tenant to per-querier. The `-experimental.tsdb.bucket-store.index-cache-size-bytes` now configures the per-querier index cache max size instead of a per-tenant cache and its default has been increased to 1GB. #2189
* [CHANGE] Experimental TSDB: TSDB head compaction interval and concurrency is now configurable (defaults to 1 min interval and 5 concurrent head compactions). New options: `-experimental.tsdb.head-compaction-interval` and `-experimental.tsdb.head-compaction-concurrency`. #2172
* [CHANGE] Experimental TSDB: switched the blocks storage index header to the binary format. This change is expected to have no visible impact, except lower startup times and memory usage in the queriers. It's possible to switch back to the old JSON format via the flag `-experimental.tsdb.bucket-store.binary-index-header-enabled=false`. #2223
* [CHANGE] Experimental Memberlist KV store can now be used in single-binary Cortex. Attempts to use it previously would fail with panic. This change also breaks existing binary protocol used to exchange gossip messages, so this version will not be able to understand gossiped Ring when used in combination with the previous version of Cortex. Easiest way to upgrade is to shutdown old Cortex installation, and restart it with new version. Incremental rollout works too, but with reduced functionality until all components run the same version. #2016
* [FEATURE] Added a read-only local alertmanager config store using files named corresponding to their tenant id. #2125
* [FEATURE] Added flag `-experimental.ruler.enable-api` to enable the ruler api which implements the Prometheus API `/api/v1/rules` and `/api/v1/alerts` endpoints under the configured `-http.prefix`. #1999
* [FEATURE] Added sharding support to compactor when using the experimental TSDB blocks storage. #2113
* [FEATURE] Added ability to override YAML config file settings using environment variables. #2147
  * `-config.expand-env`
* [FEATURE] Added flags to disable Alertmanager notifications methods. #2187
  * `-configs.notifications.disable-email`
  * `-configs.notifications.disable-webhook`
* [FEATURE] Add /config HTTP endpoint which exposes the current Cortex configuration as YAML. #2165
* [FEATURE] Allow Prometheus remote write directly to ingesters. #1491
* [FEATURE] Introduced new standalone service `query-tee` that can be used for testing purposes to send the same Prometheus query to multiple backends (ie. two Cortex clusters ingesting the same metrics) and compare the performances. #2203
* [FEATURE] Fan out parallelizable queries to backend queriers concurrently. #1878
  * `querier.parallelise-shardable-queries` (bool)
  * Requires a shard-compatible schema (v10+)
  * This causes the number of traces to increase accordingly.
  * The query-frontend now requires a schema config to determine how/when to shard queries, either from a file or from flags (i.e. by the `config-yaml` CLI flag). This is the same schema config the queriers consume. The schema is only required to use this option.
  * It's also advised to increase downstream concurrency controls as well:
    * `querier.max-outstanding-requests-per-tenant`
    * `querier.max-query-parallelism`
    * `querier.max-concurrent`
    * `server.grpc-max-concurrent-streams` (for both query-frontends and queriers)
* [FEATURE] Added user sub rings to distribute users to a subset of ingesters. #1947
  * `-experimental.distributor.user-subring-size`
* [FEATURE] Add flag `-experimental.tsdb.stripe-size` to expose TSDB stripe size option. #2185
* [FEATURE] Experimental Delete Series: Added support for Deleting Series with Prometheus style API. Needs to be enabled first by setting `-purger.enable` to `true`. Deletion only supported when using `boltdb` and `filesystem` as index and object store respectively. Support for other stores to follow in separate PRs #2103
* [ENHANCEMENT] Alertmanager: Expose Per-tenant alertmanager metrics #2124
* [ENHANCEMENT] Add `status` label to `cortex_alertmanager_configs` metric to gauge the number of valid and invalid configs. #2125
* [ENHANCEMENT] Cassandra Authentication: added the `custom_authenticators` config option that allows users to authenticate with cassandra clusters using password authenticators that are not approved by default in [gocql](https://github.com/gocql/gocql/blob/81b8263d9fe526782a588ef94d3fa5c6148e5d67/conn.go#L27) #2093
* [ENHANCEMENT] Cassandra Storage: added `max_retries`, `retry_min_backoff` and `retry_max_backoff` configuration options to enable retrying recoverable errors. #2054
* [ENHANCEMENT] Allow to configure HTTP and gRPC server listen address, maximum number of simultaneous connections and connection keepalive settings.
  * `-server.http-listen-address`
  * `-server.http-conn-limit`
  * `-server.grpc-listen-address`
  * `-server.grpc-conn-limit`
  * `-server.grpc.keepalive.max-connection-idle`
  * `-server.grpc.keepalive.max-connection-age`
  * `-server.grpc.keepalive.max-connection-age-grace`
  * `-server.grpc.keepalive.time`
  * `-server.grpc.keepalive.timeout`
* [ENHANCEMENT] PostgreSQL: Bump up `github.com/lib/pq` from `v1.0.0` to `v1.3.0` to support PostgreSQL SCRAM-SHA-256 authentication. #2097
* [ENHANCEMENT] Cassandra Storage: User no longer need `CREATE` privilege on `<all keyspaces>` if given keyspace exists. #2032
* [ENHANCEMENT] Cassandra Storage: added `password_file` configuration options to enable reading Cassandra password from file. #2096
* [ENHANCEMENT] Configs API: Allow GET/POST configs in YAML format. #2181
* [ENHANCEMENT] Background cache writes are batched to improve parallelism and observability. #2135
* [ENHANCEMENT] Add automatic repair for checkpoint and WAL. #2105
* [ENHANCEMENT] Support `lastEvaluation` and `evaluationTime` in `/api/v1/rules` endpoints and make order of groups stable. #2196
* [ENHANCEMENT] Skip expired requests in query-frontend scheduling. #2082
* [ENHANCEMENT] Add ability to configure gRPC keepalive settings. #2066
* [ENHANCEMENT] Experimental TSDB: Export TSDB Syncer metrics from Compactor component, they are prefixed with `cortex_compactor_`. #2023
* [ENHANCEMENT] Experimental TSDB: Added dedicated flag `-experimental.tsdb.bucket-store.tenant-sync-concurrency` to configure the maximum number of concurrent tenants for which blocks are synched. #2026
* [ENHANCEMENT] Experimental TSDB: Expose metrics for objstore operations (prefixed with `cortex_<component>_thanos_objstore_`, component being one of `ingester`, `querier` and `compactor`). #2027
* [ENHANCEMENT] Experimental TSDB: Added support for Azure Storage to be used for block storage, in addition to S3 and GCS. #2083
* [ENHANCEMENT] Experimental TSDB: Reduced memory allocations in the ingesters when using the experimental blocks storage. #2057
* [ENHANCEMENT] Experimental Memberlist KV: expose `-memberlist.gossip-to-dead-nodes-time` and `-memberlist.dead-node-reclaim-time` options to control how memberlist library handles dead nodes and name reuse. #2131
* [BUGFIX] Alertmanager: fixed panic upon applying a new config, caused by duplicate metrics registration in the `NewPipelineBuilder` function. #211
* [BUGFIX] Azure Blob ChunkStore: Fixed issue causing `invalid chunk checksum` errors. #2074
* [BUGFIX] The gauge `cortex_overrides_last_reload_successful` is now only exported by components that use a `RuntimeConfigManager`. Previously, for components that do not initialize a `RuntimeConfigManager` (such as the compactor) the gauge was initialized with 0 (indicating error state) and then never updated, resulting in a false-negative permanent error state. #2092
* [BUGFIX] Fixed WAL metric names, added the `cortex_` prefix.
* [BUGFIX] Restored histogram `cortex_configs_request_duration_seconds` #2138
* [BUGFIX] Fix wrong syntax for `url` in config-file-reference. #2148
* [BUGFIX] Fixed some 5xx status code returned by the query-frontend when they should actually be 4xx. #2122
* [BUGFIX] Fixed leaked goroutines in the querier. #2070
* [BUGFIX] Experimental TSDB: fixed `/all_user_stats` and `/api/prom/user_stats` endpoints when using the experimental TSDB blocks storage. #2042
* [BUGFIX] Experimental TSDB: fixed ruler to correctly work with the experimental TSDB blocks storage. #2101

### Changes to denormalised tokens in the ring

Cortex 0.4.0 is the last version that can *write* denormalised tokens. Cortex 0.5.0 and above always write normalised tokens.

Cortex 0.6.0 is the last version that can *read* denormalised tokens. Starting with Cortex 0.7.0 only normalised tokens are supported, and ingesters writing denormalised tokens to the ring (running Cortex 0.4.0 or earlier with `-ingester.normalise-tokens=false`) are ignored by distributors. Such ingesters should either switch to using normalised tokens, or be upgraded to Cortex 0.5.0 or later.

### Known issues

- The gRPC streaming for ingesters doesn't work when using the experimental TSDB blocks storage. Please do not enable `-querier.ingester-streaming` if you're using the TSDB blocks storage. If you want to enable it, you can build Cortex from `master` given the issue has been fixed after Cortex `0.7` branch has been cut and the fix wasn't included in the `0.7` because related to an experimental feature.

### Annotated config file breaking changes

In this section you can find a config file diff showing the breaking changes introduced in Cortex `0.7`. You can also find the [full configuration file reference doc](https://cortexmetrics.io/docs/configuration/configuration-file/) in the website.

 ```diff
### Root level config

 # "configdb" has been moved to "alertmanager > store > configdb".
-[configdb: <configdb_config>]

 # "config_store" has been renamed to "configs".
-[config_store: <configstore_config>]
+[configs: <configs_config>]


### `distributor_config`

 # The support to hook an external billing system has been removed.
-[enable_billing: <boolean> | default = false]
-billing:
-  [maxbufferedevents: <int> | default = 1024]
-  [retrydelay: <duration> | default = 500ms]
-  [ingesterhostport: <string> | default = "localhost:24225"]


### `querier_config`

 # "ingestermaxquerylookback" has been renamed to "query_ingesters_within".
-[ingestermaxquerylookback: <duration> | default = 0s]
+[query_ingesters_within: <duration> | default = 0s]


### `queryrange_config`

results_cache:
  cache:
     # "defaul_validity" has been renamed to "default_validity".
-    [defaul_validity: <duration> | default = 0s]
+    [default_validity: <duration> | default = 0s]

   # "cache_split_interval" has been deprecated in favor of "split_queries_by_interval".
-  [cache_split_interval: <duration> | default = 24h0m0s]


### `alertmanager_config`

# The "store" config block has been added. This includes "configdb" which previously
# was the "configdb" root level config block.
+store:
+  [type: <string> | default = "configdb"]
+  [configdb: <configstore_config>]
+  local:
+    [path: <string> | default = ""]


### `storage_config`

index_queries_cache_config:
   # "defaul_validity" has been renamed to "default_validity".
-  [defaul_validity: <duration> | default = 0s]
+  [default_validity: <duration> | default = 0s]


### `chunk_store_config`

chunk_cache_config:
   # "defaul_validity" has been renamed to "default_validity".
-  [defaul_validity: <duration> | default = 0s]
+  [default_validity: <duration> | default = 0s]

write_dedupe_cache_config:
   # "defaul_validity" has been renamed to "default_validity".
-  [defaul_validity: <duration> | default = 0s]
+  [default_validity: <duration> | default = 0s]

 # "min_chunk_age" has been removed in favor of "querier > query_store_after".
-[min_chunk_age: <duration> | default = 0s]


### `configs_config`

-# "uri" has been moved to "database > uri".
-[uri: <string> | default = "postgres://postgres@configs-db.weave.local/configs?sslmode=disable"]

-# "migrationsdir" has been moved to "database > migrations_dir".
-[migrationsdir: <string> | default = ""]

-# "passwordfile" has been moved to "database > password_file".
-[passwordfile: <string> | default = ""]

+database:
+  [uri: <string> | default = "postgres://postgres@configs-db.weave.local/configs?sslmode=disable"]
+  [migrations_dir: <string> | default = ""]
+  [password_file: <string> | default = ""]
```

## 0.6.1 / 2020-02-05

* [BUGFIX] Fixed parsing of the WAL configuration when specified in the YAML config file. #2071

## 0.6.0 / 2020-01-28

Note that the ruler flags need to be changed in this upgrade. You're moving from a single node ruler to something that might need to be sharded.
Further, if you're using the configs service, we've upgraded the migration library and this requires some manual intervention. See full instructions below to upgrade your PostgreSQL.

* [CHANGE] The frontend component now does not cache results if it finds a `Cache-Control` header and if one of its values is `no-store`. #1974
* [CHANGE] Flags changed with transition to upstream Prometheus rules manager:
  * `-ruler.client-timeout` is now `ruler.configs.client-timeout` in order to match `ruler.configs.url`.
  * `-ruler.group-timeout`has been removed.
  * `-ruler.num-workers` has been removed.
  * `-ruler.rule-path` has been added to specify where the prometheus rule manager will sync rule files.
  * `-ruler.storage.type` has beem added to specify the rule store backend type, currently only the configdb.
  * `-ruler.poll-interval` has been added to specify the interval in which to poll new rule groups.
  * `-ruler.evaluation-interval` default value has changed from `15s` to `1m` to match the default evaluation interval in Prometheus.
  * Ruler sharding requires a ring which can be configured via the ring flags prefixed by `ruler.ring.`. #1987
* [CHANGE] Use relative links from /ring page to make it work when used behind reverse proxy. #1896
* [CHANGE] Deprecated `-distributor.limiter-reload-period` flag. #1766
* [CHANGE] Ingesters now write only normalised tokens to the ring, although they can still read denormalised tokens used by other ingesters. `-ingester.normalise-tokens` is now deprecated, and ignored. If you want to switch back to using denormalised tokens, you need to downgrade to Cortex 0.4.0. Previous versions don't handle claiming tokens from normalised ingesters correctly. #1809
* [CHANGE] Overrides mechanism has been renamed to "runtime config", and is now separate from limits. Runtime config is simply a file that is reloaded by Cortex every couple of seconds. Limits and now also multi KV use this mechanism.<br />New arguments were introduced: `-runtime-config.file` (defaults to empty) and `-runtime-config.reload-period` (defaults to 10 seconds), which replace previously used `-limits.per-user-override-config` and `-limits.per-user-override-period` options. Old options are still used if `-runtime-config.file` is not specified. This change is also reflected in YAML configuration, where old `limits.per_tenant_override_config` and `limits.per_tenant_override_period` fields are replaced with `runtime_config.file` and `runtime_config.period` respectively. #1749
* [CHANGE] Cortex now rejects data with duplicate labels. Previously, such data was accepted, with duplicate labels removed with only one value left. #1964
* [CHANGE] Changed the default value for `-distributor.ha-tracker.prefix` from `collectors/` to `ha-tracker/` in order to not clash with other keys (ie. ring) stored in the same key-value store. #1940
* [FEATURE] Experimental: Write-Ahead-Log added in ingesters for more data reliability against ingester crashes. #1103
  * `--ingester.wal-enabled`: Setting this to `true` enables writing to WAL during ingestion.
  * `--ingester.wal-dir`: Directory where the WAL data should be stored and/or recovered from.
  * `--ingester.checkpoint-enabled`: Set this to `true` to enable checkpointing of in-memory chunks to disk.
  * `--ingester.checkpoint-duration`: This is the interval at which checkpoints should be created.
  * `--ingester.recover-from-wal`: Set this to `true` to recover data from an existing WAL.
  * For more information, please checkout the ["Ingesters with WAL" guide](https://cortexmetrics.io/docs/guides/ingesters-with-wal/).
* [FEATURE] The distributor can now drop labels from samples (similar to the removal of the replica label for HA ingestion) per user via the `distributor.drop-label` flag. #1726
* [FEATURE] Added flag `debug.mutex-profile-fraction` to enable mutex profiling #1969
* [FEATURE] Added `global` ingestion rate limiter strategy. Deprecated `-distributor.limiter-reload-period` flag. #1766
* [FEATURE] Added support for Microsoft Azure blob storage to be used for storing chunk data. #1913
* [FEATURE] Added readiness probe endpoint`/ready` to queriers. #1934
* [FEATURE] Added "multi" KV store that can interact with two other KV stores, primary one for all reads and writes, and secondary one, which only receives writes. Primary/secondary store can be modified in runtime via runtime-config mechanism (previously "overrides"). #1749
* [FEATURE] Added support to store ring tokens to a file and read it back on startup, instead of generating/fetching the tokens to/from the ring. This feature can be enabled with the flag `-ingester.tokens-file-path`. #1750
* [FEATURE] Experimental TSDB: Added `/series` API endpoint support with TSDB blocks storage. #1830
* [FEATURE] Experimental TSDB: Added TSDB blocks `compactor` component, which iterates over users blocks stored in the bucket and compact them according to the configured block ranges. #1942
* [ENHANCEMENT] metric `cortex_ingester_flush_reasons` gets a new `reason` value: `Spread`, when `-ingester.spread-flushes` option is enabled. #1978
* [ENHANCEMENT] Added `password` and `enable_tls` options to redis cache configuration. Enables usage of Microsoft Azure Cache for Redis service. #1923
* [ENHANCEMENT] Upgraded Kubernetes API version for deployments from `extensions/v1beta1` to `apps/v1`. #1941
* [ENHANCEMENT] Experimental TSDB: Open existing TSDB on startup to prevent ingester from becoming ready before it can accept writes. The max concurrency is set via `--experimental.tsdb.max-tsdb-opening-concurrency-on-startup`. #1917
* [ENHANCEMENT] Experimental TSDB: Querier now exports aggregate metrics from Thanos bucket store and in memory index cache (many metrics to list, but all have `cortex_querier_bucket_store_` or `cortex_querier_blocks_index_cache_` prefix). #1996
* [ENHANCEMENT] Experimental TSDB: Improved multi-tenant bucket store. #1991
  * Allowed to configure the blocks sync interval via `-experimental.tsdb.bucket-store.sync-interval` (0 disables the sync)
  * Limited the number of tenants concurrently synched by `-experimental.tsdb.bucket-store.block-sync-concurrency`
  * Renamed `cortex_querier_sync_seconds` metric to `cortex_querier_blocks_sync_seconds`
  * Track `cortex_querier_blocks_sync_seconds` metric for the initial sync too
* [BUGFIX] Fixed unnecessary CAS operations done by the HA tracker when the jitter is enabled. #1861
* [BUGFIX] Fixed ingesters getting stuck in a LEAVING state after coming up from an ungraceful exit. #1921
* [BUGFIX] Reduce memory usage when ingester Push() errors. #1922
* [BUGFIX] Table Manager: Fixed calculation of expected tables and creation of tables from next active schema considering grace period. #1976
* [BUGFIX] Experimental TSDB: Fixed ingesters consistency during hand-over when using experimental TSDB blocks storage. #1854 #1818
* [BUGFIX] Experimental TSDB: Fixed metrics when using experimental TSDB blocks storage. #1981 #1982 #1990 #1983
* [BUGFIX] Experimental memberlist: Use the advertised address when sending packets to other peers of the Gossip memberlist. #1857
* [BUGFIX] Experimental TSDB: Fixed incorrect query results introduced in #2604 caused by a buffer incorrectly reused while iterating samples. #2697

### Upgrading PostgreSQL (if you're using configs service)

Reference: <https://github.com/golang-migrate/migrate/tree/master/database/postgres#upgrading-from-v1>

1. Install the migrate package cli tool: <https://github.com/golang-migrate/migrate/tree/master/cmd/migrate#installation>
2. Drop the `schema_migrations` table: `DROP TABLE schema_migrations;`.
2. Run the migrate command:

```bash
migrate  -path <absolute_path_to_cortex>/cmd/cortex/migrations -database postgres://localhost:5432/database force 2
```

### Known issues

- The `cortex_prometheus_rule_group_last_evaluation_timestamp_seconds` metric, tracked by the ruler, is not unregistered for rule groups not being used anymore. This issue will be fixed in the next Cortex release (see [2033](https://github.com/cortexproject/cortex/issues/2033)).

- Write-Ahead-Log (WAL) does not have automatic repair of corrupt checkpoint or WAL segments, which is possible if ingester crashes abruptly or the underlying disk corrupts. Currently the only way to resolve this is to manually delete the affected checkpoint and/or WAL segments. Automatic repair will be added in the future releases.

## 0.4.0 / 2019-12-02

* [CHANGE] The frontend component has been refactored to be easier to reuse. When upgrading the frontend, cache entries will be discarded and re-created with the new protobuf schema. #1734
* [CHANGE] Removed direct DB/API access from the ruler. `-ruler.configs.url` has been now deprecated. #1579
* [CHANGE] Removed `Delta` encoding. Any old chunks with `Delta` encoding cannot be read anymore. If `ingester.chunk-encoding` is set to `Delta` the ingester will fail to start. #1706
* [CHANGE] Setting `-ingester.max-transfer-retries` to 0 now disables hand-over when ingester is shutting down. Previously, zero meant infinite number of attempts. #1771
* [CHANGE] `dynamo` has been removed as a valid storage name to make it consistent for all components. `aws` and `aws-dynamo` remain as valid storage names.
* [CHANGE/FEATURE] The frontend split and cache intervals can now be configured using the respective flag `--querier.split-queries-by-interval` and `--frontend.cache-split-interval`.
  * If `--querier.split-queries-by-interval` is not provided request splitting is disabled by default.
  * __`--querier.split-queries-by-day` is still accepted for backward compatibility but has been deprecated. You should now use `--querier.split-queries-by-interval`. We recommend a to use a multiple of 24 hours.__
* [FEATURE] Global limit on the max series per user and metric #1760
  * `-ingester.max-global-series-per-user`
  * `-ingester.max-global-series-per-metric`
  * Requires `-distributor.replication-factor` and `-distributor.shard-by-all-labels` set for the ingesters too
* [FEATURE] Flush chunks with stale markers early with `ingester.max-stale-chunk-idle`. #1759
* [FEATURE] EXPERIMENTAL: Added new KV Store backend based on memberlist library. Components can gossip about tokens and ingester states, instead of using Consul or Etcd. #1721
* [FEATURE] EXPERIMENTAL: Use TSDB in the ingesters & flush blocks to S3/GCS ala Thanos. This will let us use an Object Store more efficiently and reduce costs. #1695
* [FEATURE] Allow Query Frontend to log slow queries with `frontend.log-queries-longer-than`. #1744
* [FEATURE] Add HTTP handler to trigger ingester flush & shutdown - used when running as a stateful set with the WAL enabled.  #1746
* [FEATURE] EXPERIMENTAL: Added GCS support to TSDB blocks storage. #1772
* [ENHANCEMENT] Reduce memory allocations in the write path. #1706
* [ENHANCEMENT] Consul client now follows recommended practices for blocking queries wrt returned Index value. #1708
* [ENHANCEMENT] Consul client can optionally rate-limit itself during Watch (used e.g. by ring watchers) and WatchPrefix (used by HA feature) operations. Rate limiting is disabled by default. New flags added: `--consul.watch-rate-limit`, and `--consul.watch-burst-size`. #1708
* [ENHANCEMENT] Added jitter to HA deduping heartbeats, configure using `distributor.ha-tracker.update-timeout-jitter-max` #1534
* [ENHANCEMENT] Add ability to flush chunks with stale markers early. #1759
* [BUGFIX] Stop reporting successful actions as 500 errors in KV store metrics. #1798
* [BUGFIX] Fix bug where duplicate labels can be returned through metadata APIs. #1790
* [BUGFIX] Fix reading of old, v3 chunk data. #1779
* [BUGFIX] Now support IAM roles in service accounts in AWS EKS. #1803
* [BUGFIX] Fixed duplicated series returned when querying both ingesters and store with the experimental TSDB blocks storage. #1778

In this release we updated the following dependencies:

- gRPC v1.25.0  (resulted in a drop of 30% CPU usage when compression is on)
- jaeger-client v2.20.0
- aws-sdk-go to v1.25.22

## 0.3.0 / 2019-10-11

This release adds support for Redis as an alternative to Memcached, and also includes many optimisations which reduce CPU and memory usage.

* [CHANGE] Gauge metrics were renamed to drop the `_total` suffix. #1685
  * In Alertmanager, `alertmanager_configs_total` is now `alertmanager_configs`
  * In Ruler, `scheduler_configs_total` is now `scheduler_configs`
  * `scheduler_groups_total` is now `scheduler_groups`.
* [CHANGE] `--alertmanager.configs.auto-slack-root` flag was dropped as auto Slack root is not supported anymore. #1597
* [CHANGE] In table-manager, default DynamoDB capacity was reduced from 3,000 units to 1,000 units. We recommend you do not run with the defaults: find out what figures are needed for your environment and set that via `-dynamodb.periodic-table.write-throughput` and `-dynamodb.chunk-table.write-throughput`.
* [FEATURE] Add Redis support for caching #1612
* [FEATURE] Allow spreading chunk writes across multiple S3 buckets #1625
* [FEATURE] Added `/shutdown` endpoint for ingester to shutdown all operations of the ingester. #1746
* [ENHANCEMENT] Upgraded Prometheus to 2.12.0 and Alertmanager to 0.19.0. #1597
* [ENHANCEMENT] Cortex is now built with Go 1.13 #1675, #1676, #1679
* [ENHANCEMENT] Many optimisations, mostly impacting ingester and querier: #1574, #1624, #1638, #1644, #1649, #1654, #1702

Full list of changes: <https://github.com/cortexproject/cortex/compare/v0.2.0...v0.3.0>

## 0.2.0 / 2019-09-05

This release has several exciting features, the most notable of them being setting `-ingester.spread-flushes` to potentially reduce your storage space by upto 50%.

* [CHANGE] Flags changed due to changes upstream in Prometheus Alertmanager #929:
  * `alertmanager.mesh.listen-address` is now `cluster.listen-address`
  * `alertmanager.mesh.peer.host` and `alertmanager.mesh.peer.service` can be replaced by `cluster.peer`
  * `alertmanager.mesh.hardware-address`, `alertmanager.mesh.nickname`, `alertmanager.mesh.password`, and `alertmanager.mesh.peer.refresh-interval` all disappear.
* [CHANGE] --claim-on-rollout flag deprecated; feature is now always on #1566
* [CHANGE] Retention period must now be a multiple of periodic table duration #1564
* [CHANGE] The value for the name label for the chunks memcache in all `cortex_cache_` metrics is now `chunksmemcache` (before it was `memcache`) #1569
* [FEATURE] Makes the ingester flush each timeseries at a specific point in the max-chunk-age cycle with `-ingester.spread-flushes`. This means multiple replicas of a chunk are very likely to contain the same contents which cuts chunk storage space by up to 66%. #1578
* [FEATURE] Make minimum number of chunk samples configurable per user #1620
* [FEATURE] Honor HTTPS for custom S3 URLs #1603
* [FEATURE] You can now point the query-frontend at a normal Prometheus for parallelisation and caching #1441
* [FEATURE] You can now specify `http_config` on alert receivers #929
* [FEATURE] Add option to use jump hashing to load balance requests to memcached #1554
* [FEATURE] Add status page for HA tracker to distributors #1546
* [FEATURE] The distributor ring page is now easier to read with alternate rows grayed out #1621

## 0.1.0 / 2019-08-07

* [CHANGE] HA Tracker flags were renamed to provide more clarity #1465
  * `distributor.accept-ha-labels` is now `distributor.ha-tracker.enable`
  * `distributor.accept-ha-samples` is now `distributor.ha-tracker.enable-for-all-users`
  * `ha-tracker.replica` is now `distributor.ha-tracker.replica`
  * `ha-tracker.cluster` is now `distributor.ha-tracker.cluster`
* [FEATURE] You can specify "heap ballast" to reduce Go GC Churn #1489
* [BUGFIX] HA Tracker no longer always makes a request to Consul/Etcd when a request is not from the active replica #1516
* [BUGFIX] Queries are now correctly cancelled by the query-frontend #1508<|MERGE_RESOLUTION|>--- conflicted
+++ resolved
@@ -53,11 +53,8 @@
 * [ENHANCEMENT] Ingester: If a limit per label set entry doesn't have any label, use it as the default partition to catch all series that doesn't match any other label sets entries. #6435
 * [ENHANCEMENT] Querier: Add new `cortex_querier_codec_response_size` metric to track the size of the encoded query responses from queriers. #6444
 * [ENHANCEMENT] Distributor: Added `cortex_distributor_received_samples_per_labelset_total` metric to calculate ingestion rate per label set. #6443
-<<<<<<< HEAD
 * [ENHANCEMENT] Added metric name in limiter per-metric exceeded errors. #6416
-=======
 * [ENHANCEMENT] StoreGateway: Added `cortex_bucket_store_indexheader_load_duration_seconds` and `cortex_bucket_store_indexheader_download_duration_seconds` metrics for time of downloading and loading index header files. #6445
->>>>>>> d9af25fc
 * [BUGFIX] Runtime-config: Handle absolute file paths when working directory is not / #6224
 * [BUGFIX] Ruler: Allow rule evaluation to complete during shutdown. #6326
 * [BUGFIX] Ring: update ring with new ip address when instance is lost, rejoins, but heartbeat is disabled.  #6271
