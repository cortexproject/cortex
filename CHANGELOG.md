--- conflicted
+++ resolved
@@ -81,13 +81,10 @@
 * [ENHANCEMENT] Return an explicit error when the store-gateway is explicitly requested without a blocks storage engine. #3287
 * [ENHANCEMENT] Ruler: only load rules that belong to the ruler. Improves rules synching performances when ruler sharding is enabled. #3269
 * [ENHANCEMENT] Added `-<prefix>.redis.tls-insecure-skip-verify` flag. #3298
-<<<<<<< HEAD
-* [ENHANCEMENT] Blocks storage Compactor: Added `-compactor.enabled-tenants` and `-compactor.disabled-tenants` to explicitly enable or disable compaction of specific tenants. #3385
-=======
 * [ENHANCEMENT] Added `cortex_alertmanager_config_last_reload_successful_seconds` metric to show timestamp of last successful AM config reload. #3289
 * [ENHANCEMENT] Blocks storage: reduced number of bucket listing operations to list block content (applies to newly created blocks only). #3363
 * [ENHANCEMENT] Ruler: Include the tenant ID on the notifier logs. #3372
->>>>>>> f841c520
+* [ENHANCEMENT] Blocks storage Compactor: Added `-compactor.enabled-tenants` and `-compactor.disabled-tenants` to explicitly enable or disable compaction of specific tenants. #3385
 * [BUGFIX] No-longer-needed ingester operations for queries triggered by queriers and rulers are now canceled. #3178
 * [BUGFIX] Ruler: directories in the configured `rules-path` will be removed on startup and shutdown in order to ensure they don't persist between runs. #3195
 * [BUGFIX] Handle hash-collisions in the query path. #3192
