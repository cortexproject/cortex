--- conflicted
+++ resolved
@@ -4,6 +4,7 @@
 
 * [CHANGE] Query Frontend now uses Round Robin to choose a tenant queue to service next. #2553
 * [FEATURE] TLS config options added for GRPC clients in Querier (Query-frontend client & Ingester client), Ruler, Store Gateway, as well as HTTP client in Config store client. #2502
+* [FEATURE] Add ability to configure per-tenant MaxCacheFreshness in the query-frontend using `frontend.per-user-max-cache-freshness`. #2609
 * [ENHANCEMENT] Experimental TSDB: added the following metrics to the ingester: #2580 #2583 #2589
   * `cortex_ingester_tsdb_appender_add_duration_seconds`
   * `cortex_ingester_tsdb_appender_commit_duration_seconds`
@@ -77,13 +78,6 @@
 * [FEATURE] TLS config options added to the Server. #2535
 * [FEATURE] Experimental: Added support for `/api/v1/metadata` Prometheus-based endpoint. #2549
 * [FEATURE] Add ability to limit concurrent queries to Cassandra with `-cassandra.query-concurrency` flag. #2562
-<<<<<<< HEAD
-* [FEATURE] TLS config options added for GRPC clients in Querier (Query-frontend client & Ingester client), Ruler, Store Gateway, as well as HTTP client in Config store client. #2502
-* [FEATURE] Add ability to configure per-tenant MaxCacheFreshness in the query-frontend using `frontend.per-user-max-cache-freshness`. #2609
-* [ENHANCEMENT] `query-tee` supports `/metadata`, `/alerts`, and `/rules` #2600
-* [ENHANCEMENT] Ruler: Automatically remove unhealthy rulers from the ring. #2587
-=======
->>>>>>> 75c3c54a
 * [ENHANCEMENT] Experimental TSDB: sample ingestion errors are now reported via existing `cortex_discarded_samples_total` metric. #2370
 * [ENHANCEMENT] Failures on samples at distributors and ingesters return the first validation error as opposed to the last. #2383
 * [ENHANCEMENT] Experimental TSDB: Added `cortex_querier_blocks_meta_synced`, which reflects current state of synced blocks over all tenants. #2392
