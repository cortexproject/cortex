--- conflicted
+++ resolved
@@ -32,11 +32,8 @@
 | [Flush blocks](#flush-blocks) | Ingester || `GET,POST /ingester/flush` |
 | [Shutdown](#shutdown) | Ingester || `GET,POST /ingester/shutdown` |
 | [Ingesters ring status](#ingesters-ring-status) | Ingester || `GET /ingester/ring` |
-<<<<<<< HEAD
 | [Ingester tenants stats](#ingester-tenants-stats) | Ingester || `GET /ingester/all_user_stats` |
-=======
 | [Ingester mode](#ingester-mode) | Ingester || `GET,POST /ingester/mode` |
->>>>>>> 15ad4de2
 | [Instant query](#instant-query) | Querier, Query-frontend || `GET,POST <prometheus-http-prefix>/api/v1/query` |
 | [Range query](#range-query) | Querier, Query-frontend || `GET,POST <prometheus-http-prefix>/api/v1/query_range` |
 | [Exemplar query](#exemplar-query) | Querier, Query-frontend || `GET,POST <prometheus-http-prefix>/api/v1/query_exemplars` |
@@ -301,7 +298,6 @@
 
 Displays a web page with the ingesters hash ring status, including the state, healthy and last heartbeat time of each ingester.
 
-<<<<<<< HEAD
 ### Ingester tenants stats
 
 ```
@@ -310,7 +306,7 @@
 ```
 
 Displays a web page with per-tenant statistics updated in realtime, including the total number of loaded blocks and active series from a specific ingester as well as the current ingestion rate (samples / sec).
-=======
+
 ### Ingester mode
 
 ```
@@ -319,7 +315,6 @@
 Change ingester mode between ACTIVE or READONLY. READONLY ingester does not receive push requests and will only be called for query operations.
 
 The endpoint accept query param `mode` or POST as `application/x-www-form-urlencoded` with mode type.
->>>>>>> 15ad4de2
 
 
 ## Querier / Query-frontend
