# Changelog

## master / unreleased
* [CHANGE] Azure Storage: Upgraded objstore dependency and support Azure Workload Identity Authentication. Added `connection_string` to support authenticating via SAS token. Marked `msi_resource` config as deprecating. #5645
* [CHANGE] Store Gateway: Add a new fastcache based inmemory index cache. #5619
* [CHANGE] Index Cache: Multi level cache backfilling operation becomes async. Added `-blocks-storage.bucket-store.index-cache.multilevel.max-async-concurrency` and `-blocks-storage.bucket-store.index-cache.multilevel.max-async-buffer-size` configs and metric `cortex_store_multilevel_index_cache_backfill_dropped_items_total` for number of dropped items. #5661
* [CHANGE] Ingester: Disable uploading compacted blocks and overlapping compaction in ingester. #5735
* [CHANGE] Distributor: Count the number of rate-limited samples in `distributor_samples_in_total`. #5714
* [CHANGE] Ruler: Remove `cortex_ruler_write_requests_total`, `cortex_ruler_write_requests_failed_total`, `cortex_ruler_queries_total`, `cortex_ruler_queries_failed_total`, and `cortex_ruler_query_seconds_total` metrics for the tenant when the ruler deletes the manager for the tenant. #5772
* [FEATURE] Ingester: Add per-tenant new metric `cortex_ingester_tsdb_data_replay_duration_seconds`. #5477
* [FEATURE] Query Frontend/Scheduler: Add query priority support. #5605
* [FEATURE] Tracing: Add `kuberesolver` to resolve endpoints address with `kubernetes://` prefix as Kubernetes service. #5731
* [FEATURE] Tracing: Add `tracing.otel.round-robin` flag to use `round_robin` gRPC client side LB policy for sending OTLP traces. #5731
* [FEATURE] Ruler: Add `ruler.concurrent-evals-enabled` flag to enable concurrent evaluation within a single rule group for independent rules. Maximum concurrency can be configured via `ruler.max-concurrent-evals`. #5766
* [FEATURE] Distributor Queryable: Experimental: Add config `zone_results_quorum_metadata`. When querying ingesters using metadata APIs such as label names and values, only results from quorum number of zones will be included and merged. #5779
* [FEATURE] Storage Cache Clients: Add config `set_async_circuit_breaker_config` to utilize the circuit breaker pattern for dynamically thresholding asynchronous set operations. Implemented in both memcached and redis cache clients. #5789
* [ENHANCEMENT] Store Gateway: Added `-store-gateway.enabled-tenants` and `-store-gateway.disabled-tenants` to explicitly enable or disable store-gateway for specific tenants. #5638
* [ENHANCEMENT] Compactor: Add new compactor metric `cortex_compactor_start_duration_seconds`. #5683
* [ENHANCEMENT] Upgraded Docker base images to `alpine:3.18`. #5684
* [ENHANCEMENT] Index Cache: Multi level cache adds config `max_backfill_items` to cap max items to backfill per async operation. #5686
* [ENHANCEMENT] Query Frontend: Log number of split queries in `query stats` log. #5703
* [ENHANCEMENT] Logging: Added new options for logging HTTP request headers: `-server.log-request-headers` enables logging HTTP request headers, `-server.log-request-headers-exclude-list` allows users to specify headers which should not be logged. #5744
* [ENHANCEMENT] Query Frontend/Scheduler: Time check in query priority now considers overall data select time window (including range selectors, modifiers and lookback delta). #5758
* [ENHANCEMENT] Querier: Added `querier.store-gateway-query-stats-enabled` to enable or disable store gateway query stats log. #5749
* [ENHANCEMENT] Upgrade to go 1.21.6. #5765
<<<<<<< HEAD
* [ENHANCEMENT] Ingester: Add new ingester metric `cortex_ingester_max_inflight_query_requests`. #5798
=======
* [ENHANCEMENT] AlertManager: Retrying AlertManager Delete Silence on error #5794
>>>>>>> fbd0bb66
* [BUGFIX] Distributor: Do not use label with empty values for sharding #5717
* [BUGFIX] Query Frontend: queries with negative offset should check whether it is cacheable or not. #5719
* [BUGFIX] Redis Cache: pass `cache_size` config correctly. #5734
* [BUGFIX] Distributor: Shuffle-Sharding with IngestionTenantShardSize == 0, default sharding strategy should be used #5189
* [BUGFIX] Cortex: Fix GRPC stream clients not honoring overrides for call options. #5797


## 1.16.0 2023-11-20

* [CHANGE] AlertManager: include reason label in `cortex_alertmanager_notifications_failed_total`. #5409
* [CHANGE] Ruler: Added user label to `cortex_ruler_write_requests_total`, `cortex_ruler_write_requests_failed_total`, `cortex_ruler_queries_total`, and `cortex_ruler_queries_failed_total` metrics. #5312
* [CHANGE] Alertmanager: Validating new fields on the PagerDuty AM config. #5290
* [CHANGE] Ingester: Creating label `native-histogram-sample` on the `cortex_discarded_samples_total` to keep track of discarded native histogram samples. #5289
* [CHANGE] Store Gateway: Rename `cortex_bucket_store_cached_postings_compression_time_seconds` to `cortex_bucket_store_cached_postings_compression_time_seconds_total`. #5431
* [CHANGE] Store Gateway: Rename `cortex_bucket_store_cached_series_fetch_duration_seconds` to `cortex_bucket_store_series_fetch_duration_seconds` and `cortex_bucket_store_cached_postings_fetch_duration_seconds` to `cortex_bucket_store_postings_fetch_duration_seconds`. Add new metric `cortex_bucket_store_chunks_fetch_duration_seconds`. #5448
* [CHANGE] Store Gateway: Remove `idle_timeout`, `max_conn_age`, `pool_size`, `min_idle_conns` fields for Redis index cache and caching bucket. #5448
* [CHANGE] Store Gateway: Add flag `-store-gateway.sharding-ring.zone-stable-shuffle-sharding` to enable store gateway to use zone stable shuffle sharding. #5489
* [CHANGE] Bucket Index: Add `series_max_size` and `chunk_max_size` to bucket index. #5489
* [CHANGE] StoreGateway: Rename `cortex_bucket_store_chunk_pool_returned_bytes_total` and `cortex_bucket_store_chunk_pool_requested_bytes_total` to `cortex_bucket_store_chunk_pool_operation_bytes_total`. #5552
* [CHANGE] Query Frontend/Querier: Make build info API disabled by default and add feature flag `api.build-info-enabled` to enable it. #5533
* [CHANGE] Purger: Do no use S3 tenant kms key when uploading deletion marker. #5575
* [CHANGE] Ingester: Shipper always allows uploading compacted blocks to ship OOO compacted blocks. #5625
* [CHANGE] DDBKV: Change metric name from `dynamodb_kv_read_capacity_total` to `dynamodb_kv_consumed_capacity_total` and include Delete, Put, Batch dimension. #5487
* [CHANGE] Compactor: Adding the userId on the compact dir path. #5524
* [CHANGE] Ingester: Remove deprecated ingester metrics. #5472
* [CHANGE] Query Frontend: Expose `-querier.max-subquery-steps` to configure subquery max steps check. By default, the limit is set to 0, which is disabled. #5656
* [FEATURE] Store Gateway: Implementing multi level index cache. #5451
* [FEATURE] Ruler: Add support for disabling rule groups. #5521
* [FEATURE] Support object storage backends for runtime configuration file. #5292
* [FEATURE] Ruler: Add support for `Limit` field on RuleGroup. #5528
* [FEATURE] AlertManager: Add support for Webex, Discord and Telegram Receiver. #5493
* [FEATURE] Ingester: added `-admin-limit-message` to customize the message contained in limit errors.#5460
* [FEATURE] AlertManager: Update version to v0.26.0 and bring in Microsoft Teams receiver. #5543
* [FEATURE] Store Gateway: Support lazy expanded posting optimization. Added new flag `blocks-storage.bucket-store.lazy-expanded-postings-enabled` and new metrics `cortex_bucket_store_lazy_expanded_postings_total`, `cortex_bucket_store_lazy_expanded_posting_size_bytes_total` and `cortex_bucket_store_lazy_expanded_posting_series_overfetched_size_bytes_total`. #5556.
* [FEATURE] Store Gateway: Add `max_downloaded_bytes_per_request` to limit max bytes to download per store gateway request. #5179
* [FEATURE] Added 2 flags `-alertmanager.alertmanager-client.grpc-max-send-msg-size` and ` -alertmanager.alertmanager-client.grpc-max-recv-msg-size` to configure alert manager grpc client message size limits. #5338
* [FEATURE] Querier/StoreGateway: Allow the tenant shard sizes to be a percent of total instances. #5393
* [FEATURE] Added the flag `-alertmanager.api-concurrency` to configure alert manager api concurrency limit. #5412
* [FEATURE] Store Gateway: Add `-store-gateway.sharding-ring.keep-instance-in-the-ring-on-shutdown` to skip unregistering instance from the ring in shutdown. #5421
* [FEATURE] Ruler: Support for filtering rules in the API. #5417
* [FEATURE] Compactor: Add `-compactor.ring.tokens-file-path` to store generated tokens locally. #5432
* [FEATURE] Query Frontend: Add `-frontend.retry-on-too-many-outstanding-requests` to re-enqueue 429 requests if there are multiple query-schedulers available. #5496
* [FEATURE] Store Gateway: Add `-blocks-storage.bucket-store.max-inflight-requests` for store gateways to reject further series requests upon reaching the limit. #5553
* [FEATURE] Store Gateway: Support filtered index cache. #5587
* [ENHANCEMENT] Update go version to 1.21.3. #5630
* [ENHANCEMENT] Store Gateway: Add `cortex_bucket_store_block_load_duration_seconds` histogram to track time to load blocks. #5580
* [ENHANCEMENT] Querier: retry chunk pool exhaustion error in querier rather than query frontend. #5569
* [ENHANCEMENT] Alertmanager: Added flag `-alertmanager.alerts-gc-interval` to configure alerts Garbage collection interval. #5550
* [ENHANCEMENT] Query Frontend: enable vertical sharding on binary expr . #5507
* [ENHANCEMENT] Query Frontend: Include user agent as part of query frontend log. #5450
* [ENHANCEMENT] Query: Set CORS Origin headers for Query API #5388
* [ENHANCEMENT] Query Frontend: Add `cortex_rejected_queries_total` metric for throttled queries. #5356
* [ENHANCEMENT] Query Frontend: Optimize the decoding of `SampleStream`. #5349
* [ENHANCEMENT] Compactor: Check ctx done when uploading visit marker. #5333
* [ENHANCEMENT] AlertManager: Add `cortex_alertmanager_dispatcher_aggregation_groups` and `cortex_alertmanager_dispatcher_alert_processing_duration_seconds` metrics for dispatcher. #5592
* [ENHANCEMENT] Store Gateway: Added new flag `blocks-storage.bucket-store.series-batch-size` to control how many series to fetch per batch in Store Gateway. #5582.
* [ENHANCEMENT] Querier: Log query stats when querying store gateway. #5376
* [ENHANCEMENT] Ruler: Add `cortex_ruler_rule_group_load_duration_seconds` and `cortex_ruler_rule_group_sync_duration_seconds` metrics. #5609
* [ENHANCEMENT] Ruler: Add contextual info and query statistics to log #5604
* [ENHANCEMENT] Distributor/Ingester: Add span on push path #5319
* [ENHANCEMENT] Query Frontend: Reject subquery with too small step size. #5323
* [ENHANCEMENT] Compactor: Exposing Thanos `accept-malformed-index` to Cortex compactor. #5334
* [ENHANCEMENT] Log: Avoid expensive `log.Valuer` evaluation for disallowed levels. #5297
* [ENHANCEMENT] Improving Performance on the API Gzip Handler. #5347
* [ENHANCEMENT] Dynamodb: Add `puller-sync-time` to allow different pull time for ring. #5357
* [ENHANCEMENT] Emit querier `max_concurrent` as a metric. #5362
* [ENHANCEMENT] Avoid sort tokens on lifecycler autoJoin. #5394
* [ENHANCEMENT] Do not resync blocks in running store gateways during rollout deployment and container restart. #5363
* [ENHANCEMENT] Store Gateway: Add new metrics `cortex_bucket_store_sent_chunk_size_bytes`, `cortex_bucket_store_postings_size_bytes` and `cortex_bucket_store_empty_postings_total`. #5397
* [ENHANCEMENT] Add jitter to lifecycler heartbeat. #5404
* [ENHANCEMENT] Store Gateway: Add config `estimated_max_series_size_bytes` and `estimated_max_chunk_size_bytes` to address data overfetch. #5401
* [ENHANCEMENT] Distributor/Ingester: Add experimental `-distributor.sign_write_requests` flag to sign the write requests. #5430
* [ENHANCEMENT] Store Gateway/Querier/Compactor: Handling CMK Access Denied errors. #5420 #5442 #5446
* [ENHANCEMENT] Alertmanager: Add the alert name in error log when it get throttled. #5456
* [ENHANCEMENT] Querier: Retry store gateway on different zones when zone awareness is enabled. #5476
* [ENHANCEMENT] Compactor: allow `unregister_on_shutdown` to be configurable. #5503
* [ENHANCEMENT] Querier: Batch adding series to query limiter to optimize locking. #5505
* [ENHANCEMENT] Store Gateway: add metric `cortex_bucket_store_chunk_refetches_total` for number of chunk refetches. #5532
* [ENHANCEMENT] BasicLifeCycler: allow final-sleep during shutdown #5517
* [ENHANCEMENT] All: Handling CMK Access Denied errors. #5420 #5542
* [ENHANCEMENT] Querier: Retry store gateway client connection closing gRPC error. #5558
* [ENHANCEMENT] QueryFrontend: Add generic retry for all APIs. #5561.
* [ENHANCEMENT] Querier: Check context before notifying scheduler and frontend. #5565
* [ENHANCEMENT] QueryFrontend: Add metric for number of series requests. #5373
* [ENHANCEMENT] Store Gateway: Add histogram metrics for total time spent fetching series and chunks per request. #5573
* [ENHANCEMENT] Store Gateway: Check context in multi level cache. Add `cortex_store_multilevel_index_cache_fetch_duration_seconds` and `cortex_store_multilevel_index_cache_backfill_duration_seconds` to measure fetch and backfill latency. #5596
* [ENHANCEMENT] Ingester: Added new ingester TSDB metrics `cortex_ingester_tsdb_head_samples_appended_total`, `cortex_ingester_tsdb_head_out_of_order_samples_appended_total`, `cortex_ingester_tsdb_snapshot_replay_error_total`, `cortex_ingester_tsdb_sample_ooo_delta` and `cortex_ingester_tsdb_mmap_chunks_total`. #5624
* [ENHANCEMENT] Query Frontend: Handle context error before decoding and merging responses. #5499
* [ENHANCEMENT] Store-Gateway and AlertManager: Add a `wait_instance_time_out` to context to avoid waiting forever. #5581
* [ENHANCEMENT] Blocks storage: Move the tenant deletion mark from `<tenantID>/markers/tenant-deletion-mark.json` to  `__markers__/<tenantID>/tenant-deletion-mark.json`. #5676
* [BUGFIX] Compactor: Fix possible division by zero during compactor config validation. #5535
* [BUGFIX] Ruler: Validate if rule group can be safely converted back to rule group yaml from protobuf message #5265
* [BUGFIX] Querier: Convert gRPC `ResourceExhausted` status code from store gateway to 422 limit error. #5286
* [BUGFIX] Alertmanager: Route web-ui requests to the alertmanager distributor when sharding is enabled. #5293
* [BUGFIX] Storage: Bucket index updater should ignore meta not found for partial blocks. #5343
* [BUGFIX] Ring: Add `JOINING` state to read operation. #5346
* [BUGFIX] Compactor: Partial block with only visit marker should be deleted even there is no deletion marker. #5342
* [BUGFIX] KV: Etcd calls will no longer block indefinitely and will now time out after the `DialTimeout` period. #5392
* [BUGFIX] Ring: Allow RF greater than number of zones to select more than one instance per zone #5411
* [BUGFIX] Store Gateway: Fix bug in store gateway ring comparison logic. #5426
* [BUGFIX] Ring: Fix bug in consistency of Get func in a scaling zone-aware ring. #5429
* [BUGFIX] Compactor: Fix retry on markers. #5441
* [BUGFIX] Query Frontend: Fix bug of failing to cancel downstream request context in query frontend v2 mode (query scheduler enabled). #5447
* [BUGFIX] Alertmanager: Remove the user id from state replication key metric label value. #5453
* [BUGFIX] Compactor: Avoid cleaner concurrency issues checking global markers before all blocks. #5457
* [BUGFIX] DDBKV: Disallow instance with older timestamp to update instance with newer timestamp. #5480
* [BUGFIX] DDBKV: When no change detected in ring, retry the CAS until there is change. #5502
* [BUGFIX] Fix bug on objstore when configured to use S3 fips endpoints. #5540
* [BUGFIX] Ruler: Fix bug on ruler where a failure to load a single RuleGroup would prevent rulers to sync all RuleGroup. #5563
* [BUGFIX] Query Frontend: Fix query string being omitted in query stats log. #5655

## 1.15.3 2023-06-22

* [BUGFIX] Distributor: Fix potential data corruption in cases of timeout between distributors and ingesters. #5422

## 1.15.2 2023-05-09

* [ENHANCEMENT] Update Go version to 1.20.4. #5299

## 1.15.1 2023-04-26

* [CHANGE] Alertmanager: Validating new fields on the PagerDuty AM config. #5290
* [BUGFIX] Querier: Convert gRPC `ResourceExhausted` status code from store gateway to 422 limit error. #5286

## 1.15.0 2023-04-19

* [CHANGE] Storage: Make Max exemplars config per tenant instead of global configuration. #5080 #5122
* [CHANGE] Alertmanager: Local file disclosure vulnerability in OpsGenie configuration has been fixed. #5045
* [CHANGE] Rename oltp_endpoint to otlp_endpoint to match opentelemetry spec and lib name. #5068
* [CHANGE] Distributor/Ingester: Log warn level on push requests when they have status code 4xx. Do not log if status is 429. #5103
* [CHANGE] Tracing: Use the default OTEL trace sampler when `-tracing.otel.exporter-type` is set to `awsxray`. #5141
* [CHANGE] Ingester partial error log line to debug level. #5192
* [CHANGE] Change HTTP status code from 503/422 to 499 if a request is canceled. #5220
* [CHANGE] Store gateways summary metrics have been converted to histograms `cortex_bucket_store_series_blocks_queried`, `cortex_bucket_store_series_data_fetched`, `cortex_bucket_store_series_data_size_touched_bytes`, `cortex_bucket_store_series_data_size_fetched_bytes`, `cortex_bucket_store_series_data_touched`, `cortex_bucket_store_series_result_series` #5239
* [FEATURE] Querier/Query Frontend: support Prometheus /api/v1/status/buildinfo API. #4978
* [FEATURE] Ingester: Add active series to all_user_stats page. #4972
* [FEATURE] Ingester: Added `-blocks-storage.tsdb.head-chunks-write-queue-size` allowing to configure the size of the in-memory queue used before flushing chunks to the disk . #5000
* [FEATURE] Query Frontend: Log query params in query frontend even if error happens. #5005
* [FEATURE] Ingester: Enable snapshotting of In-memory TSDB on disk during shutdown via `-blocks-storage.tsdb.memory-snapshot-on-shutdown`. #5011
* [FEATURE] Query Frontend/Scheduler: Add a new counter metric `cortex_request_queue_requests_total` for total requests going to queue. #5030
* [FEATURE] Build ARM docker images. #5041
* [FEATURE] Query-frontend/Querier: Create spans to measure time to merge promql responses. #5041
* [FEATURE] Querier/Ruler: Support the new thanos promql engine. This is an experimental feature and might change in the future. #5093
* [FEATURE] Added zstd as an option for grpc compression #5092
* [FEATURE] Ring: Add new kv store option `dynamodb`. #5026
* [FEATURE] Cache: Support redis as backend for caching bucket and index cache. #5057
* [FEATURE] Querier/Store-Gateway: Added `-blocks-storage.bucket-store.ignore-blocks-within` allowing to filter out the recently created blocks from being synced by queriers and store-gateways. #5166
* [FEATURE] AlertManager/Ruler: Added support for  `keep_firing_for` on alerting rulers.
* [FEATURE] Alertmanager: Add support for time_intervals. #5102
* [FEATURE] Added `snappy-block` as an option for grpc compression #5215
* [FEATURE] Enable experimental out-of-order samples support. Added 2 new configs `ingester.out_of_order_time_window` and `blocks-storage.tsdb.out_of_order_cap_max`. #4964
* [ENHANCEMENT] Querier: limit series query to only ingesters if `start` param is not specified. #4976
* [ENHANCEMENT] Query-frontend/scheduler: add a new limit `frontend.max-outstanding-requests-per-tenant` for configuring queue size per tenant. Started deprecating two flags `-query-scheduler.max-outstanding-requests-per-tenant` and `-querier.max-outstanding-requests-per-tenant`, and change their value default to 0. Now if both the old flag and new flag are specified, the old flag's queue size will be picked. #4991
* [ENHANCEMENT] Query-tee: Add `/api/v1/query_exemplars` API endpoint support. #5010
* [ENHANCEMENT] Let blocks_cleaner delete blocks concurrently(default 16 goroutines). #5028
* [ENHANCEMENT] Query Frontend/Query Scheduler: Increase upper bound to 60s for queue duration histogram metric. #5029
* [ENHANCEMENT] Query Frontend: Log Vertical sharding information when `query_stats_enabled` is enabled. #5037
* [ENHANCEMENT] Ingester: The metadata APIs should honour `querier.query-ingesters-within` when `querier.query-store-for-labels-enabled` is true. #5027
* [ENHANCEMENT] Query Frontend: Skip instant query roundtripper if sharding is not applicable. #5062
* [ENHANCEMENT] Push reduce one hash operation of Labels. #4945 #5114
* [ENHANCEMENT] Alertmanager: Added `-alertmanager.enabled-tenants` and `-alertmanager.disabled-tenants` to explicitly enable or disable alertmanager for specific tenants. #5116
* [ENHANCEMENT] Upgraded Docker base images to `alpine:3.17`. #5132
* [ENHANCEMENT] Add retry logic to S3 bucket client. #5135
* [ENHANCEMENT] Update Go version to 1.20.1. #5159
* [ENHANCEMENT] Distributor: Reuse byte slices when serializing requests from distributors to ingesters. #5193
* [ENHANCEMENT] Query Frontend: Add number of chunks and samples fetched in query stats. #5198
* [ENHANCEMENT] Implement grpc.Compressor.DecompressedSize for snappy to optimize memory allocations. #5213
* [ENHANCEMENT] Querier: Batch Iterator optimization to prevent transversing it multiple times query ranges steps does not overlap. #5237
* [BUGFIX] Updated `golang.org/x/net` dependency to fix CVE-2022-27664. #5008
* [BUGFIX] Fix panic when otel and xray tracing is enabled. #5044
* [BUGFIX] Fixed no compact block got grouped in shuffle sharding grouper. #5055
* [BUGFIX] Fixed ingesters with less tokens stuck in LEAVING. #5061
* [BUGFIX] Tracing: Fix missing object storage span instrumentation. #5074
* [BUGFIX] Ingester: Fix Ingesters returning empty response for metadata APIs. #5081
* [BUGFIX] Ingester: Fix panic when querying metadata from blocks that are being deleted. #5119
* [BUGFIX] Ring: Fix case when dynamodb kv reaches the limit of 25 actions per batch call. #5136
* [BUGFIX] Query-frontend: Fix shardable instant queries do not produce sorted results for `sort`, `sort_desc`, `topk`, `bottomk` functions. #5148, #5170
* [BUGFIX] Querier: Fix `/api/v1/series` returning 5XX instead of 4XX when limits are hit. #5169
* [BUGFIX] Compactor: Fix issue that shuffle sharding planner return error if block is under visit by other compactor. #5188
* [BUGFIX] Fix S3 BucketWithRetries upload empty content issue #5217
* [BUGFIX] Query Frontend: Disable `absent`, `absent_over_time` and `scalar` for vertical sharding. #5221
* [BUGFIX] Catch context error in the s3 bucket client. #5240
* [BUGFIX] Fix query frontend remote read empty body. #5257
* [BUGFIX] Fix query frontend incorrect error response format at `SplitByQuery` middleware. #5260

## 1.14.0 2022-12-02

  **This release removes support for chunks storage. See below for more.**
* [CHANGE] Remove support for chunks storage entirely. If you are using chunks storage on a previous version, you must [migrate your data](https://github.com/cortexproject/cortex/blob/v1.13.1/docs/blocks-storage/migrate-from-chunks-to-blocks.md) on version 1.13.1 or earlier. Before upgrading to this release, you should also remove any deprecated chunks-related configuration, as this release will no longer accept that. The following flags are gone:
  - `-dynamodb.*`
  - `-metrics.*`
  - `-s3.*`
  - `-azure.*`
  - `-bigtable.*`
  - `-gcs.*`
  - `-cassandra.*`
  - `-boltdb.*`
  - `-local.*`
  - some `-ingester` flags:
    - `-ingester.wal-enabled`
    - `-ingester.checkpoint-enabled`
    - `-ingester.recover-from-wal`
    - `-ingester.wal-dir`
    - `-ingester.checkpoint-duration`
    - `-ingester.flush-on-shutdown-with-wal-enabled`
    - `-ingester.max-transfer-retries`
    - `-ingester.max-samples-per-query`
    - `-ingester.min-chunk-length`
    - `-ingester.flush-period`
    - `-ingester.retain-period`
    - `-ingester.max-chunk-idle`
    - `-ingester.max-stale-chunk-idle`
    - `-ingester.flush-op-timeout`
    - `-ingester.max-chunk-age`
    - `-ingester.chunk-age-jitter`
    - `-ingester.concurrent-flushes`
    - `-ingester.spread-flushes`
    - `-ingester.chunk-encoding`
    - `-store.*` except `-store.engine` and `-store.max-query-length`
    - `-store.query-chunk-limit` was deprecated and replaced by `-querier.max-fetched-chunks-per-query`
  - `-deletes.*`
  - `-grpc-store.*`
  - `-flusher.wal-dir`, `-flusher.concurrent-flushes`, `-flusher.flush-op-timeout`
* [CHANGE] Remove support for alertmanager and ruler legacy store configuration. Before upgrading, you need to convert your configuration to use the `alertmanager-storage` and `ruler-storage` configuration on the version that you're already running, then upgrade.
* [CHANGE] Disables TSDB isolation. #4825
* [CHANGE] Drops support Prometheus 1.x rule format on configdb. #4826
* [CHANGE] Removes `-ingester.stream-chunks-when-using-blocks` experimental flag and stream chunks by default when `querier.ingester-streaming` is enabled. #4864
* [CHANGE] Compactor: Added `cortex_compactor_runs_interrupted_total` to separate compaction interruptions from failures
* [CHANGE] Enable PromQL `@` modifier, negative offset always. #4927
* [CHANGE] Store-gateway: Add user label to `cortex_bucket_store_blocks_loaded` metric. #4918
* [CHANGE] AlertManager: include `status` label in `cortex_alertmanager_alerts_received_total`. #4907
* [FEATURE] Compactor: Added `-compactor.block-files-concurrency` allowing to configure number of go routines for download/upload block files during compaction. #4784
* [FEATURE] Compactor: Added `-compactor.blocks-fetch-concurrency` allowing to configure number of go routines for blocks during compaction. #4787
* [FEATURE] Compactor: Added configurations for Azure MSI in blocks-storage, ruler-storage and alertmanager-storage. #4818
* [FEATURE] Ruler: Add support to pass custom implementations of queryable and pusher. #4782
* [FEATURE] Create OpenTelemetry Bridge for Tracing. Now cortex can send traces to multiple destinations using OTEL Collectors. #4834
* [FEATURE] Added `-api.http-request-headers-to-log` allowing for the addition of HTTP Headers to logs #4803
* [FEATURE] Distributor: Added a new limit `-validation.max-labels-size-bytes` allowing to limit the combined size of labels for each timeseries. #4848
* [FEATURE] Storage/Bucket: Added `-*.s3.bucket-lookup-type` allowing to configure the s3 bucket lookup type. #4794
* [FEATURE] QueryFrontend: Implement experimental vertical sharding at query frontend for range/instant queries. #4863
* [FEATURE] QueryFrontend: Support vertical sharding for subqueries. #4955
* [FEATURE] Querier: Added a new limit `-querier.max-fetched-data-bytes-per-query` allowing to limit the maximum size of all data in bytes that a query can fetch from each ingester and storage. #4854
* [FEATURE] Added 2 flags `-alertmanager.alertmanager-client.grpc-compression` and `-querier.store-gateway-client.grpc-compression` to configure compression methods for grpc clients. #4889
* [ENHANCEMENT] AlertManager: Retrying AlertManager Get Requests (Get Alertmanager status, Get Alertmanager Receivers) on next replica on error #4840
* [ENHANCEMENT] Querier/Ruler: Retry store-gateway in case of unexpected failure, instead of failing the query. #4532 #4839
* [ENHANCEMENT] Ring: DoBatch prioritize 4xx errors when failing. #4783
* [ENHANCEMENT] Cortex now built with Go 1.18. #4829
* [ENHANCEMENT] Ingester: Prevent ingesters to become unhealthy during wall replay. #4847
* [ENHANCEMENT] Compactor: Introduced visit marker file for blocks so blocks are under compaction will not be picked up by another compactor. #4805
* [ENHANCEMENT] Distributor: Add label name to labelValueTooLongError. #4855
* [ENHANCEMENT] Enhance traces with hostname information. #4898
* [ENHANCEMENT] Improve the documentation around limits. #4905
* [ENHANCEMENT] Distributor: cache user overrides to reduce lock contention. #4904
* [BUGFIX] Storage/Bucket: Enable AWS SDK for go authentication for s3 to fix IMDSv1 authentication. #4897
* [BUGFIX] Memberlist: Add join with no retrying when starting service. #4804
* [BUGFIX] Ruler: Fix /ruler/rule_groups returns YAML with extra fields. #4767
* [BUGFIX] Respecting `-tracing.otel.sample-ratio` configuration when enabling OpenTelemetry tracing with X-ray. #4862
* [BUGFIX] QueryFrontend: fixed query_range requests when query has `start` equals to `end`. #4877
* [BUGFIX] AlertManager: fixed issue introduced by #4495 where templates files were being deleted when using alertmanager local store. #4890
* [BUGFIX] Ingester: fixed incorrect logging at the start of ingester block shipping logic. #4934
* [BUGFIX] Storage/Bucket: fixed global mark missing on deletion. #4949
* [BUGFIX] QueryFrontend/Querier: fixed regression added by #4863 where we stopped compressing the response between querier and query frontend. #4960
* [BUGFIX] QueryFrontend/Querier: fixed fix response error to be ungzipped when status code is not 2xx. #4975

### Known issues

- Configsdb: Ruler configs doesn't work. Remove all configs from postgres database that have format Prometheus 1.x rule format before upgrading to v1.14.0 (see [5387](https://github.com/cortexproject/cortex/issues/5387))

## 1.13.0 2022-07-14

* [CHANGE] Changed default for `-ingester.min-ready-duration` from 1 minute to 15 seconds. #4539
* [CHANGE] query-frontend: Do not print anything in the logs of `query-frontend` if a in-progress query has been canceled (context canceled) to avoid spam. #4562
* [CHANGE] Compactor block deletion mark migration, needed when upgrading from v1.7, is now disabled by default. #4597
* [CHANGE] The `status_code` label on gRPC client metrics has changed from '200' and '500' to '2xx', '5xx', '4xx', 'cancel' or 'error'. #4601
* [CHANGE] Memberlist: changed probe interval from `1s` to `5s` and probe timeout from `500ms` to `2s`. #4601
* [CHANGE] Fix incorrectly named `cortex_cache_fetched_keys` and `cortex_cache_hits` metrics. Renamed to `cortex_cache_fetched_keys_total` and `cortex_cache_hits_total` respectively. #4686
* [CHANGE] Enable Thanos series limiter in store-gateway. #4702
* [CHANGE] Distributor: Apply `max_fetched_series_per_query` limit for `/series` API. #4683
* [CHANGE] Re-enable the `proxy_url` option for receiver configuration. #4741
* [FEATURE] Ruler: Add `external_labels` option to tag all alerts with a given set of labels. #4499
* [FEATURE] Compactor: Add `-compactor.skip-blocks-with-out-of-order-chunks-enabled` configuration to mark blocks containing index with out-of-order chunks for no compact instead of halting the compaction. #4707
* [FEATURE] Querier/Query-Frontend: Add `-querier.per-step-stats-enabled` and `-frontend.cache-queryable-samples-stats` configurations to enable query sample statistics. #4708
* [FEATURE] Add shuffle sharding for the compactor #4433
* [FEATURE] Querier: Use streaming for ingester metadata APIs. #4725
* [ENHANCEMENT] Update Go version to 1.17.8. #4602 #4604 #4658
* [ENHANCEMENT] Keep track of discarded samples due to bad relabel configuration in `cortex_discarded_samples_total`. #4503
* [ENHANCEMENT] Ruler: Add `-ruler.disable-rule-group-label` to disable the `rule_group` label on exported metrics. #4571
* [ENHANCEMENT] Query federation: improve performance in MergeQueryable by memoizing labels. #4502
* [ENHANCEMENT] Added new ring related config `-ingester.readiness-check-ring-health` when enabled the readiness probe will succeed only after all instances are ACTIVE and healthy in the ring, this is enabled by default. #4539
* [ENHANCEMENT] Added new ring related config `-distributor.excluded-zones` when set this will exclude the comma-separated zones from the ring, default is "". #4539
* [ENHANCEMENT] Upgraded Docker base images to `alpine:3.14`. #4514
* [ENHANCEMENT] Updated Prometheus to latest. Includes changes from prometheus#9239, adding 15 new functions. Multiple TSDB bugfixes prometheus#9438 & prometheus#9381. #4524
* [ENHANCEMENT] Query Frontend: Add setting `-frontend.forward-headers-list` in frontend  to configure the set of headers from the requests to be forwarded to downstream requests. #4486
* [ENHANCEMENT] Blocks storage: Add `-blocks-storage.azure.http.*`, `-alertmanager-storage.azure.http.*`, and `-ruler-storage.azure.http.*` to configure the Azure storage client. #4581
* [ENHANCEMENT] Optimise memberlist receive path when used as a backing store for rings with a large number of members. #4601
* [ENHANCEMENT] Add length and limit to labelNameTooLongError and labelValueTooLongError #4595
* [ENHANCEMENT] Add jitter to rejoinInterval. #4747
* [ENHANCEMENT] Compactor: uploading blocks no compaction marks to the global location and introduce a new metric #4729
  * `cortex_bucket_blocks_marked_for_no_compaction_count`: Total number of blocks marked for no compaction in the bucket.
* [ENHANCEMENT] Querier: Reduce the number of series that are kept in memory while streaming from ingesters. #4745
* [BUGFIX] AlertManager: remove stale template files. #4495
* [BUGFIX] Distributor: fix bug in query-exemplar where some results would get dropped. #4583
* [BUGFIX] Update Thanos dependency: compactor tracing support, azure blocks storage memory fix. #4585
* [BUGFIX] Set appropriate `Content-Type` header for /services endpoint, which previously hard-coded `text/plain`. #4596
* [BUGFIX] Querier: Disable query scheduler SRV DNS lookup, which removes noisy log messages about "failed DNS SRV record lookup". #4601
* [BUGFIX] Memberlist: fixed corrupted packets when sending compound messages with more than 255 messages or messages bigger than 64KB. #4601
* [BUGFIX] Query Frontend: If 'LogQueriesLongerThan' is set to < 0, log all queries as described in the docs. #4633
* [BUGFIX] Distributor: update defaultReplicationStrategy to not fail with extend-write when a single instance is unhealthy. #4636
* [BUGFIX] Distributor: Fix race condition on `/series` introduced by #4683. #4716
* [BUGFIX] Ruler: Fixed leaking notifiers after users are removed #4718
* [BUGFIX] Distributor: Fix a memory leak in distributor due to the cluster label. #4739
* [BUGFIX] Memberlist: Avoid clock skew by limiting the timestamp accepted on gossip. #4750
* [BUGFIX] Compactor: skip compaction if there is only 1 block available for shuffle-sharding compactor. #4756
* [BUGFIX] Compactor: Fixes #4770 - an edge case in compactor with shulffle sharding where compaction stops when a tenant stops ingesting samples. #4771
* [BUGFIX] Compactor: fix cortex_compactor_remaining_planned_compactions not set after plan generation for shuffle sharding compactor. #4772

## 1.11.0 2021-11-25

* [CHANGE] Memberlist: Expose default configuration values to the command line options. Note that setting these explicitly to zero will no longer cause the default to be used. If the default is desired, then do set the option. The following are affected: #4276
  - `-memberlist.stream-timeout`
  - `-memberlist.retransmit-factor`
  - `-memberlist.pull-push-interval`
  - `-memberlist.gossip-interval`
  - `-memberlist.gossip-nodes`
  - `-memberlist.gossip-to-dead-nodes-time`
  - `-memberlist.dead-node-reclaim-time`
* [CHANGE] `-querier.max-fetched-chunks-per-query` previously applied to chunks from ingesters and store separately; now the two combined should not exceed the limit. #4260
* [CHANGE] Memberlist: the metric `memberlist_kv_store_value_bytes` has been removed due to values no longer being stored in-memory as encoded bytes. #4345
* [CHANGE] Some files and directories created by Cortex components on local disk now have stricter permissions, and are only readable by owner, but not group or others. #4394
* [CHANGE] The metric `cortex_deprecated_flags_inuse_total` has been renamed to `deprecated_flags_inuse_total` as part of using grafana/dskit functionality. #4443
* [FEATURE] Ruler: Add new `-ruler.query-stats-enabled` which when enabled will report the `cortex_ruler_query_seconds_total` as a per-user metric that tracks the sum of the wall time of executing queries in the ruler in seconds. #4317
* [FEATURE] Query Frontend: Add `cortex_query_fetched_series_total` and `cortex_query_fetched_chunks_bytes_total` per-user counters to expose the number of series and bytes fetched as part of queries. These metrics can be enabled with the `-frontend.query-stats-enabled` flag (or its respective YAML config option `query_stats_enabled`). #4343
* [FEATURE] AlertManager: Add support for SNS Receiver. #4382
* [FEATURE] Distributor: Add label `status` to metric `cortex_distributor_ingester_append_failures_total` #4442
* [FEATURE] Queries: Added `present_over_time` PromQL function, also some TSDB optimisations. #4505
* [ENHANCEMENT] Add timeout for waiting on compactor to become ACTIVE in the ring. #4262
* [ENHANCEMENT] Reduce memory used by streaming queries, particularly in ruler. #4341
* [ENHANCEMENT] Ring: allow experimental configuration of disabling of heartbeat timeouts by setting the relevant configuration value to zero. Applies to the following: #4342
  * `-distributor.ring.heartbeat-timeout`
  * `-ring.heartbeat-timeout`
  * `-ruler.ring.heartbeat-timeout`
  * `-alertmanager.sharding-ring.heartbeat-timeout`
  * `-compactor.ring.heartbeat-timeout`
  * `-store-gateway.sharding-ring.heartbeat-timeout`
* [ENHANCEMENT] Ring: allow heartbeats to be explicitly disabled by setting the interval to zero. This is considered experimental. This applies to the following configuration options: #4344
  * `-distributor.ring.heartbeat-period`
  * `-ingester.heartbeat-period`
  * `-ruler.ring.heartbeat-period`
  * `-alertmanager.sharding-ring.heartbeat-period`
  * `-compactor.ring.heartbeat-period`
  * `-store-gateway.sharding-ring.heartbeat-period`
* [ENHANCEMENT] Memberlist: optimized receive path for processing ring state updates, to help reduce CPU utilization in large clusters. #4345
* [ENHANCEMENT] Memberlist: expose configuration of memberlist packet compression via `-memberlist.compression=enabled`. #4346
* [ENHANCEMENT] Update Go version to 1.16.6. #4362
* [ENHANCEMENT] Updated Prometheus to include changes from prometheus/prometheus#9083. Now whenever `/labels` API calls include matchers, blocks store is queried for `LabelNames` with matchers instead of `Series` calls which was inefficient. #4380
* [ENHANCEMENT] Querier: performance improvements in socket and memory handling. #4429 #4377
* [ENHANCEMENT] Exemplars are now emitted for all gRPC calls and many operations tracked by histograms. #4462
* [ENHANCEMENT] New options `-server.http-listen-network` and `-server.grpc-listen-network` allow binding as 'tcp4' or 'tcp6'. #4462
* [ENHANCEMENT] Rulers: Using shuffle sharding subring on GetRules API. #4466
* [ENHANCEMENT] Support memcached auto-discovery via `auto-discovery` flag, introduced by thanos in https://github.com/thanos-io/thanos/pull/4487. Both AWS and Google Cloud memcached service support auto-discovery, which returns a list of nodes of the memcached cluster. #4412
* [BUGFIX] Fixes a panic in the query-tee when comparing result. #4465
* [BUGFIX] Frontend: Fixes @ modifier functions (start/end) when splitting queries by time. #4464
* [BUGFIX] Compactor: compactor will no longer try to compact blocks that are already marked for deletion. Previously compactor would consider blocks marked for deletion within `-compactor.deletion-delay / 2` period as eligible for compaction. #4328
* [BUGFIX] HA Tracker: when cleaning up obsolete elected replicas from KV store, tracker didn't update number of cluster per user correctly. #4336
* [BUGFIX] Ruler: fixed counting of PromQL evaluation errors as user-errors when updating `cortex_ruler_queries_failed_total`. #4335
* [BUGFIX] Ingester: When using block storage, prevent any reads or writes while the ingester is stopping. This will prevent accessing TSDB blocks once they have been already closed. #4304
* [BUGFIX] Ingester: fixed ingester stuck on start up (LEAVING ring state) when `-ingester.heartbeat-period=0` and `-ingester.unregister-on-shutdown=false`. #4366
* [BUGFIX] Ingester: panic during shutdown while fetching batches from cache. #4397
* [BUGFIX] Querier: After query-frontend restart, querier may have lower than configured concurrency. #4417
* [BUGFIX] Memberlist: forward only changes, not entire original message. #4419
* [BUGFIX] Memberlist: don't accept old tombstones as incoming change, and don't forward such messages to other gossip members. #4420
* [BUGFIX] Querier: fixed panic when querying exemplars and using `-distributor.shard-by-all-labels=false`. #4473
* [BUGFIX] Querier: honor querier minT,maxT if `nil` SelectHints are passed to Select(). #4413
* [BUGFIX] Compactor: fixed panic while collecting Prometheus metrics. #4483
* [BUGFIX] Update go-kit package to fix spurious log messages #4544

## 1.10.0 / 2021-08-03

* [CHANGE] Prevent path traversal attack from users able to control the HTTP header `X-Scope-OrgID`. #4375 (CVE-2021-36157)
  * Users only have control of the HTTP header when Cortex is not frontend by an auth proxy validating the tenant IDs
* [CHANGE] Enable strict JSON unmarshal for `pkg/util/validation.Limits` struct. The custom `UnmarshalJSON()` will now fail if the input has unknown fields. #4298
* [CHANGE] Cortex chunks storage has been deprecated and it's now in maintenance mode: all Cortex users are encouraged to migrate to the blocks storage. No new features will be added to the chunks storage. The default Cortex configuration still runs the chunks engine; please check out the [blocks storage doc](https://cortexmetrics.io/docs/blocks-storage/) on how to configure Cortex to run with the blocks storage.  #4268
* [CHANGE] The example Kubernetes manifests (stored at `k8s/`) have been removed due to a lack of proper support and maintenance. #4268
* [CHANGE] Querier / ruler: deprecated `-store.query-chunk-limit` CLI flag (and its respective YAML config option `max_chunks_per_query`) in favour of `-querier.max-fetched-chunks-per-query` (and its respective YAML config option `max_fetched_chunks_per_query`). The new limit specifies the maximum number of chunks that can be fetched in a single query from ingesters and long-term storage: the total number of actual fetched chunks could be 2x the limit, being independently applied when querying ingesters and long-term storage. #4125
* [CHANGE] Alertmanager: allowed to configure the experimental receivers firewall on a per-tenant basis. The following CLI flags (and their respective YAML config options) have been changed and moved to the limits config section: #4143
  - `-alertmanager.receivers-firewall.block.cidr-networks` renamed to `-alertmanager.receivers-firewall-block-cidr-networks`
  - `-alertmanager.receivers-firewall.block.private-addresses` renamed to `-alertmanager.receivers-firewall-block-private-addresses`
* [CHANGE] Change default value of `-server.grpc.keepalive.min-time-between-pings` from `5m` to `10s` and `-server.grpc.keepalive.ping-without-stream-allowed` to `true`. #4168
* [CHANGE] Ingester: Change default value of `-ingester.active-series-metrics-enabled` to `true`. This incurs a small increase in memory usage, between 1.2% and 1.6% as measured on ingesters with 1.3M active series. #4257
* [CHANGE] Dependency: update go-redis from v8.2.3 to v8.9.0. #4236
* [FEATURE] Querier: Added new `-querier.max-fetched-series-per-query` flag. When Cortex is running with blocks storage, the max series per query limit is enforced in the querier and applies to unique series received from ingesters and store-gateway (long-term storage). #4179
* [FEATURE] Querier/Ruler: Added new `-querier.max-fetched-chunk-bytes-per-query` flag. When Cortex is running with blocks storage, the max chunk bytes limit is enforced in the querier and ruler and limits the size of all aggregated chunks returned from ingesters and storage as bytes for a query. #4216
* [FEATURE] Alertmanager: support negative matchers, time-based muting - [upstream release notes](https://github.com/prometheus/alertmanager/releases/tag/v0.22.0). #4237
* [FEATURE] Alertmanager: Added rate-limits to notifiers. Rate limits used by all integrations can be configured using `-alertmanager.notification-rate-limit`, while per-integration rate limits can be specified via `-alertmanager.notification-rate-limit-per-integration` parameter. Both shared and per-integration limits can be overwritten using overrides mechanism. These limits are applied on individual (per-tenant) alertmanagers. Rate-limited notifications are failed notifications. It is possible to monitor rate-limited notifications via new `cortex_alertmanager_notification_rate_limited_total` metric. #4135 #4163
* [FEATURE] Alertmanager: Added `-alertmanager.max-config-size-bytes` limit to control size of configuration files that Cortex users can upload to Alertmanager via API. This limit is configurable per-tenant. #4201
* [FEATURE] Alertmanager: Added `-alertmanager.max-templates-count` and `-alertmanager.max-template-size-bytes` options to control number and size of templates uploaded to Alertmanager via API. These limits are configurable per-tenant. #4223
* [FEATURE] Added flag `-debug.block-profile-rate` to enable goroutine blocking events profiling. #4217
* [FEATURE] Alertmanager: The experimental sharding feature is now considered complete. Detailed information about the configuration options can be found [here for alertmanager](https://cortexmetrics.io/docs/configuration/configuration-file/#alertmanager_config) and [here for the alertmanager storage](https://cortexmetrics.io/docs/configuration/configuration-file/#alertmanager_storage_config). To use the feature: #3925 #4020 #4021 #4031 #4084 #4110 #4126 #4127 #4141 #4146 #4161 #4162 #4222
  * Ensure that a remote storage backend is configured for Alertmanager to store state using `-alertmanager-storage.backend`, and flags related to the backend. Note that the `local` and `configdb` storage backends are not supported.
  * Ensure that a ring store is configured using `-alertmanager.sharding-ring.store`, and set the flags relevant to the chosen store type.
  * Enable the feature using `-alertmanager.sharding-enabled`.
  * Note the prior addition of a new configuration option `-alertmanager.persist-interval`. This sets the interval between persisting the current alertmanager state (notification log and silences) to object storage. See the [configuration file reference](https://cortexmetrics.io/docs/configuration/configuration-file/#alertmanager_config) for more information.
* [ENHANCEMENT] Alertmanager: Cleanup persisted state objects from remote storage when a tenant configuration is deleted. #4167
* [ENHANCEMENT] Storage: Added the ability to disable Open Census within GCS client (e.g `-gcs.enable-opencensus=false`). #4219
* [ENHANCEMENT] Etcd: Added username and password to etcd config. #4205
* [ENHANCEMENT] Alertmanager: introduced new metrics to monitor operation when using `-alertmanager.sharding-enabled`: #4149
  * `cortex_alertmanager_state_fetch_replica_state_total`
  * `cortex_alertmanager_state_fetch_replica_state_failed_total`
  * `cortex_alertmanager_state_initial_sync_total`
  * `cortex_alertmanager_state_initial_sync_completed_total`
  * `cortex_alertmanager_state_initial_sync_duration_seconds`
  * `cortex_alertmanager_state_persist_total`
  * `cortex_alertmanager_state_persist_failed_total`
* [ENHANCEMENT] Blocks storage: support ingesting exemplars and querying of exemplars.  Enabled by setting new CLI flag `-blocks-storage.tsdb.max-exemplars=<n>` or config option `blocks_storage.tsdb.max_exemplars` to positive value. #4124 #4181
* [ENHANCEMENT] Distributor: Added distributors ring status section in the admin page. #4151
* [ENHANCEMENT] Added zone-awareness support to alertmanager for use when sharding is enabled. When zone-awareness is enabled, alerts will be replicated across availability zones. #4204
* [ENHANCEMENT] Added `tenant_ids` tag to tracing spans #4186
* [ENHANCEMENT] Ring, query-frontend: Avoid using automatic private IPs (APIPA) when discovering IP address from the interface during the registration of the instance in the ring, or by query-frontend when used with query-scheduler. APIPA still used as last resort with logging indicating usage. #4032
* [ENHANCEMENT] Memberlist: introduced new metrics to aid troubleshooting tombstone convergence: #4231
  * `memberlist_client_kv_store_value_tombstones`
  * `memberlist_client_kv_store_value_tombstones_removed_total`
  * `memberlist_client_messages_to_broadcast_dropped_total`
* [ENHANCEMENT] Alertmanager: Added `-alertmanager.max-dispatcher-aggregation-groups` option to control max number of active dispatcher groups in Alertmanager (per tenant, also overridable). When the limit is reached, Dispatcher produces log message and increases `cortex_alertmanager_dispatcher_aggregation_group_limit_reached_total` metric. #4254
* [ENHANCEMENT] Alertmanager: Added `-alertmanager.max-alerts-count` and `-alertmanager.max-alerts-size-bytes` to control max number of alerts and total size of alerts that a single user can have in Alertmanager's memory. Adding more alerts will fail with a log message and incrementing `cortex_alertmanager_alerts_insert_limited_total` metric (per-user). These limits can be overrided by using per-tenant overrides. Current values are tracked in `cortex_alertmanager_alerts_limiter_current_alerts` and `cortex_alertmanager_alerts_limiter_current_alerts_size_bytes` metrics. #4253
* [ENHANCEMENT] Store-gateway: added `-store-gateway.sharding-ring.wait-stability-min-duration` and `-store-gateway.sharding-ring.wait-stability-max-duration` support to store-gateway, to wait for ring stability at startup. #4271
* [ENHANCEMENT] Ruler: added `rule_group` label to metrics `cortex_prometheus_rule_group_iterations_total` and `cortex_prometheus_rule_group_iterations_missed_total`. #4121
* [ENHANCEMENT] Ruler: added new metrics for tracking total number of queries and push requests sent to ingester, as well as failed queries and push requests. Failures are only counted for internal errors, but not user-errors like limits or invalid query. This is in contrast to existing `cortex_prometheus_rule_evaluation_failures_total`, which is incremented also when query or samples appending fails due to user-errors. #4281
  * `cortex_ruler_write_requests_total`
  * `cortex_ruler_write_requests_failed_total`
  * `cortex_ruler_queries_total`
  * `cortex_ruler_queries_failed_total`
* [ENHANCEMENT] Ingester: Added option `-ingester.ignore-series-limit-for-metric-names` with comma-separated list of metric names that will be ignored in max series per metric limit. #4302
* [ENHANCEMENT] Added instrumentation to Redis client, with the following metrics: #3976
  - `cortex_rediscache_request_duration_seconds`
* [BUGFIX] Purger: fix `Invalid null value in condition for column range` caused by `nil` value in range for WriteBatch query. #4128
* [BUGFIX] Ingester: fixed infrequent panic caused by a race condition between TSDB mmap-ed head chunks truncation and queries. #4176
* [BUGFIX] Alertmanager: fix Alertmanager status page if clustering via gossip is disabled or sharding is enabled. #4184
* [BUGFIX] Ruler: fix `/ruler/rule_groups` endpoint doesn't work when used with object store. #4182
* [BUGFIX] Ruler: Honor the evaluation delay for the `ALERTS` and `ALERTS_FOR_STATE` series. #4227
* [BUGFIX] Make multiple Get requests instead of MGet on Redis Cluster. #4056
* [BUGFIX] Ingester: fix issue where runtime limits erroneously override default limits. #4246
* [BUGFIX] Ruler: fix startup in single-binary mode when the new `ruler_storage` is used. #4252
* [BUGFIX] Querier: fix queries failing with "at least 1 healthy replica required, could only find 0" error right after scaling up store-gateways until they're ACTIVE in the ring. #4263
* [BUGFIX] Store-gateway: when blocks sharding is enabled, do not load all blocks in each store-gateway in case of a cold startup, but load only blocks owned by the store-gateway replica. #4271
* [BUGFIX] Memberlist: fix to setting the default configuration value for `-memberlist.retransmit-factor` when not provided. This should improve propagation delay of the ring state (including, but not limited to, tombstones). Note that if the configuration is already explicitly given, this fix has no effect. #4269
* [BUGFIX] Querier: Fix issue where samples in a chunk might get skipped by batch iterator. #4218

## Blocksconvert

* [ENHANCEMENT] Scanner: add support for DynamoDB (v9 schema only). #3828
* [ENHANCEMENT] Add Cassandra support. #3795
* [ENHANCEMENT] Scanner: retry failed uploads. #4188

## 1.9.0 / 2021-05-14

* [CHANGE] Alertmanager now removes local files after Alertmanager is no longer running for removed or resharded user. #3910
* [CHANGE] Alertmanager now stores local files in per-tenant folders. Files stored by Alertmanager previously are migrated to new hierarchy. Support for this migration will be removed in Cortex 1.11. #3910
* [CHANGE] Ruler: deprecated `-ruler.storage.*` CLI flags (and their respective YAML config options) in favour of `-ruler-storage.*`. The deprecated config will be removed in Cortex 1.11. #3945
* [CHANGE] Alertmanager: deprecated `-alertmanager.storage.*` CLI flags (and their respective YAML config options) in favour of `-alertmanager-storage.*`. This change doesn't apply to `alertmanager.storage.path` and `alertmanager.storage.retention`. The deprecated config will be removed in Cortex 1.11. #4002
* [CHANGE] Alertmanager: removed `-cluster.` CLI flags deprecated in Cortex 1.7. The new config options to use are: #3946
  * `-alertmanager.cluster.listen-address` instead of `-cluster.listen-address`
  * `-alertmanager.cluster.advertise-address` instead of `-cluster.advertise-address`
  * `-alertmanager.cluster.peers` instead of `-cluster.peer`
  * `-alertmanager.cluster.peer-timeout` instead of `-cluster.peer-timeout`
* [CHANGE] Blocks storage: removed the config option `-blocks-storage.bucket-store.index-cache.postings-compression-enabled`, which was deprecated in Cortex 1.6. Postings compression is always enabled. #4101
* [CHANGE] Querier: removed the config option `-store.max-look-back-period`, which was deprecated in Cortex 1.6 and was used only by the chunks storage. You should use `-querier.max-query-lookback` instead. #4101
* [CHANGE] Query Frontend: removed the config option `-querier.compress-http-responses`, which was deprecated in Cortex 1.6. You should use`-api.response-compression-enabled` instead. #4101
* [CHANGE] Runtime-config / overrides: removed the config options `-limits.per-user-override-config` (use `-runtime-config.file`) and `-limits.per-user-override-period` (use `-runtime-config.reload-period`), both deprecated since Cortex 0.6.0. #4112
* [CHANGE] Cortex now fails fast on startup if unable to connect to the ring backend. #4068
* [FEATURE] The following features have been marked as stable: #4101
  - Shuffle-sharding
  - Querier support for querying chunks and blocks store at the same time
  - Tracking of active series and exporting them as metrics (`-ingester.active-series-metrics-enabled` and related flags)
  - Blocks storage: lazy mmap of block indexes in the store-gateway (`-blocks-storage.bucket-store.index-header-lazy-loading-enabled`)
  - Ingester: close idle TSDB and remove them from local disk (`-blocks-storage.tsdb.close-idle-tsdb-timeout`)
* [FEATURE] Memberlist: add TLS configuration options for the memberlist transport layer used by the gossip KV store. #4046
  * New flags added for memberlist communication:
    * `-memberlist.tls-enabled`
    * `-memberlist.tls-cert-path`
    * `-memberlist.tls-key-path`
    * `-memberlist.tls-ca-path`
    * `-memberlist.tls-server-name`
    * `-memberlist.tls-insecure-skip-verify`
* [FEATURE] Ruler: added `local` backend support to the ruler storage configuration under the `-ruler-storage.` flag prefix. #3932
* [ENHANCEMENT] Upgraded Docker base images to `alpine:3.13`. #4042
* [ENHANCEMENT] Blocks storage: reduce ingester memory by eliminating series reference cache. #3951
* [ENHANCEMENT] Ruler: optimized `<prefix>/api/v1/rules` and `<prefix>/api/v1/alerts` when ruler sharding is enabled. #3916
* [ENHANCEMENT] Ruler: added the following metrics when ruler sharding is enabled: #3916
  * `cortex_ruler_clients`
  * `cortex_ruler_client_request_duration_seconds`
* [ENHANCEMENT] Alertmanager: Add API endpoint to list all tenant alertmanager configs: `GET /multitenant_alertmanager/configs`. #3529
* [ENHANCEMENT] Ruler: Add API endpoint to list all tenant ruler rule groups: `GET /ruler/rule_groups`. #3529
* [ENHANCEMENT] Query-frontend/scheduler: added querier forget delay (`-query-frontend.querier-forget-delay` and `-query-scheduler.querier-forget-delay`) to mitigate the blast radius in the event queriers crash because of a repeatedly sent "query of death" when shuffle-sharding is enabled. #3901
* [ENHANCEMENT] Query-frontend: reduced memory allocations when serializing query response. #3964
* [ENHANCEMENT] Querier / ruler: some optimizations to PromQL query engine. #3934 #3989
* [ENHANCEMENT] Ingester: reduce CPU and memory when an high number of errors are returned by the ingester on the write path with the blocks storage. #3969 #3971 #3973
* [ENHANCEMENT] Distributor: reduce CPU and memory when an high number of errors are returned by the distributor on the write path. #3990
* [ENHANCEMENT] Put metric before label value in the "label value too long" error message. #4018
* [ENHANCEMENT] Allow use of `y|w|d` suffixes for duration related limits and per-tenant limits. #4044
* [ENHANCEMENT] Query-frontend: Small optimization on top of PR #3968 to avoid unnecessary Extents merging. #4026
* [ENHANCEMENT] Add a metric `cortex_compactor_compaction_interval_seconds` for the compaction interval config value. #4040
* [ENHANCEMENT] Ingester: added following per-ingester (instance) experimental limits: max number of series in memory (`-ingester.instance-limits.max-series`), max number of users in memory (`-ingester.instance-limits.max-tenants`), max ingestion rate (`-ingester.instance-limits.max-ingestion-rate`), and max inflight requests (`-ingester.instance-limits.max-inflight-push-requests`). These limits are only used when using blocks storage. Limits can also be configured using runtime-config feature, and current values are exported as `cortex_ingester_instance_limits` metric. #3992.
* [ENHANCEMENT] Cortex is now built with Go 1.16. #4062
* [ENHANCEMENT] Distributor: added per-distributor experimental limits: max number of inflight requests (`-distributor.instance-limits.max-inflight-push-requests`) and max ingestion rate in samples/sec (`-distributor.instance-limits.max-ingestion-rate`). If not set, these two are unlimited. Also added metrics to expose current values (`cortex_distributor_inflight_push_requests`, `cortex_distributor_ingestion_rate_samples_per_second`) as well as limits (`cortex_distributor_instance_limits` with various `limit` label values). #4071
* [ENHANCEMENT] Ruler: Added `-ruler.enabled-tenants` and `-ruler.disabled-tenants` to explicitly enable or disable rules processing for specific tenants. #4074
* [ENHANCEMENT] Block Storage Ingester: `/flush` now accepts two new parameters: `tenant` to specify tenant to flush and `wait=true` to make call synchronous. Multiple tenants can be specified by repeating `tenant` parameter. If no `tenant` is specified, all tenants are flushed, as before. #4073
* [ENHANCEMENT] Alertmanager: validate configured `-alertmanager.web.external-url` and fail if ends with `/`. #4081
* [ENHANCEMENT] Alertmanager: added `-alertmanager.receivers-firewall.block.cidr-networks` and `-alertmanager.receivers-firewall.block.private-addresses` to block specific network addresses in HTTP-based Alertmanager receiver integrations. #4085
* [ENHANCEMENT] Allow configuration of Cassandra's host selection policy. #4069
* [ENHANCEMENT] Store-gateway: retry syncing blocks if a per-tenant sync fails. #3975 #4088
* [ENHANCEMENT] Add metric `cortex_tcp_connections` exposing the current number of accepted TCP connections. #4099
* [ENHANCEMENT] Querier: Allow federated queries to run concurrently. #4065
* [ENHANCEMENT] Label Values API call now supports `match[]` parameter when querying blocks on storage (assuming `-querier.query-store-for-labels-enabled` is enabled). #4133
* [BUGFIX] Ruler-API: fix bug where `/api/v1/rules/<namespace>/<group_name>` endpoint return `400` instead of `404`. #4013
* [BUGFIX] Distributor: reverted changes done to rate limiting in #3825. #3948
* [BUGFIX] Ingester: Fix race condition when opening and closing tsdb concurrently. #3959
* [BUGFIX] Querier: streamline tracing spans. #3924
* [BUGFIX] Ruler Storage: ignore objects with empty namespace or group in the name. #3999
* [BUGFIX] Distributor: fix issue causing distributors to not extend the replication set because of failing instances when zone-aware replication is enabled. #3977
* [BUGFIX] Query-frontend: Fix issue where cached entry size keeps increasing when making tiny query repeatedly. #3968
* [BUGFIX] Compactor: `-compactor.blocks-retention-period` now supports weeks (`w`) and years (`y`). #4027
* [BUGFIX] Querier: returning 422 (instead of 500) when query hits `max_chunks_per_query` limit with block storage, when the limit is hit in the store-gateway. #3937
* [BUGFIX] Ruler: Rule group limit enforcement should now allow the same number of rules in a group as the limit. #3616
* [BUGFIX] Frontend, Query-scheduler: allow querier to notify about shutdown without providing any authentication. #4066
* [BUGFIX] Querier: fixed race condition causing queries to fail right after querier startup with the "empty ring" error. #4068
* [BUGFIX] Compactor: Increment `cortex_compactor_runs_failed_total` if compactor failed compact a single tenant. #4094
* [BUGFIX] Tracing: hot fix to avoid the Jaeger tracing client to indefinitely block the Cortex process shutdown in case the HTTP connection to the tracing backend is blocked. #4134
* [BUGFIX] Forward proper EndsAt from ruler to Alertmanager inline with Prometheus behaviour. #4017
* [BUGFIX] Querier: support filtering LabelValues with matchers when using tenant federation. #4277

## Blocksconvert

* [ENHANCEMENT] Builder: add `-builder.timestamp-tolerance` option which may reduce block size by rounding timestamps to make difference whole seconds. #3891

## 1.8.1 / 2021-04-27

* [CHANGE] Fix for CVE-2021-31232: Local file disclosure vulnerability when `-experimental.alertmanager.enable-api` is used. The HTTP basic auth `password_file` can be used as an attack vector to send any file content via a webhook. The alertmanager templates can be used as an attack vector to send any file content because the alertmanager can load any text file specified in the templates list.

## 1.8.0 / 2021-03-24

* [CHANGE] Alertmanager: Don't expose cluster information to tenants via the `/alertmanager/api/v1/status` API endpoint when operating with clustering enabled. #3903
* [CHANGE] Ingester: don't update internal "last updated" timestamp of TSDB if tenant only sends invalid samples. This affects how "idle" time is computed. #3727
* [CHANGE] Require explicit flag `-<prefix>.tls-enabled` to enable TLS in GRPC clients. Previously it was enough to specify a TLS flag to enable TLS validation. #3156
* [CHANGE] Query-frontend: removed `-querier.split-queries-by-day` (deprecated in Cortex 0.4.0). Please use `-querier.split-queries-by-interval` instead. #3813
* [CHANGE] Store-gateway: the chunks pool controlled by `-blocks-storage.bucket-store.max-chunk-pool-bytes` is now shared across all tenants. #3830
* [CHANGE] Ingester: return error code 400 instead of 429 when per-user/per-tenant series/metadata limits are reached. #3833
* [CHANGE] Compactor: add `reason` label to `cortex_compactor_blocks_marked_for_deletion_total` metric. Source blocks marked for deletion by compactor are labelled as `compaction`, while blocks passing the retention period are labelled as `retention`. #3879
* [CHANGE] Alertmanager: the `DELETE /api/v1/alerts` is now idempotent. No error is returned if the alertmanager config doesn't exist. #3888
* [FEATURE] Experimental Ruler Storage: Add a separate set of configuration options to configure the ruler storage backend under the `-ruler-storage.` flag prefix. All blocks storage bucket clients and the config service are currently supported. Clients using this implementation will only be enabled if the existing `-ruler.storage` flags are left unset. #3805 #3864
* [FEATURE] Experimental Alertmanager Storage: Add a separate set of configuration options to configure the alertmanager storage backend under the `-alertmanager-storage.` flag prefix. All blocks storage bucket clients and the config service are currently supported. Clients using this implementation will only be enabled if the existing `-alertmanager.storage` flags are left unset. #3888
* [FEATURE] Adds support to S3 server-side encryption using KMS. The S3 server-side encryption config can be overridden on a per-tenant basis for the blocks storage, ruler and alertmanager. Deprecated `-<prefix>.s3.sse-encryption`, please use the following CLI flags that have been added. #3651 #3810 #3811 #3870 #3886 #3906
  - `-<prefix>.s3.sse.type`
  - `-<prefix>.s3.sse.kms-key-id`
  - `-<prefix>.s3.sse.kms-encryption-context`
* [FEATURE] Querier: Enable `@ <timestamp>` modifier in PromQL using the new `-querier.at-modifier-enabled` flag. #3744
* [FEATURE] Overrides Exporter: Add `overrides-exporter` module for exposing per-tenant resource limit overrides as metrics. It is not included in `all` target (single-binary mode), and must be explicitly enabled. #3785
* [FEATURE] Experimental thanosconvert: introduce an experimental tool `thanosconvert` to migrate Thanos block metadata to Cortex metadata. #3770
* [FEATURE] Alertmanager: It now shards the `/api/v1/alerts` API using the ring when sharding is enabled. #3671
  * Added `-alertmanager.max-recv-msg-size` (defaults to 16M) to limit the size of HTTP request body handled by the alertmanager.
  * New flags added for communication between alertmanagers:
    * `-alertmanager.max-recv-msg-size`
    * `-alertmanager.alertmanager-client.remote-timeout`
    * `-alertmanager.alertmanager-client.tls-enabled`
    * `-alertmanager.alertmanager-client.tls-cert-path`
    * `-alertmanager.alertmanager-client.tls-key-path`
    * `-alertmanager.alertmanager-client.tls-ca-path`
    * `-alertmanager.alertmanager-client.tls-server-name`
    * `-alertmanager.alertmanager-client.tls-insecure-skip-verify`
* [FEATURE] Compactor: added blocks storage per-tenant retention support. This is configured via `-compactor.retention-period`, and can be overridden on a per-tenant basis. #3879
* [ENHANCEMENT] Queries: Instrument queries that were discarded due to the configured `max_outstanding_requests_per_tenant`. #3894
  * `cortex_query_frontend_discarded_requests_total`
  * `cortex_query_scheduler_discarded_requests_total`
* [ENHANCEMENT] Ruler: Add TLS and explicit basis authentication configuration options for the HTTP client the ruler uses to communicate with the alertmanager. #3752
  * `-ruler.alertmanager-client.basic-auth-username`: Configure the basic authentication username used by the client. Takes precedent over a URL configured username.
  * `-ruler.alertmanager-client.basic-auth-password`: Configure the basic authentication password used by the client. Takes precedent over a URL configured password.
  * `-ruler.alertmanager-client.tls-ca-path`: File path to the CA file.
  * `-ruler.alertmanager-client.tls-cert-path`: File path to the TLS certificate.
  * `-ruler.alertmanager-client.tls-insecure-skip-verify`: Boolean to disable verifying the certificate.
  * `-ruler.alertmanager-client.tls-key-path`: File path to the TLS key certificate.
  * `-ruler.alertmanager-client.tls-server-name`: Expected name on the TLS certificate.
* [ENHANCEMENT] Ingester: exposed metric `cortex_ingester_oldest_unshipped_block_timestamp_seconds`, tracking the unix timestamp of the oldest TSDB block not shipped to the storage yet. #3705
* [ENHANCEMENT] Prometheus upgraded. #3739 #3806
  * Avoid unnecessary `runtime.GC()` during compactions.
  * Prevent compaction loop in TSDB on data gap.
* [ENHANCEMENT] Query-Frontend now returns server side performance metrics using `Server-Timing` header when query stats is enabled. #3685
* [ENHANCEMENT] Runtime Config: Add a `mode` query parameter for the runtime config endpoint. `/runtime_config?mode=diff` now shows the YAML runtime configuration with all values that differ from the defaults. #3700
* [ENHANCEMENT] Distributor: Enable downstream projects to wrap distributor push function and access the deserialized write requests before/after they are pushed. #3755
* [ENHANCEMENT] Add flag `-<prefix>.tls-server-name` to require a specific server name instead of the hostname on the certificate. #3156
* [ENHANCEMENT] Alertmanager: Remove a tenant's alertmanager instead of pausing it as we determine it is no longer needed. #3722
* [ENHANCEMENT] Blocks storage: added more configuration options to S3 client. #3775
  * `-blocks-storage.s3.tls-handshake-timeout`: Maximum time to wait for a TLS handshake. 0 means no limit.
  * `-blocks-storage.s3.expect-continue-timeout`: The time to wait for a server's first response headers after fully writing the request headers if the request has an Expect header. 0 to send the request body immediately.
  * `-blocks-storage.s3.max-idle-connections`: Maximum number of idle (keep-alive) connections across all hosts. 0 means no limit.
  * `-blocks-storage.s3.max-idle-connections-per-host`: Maximum number of idle (keep-alive) connections to keep per-host. If 0, a built-in default value is used.
  * `-blocks-storage.s3.max-connections-per-host`: Maximum number of connections per host. 0 means no limit.
* [ENHANCEMENT] Ingester: when tenant's TSDB is closed, Ingester now removes pushed metrics-metadata from memory, and removes metadata (`cortex_ingester_memory_metadata`, `cortex_ingester_memory_metadata_created_total`, `cortex_ingester_memory_metadata_removed_total`) and validation metrics (`cortex_discarded_samples_total`, `cortex_discarded_metadata_total`). #3782
* [ENHANCEMENT] Distributor: cleanup metrics for inactive tenants. #3784
* [ENHANCEMENT] Ingester: Have ingester to re-emit following TSDB metrics. #3800
  * `cortex_ingester_tsdb_blocks_loaded`
  * `cortex_ingester_tsdb_reloads_total`
  * `cortex_ingester_tsdb_reloads_failures_total`
  * `cortex_ingester_tsdb_symbol_table_size_bytes`
  * `cortex_ingester_tsdb_storage_blocks_bytes`
  * `cortex_ingester_tsdb_time_retentions_total`
* [ENHANCEMENT] Querier: distribute workload across `-store-gateway.sharding-ring.replication-factor` store-gateway replicas when querying blocks and `-store-gateway.sharding-enabled=true`. #3824
* [ENHANCEMENT] Distributor / HA Tracker: added cleanup of unused elected HA replicas from KV store. Added following metrics to monitor this process: #3809
  * `cortex_ha_tracker_replicas_cleanup_started_total`
  * `cortex_ha_tracker_replicas_cleanup_marked_for_deletion_total`
  * `cortex_ha_tracker_replicas_cleanup_deleted_total`
  * `cortex_ha_tracker_replicas_cleanup_delete_failed_total`
* [ENHANCEMENT] Ruler now has new API endpoint `/ruler/delete_tenant_config` that can be used to delete all ruler groups for tenant. It is intended to be used by administrators who wish to clean up state after removed user. Note that this endpoint is enabled regardless of `-experimental.ruler.enable-api`. #3750 #3899
* [ENHANCEMENT] Query-frontend, query-scheduler: cleanup metrics for inactive tenants. #3826
* [ENHANCEMENT] Blocks storage: added `-blocks-storage.s3.region` support to S3 client configuration. #3811
* [ENHANCEMENT] Distributor: Remove cached subrings for inactive users when using shuffle sharding. #3849
* [ENHANCEMENT] Store-gateway: Reduced memory used to fetch chunks at query time. #3855
* [ENHANCEMENT] Ingester: attempt to prevent idle compaction from happening in concurrent ingesters by introducing a 25% jitter to the configured idle timeout (`-blocks-storage.tsdb.head-compaction-idle-timeout`). #3850
* [ENHANCEMENT] Compactor: cleanup local files for users that are no longer owned by compactor. #3851
* [ENHANCEMENT] Store-gateway: close empty bucket stores, and delete leftover local files for tenants that no longer belong to store-gateway. #3853
* [ENHANCEMENT] Store-gateway: added metrics to track partitioner behaviour. #3877
  * `cortex_bucket_store_partitioner_requested_bytes_total`
  * `cortex_bucket_store_partitioner_requested_ranges_total`
  * `cortex_bucket_store_partitioner_expanded_bytes_total`
  * `cortex_bucket_store_partitioner_expanded_ranges_total`
* [ENHANCEMENT] Store-gateway: added metrics to monitor chunk buffer pool behaviour. #3880
  * `cortex_bucket_store_chunk_pool_requested_bytes_total`
  * `cortex_bucket_store_chunk_pool_returned_bytes_total`
* [ENHANCEMENT] Alertmanager: load alertmanager configurations from object storage concurrently, and only load necessary configurations, speeding configuration synchronization process and executing fewer "GET object" operations to the storage when sharding is enabled. #3898
* [ENHANCEMENT] Ingester (blocks storage): Ingester can now stream entire chunks instead of individual samples to the querier. At the moment this feature must be explicitly enabled either by using `-ingester.stream-chunks-when-using-blocks` flag or `ingester_stream_chunks_when_using_blocks` (boolean) field in runtime config file, but these configuration options are temporary and will be removed when feature is stable. #3889
* [ENHANCEMENT] Alertmanager: New endpoint `/multitenant_alertmanager/delete_tenant_config` to delete configuration for tenant identified by `X-Scope-OrgID` header. This is an internal endpoint, available even if Alertmanager API is not enabled by using `-experimental.alertmanager.enable-api`. #3900
* [ENHANCEMENT] MemCached: Add `max_item_size` support. #3929
* [BUGFIX] Cortex: Fixed issue where fatal errors and various log messages where not logged. #3778
* [BUGFIX] HA Tracker: don't track as error in the `cortex_kv_request_duration_seconds` metric a CAS operation intentionally aborted. #3745
* [BUGFIX] Querier / ruler: do not log "error removing stale clients" if the ring is empty. #3761
* [BUGFIX] Store-gateway: fixed a panic caused by a race condition when the index-header lazy loading is enabled. #3775 #3789
* [BUGFIX] Compactor: fixed "could not guess file size" log when uploading blocks deletion marks to the global location. #3807
* [BUGFIX] Prevent panic at start if the http_prefix setting doesn't have a valid value. #3796
* [BUGFIX] Memberlist: fixed panic caused by race condition in `armon/go-metrics` used by memberlist client. #3725
* [BUGFIX] Querier: returning 422 (instead of 500) when query hits `max_chunks_per_query` limit with block storage. #3895
* [BUGFIX] Alertmanager: Ensure that experimental `/api/v1/alerts` endpoints work when `-http.prefix` is empty. #3905
* [BUGFIX] Chunk store: fix panic in inverted index when deleted fingerprint is no longer in the index. #3543

## 1.7.1 / 2021-04-27

* [CHANGE] Fix for CVE-2021-31232: Local file disclosure vulnerability when `-experimental.alertmanager.enable-api` is used. The HTTP basic auth `password_file` can be used as an attack vector to send any file content via a webhook. The alertmanager templates can be used as an attack vector to send any file content because the alertmanager can load any text file specified in the templates list.

## 1.7.0 / 2021-02-23

Note the blocks storage compactor runs a migration task at startup in this version, which can take many minutes and use a lot of RAM.
[Turn this off after first run](https://cortexmetrics.io/docs/blocks-storage/production-tips/#ensure-deletion-marks-migration-is-disabled-after-first-run).

* [CHANGE] FramedSnappy encoding support has been removed from Push and Remote Read APIs. This means Prometheus 1.6 support has been removed and the oldest Prometheus version supported in the remote write is 1.7. #3682
* [CHANGE] Ruler: removed the flag `-ruler.evaluation-delay-duration-deprecated` which was deprecated in 1.4.0. Please use the `ruler_evaluation_delay_duration` per-tenant limit instead. #3694
* [CHANGE] Removed the flags `-<prefix>.grpc-use-gzip-compression` which were deprecated in 1.3.0: #3694
  * `-query-scheduler.grpc-client-config.grpc-use-gzip-compression`: use `-query-scheduler.grpc-client-config.grpc-compression` instead
  * `-frontend.grpc-client-config.grpc-use-gzip-compression`: use `-frontend.grpc-client-config.grpc-compression` instead
  * `-ruler.client.grpc-use-gzip-compression`: use `-ruler.client.grpc-compression` instead
  * `-bigtable.grpc-use-gzip-compression`: use `-bigtable.grpc-compression` instead
  * `-ingester.client.grpc-use-gzip-compression`: use `-ingester.client.grpc-compression` instead
  * `-querier.frontend-client.grpc-use-gzip-compression`: use `-querier.frontend-client.grpc-compression` instead
* [CHANGE] Querier: it's not required to set `-frontend.query-stats-enabled=true` in the querier anymore to enable query statistics logging in the query-frontend. The flag is now required to be configured only in the query-frontend and it will be propagated to the queriers. #3595 #3695
* [CHANGE] Blocks storage: compactor is now required when running a Cortex cluster with the blocks storage, because it also keeps the bucket index updated. #3583
* [CHANGE] Blocks storage: block deletion marks are now stored in a per-tenant global markers/ location too, other than within the block location. The compactor, at startup, will copy deletion marks from the block location to the global location. This migration is required only once, so it can be safely disabled via `-compactor.block-deletion-marks-migration-enabled=false` after new compactor has successfully started at least once in the cluster. #3583
* [CHANGE] OpenStack Swift: the default value for the `-ruler.storage.swift.container-name` and `-swift.container-name` config options has changed from `cortex` to empty string. If you were relying on the default value, please set it back to `cortex`. #3660
* [CHANGE] HA Tracker: configured replica label is now verified against label value length limit (`-validation.max-length-label-value`). #3668
* [CHANGE] Distributor: `extend_writes` field in YAML configuration has moved from `lifecycler` (inside `ingester_config`) to `distributor_config`. This doesn't affect command line option `-distributor.extend-writes`, which stays the same. #3719
* [CHANGE] Alertmanager: Deprecated `-cluster.` CLI flags in favor of their `-alertmanager.cluster.` equivalent. The deprecated flags (and their respective YAML config options) are: #3677
  * `-cluster.listen-address` in favor of `-alertmanager.cluster.listen-address`
  * `-cluster.advertise-address` in favor of `-alertmanager.cluster.advertise-address`
  * `-cluster.peer` in favor of `-alertmanager.cluster.peers`
  * `-cluster.peer-timeout` in favor of `-alertmanager.cluster.peer-timeout`
* [CHANGE] Blocks storage: the default value of `-blocks-storage.bucket-store.sync-interval` has been changed from `5m` to `15m`. #3724
* [FEATURE] Querier: Queries can be federated across multiple tenants. The tenants IDs involved need to be specified separated by a `|` character in the `X-Scope-OrgID` request header. This is an experimental feature, which can be enabled by setting `-tenant-federation.enabled=true` on all Cortex services. #3250
* [FEATURE] Alertmanager: introduced the experimental option `-alertmanager.sharding-enabled` to shard tenants across multiple Alertmanager instances. This feature is still under heavy development and its usage is discouraged. The following new metrics are exported by the Alertmanager: #3664
  * `cortex_alertmanager_ring_check_errors_total`
  * `cortex_alertmanager_sync_configs_total`
  * `cortex_alertmanager_sync_configs_failed_total`
  * `cortex_alertmanager_tenants_discovered`
  * `cortex_alertmanager_tenants_owned`
* [ENHANCEMENT] Allow specifying JAEGER_ENDPOINT instead of sampling server or local agent port. #3682
* [ENHANCEMENT] Blocks storage: introduced a per-tenant bucket index, periodically updated by the compactor, used to avoid full bucket scanning done by queriers, store-gateways and rulers. The bucket index is updated by the compactor during blocks cleanup, on every `-compactor.cleanup-interval`. #3553 #3555 #3561 #3583 #3625 #3711 #3715
* [ENHANCEMENT] Blocks storage: introduced an option `-blocks-storage.bucket-store.bucket-index.enabled` to enable the usage of the bucket index in the querier, store-gateway and ruler. When enabled, the querier, store-gateway and ruler will use the bucket index to find a tenant's blocks instead of running the periodic bucket scan. The following new metrics are exported by the querier and ruler: #3614 #3625
  * `cortex_bucket_index_loads_total`
  * `cortex_bucket_index_load_failures_total`
  * `cortex_bucket_index_load_duration_seconds`
  * `cortex_bucket_index_loaded`
* [ENHANCEMENT] Compactor: exported the following metrics. #3583 #3625
  * `cortex_bucket_blocks_count`: Total number of blocks per tenant in the bucket. Includes blocks marked for deletion, but not partial blocks.
  * `cortex_bucket_blocks_marked_for_deletion_count`: Total number of blocks per tenant marked for deletion in the bucket.
  * `cortex_bucket_blocks_partials_count`: Total number of partial blocks.
  * `cortex_bucket_index_last_successful_update_timestamp_seconds`: Timestamp of the last successful update of a tenant's bucket index.
* [ENHANCEMENT] Ruler: Add `cortex_prometheus_last_evaluation_samples` to expose the number of samples generated by a rule group per tenant. #3582
* [ENHANCEMENT] Memberlist: add status page (/memberlist) with available details about memberlist-based KV store and memberlist cluster. It's also possible to view KV values in Go struct or JSON format, or download for inspection. #3575
* [ENHANCEMENT] Memberlist: client can now keep a size-bounded buffer with sent and received messages and display them in the admin UI (/memberlist) for troubleshooting. #3581 #3602
* [ENHANCEMENT] Blocks storage: added block index attributes caching support to metadata cache. The TTL can be configured via `-blocks-storage.bucket-store.metadata-cache.block-index-attributes-ttl`. #3629
* [ENHANCEMENT] Alertmanager: Add support for Azure blob storage. #3634
* [ENHANCEMENT] Compactor: tenants marked for deletion will now be fully cleaned up after some delay since deletion of last block. Cleanup includes removal of remaining marker files (including tenant deletion mark file) and files under `debug/metas`. #3613
* [ENHANCEMENT] Compactor: retry compaction of a single tenant on failure instead of re-running compaction for all tenants. #3627
* [ENHANCEMENT] Querier: Implement result caching for tenant query federation. #3640
* [ENHANCEMENT] API: Add a `mode` query parameter for the config endpoint: #3645
  * `/config?mode=diff`: Shows the YAML configuration with all values that differ from the defaults.
  * `/config?mode=defaults`: Shows the YAML configuration with all the default values.
* [ENHANCEMENT] OpenStack Swift: added the following config options to OpenStack Swift backend client: #3660
  - Chunks storage: `-swift.auth-version`, `-swift.max-retries`, `-swift.connect-timeout`, `-swift.request-timeout`.
  - Blocks storage: ` -blocks-storage.swift.auth-version`, ` -blocks-storage.swift.max-retries`, ` -blocks-storage.swift.connect-timeout`, ` -blocks-storage.swift.request-timeout`.
  - Ruler: `-ruler.storage.swift.auth-version`, `-ruler.storage.swift.max-retries`, `-ruler.storage.swift.connect-timeout`, `-ruler.storage.swift.request-timeout`.
* [ENHANCEMENT] Disabled in-memory shuffle-sharding subring cache in the store-gateway, ruler and compactor. This should reduce the memory utilisation in these services when shuffle-sharding is enabled, without introducing a significantly increase CPU utilisation. #3601
* [ENHANCEMENT] Shuffle sharding: optimised subring generation used by shuffle sharding. #3601
* [ENHANCEMENT] New /runtime_config endpoint that returns the defined runtime configuration in YAML format. The returned configuration includes overrides. #3639
* [ENHANCEMENT] Query-frontend: included the parameter name failed to validate in HTTP 400 message. #3703
* [ENHANCEMENT] Fail to startup Cortex if provided runtime config is invalid. #3707
* [ENHANCEMENT] Alertmanager: Add flags to customize the cluster configuration: #3667
  * `-alertmanager.cluster.gossip-interval`: The interval between sending gossip messages. By lowering this value (more frequent) gossip messages are propagated across cluster more quickly at the expense of increased bandwidth usage.
  * `-alertmanager.cluster.push-pull-interval`: The interval between gossip state syncs. Setting this interval lower (more frequent) will increase convergence speeds across larger clusters at the expense of increased bandwidth usage.
* [ENHANCEMENT] Distributor: change the error message returned when a received series has too many label values. The new message format has the series at the end and this plays better with Prometheus logs truncation. #3718
  - From: `sample for '<series>' has <value> label names; limit <value>`
  - To: `series has too many labels (actual: <value>, limit: <value>) series: '<series>'`
* [ENHANCEMENT] Improve bucket index loader to handle edge case where new tenant has not had blocks uploaded to storage yet. #3717
* [BUGFIX] Allow `-querier.max-query-lookback` use `y|w|d` suffix like deprecated `-store.max-look-back-period`. #3598
* [BUGFIX] Memberlist: Entry in the ring should now not appear again after using "Forget" feature (unless it's still heartbeating). #3603
* [BUGFIX] Ingester: do not close idle TSDBs while blocks shipping is in progress. #3630 #3632
* [BUGFIX] Ingester: correctly update `cortex_ingester_memory_users` and `cortex_ingester_active_series` when a tenant's idle TSDB is closed, when running Cortex with the blocks storage. #3646
* [BUGFIX] Querier: fix default value incorrectly overriding `-querier.frontend-address` in single-binary mode. #3650
* [BUGFIX] Compactor: delete `deletion-mark.json` at last when deleting a block in order to not leave partial blocks without deletion mark in the bucket if the compactor is interrupted while deleting a block. #3660
* [BUGFIX] Blocks storage: do not cleanup a partially uploaded block when `meta.json` upload fails. Despite failure to upload `meta.json`, this file may in some cases still appear in the bucket later. By skipping early cleanup, we avoid having corrupted blocks in the storage. #3660
* [BUGFIX] Alertmanager: disable access to `/alertmanager/metrics` (which exposes all Cortex metrics), `/alertmanager/-/reload` and `/alertmanager/debug/*`, which were available to any authenticated user with enabled AlertManager. #3678
* [BUGFIX] Query-Frontend: avoid creating many small sub-queries by discarding cache extents under 5 minutes #3653
* [BUGFIX] Ruler: Ensure the stale markers generated for evaluated rules respect the configured `-ruler.evaluation-delay-duration`. This will avoid issues with samples with NaN be persisted with timestamps set ahead of the next rule evaluation. #3687
* [BUGFIX] Alertmanager: don't serve HTTP requests until Alertmanager has fully started. Serving HTTP requests earlier may result in loss of configuration for the user. #3679
* [BUGFIX] Do not log "failed to load config" if runtime config file is empty. #3706
* [BUGFIX] Do not allow to use a runtime config file containing multiple YAML documents. #3706
* [BUGFIX] HA Tracker: don't track as error in the `cortex_kv_request_duration_seconds` metric a CAS operation intentionally aborted. #3745

## 1.6.0 / 2020-12-29

* [CHANGE] Query Frontend: deprecate `-querier.compress-http-responses` in favour of `-api.response-compression-enabled`. #3544
* [CHANGE] Querier: deprecated `-store.max-look-back-period`. You should use `-querier.max-query-lookback` instead. #3452
* [CHANGE] Blocks storage: increased `-blocks-storage.bucket-store.chunks-cache.attributes-ttl` default from `24h` to `168h` (1 week). #3528
* [CHANGE] Blocks storage: the config option `-blocks-storage.bucket-store.index-cache.postings-compression-enabled` has been deprecated and postings compression is always enabled. #3538
* [CHANGE] Ruler: gRPC message size default limits on the Ruler-client side have changed: #3523
  - limit for outgoing gRPC messages has changed from 2147483647 to 16777216 bytes
  - limit for incoming gRPC messages has changed from 4194304 to 104857600 bytes
* [FEATURE] Distributor/Ingester: Provide ability to not overflow writes in the presence of a leaving or unhealthy ingester. This allows for more efficient ingester rolling restarts. #3305
* [FEATURE] Query-frontend: introduced query statistics logged in the query-frontend when enabled via `-frontend.query-stats-enabled=true`. When enabled, the metric `cortex_query_seconds_total` is tracked, counting the sum of the wall time spent across all queriers while running queries (on a per-tenant basis). The metrics `cortex_request_duration_seconds` and `cortex_query_seconds_total` are different: the first one tracks the request duration (eg. HTTP request from the client), while the latter tracks the sum of the wall time on all queriers involved executing the query. #3539
* [ENHANCEMENT] API: Add GZIP HTTP compression to the API responses. Compression can be enabled via `-api.response-compression-enabled`. #3536
* [ENHANCEMENT] Added zone-awareness support on queries. When zone-awareness is enabled, queries will still succeed if all ingesters in a single zone will fail. #3414
* [ENHANCEMENT] Blocks storage ingester: exported more TSDB-related metrics. #3412
  - `cortex_ingester_tsdb_wal_corruptions_total`
  - `cortex_ingester_tsdb_head_truncations_failed_total`
  - `cortex_ingester_tsdb_head_truncations_total`
  - `cortex_ingester_tsdb_head_gc_duration_seconds`
* [ENHANCEMENT] Enforced keepalive on all gRPC clients used for inter-service communication. #3431
* [ENHANCEMENT] Added `cortex_alertmanager_config_hash` metric to expose hash of Alertmanager Config loaded per user. #3388
* [ENHANCEMENT] Query-Frontend / Query-Scheduler: New component called "Query-Scheduler" has been introduced. Query-Scheduler is simply a queue of requests, moved outside of Query-Frontend. This allows Query-Frontend to be scaled separately from number of queues. To make Query-Frontend and Querier use Query-Scheduler, they need to be started with `-frontend.scheduler-address` and `-querier.scheduler-address` options respectively. #3374 #3471
* [ENHANCEMENT] Query-frontend / Querier / Ruler: added `-querier.max-query-lookback` to limit how long back data (series and metadata) can be queried. This setting can be overridden on a per-tenant basis and is enforced in the query-frontend, querier and ruler. #3452 #3458
* [ENHANCEMENT] Querier: added `-querier.query-store-for-labels-enabled` to query store for label names, label values and series APIs. Only works with blocks storage engine. #3461 #3520
* [ENHANCEMENT] Ingester: exposed `-blocks-storage.tsdb.wal-segment-size-bytes` config option to customise the TSDB WAL segment max size. #3476
* [ENHANCEMENT] Compactor: concurrently run blocks cleaner for multiple tenants. Concurrency can be configured via `-compactor.cleanup-concurrency`. #3483
* [ENHANCEMENT] Compactor: shuffle tenants before running compaction. #3483
* [ENHANCEMENT] Compactor: wait for a stable ring at startup, when sharding is enabled. #3484
* [ENHANCEMENT] Store-gateway: added `-blocks-storage.bucket-store.index-header-lazy-loading-enabled` to enable index-header lazy loading (experimental). When enabled, index-headers will be mmap-ed only once required by a query and will be automatically released after `-blocks-storage.bucket-store.index-header-lazy-loading-idle-timeout` time of inactivity. #3498
* [ENHANCEMENT] Alertmanager: added metrics `cortex_alertmanager_notification_requests_total` and `cortex_alertmanager_notification_requests_failed_total`. #3518
* [ENHANCEMENT] Ingester: added `-blocks-storage.tsdb.head-chunks-write-buffer-size-bytes` to fine-tune the TSDB head chunks write buffer size when running Cortex blocks storage. #3518
* [ENHANCEMENT] /metrics now supports OpenMetrics output. HTTP and gRPC servers metrics can now include exemplars. #3524
* [ENHANCEMENT] Expose gRPC keepalive policy options by gRPC server. #3524
* [ENHANCEMENT] Blocks storage: enabled caching of `meta.json` attributes, configurable via `-blocks-storage.bucket-store.metadata-cache.metafile-attributes-ttl`. #3528
* [ENHANCEMENT] Compactor: added a config validation check to fail fast if the compactor has been configured invalid block range periods (each period is expected to be a multiple of the previous one). #3534
* [ENHANCEMENT] Blocks storage: concurrently fetch deletion marks from object storage. #3538
* [ENHANCEMENT] Blocks storage ingester: ingester can now close idle TSDB and delete local data. #3491 #3552
* [ENHANCEMENT] Blocks storage: add option to use V2 signatures for S3 authentication. #3540
* [ENHANCEMENT] Exported process metrics to monitor the number of memory map areas allocated. #3537
  * - `process_memory_map_areas`
  * - `process_memory_map_areas_limit`
* [ENHANCEMENT] Ruler: Expose gRPC client options. #3523
* [ENHANCEMENT] Compactor: added metrics to track on-going compaction. #3535
  * `cortex_compactor_tenants_discovered`
  * `cortex_compactor_tenants_skipped`
  * `cortex_compactor_tenants_processing_succeeded`
  * `cortex_compactor_tenants_processing_failed`
* [ENHANCEMENT] Added new experimental API endpoints: `POST /purger/delete_tenant` and `GET /purger/delete_tenant_status` for deleting all tenant data. Only works with blocks storage. Compactor removes blocks that belong to user marked for deletion. #3549 #3558
* [ENHANCEMENT] Chunks storage: add option to use V2 signatures for S3 authentication. #3560
* [ENHANCEMENT] HA Tracker: Added new limit `ha_max_clusters` to set the max number of clusters tracked for single user. This limit is disabled by default. #3668
* [BUGFIX] Query-Frontend: `cortex_query_seconds_total` now return seconds not nanoseconds. #3589
* [BUGFIX] Blocks storage ingester: fixed some cases leading to a TSDB WAL corruption after a partial write to disk. #3423
* [BUGFIX] Blocks storage: Fix the race between ingestion and `/flush` call resulting in overlapping blocks. #3422
* [BUGFIX] Querier: fixed `-querier.max-query-into-future` which wasn't correctly enforced on range queries. #3452
* [BUGFIX] Fixed float64 precision stability when aggregating metrics before exposing them. This could have lead to false counters resets when querying some metrics exposed by Cortex. #3506
* [BUGFIX] Querier: the meta.json sync concurrency done when running Cortex with the blocks storage is now controlled by `-blocks-storage.bucket-store.meta-sync-concurrency` instead of the incorrect `-blocks-storage.bucket-store.block-sync-concurrency` (default values are the same). #3531
* [BUGFIX] Querier: fixed initialization order of querier module when using blocks storage. It now (again) waits until blocks have been synchronized. #3551

## Blocksconvert

* [ENHANCEMENT] Scheduler: ability to ignore users based on regexp, using `-scheduler.ignore-users-regex` flag. #3477
* [ENHANCEMENT] Builder: Parallelize reading chunks in the final stage of building block. #3470
* [ENHANCEMENT] Builder: remove duplicate label names from chunk. #3547

## 1.5.0 / 2020-11-09

### Cortex

* [CHANGE] Blocks storage: update the default HTTP configuration values for the S3 client to the upstream Thanos default values. #3244
  - `-blocks-storage.s3.http.idle-conn-timeout` is set 90 seconds.
  - `-blocks-storage.s3.http.response-header-timeout` is set to 2 minutes.
* [CHANGE] Improved shuffle sharding support in the write path. This work introduced some config changes: #3090
  * Introduced `-distributor.sharding-strategy` CLI flag (and its respective `sharding_strategy` YAML config option) to explicitly specify which sharding strategy should be used in the write path
  * `-experimental.distributor.user-subring-size` flag renamed to `-distributor.ingestion-tenant-shard-size`
  * `user_subring_size` limit YAML config option renamed to `ingestion_tenant_shard_size`
* [CHANGE] Dropped "blank Alertmanager configuration; using fallback" message from Info to Debug level. #3205
* [CHANGE] Zone-awareness replication for time-series now should be explicitly enabled in the distributor via the `-distributor.zone-awareness-enabled` CLI flag (or its respective YAML config option). Before, zone-aware replication was implicitly enabled if a zone was set on ingesters. #3200
* [CHANGE] Removed the deprecated CLI flag `-config-yaml`. You should use `-schema-config-file` instead. #3225
* [CHANGE] Enforced the HTTP method required by some API endpoints which did (incorrectly) allow any method before that. #3228
  - `GET /`
  - `GET /config`
  - `GET /debug/fgprof`
  - `GET /distributor/all_user_stats`
  - `GET /distributor/ha_tracker`
  - `GET /all_user_stats`
  - `GET /ha-tracker`
  - `GET /api/v1/user_stats`
  - `GET /api/v1/chunks`
  - `GET <legacy-http-prefix>/user_stats`
  - `GET <legacy-http-prefix>/chunks`
  - `GET /services`
  - `GET /multitenant_alertmanager/status`
  - `GET /status` (alertmanager microservice)
  - `GET|POST /ingester/ring`
  - `GET|POST /ring`
  - `GET|POST /store-gateway/ring`
  - `GET|POST /compactor/ring`
  - `GET|POST /ingester/flush`
  - `GET|POST /ingester/shutdown`
  - `GET|POST /flush`
  - `GET|POST /shutdown`
  - `GET|POST /ruler/ring`
  - `POST /api/v1/push`
  - `POST <legacy-http-prefix>/push`
  - `POST /push`
  - `POST /ingester/push`
* [CHANGE] Renamed CLI flags to configure the network interface names from which automatically detect the instance IP. #3295
  - `-compactor.ring.instance-interface` renamed to `-compactor.ring.instance-interface-names`
  - `-store-gateway.sharding-ring.instance-interface` renamed to `-store-gateway.sharding-ring.instance-interface-names`
  - `-distributor.ring.instance-interface` renamed to `-distributor.ring.instance-interface-names`
  - `-ruler.ring.instance-interface` renamed to `-ruler.ring.instance-interface-names`
* [CHANGE] Renamed `-<prefix>.redis.enable-tls` CLI flag to `-<prefix>.redis.tls-enabled`, and its respective YAML config option from `enable_tls` to `tls_enabled`. #3298
* [CHANGE] Increased default `-<prefix>.redis.timeout` from `100ms` to `500ms`. #3301
* [CHANGE] `cortex_alertmanager_config_invalid` has been removed in favor of `cortex_alertmanager_config_last_reload_successful`. #3289
* [CHANGE] Query-frontend: POST requests whose body size exceeds 10MiB will be rejected. The max body size can be customised via `-frontend.max-body-size`. #3276
* [FEATURE] Shuffle sharding: added support for shuffle-sharding queriers in the query-frontend. When configured (`-frontend.max-queriers-per-tenant` globally, or using per-tenant limit `max_queriers_per_tenant`), each tenants's requests will be handled by different set of queriers. #3113 #3257
* [FEATURE] Shuffle sharding: added support for shuffle-sharding ingesters on the read path. When ingesters shuffle-sharding is enabled and `-querier.shuffle-sharding-ingesters-lookback-period` is set, queriers will fetch in-memory series from the minimum set of required ingesters, selecting only ingesters which may have received series since 'now - lookback period'. #3252
* [FEATURE] Query-frontend: added `compression` config to support results cache with compression. #3217
* [FEATURE] Add OpenStack Swift support to blocks storage. #3303
* [FEATURE] Added support for applying Prometheus relabel configs on series received by the distributor. A `metric_relabel_configs` field has been added to the per-tenant limits configuration. #3329
* [FEATURE] Support for Cassandra client SSL certificates. #3384
* [ENHANCEMENT] Ruler: Introduces two new limits `-ruler.max-rules-per-rule-group` and `-ruler.max-rule-groups-per-tenant` to control the number of rules per rule group and the total number of rule groups for a given user. They are disabled by default. #3366
* [ENHANCEMENT] Allow to specify multiple comma-separated Cortex services to `-target` CLI option (or its respective YAML config option). For example, `-target=all,compactor` can be used to start Cortex single-binary with compactor as well. #3275
* [ENHANCEMENT] Expose additional HTTP configs for the S3 backend client. New flag are listed below: #3244
  - `-blocks-storage.s3.http.idle-conn-timeout`
  - `-blocks-storage.s3.http.response-header-timeout`
  - `-blocks-storage.s3.http.insecure-skip-verify`
* [ENHANCEMENT] Added `cortex_query_frontend_connected_clients` metric to show the number of workers currently connected to the frontend. #3207
* [ENHANCEMENT] Shuffle sharding: improved shuffle sharding in the write path. Shuffle sharding now should be explicitly enabled via `-distributor.sharding-strategy` CLI flag (or its respective YAML config option) and guarantees stability, consistency, shuffling and balanced zone-awareness properties. #3090 #3214
* [ENHANCEMENT] Ingester: added new metric `cortex_ingester_active_series` to track active series more accurately. Also added options to control whether active series tracking is enabled (`-ingester.active-series-metrics-enabled`, defaults to false), and how often this metric is updated (`-ingester.active-series-metrics-update-period`) and max idle time for series to be considered inactive (`-ingester.active-series-metrics-idle-timeout`). #3153
* [ENHANCEMENT] Store-gateway: added zone-aware replication support to blocks replication in the store-gateway. #3200
* [ENHANCEMENT] Store-gateway: exported new metrics. #3231
  - `cortex_bucket_store_cached_series_fetch_duration_seconds`
  - `cortex_bucket_store_cached_postings_fetch_duration_seconds`
  - `cortex_bucket_stores_gate_queries_max`
* [ENHANCEMENT] Added `-version` flag to Cortex. #3233
* [ENHANCEMENT] Hash ring: added instance registered timestamp to the ring. #3248
* [ENHANCEMENT] Reduce tail latency by smoothing out spikes in rate of chunk flush operations. #3191
* [ENHANCEMENT] User Cortex as User Agent in http requests issued by Configs DB client. #3264
* [ENHANCEMENT] Experimental Ruler API: Fetch rule groups from object storage in parallel. #3218
* [ENHANCEMENT] Chunks GCS object storage client uses the `fields` selector to limit the payload size when listing objects in the bucket. #3218 #3292
* [ENHANCEMENT] Added shuffle sharding support to ruler. Added new metric `cortex_ruler_sync_rules_total`. #3235
* [ENHANCEMENT] Return an explicit error when the store-gateway is explicitly requested without a blocks storage engine. #3287
* [ENHANCEMENT] Ruler: only load rules that belong to the ruler. Improves rules syncing performances when ruler sharding is enabled. #3269
* [ENHANCEMENT] Added `-<prefix>.redis.tls-insecure-skip-verify` flag. #3298
* [ENHANCEMENT] Added `cortex_alertmanager_config_last_reload_successful_seconds` metric to show timestamp of last successful AM config reload. #3289
* [ENHANCEMENT] Blocks storage: reduced number of bucket listing operations to list block content (applies to newly created blocks only). #3363
* [ENHANCEMENT] Ruler: Include the tenant ID on the notifier logs. #3372
* [ENHANCEMENT] Blocks storage Compactor: Added `-compactor.enabled-tenants` and `-compactor.disabled-tenants` to explicitly enable or disable compaction of specific tenants. #3385
* [ENHANCEMENT] Blocks storage ingester: Creating checkpoint only once even when there are multiple Head compactions in a single `Compact()` call. #3373
* [BUGFIX] Blocks storage ingester: Read repair memory-mapped chunks file which can end up being empty on abrupt shutdowns combined with faulty disks. #3373
* [BUGFIX] Blocks storage ingester: Close TSDB resources on failed startup preventing ingester OOMing. #3373
* [BUGFIX] No-longer-needed ingester operations for queries triggered by queriers and rulers are now canceled. #3178
* [BUGFIX] Ruler: directories in the configured `rules-path` will be removed on startup and shutdown in order to ensure they don't persist between runs. #3195
* [BUGFIX] Handle hash-collisions in the query path. #3192
* [BUGFIX] Check for postgres rows errors. #3197
* [BUGFIX] Ruler Experimental API: Don't allow rule groups without names or empty rule groups. #3210
* [BUGFIX] Experimental Alertmanager API: Do not allow empty Alertmanager configurations or bad template filenames to be submitted through the configuration API. #3185
* [BUGFIX] Reduce failures to update heartbeat when using Consul. #3259
* [BUGFIX] When using ruler sharding, moving all user rule groups from ruler to a different one and then back could end up with some user groups not being evaluated at all. #3235
* [BUGFIX] Fixed shuffle sharding consistency when zone-awareness is enabled and the shard size is increased or instances in a new zone are added. #3299
* [BUGFIX] Use a valid grpc header when logging IP addresses. #3307
* [BUGFIX] Fixed the metric `cortex_prometheus_rule_group_duration_seconds` in the Ruler, it wouldn't report any values. #3310
* [BUGFIX] Fixed gRPC connections leaking in rulers when rulers sharding is enabled and APIs called. #3314
* [BUGFIX] Fixed shuffle sharding consistency when zone-awareness is enabled and the shard size is increased or instances in a new zone are added. #3299
* [BUGFIX] Fixed Gossip memberlist members joining when addresses are configured using DNS-based service discovery. #3360
* [BUGFIX] Ingester: fail to start an ingester running the blocks storage, if unable to load any existing TSDB at startup. #3354
* [BUGFIX] Blocks storage: Avoid deletion of blocks in the ingester which are not shipped to the storage yet. #3346
* [BUGFIX] Fix common prefixes returned by List method of S3 client. #3358
* [BUGFIX] Honor configured timeout in Azure and GCS object clients. #3285
* [BUGFIX] Blocks storage: Avoid creating blocks larger than configured block range period on forced compaction and when TSDB is idle. #3344
* [BUGFIX] Shuffle sharding: fixed max global series per user/metric limit when shuffle sharding and `-distributor.shard-by-all-labels=true` are both enabled in distributor. When using these global limits you should now set `-distributor.sharding-strategy` and `-distributor.zone-awareness-enabled` to ingesters too. #3369
* [BUGFIX] Slow query logging: when using downstream server request parameters were not logged. #3276
* [BUGFIX] Fixed tenant detection in the ruler and alertmanager API when running without auth. #3343

### Blocksconvert

* [ENHANCEMENT] Blocksconvert – Builder: download plan file locally before processing it. #3209
* [ENHANCEMENT] Blocksconvert – Cleaner: added new tool for deleting chunks data. #3283
* [ENHANCEMENT] Blocksconvert – Scanner: support for scanning specific date-range only. #3222
* [ENHANCEMENT] Blocksconvert – Scanner: metrics for tracking progress. #3222
* [ENHANCEMENT] Blocksconvert – Builder: retry block upload before giving up. #3245
* [ENHANCEMENT] Blocksconvert – Scanner: upload plans concurrently. #3340
* [BUGFIX] Blocksconvert: fix chunks ordering in the block. Chunks in different order than series work just fine in TSDB blocks at the moment, but it's not consistent with what Prometheus does and future Prometheus and Cortex optimizations may rely on this ordering. #3371

## 1.4.0 / 2020-10-02

* [CHANGE] TLS configuration for gRPC, HTTP and etcd clients is now marked as experimental. These features are not yet fully baked, and we expect possible small breaking changes in Cortex 1.5. #3198
* [CHANGE] Cassandra backend support is now GA (stable). #3180
* [CHANGE] Blocks storage is now GA (stable). The `-experimental` prefix has been removed from all CLI flags related to the blocks storage (no YAML config changes). #3180 #3201
  - `-experimental.blocks-storage.*` flags renamed to `-blocks-storage.*`
  - `-experimental.store-gateway.*` flags renamed to `-store-gateway.*`
  - `-experimental.querier.store-gateway-client.*` flags renamed to `-querier.store-gateway-client.*`
  - `-experimental.querier.store-gateway-addresses` flag renamed to `-querier.store-gateway-addresses`
  - `-store-gateway.replication-factor` flag renamed to `-store-gateway.sharding-ring.replication-factor`
  - `-store-gateway.tokens-file-path` flag renamed to `store-gateway.sharding-ring.tokens-file-path`
* [CHANGE] Ingester: Removed deprecated untyped record from chunks WAL. Only if you are running `v1.0` or below, it is recommended to first upgrade to `v1.1`/`v1.2`/`v1.3` and run it for a day before upgrading to `v1.4` to avoid data loss. #3115
* [CHANGE] Distributor API endpoints are no longer served unless target is set to `distributor` or `all`. #3112
* [CHANGE] Increase the default Cassandra client replication factor to 3. #3007
* [CHANGE] Blocks storage: removed the support to transfer blocks between ingesters on shutdown. When running the Cortex blocks storage, ingesters are expected to run with a persistent disk. The following metrics have been removed: #2996
  * `cortex_ingester_sent_files`
  * `cortex_ingester_received_files`
  * `cortex_ingester_received_bytes_total`
  * `cortex_ingester_sent_bytes_total`
* [CHANGE] The buckets for the `cortex_chunk_store_index_lookups_per_query` metric have been changed to 1, 2, 4, 8, 16. #3021
* [CHANGE] Blocks storage: the `operation` label value `getrange` has changed into `get_range` for the metrics `thanos_store_bucket_cache_operation_requests_total` and `thanos_store_bucket_cache_operation_hits_total`. #3000
* [CHANGE] Experimental Delete Series: `/api/v1/admin/tsdb/delete_series` and `/api/v1/admin/tsdb/cancel_delete_request` purger APIs to return status code `204` instead of `200` for success. #2946
* [CHANGE] Histogram `cortex_memcache_request_duration_seconds` `method` label value changes from `Memcached.Get` to `Memcached.GetBatched` for batched lookups, and is not reported for non-batched lookups (label value `Memcached.GetMulti` remains, and had exactly the same value as `Get` in nonbatched lookups).  The same change applies to tracing spans. #3046
* [CHANGE] TLS server validation is now enabled by default, a new parameter `tls_insecure_skip_verify` can be set to true to skip validation optionally. #3030
* [CHANGE] `cortex_ruler_config_update_failures_total` has been removed in favor of `cortex_ruler_config_last_reload_successful`. #3056
* [CHANGE] `ruler.evaluation_delay_duration` field in YAML config has been moved and renamed to `limits.ruler_evaluation_delay_duration`. #3098
* [CHANGE] Removed obsolete `results_cache.max_freshness` from YAML config (deprecated since Cortex 1.2). #3145
* [CHANGE] Removed obsolete `-promql.lookback-delta` option (deprecated since Cortex 1.2, replaced with `-querier.lookback-delta`). #3144
* [CHANGE] Cache: added support for Redis Cluster and Redis Sentinel. #2961
  - The following changes have been made in Redis configuration:
   - `-redis.master_name` added
   - `-redis.db` added
   - `-redis.max-active-conns` changed to `-redis.pool-size`
   - `-redis.max-conn-lifetime` changed to `-redis.max-connection-age`
   - `-redis.max-idle-conns` removed
   - `-redis.wait-on-pool-exhaustion` removed
* [CHANGE] TLS configuration for gRPC, HTTP and etcd clients is now marked as experimental. These features are not yet fully baked, and we expect possible small breaking changes in Cortex 1.5. #3198
* [CHANGE] Fixed store-gateway CLI flags inconsistencies. #3201
  - `-store-gateway.replication-factor` flag renamed to `-store-gateway.sharding-ring.replication-factor`
  - `-store-gateway.tokens-file-path` flag renamed to `store-gateway.sharding-ring.tokens-file-path`
* [FEATURE] Logging of the source IP passed along by a reverse proxy is now supported by setting the `-server.log-source-ips-enabled`. For non standard headers the settings `-server.log-source-ips-header` and `-server.log-source-ips-regex` can be used. #2985
* [FEATURE] Blocks storage: added shuffle sharding support to store-gateway blocks sharding. Added the following additional metrics to store-gateway: #3069
  * `cortex_bucket_stores_tenants_discovered`
  * `cortex_bucket_stores_tenants_synced`
* [FEATURE] Experimental blocksconvert: introduce an experimental tool `blocksconvert` to migrate long-term storage chunks to blocks. #3092 #3122 #3127 #3162
* [ENHANCEMENT] Improve the Alertmanager logging when serving requests from its API / UI. #3397
* [ENHANCEMENT] Add support for azure storage in China, German and US Government environments. #2988
* [ENHANCEMENT] Query-tee: added a small tolerance to floating point sample values comparison. #2994
* [ENHANCEMENT] Query-tee: add support for doing a passthrough of requests to preferred backend for unregistered routes #3018
* [ENHANCEMENT] Expose `storage.aws.dynamodb.backoff_config` configuration file field. #3026
* [ENHANCEMENT] Added `cortex_request_message_bytes` and `cortex_response_message_bytes` histograms to track received and sent gRPC message and HTTP request/response sizes. Added `cortex_inflight_requests` gauge to track number of inflight gRPC and HTTP requests. #3064
* [ENHANCEMENT] Publish ruler's ring metrics. #3074
* [ENHANCEMENT] Add config validation to the experimental Alertmanager API. Invalid configs are no longer accepted. #3053
* [ENHANCEMENT] Add "integration" as a label for `cortex_alertmanager_notifications_total` and `cortex_alertmanager_notifications_failed_total` metrics. #3056
* [ENHANCEMENT] Add `cortex_ruler_config_last_reload_successful` and `cortex_ruler_config_last_reload_successful_seconds` to check status of users rule manager. #3056
* [ENHANCEMENT] The configuration validation now fails if an empty YAML node has been set for a root YAML config property. #3080
* [ENHANCEMENT] Memcached dial() calls now have a circuit-breaker to avoid hammering a broken cache. #3051, #3189
* [ENHANCEMENT] `-ruler.evaluation-delay-duration` is now overridable as a per-tenant limit, `ruler_evaluation_delay_duration`. #3098
* [ENHANCEMENT] Add TLS support to etcd client. #3102
* [ENHANCEMENT] When a tenant accesses the Alertmanager UI or its API, if we have valid `-alertmanager.configs.fallback` we'll use that to start the manager and avoid failing the request. #3073
* [ENHANCEMENT] Add `DELETE api/v1/rules/{namespace}` to the Ruler. It allows all the rule groups of a namespace to be deleted. #3120
* [ENHANCEMENT] Experimental Delete Series: Retry processing of Delete requests during failures. #2926
* [ENHANCEMENT] Improve performance of QueryStream() in ingesters. #3177
* [ENHANCEMENT] Modules included in "All" target are now visible in output of `-modules` CLI flag. #3155
* [ENHANCEMENT] Added `/debug/fgprof` endpoint to debug running Cortex process using `fgprof`. This adds up to the existing `/debug/...` endpoints. #3131
* [ENHANCEMENT] Blocks storage: optimised `/api/v1/series` for blocks storage. (#2976)
* [BUGFIX] Ruler: when loading rules from "local" storage, check for directory after resolving symlink. #3137
* [BUGFIX] Query-frontend: Fixed rounding for incoming query timestamps, to be 100% Prometheus compatible. #2990
* [BUGFIX] Querier: Merge results from chunks and blocks ingesters when using streaming of results. #3013
* [BUGFIX] Querier: query /series from ingesters regardless the `-querier.query-ingesters-within` setting. #3035
* [BUGFIX] Blocks storage: Ingester is less likely to hit gRPC message size limit when streaming data to queriers. #3015
* [BUGFIX] Blocks storage: fixed memberlist support for the store-gateways and compactors ring used when blocks sharding is enabled. #3058 #3095
* [BUGFIX] Fix configuration for TLS server validation, TLS skip verify was hardcoded to true for all TLS configurations and prevented validation of server certificates. #3030
* [BUGFIX] Fixes the Alertmanager panicking when no `-alertmanager.web.external-url` is provided. #3017
* [BUGFIX] Fixes the registration of the Alertmanager API metrics `cortex_alertmanager_alerts_received_total` and `cortex_alertmanager_alerts_invalid_total`. #3065
* [BUGFIX] Fixes `flag needs an argument: -config.expand-env` error. #3087
* [BUGFIX] An index optimisation actually slows things down when using caching. Moved it to the right location. #2973
* [BUGFIX] Ingester: If push request contained both valid and invalid samples, valid samples were ingested but not stored to WAL of the chunks storage. This has been fixed. #3067
* [BUGFIX] Cassandra: fixed consistency setting in the CQL session when creating the keyspace. #3105
* [BUGFIX] Ruler: Config API would return both the `record` and `alert` in `YAML` response keys even when one of them must be empty. #3120
* [BUGFIX] Index page now uses configured HTTP path prefix when creating links. #3126
* [BUGFIX] Purger: fixed deadlock when reloading of tombstones failed. #3182
* [BUGFIX] Fixed panic in flusher job, when error writing chunks to the store would cause "idle" chunks to be flushed, which triggered panic. #3140
* [BUGFIX] Index page no longer shows links that are not valid for running Cortex instance. #3133
* [BUGFIX] Configs: prevent validation of templates to fail when using template functions. #3157
* [BUGFIX] Configuring the S3 URL with an `@` but without username and password doesn't enable the AWS static credentials anymore. #3170
* [BUGFIX] Limit errors on ranged queries (`api/v1/query_range`) no longer return a status code `500` but `422` instead. #3167
* [BUGFIX] Handle hash-collisions in the query path. Before this fix, Cortex could occasionally mix up two different series in a query, leading to invalid results, when `-querier.ingester-streaming` was used. #3192

## 1.3.0 / 2020-08-21

* [CHANGE] Replace the metric `cortex_alertmanager_configs` with `cortex_alertmanager_config_invalid` exposed by Alertmanager. #2960
* [CHANGE] Experimental Delete Series: Change target flag for purger from `data-purger` to `purger`. #2777
* [CHANGE] Experimental blocks storage: The max concurrent queries against the long-term storage, configured via `-experimental.blocks-storage.bucket-store.max-concurrent`, is now a limit shared across all tenants and not a per-tenant limit anymore. The default value has changed from `20` to `100` and the following new metrics have been added: #2797
  * `cortex_bucket_stores_gate_queries_concurrent_max`
  * `cortex_bucket_stores_gate_queries_in_flight`
  * `cortex_bucket_stores_gate_duration_seconds`
* [CHANGE] Metric `cortex_ingester_flush_reasons` has been renamed to `cortex_ingester_flushing_enqueued_series_total`, and new metric `cortex_ingester_flushing_dequeued_series_total` with `outcome` label (superset of reason) has been added. #2802 #2818 #2998
* [CHANGE] Experimental Delete Series: Metric `cortex_purger_oldest_pending_delete_request_age_seconds` would track age of delete requests since they are over their cancellation period instead of their creation time. #2806
* [CHANGE] Experimental blocks storage: the store-gateway service is required in a Cortex cluster running with the experimental blocks storage. Removed the `-experimental.tsdb.store-gateway-enabled` CLI flag and `store_gateway_enabled` YAML config option. The store-gateway is now always enabled when the storage engine is `blocks`. #2822
* [CHANGE] Experimental blocks storage: removed support for `-experimental.blocks-storage.bucket-store.max-sample-count` flag because the implementation was flawed. To limit the number of samples/chunks processed by a single query you can set `-store.query-chunk-limit`, which is now supported by the blocks storage too. #2852
* [CHANGE] Ingester: Chunks flushed via /flush stay in memory until retention period is reached. This affects `cortex_ingester_memory_chunks` metric. #2778
* [CHANGE] Querier: the error message returned when the query time range exceeds `-store.max-query-length` has changed from `invalid query, length > limit (X > Y)` to `the query time range exceeds the limit (query length: X, limit: Y)`. #2826
* [CHANGE] Add `component` label to metrics exposed by chunk, delete and index store clients. #2774
* [CHANGE] Querier: when `-querier.query-ingesters-within` is configured, the time range of the query sent to ingesters is now manipulated to ensure the query start time is not older than 'now - query-ingesters-within'. #2904
* [CHANGE] KV: The `role` label which was a label of `multi` KV store client only has been added to metrics of every KV store client. If KV store client is not `multi`, then the value of `role` label is `primary`. #2837
* [CHANGE] Added the `engine` label to the metrics exposed by the Prometheus query engine, to distinguish between `ruler` and `querier` metrics. #2854
* [CHANGE] Added ruler to the single binary when started with `-target=all` (default). #2854
* [CHANGE] Experimental blocks storage: compact head when opening TSDB. This should only affect ingester startup after it was unable to compact head in previous run. #2870
* [CHANGE] Metric `cortex_overrides_last_reload_successful` has been renamed to `cortex_runtime_config_last_reload_successful`. #2874
* [CHANGE] HipChat support has been removed from the alertmanager (because removed from the Prometheus upstream too). #2902
* [CHANGE] Add constant label `name` to metric `cortex_cache_request_duration_seconds`. #2903
* [CHANGE] Add `user` label to metric `cortex_query_frontend_queue_length`. #2939
* [CHANGE] Experimental blocks storage: cleaned up the config and renamed "TSDB" to "blocks storage". #2937
  - The storage engine setting value has been changed from `tsdb` to `blocks`; this affects `-store.engine` CLI flag and its respective YAML option.
  - The root level YAML config has changed from `tsdb` to `blocks_storage`
  - The prefix of all CLI flags has changed from `-experimental.tsdb.` to `-experimental.blocks-storage.`
  - The following settings have been grouped under `tsdb` property in the YAML config and their CLI flags changed:
    - `-experimental.tsdb.dir` changed to `-experimental.blocks-storage.tsdb.dir`
    - `-experimental.tsdb.block-ranges-period` changed to `-experimental.blocks-storage.tsdb.block-ranges-period`
    - `-experimental.tsdb.retention-period` changed to `-experimental.blocks-storage.tsdb.retention-period`
    - `-experimental.tsdb.ship-interval` changed to `-experimental.blocks-storage.tsdb.ship-interval`
    - `-experimental.tsdb.ship-concurrency` changed to `-experimental.blocks-storage.tsdb.ship-concurrency`
    - `-experimental.tsdb.max-tsdb-opening-concurrency-on-startup` changed to `-experimental.blocks-storage.tsdb.max-tsdb-opening-concurrency-on-startup`
    - `-experimental.tsdb.head-compaction-interval` changed to `-experimental.blocks-storage.tsdb.head-compaction-interval`
    - `-experimental.tsdb.head-compaction-concurrency` changed to `-experimental.blocks-storage.tsdb.head-compaction-concurrency`
    - `-experimental.tsdb.head-compaction-idle-timeout` changed to `-experimental.blocks-storage.tsdb.head-compaction-idle-timeout`
    - `-experimental.tsdb.stripe-size` changed to `-experimental.blocks-storage.tsdb.stripe-size`
    - `-experimental.tsdb.wal-compression-enabled` changed to `-experimental.blocks-storage.tsdb.wal-compression-enabled`
    - `-experimental.tsdb.flush-blocks-on-shutdown` changed to `-experimental.blocks-storage.tsdb.flush-blocks-on-shutdown`
* [CHANGE] Flags `-bigtable.grpc-use-gzip-compression`, `-ingester.client.grpc-use-gzip-compression`, `-querier.frontend-client.grpc-use-gzip-compression` are now deprecated. #2940
* [CHANGE] Limit errors reported by ingester during query-time now return HTTP status code 422. #2941
* [FEATURE] Introduced `ruler.for-outage-tolerance`, Max time to tolerate outage for restoring "for" state of alert. #2783
* [FEATURE] Introduced `ruler.for-grace-period`, Minimum duration between alert and restored "for" state. This is maintained only for alerts with configured "for" time greater than grace period. #2783
* [FEATURE] Introduced `ruler.resend-delay`, Minimum amount of time to wait before resending an alert to Alertmanager. #2783
* [FEATURE] Ruler: added `local` filesystem support to store rules (read-only). #2854
* [ENHANCEMENT] Upgraded Docker base images to `alpine:3.12`. #2862
* [ENHANCEMENT] Experimental: Querier can now optionally query secondary store. This is specified by using `-querier.second-store-engine` option, with values `chunks` or `blocks`. Standard configuration options for this store are used. Additionally, this querying can be configured to happen only for queries that need data older than `-querier.use-second-store-before-time`. Default value of zero will always query secondary store. #2747
* [ENHANCEMENT] Query-tee: increased the `cortex_querytee_request_duration_seconds` metric buckets granularity. #2799
* [ENHANCEMENT] Query-tee: fail to start if the configured `-backend.preferred` is unknown. #2799
* [ENHANCEMENT] Ruler: Added the following metrics: #2786
  * `cortex_prometheus_notifications_latency_seconds`
  * `cortex_prometheus_notifications_errors_total`
  * `cortex_prometheus_notifications_sent_total`
  * `cortex_prometheus_notifications_dropped_total`
  * `cortex_prometheus_notifications_queue_length`
  * `cortex_prometheus_notifications_queue_capacity`
  * `cortex_prometheus_notifications_alertmanagers_discovered`
* [ENHANCEMENT] The behavior of the `/ready` was changed for the query frontend to indicate when it was ready to accept queries. This is intended for use by a read path load balancer that would want to wait for the frontend to have attached queriers before including it in the backend. #2733
* [ENHANCEMENT] Experimental Delete Series: Add support for deletion of chunks for remaining stores. #2801
* [ENHANCEMENT] Add `-modules` command line flag to list possible values for `-target`. Also, log warning if given target is internal component. #2752
* [ENHANCEMENT] Added `-ingester.flush-on-shutdown-with-wal-enabled` option to enable chunks flushing even when WAL is enabled. #2780
* [ENHANCEMENT] Query-tee: Support for custom API prefix by using `-server.path-prefix` option. #2814
* [ENHANCEMENT] Query-tee: Forward `X-Scope-OrgId` header to backend, if present in the request. #2815
* [ENHANCEMENT] Experimental blocks storage: Added `-experimental.blocks-storage.tsdb.head-compaction-idle-timeout` option to force compaction of data in memory into a block. #2803
* [ENHANCEMENT] Experimental blocks storage: Added support for flushing blocks via `/flush`, `/shutdown` (previously these only worked for chunks storage) and by using `-experimental.blocks-storage.tsdb.flush-blocks-on-shutdown` option. #2794
* [ENHANCEMENT] Experimental blocks storage: Added support to enforce max query time range length via `-store.max-query-length`. #2826
* [ENHANCEMENT] Experimental blocks storage: Added support to limit the max number of chunks that can be fetched from the long-term storage while executing a query. The limit is enforced both in the querier and store-gateway, and is configurable via `-store.query-chunk-limit`. #2852 #2922
* [ENHANCEMENT] Ingester: Added new metric `cortex_ingester_flush_series_in_progress` that reports number of ongoing flush-series operations. Useful when calling `/flush` handler: if `cortex_ingester_flush_queue_length + cortex_ingester_flush_series_in_progress` is 0, all flushes are finished. #2778
* [ENHANCEMENT] Memberlist members can join cluster via SRV records. #2788
* [ENHANCEMENT] Added configuration options for chunks s3 client. #2831
  * `s3.endpoint`
  * `s3.region`
  * `s3.access-key-id`
  * `s3.secret-access-key`
  * `s3.insecure`
  * `s3.sse-encryption`
  * `s3.http.idle-conn-timeout`
  * `s3.http.response-header-timeout`
  * `s3.http.insecure-skip-verify`
* [ENHANCEMENT] Prometheus upgraded. #2798 #2849 #2867 #2902 #2918
  * Optimized labels regex matchers for patterns containing literals (eg. `foo.*`, `.*foo`, `.*foo.*`)
* [ENHANCEMENT] Add metric `cortex_ruler_config_update_failures_total` to Ruler to track failures of loading rules files. #2857
* [ENHANCEMENT] Experimental Alertmanager: Alertmanager configuration persisted to object storage using an experimental API that accepts and returns YAML-based Alertmanager configuration. #2768
* [ENHANCEMENT] Ruler: `-ruler.alertmanager-url` now supports multiple URLs. Each URL is treated as a separate Alertmanager group. Support for multiple Alertmanagers in a group can be achieved by using DNS service discovery. #2851
* [ENHANCEMENT] Experimental blocks storage: Cortex Flusher now works with blocks engine. Flusher needs to be provided with blocks-engine configuration, existing Flusher flags are not used (they are only relevant for chunks engine). Note that flush errors are only reported via log. #2877
* [ENHANCEMENT] Flusher: Added `-flusher.exit-after-flush` option (defaults to true) to control whether Cortex should stop completely after Flusher has finished its work. #2877
* [ENHANCEMENT] Added metrics `cortex_config_hash` and `cortex_runtime_config_hash` to expose hash of the currently active config file. #2874
* [ENHANCEMENT] Logger: added JSON logging support, configured via the `-log.format=json` CLI flag or its respective YAML config option. #2386
* [ENHANCEMENT] Added new flags `-bigtable.grpc-compression`, `-ingester.client.grpc-compression`, `-querier.frontend-client.grpc-compression` to configure compression used by gRPC. Valid values are `gzip`, `snappy`, or empty string (no compression, default). #2940
* [ENHANCEMENT] Clarify limitations of the `/api/v1/series`, `/api/v1/labels` and `/api/v1/label/{name}/values` endpoints. #2953
* [ENHANCEMENT] Ingester: added `Dropped` outcome to metric `cortex_ingester_flushing_dequeued_series_total`. #2998
* [BUGFIX] Fixed a bug with `api/v1/query_range` where no responses would return null values for `result` and empty values for `resultType`. #2962
* [BUGFIX] Fixed a bug in the index intersect code causing storage to return more chunks/series than required. #2796
* [BUGFIX] Fixed the number of reported keys in the background cache queue. #2764
* [BUGFIX] Fix race in processing of headers in sharded queries. #2762
* [BUGFIX] Query Frontend: Do not re-split sharded requests around ingester boundaries. #2766
* [BUGFIX] Experimental Delete Series: Fixed a problem with cache generation numbers prefixed to cache keys. #2800
* [BUGFIX] Ingester: Flushing chunks via `/flush` endpoint could previously lead to panic, if chunks were already flushed before and then removed from memory during the flush caused by `/flush` handler. Immediate flush now doesn't cause chunks to be flushed again. Samples received during flush triggered via `/flush` handler are no longer discarded. #2778
* [BUGFIX] Prometheus upgraded. #2849
  * Fixed unknown symbol error during head compaction
* [BUGFIX] Fix panic when using cassandra as store for both index and delete requests. #2774
* [BUGFIX] Experimental Delete Series: Fixed a data race in Purger. #2817
* [BUGFIX] KV: Fixed a bug that triggered a panic due to metrics being registered with the same name but different labels when using a `multi` configured KV client. #2837
* [BUGFIX] Query-frontend: Fix passing HTTP `Host` header if `-frontend.downstream-url` is configured. #2880
* [BUGFIX] Ingester: Improve time-series distribution when `-experimental.distributor.user-subring-size` is enabled. #2887
* [BUGFIX] Set content type to `application/x-protobuf` for remote_read responses. #2915
* [BUGFIX] Fixed ruler and store-gateway instance registration in the ring (when sharding is enabled) when a new instance replaces abruptly terminated one, and the only difference between the two instances is the address. #2954
* [BUGFIX] Fixed `Missing chunks and index config causing silent failure` Absence of chunks and index from schema config is not validated. #2732
* [BUGFIX] Fix panic caused by KVs from boltdb being used beyond their life. #2971
* [BUGFIX] Experimental blocks storage: `/api/v1/series`, `/api/v1/labels` and `/api/v1/label/{name}/values` only query the TSDB head regardless of the configured `-experimental.blocks-storage.tsdb.retention-period`. #2974
* [BUGFIX] Ingester: Avoid indefinite checkpointing in case of surge in number of series. #2955
* [BUGFIX] Querier: query /series from ingesters regardless the `-querier.query-ingesters-within` setting. #3035
* [BUGFIX] Ruler: fixed an unintentional breaking change introduced in the ruler's `alertmanager_url` YAML config option, which changed the value from a string to a list of strings. #2989

## 1.2.0 / 2020-07-01

* [CHANGE] Metric `cortex_kv_request_duration_seconds` now includes `name` label to denote which client is being used as well as the `backend` label to denote the KV backend implementation in use. #2648
* [CHANGE] Experimental Ruler: Rule groups persisted to object storage using the experimental API have an updated object key encoding to better handle special characters. Rule groups previously-stored using object storage must be renamed to the new format. #2646
* [CHANGE] Query Frontend now uses Round Robin to choose a tenant queue to service next. #2553
* [CHANGE] `-promql.lookback-delta` is now deprecated and has been replaced by `-querier.lookback-delta` along with `lookback_delta` entry under `querier` in the config file. `-promql.lookback-delta` will be removed in v1.4.0. #2604
* [CHANGE] Experimental TSDB: removed `-experimental.tsdb.bucket-store.binary-index-header-enabled` flag. Now the binary index-header is always enabled.
* [CHANGE] Experimental TSDB: Renamed index-cache metrics to use original metric names from Thanos, as Cortex is not aggregating them in any way: #2627
  * `cortex_<service>_blocks_index_cache_items_evicted_total` => `thanos_store_index_cache_items_evicted_total{name="index-cache"}`
  * `cortex_<service>_blocks_index_cache_items_added_total` => `thanos_store_index_cache_items_added_total{name="index-cache"}`
  * `cortex_<service>_blocks_index_cache_requests_total` => `thanos_store_index_cache_requests_total{name="index-cache"}`
  * `cortex_<service>_blocks_index_cache_items_overflowed_total` => `thanos_store_index_cache_items_overflowed_total{name="index-cache"}`
  * `cortex_<service>_blocks_index_cache_hits_total` => `thanos_store_index_cache_hits_total{name="index-cache"}`
  * `cortex_<service>_blocks_index_cache_items` => `thanos_store_index_cache_items{name="index-cache"}`
  * `cortex_<service>_blocks_index_cache_items_size_bytes` => `thanos_store_index_cache_items_size_bytes{name="index-cache"}`
  * `cortex_<service>_blocks_index_cache_total_size_bytes` => `thanos_store_index_cache_total_size_bytes{name="index-cache"}`
  * `cortex_<service>_blocks_index_cache_memcached_operations_total` =>  `thanos_memcached_operations_total{name="index-cache"}`
  * `cortex_<service>_blocks_index_cache_memcached_operation_failures_total` =>  `thanos_memcached_operation_failures_total{name="index-cache"}`
  * `cortex_<service>_blocks_index_cache_memcached_operation_duration_seconds` =>  `thanos_memcached_operation_duration_seconds{name="index-cache"}`
  * `cortex_<service>_blocks_index_cache_memcached_operation_skipped_total` =>  `thanos_memcached_operation_skipped_total{name="index-cache"}`
* [CHANGE] Experimental TSDB: Renamed metrics in bucket stores: #2627
  * `cortex_<service>_blocks_meta_syncs_total` => `cortex_blocks_meta_syncs_total{component="<service>"}`
  * `cortex_<service>_blocks_meta_sync_failures_total` => `cortex_blocks_meta_sync_failures_total{component="<service>"}`
  * `cortex_<service>_blocks_meta_sync_duration_seconds` => `cortex_blocks_meta_sync_duration_seconds{component="<service>"}`
  * `cortex_<service>_blocks_meta_sync_consistency_delay_seconds` => `cortex_blocks_meta_sync_consistency_delay_seconds{component="<service>"}`
  * `cortex_<service>_blocks_meta_synced` => `cortex_blocks_meta_synced{component="<service>"}`
  * `cortex_<service>_bucket_store_block_loads_total` => `cortex_bucket_store_block_loads_total{component="<service>"}`
  * `cortex_<service>_bucket_store_block_load_failures_total` => `cortex_bucket_store_block_load_failures_total{component="<service>"}`
  * `cortex_<service>_bucket_store_block_drops_total` => `cortex_bucket_store_block_drops_total{component="<service>"}`
  * `cortex_<service>_bucket_store_block_drop_failures_total` => `cortex_bucket_store_block_drop_failures_total{component="<service>"}`
  * `cortex_<service>_bucket_store_blocks_loaded` => `cortex_bucket_store_blocks_loaded{component="<service>"}`
  * `cortex_<service>_bucket_store_series_data_touched` => `cortex_bucket_store_series_data_touched{component="<service>"}`
  * `cortex_<service>_bucket_store_series_data_fetched` => `cortex_bucket_store_series_data_fetched{component="<service>"}`
  * `cortex_<service>_bucket_store_series_data_size_touched_bytes` => `cortex_bucket_store_series_data_size_touched_bytes{component="<service>"}`
  * `cortex_<service>_bucket_store_series_data_size_fetched_bytes` => `cortex_bucket_store_series_data_size_fetched_bytes{component="<service>"}`
  * `cortex_<service>_bucket_store_series_blocks_queried` => `cortex_bucket_store_series_blocks_queried{component="<service>"}`
  * `cortex_<service>_bucket_store_series_get_all_duration_seconds` => `cortex_bucket_store_series_get_all_duration_seconds{component="<service>"}`
  * `cortex_<service>_bucket_store_series_merge_duration_seconds` => `cortex_bucket_store_series_merge_duration_seconds{component="<service>"}`
  * `cortex_<service>_bucket_store_series_refetches_total` => `cortex_bucket_store_series_refetches_total{component="<service>"}`
  * `cortex_<service>_bucket_store_series_result_series` => `cortex_bucket_store_series_result_series{component="<service>"}`
  * `cortex_<service>_bucket_store_cached_postings_compressions_total` => `cortex_bucket_store_cached_postings_compressions_total{component="<service>"}`
  * `cortex_<service>_bucket_store_cached_postings_compression_errors_total` => `cortex_bucket_store_cached_postings_compression_errors_total{component="<service>"}`
  * `cortex_<service>_bucket_store_cached_postings_compression_time_seconds` => `cortex_bucket_store_cached_postings_compression_time_seconds{component="<service>"}`
  * `cortex_<service>_bucket_store_cached_postings_original_size_bytes_total` => `cortex_bucket_store_cached_postings_original_size_bytes_total{component="<service>"}`
  * `cortex_<service>_bucket_store_cached_postings_compressed_size_bytes_total` => `cortex_bucket_store_cached_postings_compressed_size_bytes_total{component="<service>"}`
  * `cortex_<service>_blocks_sync_seconds` => `cortex_bucket_stores_blocks_sync_seconds{component="<service>"}`
  * `cortex_<service>_blocks_last_successful_sync_timestamp_seconds` => `cortex_bucket_stores_blocks_last_successful_sync_timestamp_seconds{component="<service>"}`
* [CHANGE] Available command-line flags are printed to stdout, and only when requested via `-help`. Using invalid flag no longer causes printing of all available flags. #2691
* [CHANGE] Experimental Memberlist ring: randomize gossip node names to avoid conflicts when running multiple clients on the same host, or reusing host names (eg. pods in statefulset). Node name randomization can be disabled by using `-memberlist.randomize-node-name=false`. #2715
* [CHANGE] Memberlist KV client is no longer considered experimental. #2725
* [CHANGE] Experimental Delete Series: Make delete request cancellation duration configurable. #2760
* [CHANGE] Removed `-store.fullsize-chunks` option which was undocumented and unused (it broke ingester hand-overs). #2656
* [CHANGE] Query with no metric name that has previously resulted in HTTP status code 500 now returns status code 422 instead. #2571
* [FEATURE] TLS config options added for GRPC clients in Querier (Query-frontend client & Ingester client), Ruler, Store Gateway, as well as HTTP client in Config store client. #2502
* [FEATURE] The flag `-frontend.max-cache-freshness` is now supported within the limits overrides, to specify per-tenant max cache freshness values. The corresponding YAML config parameter has been changed from `results_cache.max_freshness` to `limits_config.max_cache_freshness`. The legacy YAML config parameter (`results_cache.max_freshness`) will continue to be supported till Cortex release `v1.4.0`. #2609
* [FEATURE] Experimental gRPC Store: Added support to 3rd parties index and chunk stores using gRPC client/server plugin mechanism. #2220
* [FEATURE] Add `-cassandra.table-options` flag to customize table options of Cassandra when creating the index or chunk table. #2575
* [ENHANCEMENT] Propagate GOPROXY value when building `build-image`. This is to help the builders building the code in a Network where default Go proxy is not accessible (e.g. when behind some corporate VPN). #2741
* [ENHANCEMENT] Querier: Added metric `cortex_querier_request_duration_seconds` for all requests to the querier. #2708
* [ENHANCEMENT] Cortex is now built with Go 1.14. #2480 #2749 #2753
* [ENHANCEMENT] Experimental TSDB: added the following metrics to the ingester: #2580 #2583 #2589 #2654
  * `cortex_ingester_tsdb_appender_add_duration_seconds`
  * `cortex_ingester_tsdb_appender_commit_duration_seconds`
  * `cortex_ingester_tsdb_refcache_purge_duration_seconds`
  * `cortex_ingester_tsdb_compactions_total`
  * `cortex_ingester_tsdb_compaction_duration_seconds`
  * `cortex_ingester_tsdb_wal_fsync_duration_seconds`
  * `cortex_ingester_tsdb_wal_page_flushes_total`
  * `cortex_ingester_tsdb_wal_completed_pages_total`
  * `cortex_ingester_tsdb_wal_truncations_failed_total`
  * `cortex_ingester_tsdb_wal_truncations_total`
  * `cortex_ingester_tsdb_wal_writes_failed_total`
  * `cortex_ingester_tsdb_checkpoint_deletions_failed_total`
  * `cortex_ingester_tsdb_checkpoint_deletions_total`
  * `cortex_ingester_tsdb_checkpoint_creations_failed_total`
  * `cortex_ingester_tsdb_checkpoint_creations_total`
  * `cortex_ingester_tsdb_wal_truncate_duration_seconds`
  * `cortex_ingester_tsdb_head_active_appenders`
  * `cortex_ingester_tsdb_head_series_not_found_total`
  * `cortex_ingester_tsdb_head_chunks`
  * `cortex_ingester_tsdb_mmap_chunk_corruptions_total`
  * `cortex_ingester_tsdb_head_chunks_created_total`
  * `cortex_ingester_tsdb_head_chunks_removed_total`
* [ENHANCEMENT] Experimental TSDB: added metrics useful to alert on critical conditions of the blocks storage: #2573
  * `cortex_compactor_last_successful_run_timestamp_seconds`
  * `cortex_querier_blocks_last_successful_sync_timestamp_seconds` (when store-gateway is disabled)
  * `cortex_querier_blocks_last_successful_scan_timestamp_seconds` (when store-gateway is enabled)
  * `cortex_storegateway_blocks_last_successful_sync_timestamp_seconds`
* [ENHANCEMENT] Experimental TSDB: added the flag `-experimental.tsdb.wal-compression-enabled` to allow to enable TSDB WAL compression. #2585
* [ENHANCEMENT] Experimental TSDB: Querier and store-gateway components can now use so-called "caching bucket", which can currently cache fetched chunks into shared memcached server. #2572
* [ENHANCEMENT] Ruler: Automatically remove unhealthy rulers from the ring. #2587
* [ENHANCEMENT] Query-tee: added support to `/metadata`, `/alerts`, and `/rules` endpoints #2600
* [ENHANCEMENT] Query-tee: added support to query results comparison between two different backends. The comparison is disabled by default and can be enabled via `-proxy.compare-responses=true`. #2611
* [ENHANCEMENT] Query-tee: improved the query-tee to not wait all backend responses before sending back the response to the client. The query-tee now sends back to the client first successful response, while honoring the `-backend.preferred` option. #2702
* [ENHANCEMENT] Thanos and Prometheus upgraded. #2602 #2604 #2634 #2659 #2686 #2756
  * TSDB now holds less WAL files after Head Truncation.
  * TSDB now does memory-mapping of Head chunks and reduces memory usage.
* [ENHANCEMENT] Experimental TSDB: decoupled blocks deletion from blocks compaction in the compactor, so that blocks deletion is not blocked by a busy compactor. The following metrics have been added: #2623
  * `cortex_compactor_block_cleanup_started_total`
  * `cortex_compactor_block_cleanup_completed_total`
  * `cortex_compactor_block_cleanup_failed_total`
  * `cortex_compactor_block_cleanup_last_successful_run_timestamp_seconds`
* [ENHANCEMENT] Experimental TSDB: Use shared cache for metadata. This is especially useful when running multiple querier and store-gateway components to reduce number of object store API calls. #2626 #2640
* [ENHANCEMENT] Experimental TSDB: when `-querier.query-store-after` is configured and running the experimental blocks storage, the time range of the query sent to the store is now manipulated to ensure the query end time is not more recent than 'now - query-store-after'. #2642
* [ENHANCEMENT] Experimental TSDB: small performance improvement in concurrent usage of RefCache, used during samples ingestion. #2651
* [ENHANCEMENT] The following endpoints now respond appropriately to an `Accept` header with the value `application/json` #2673
  * `/distributor/all_user_stats`
  * `/distributor/ha_tracker`
  * `/ingester/ring`
  * `/store-gateway/ring`
  * `/compactor/ring`
  * `/ruler/ring`
  * `/services`
* [ENHANCEMENT] Experimental Cassandra backend: Add `-cassandra.num-connections` to allow increasing the number of TCP connections to each Cassandra server. #2666
* [ENHANCEMENT] Experimental Cassandra backend: Use separate Cassandra clients and connections for reads and writes. #2666
* [ENHANCEMENT] Experimental Cassandra backend: Add `-cassandra.reconnect-interval` to allow specifying the reconnect interval to a Cassandra server that has been marked `DOWN` by the gocql driver. Also change the default value of the reconnect interval from `60s` to `1s`. #2687
* [ENHANCEMENT] Experimental Cassandra backend: Add option `-cassandra.convict-hosts-on-failure=false` to not convict host of being down when a request fails. #2684
* [ENHANCEMENT] Experimental TSDB: Applied a jitter to the period bucket scans in order to better distribute bucket operations over the time and increase the probability of hitting the shared cache (if configured). #2693
* [ENHANCEMENT] Experimental TSDB: Series limit per user and per metric now work in TSDB blocks. #2676
* [ENHANCEMENT] Experimental Memberlist: Added ability to periodically rejoin the memberlist cluster. #2724
* [ENHANCEMENT] Experimental Delete Series: Added the following metrics for monitoring processing of delete requests: #2730
  - `cortex_purger_load_pending_requests_attempts_total`: Number of attempts that were made to load pending requests with status.
  - `cortex_purger_oldest_pending_delete_request_age_seconds`: Age of oldest pending delete request in seconds.
  - `cortex_purger_pending_delete_requests_count`: Count of requests which are in process or are ready to be processed.
* [ENHANCEMENT] Experimental TSDB: Improved compactor to hard-delete also partial blocks with an deletion mark (even if the deletion mark threshold has not been reached). #2751
* [ENHANCEMENT] Experimental TSDB: Introduced a consistency check done by the querier to ensure all expected blocks have been queried via the store-gateway. If a block is missing on a store-gateway, the querier retries fetching series from missing blocks up to 3 times. If the consistency check fails once all retries have been exhausted, the query execution fails. The following metrics have been added: #2593 #2630 #2689 #2695
  * `cortex_querier_blocks_consistency_checks_total`
  * `cortex_querier_blocks_consistency_checks_failed_total`
  * `cortex_querier_storegateway_refetches_per_query`
* [ENHANCEMENT] Delete requests can now be canceled #2555
* [ENHANCEMENT] Table manager can now provision tables for delete store #2546
* [BUGFIX] Ruler: Ensure temporary rule files with special characters are properly mapped and cleaned up. #2506
* [BUGFIX] Fixes #2411, Ensure requests are properly routed to the prometheus api embedded in the query if `-server.path-prefix` is set. #2372
* [BUGFIX] Experimental TSDB: fixed chunk data corruption when querying back series using the experimental blocks storage. #2400
* [BUGFIX] Fixed collection of tracing spans from Thanos components used internally. #2655
* [BUGFIX] Experimental TSDB: fixed memory leak in ingesters. #2586
* [BUGFIX] QueryFrontend: fixed a situation where HTTP error is ignored and an incorrect status code is set. #2590
* [BUGFIX] Ingester: Fix an ingester starting up in the JOINING state and staying there forever. #2565
* [BUGFIX] QueryFrontend: fixed a panic (`integer divide by zero`) in the query-frontend. The query-frontend now requires the `-querier.default-evaluation-interval` config to be set to the same value of the querier. #2614
* [BUGFIX] Experimental TSDB: when the querier receives a `/series` request with a time range older than the data stored in the ingester, it now ignores the requested time range and returns known series anyway instead of returning an empty response. This aligns the behaviour with the chunks storage. #2617
* [BUGFIX] Cassandra: fixed an edge case leading to an invalid CQL query when querying the index on a Cassandra store. #2639
* [BUGFIX] Ingester: increment series per metric when recovering from WAL or transfer. #2674
* [BUGFIX] Fixed `wrong number of arguments for 'mget' command` Redis error when a query has no chunks to lookup from storage. #2700 #2796
* [BUGFIX] Ingester: Automatically remove old tmp checkpoints, fixing a potential disk space leak after an ingester crashes. #2726

## 1.1.0 / 2020-05-21

This release brings the usual mix of bugfixes and improvements. The biggest change is that WAL support for chunks is now considered to be production-ready!

Please make sure to review renamed metrics, and update your dashboards and alerts accordingly.

* [CHANGE] Added v1 API routes documented in #2327. #2372
  * Added `-http.alertmanager-http-prefix` flag which allows the configuration of the path where the Alertmanager API and UI can be reached. The default is set to `/alertmanager`.
  * Added `-http.prometheus-http-prefix` flag which allows the configuration of the path where the Prometheus API and UI can be reached. The default is set to `/prometheus`.
  * Updated the index hosted at the root prefix to point to the updated routes.
  * Legacy routes hardcoded with the `/api/prom` prefix now respect the `-http.prefix` flag.
* [CHANGE] The metrics `cortex_distributor_ingester_appends_total` and `distributor_ingester_append_failures_total` now include a `type` label to differentiate between `samples` and `metadata`. #2336
* [CHANGE] The metrics for number of chunks and bytes flushed to the chunk store are renamed. Note that previous metrics were counted pre-deduplication, while new metrics are counted after deduplication. #2463
  * `cortex_ingester_chunks_stored_total` > `cortex_chunk_store_stored_chunks_total`
  * `cortex_ingester_chunk_stored_bytes_total` > `cortex_chunk_store_stored_chunk_bytes_total`
* [CHANGE] Experimental TSDB: renamed blocks meta fetcher metrics: #2375
  * `cortex_querier_bucket_store_blocks_meta_syncs_total` > `cortex_querier_blocks_meta_syncs_total`
  * `cortex_querier_bucket_store_blocks_meta_sync_failures_total` > `cortex_querier_blocks_meta_sync_failures_total`
  * `cortex_querier_bucket_store_blocks_meta_sync_duration_seconds` > `cortex_querier_blocks_meta_sync_duration_seconds`
  * `cortex_querier_bucket_store_blocks_meta_sync_consistency_delay_seconds` > `cortex_querier_blocks_meta_sync_consistency_delay_seconds`
* [CHANGE] Experimental TSDB: Modified default values for `compactor.deletion-delay` option from 48h to 12h and `-experimental.tsdb.bucket-store.ignore-deletion-marks-delay` from 24h to 6h. #2414
* [CHANGE] WAL: Default value of `-ingester.checkpoint-enabled` changed to `true`. #2416
* [CHANGE] `trace_id` field in log files has been renamed to `traceID`. #2518
* [CHANGE] Slow query log has a different output now. Previously used `url` field has been replaced with `host` and `path`, and query parameters are logged as individual log fields with `qs_` prefix. #2520
* [CHANGE] WAL: WAL and checkpoint compression is now disabled. #2436
* [CHANGE] Update in dependency `go-kit/kit` from `v0.9.0` to `v0.10.0`. HTML escaping disabled in JSON Logger. #2535
* [CHANGE] Experimental TSDB: Removed `cortex_<service>_` prefix from Thanos objstore metrics and added `component` label to distinguish which Cortex component is doing API calls to the object storage when running in single-binary mode: #2568
  - `cortex_<service>_thanos_objstore_bucket_operations_total` renamed to `thanos_objstore_bucket_operations_total{component="<name>"}`
  - `cortex_<service>_thanos_objstore_bucket_operation_failures_total` renamed to `thanos_objstore_bucket_operation_failures_total{component="<name>"}`
  - `cortex_<service>_thanos_objstore_bucket_operation_duration_seconds` renamed to `thanos_objstore_bucket_operation_duration_seconds{component="<name>"}`
  - `cortex_<service>_thanos_objstore_bucket_last_successful_upload_time` renamed to `thanos_objstore_bucket_last_successful_upload_time{component="<name>"}`
* [CHANGE] FIFO cache: The `-<prefix>.fifocache.size` CLI flag has been renamed to `-<prefix>.fifocache.max-size-items` as well as its YAML config option `size` renamed to `max_size_items`. #2319
* [FEATURE] Ruler: The `-ruler.evaluation-delay` flag was added to allow users to configure a default evaluation delay for all rules in cortex. The default value is 0 which is the current behavior. #2423
* [FEATURE] Experimental: Added a new object storage client for OpenStack Swift. #2440
* [FEATURE] TLS config options added to the Server. #2535
* [FEATURE] Experimental: Added support for `/api/v1/metadata` Prometheus-based endpoint. #2549
* [FEATURE] Add ability to limit concurrent queries to Cassandra with `-cassandra.query-concurrency` flag. #2562
* [FEATURE] Experimental TSDB: Introduced store-gateway service used by the experimental blocks storage to load and query blocks. The store-gateway optionally supports blocks sharding and replication via a dedicated hash ring, configurable via `-experimental.store-gateway.sharding-enabled` and `-experimental.store-gateway.sharding-ring.*` flags. The following metrics have been added: #2433 #2458 #2469 #2523
  * `cortex_querier_storegateway_instances_hit_per_query`
* [ENHANCEMENT] Experimental TSDB: sample ingestion errors are now reported via existing `cortex_discarded_samples_total` metric. #2370
* [ENHANCEMENT] Failures on samples at distributors and ingesters return the first validation error as opposed to the last. #2383
* [ENHANCEMENT] Experimental TSDB: Added `cortex_querier_blocks_meta_synced`, which reflects current state of synced blocks over all tenants. #2392
* [ENHANCEMENT] Added `cortex_distributor_latest_seen_sample_timestamp_seconds` metric to see how far behind Prometheus servers are in sending data. #2371
* [ENHANCEMENT] FIFO cache to support eviction based on memory usage. Added `-<prefix>.fifocache.max-size-bytes` CLI flag and YAML config option `max_size_bytes` to specify memory limit of the cache. #2319, #2527
* [ENHANCEMENT] Added `-querier.worker-match-max-concurrent`. Force worker concurrency to match the `-querier.max-concurrent` option.  Overrides `-querier.worker-parallelism`.  #2456
* [ENHANCEMENT] Added the following metrics for monitoring delete requests: #2445
  - `cortex_purger_delete_requests_received_total`: Number of delete requests received per user.
  - `cortex_purger_delete_requests_processed_total`: Number of delete requests processed per user.
  - `cortex_purger_delete_requests_chunks_selected_total`: Number of chunks selected while building delete plans per user.
  - `cortex_purger_delete_requests_processing_failures_total`: Number of delete requests processing failures per user.
* [ENHANCEMENT] Single Binary: Added query-frontend to the single binary.  Single binary users will now benefit from various query-frontend features.  Primarily: sharding, parallelization, load shedding, additional caching (if configured), and query retries. #2437
* [ENHANCEMENT] Allow 1w (where w denotes week) and 1y (where y denotes year) when setting `-store.cache-lookups-older-than` and `-store.max-look-back-period`. #2454
* [ENHANCEMENT] Optimize index queries for matchers using "a|b|c"-type regex. #2446 #2475
* [ENHANCEMENT] Added per tenant metrics for queries and chunks and bytes read from chunk store: #2463
  * `cortex_chunk_store_fetched_chunks_total` and `cortex_chunk_store_fetched_chunk_bytes_total`
  * `cortex_query_frontend_queries_total` (per tenant queries counted by the frontend)
* [ENHANCEMENT] WAL: New metrics `cortex_ingester_wal_logged_bytes_total` and `cortex_ingester_checkpoint_logged_bytes_total` added to track total bytes logged to disk for WAL and checkpoints. #2497
* [ENHANCEMENT] Add de-duplicated chunks counter `cortex_chunk_store_deduped_chunks_total` which counts every chunk not sent to the store because it was already sent by another replica. #2485
* [ENHANCEMENT] Query-frontend now also logs the POST data of long queries. #2481
* [ENHANCEMENT] WAL: Ingester WAL records now have type header and the custom WAL records have been replaced by Prometheus TSDB's WAL records. Old records will not be supported from 1.3 onwards. Note: once this is deployed, you cannot downgrade without data loss. #2436
* [ENHANCEMENT] Redis Cache: Added `idle_timeout`, `wait_on_pool_exhaustion` and `max_conn_lifetime` options to redis cache configuration. #2550
* [ENHANCEMENT] WAL: the experimental tag has been removed on the WAL in ingesters. #2560
* [ENHANCEMENT] Use newer AWS API for paginated queries - removes 'Deprecated' message from logfiles. #2452
* [ENHANCEMENT] Experimental memberlist: Add retry with backoff on memberlist join other members. #2705
* [ENHANCEMENT] Experimental TSDB: when the store-gateway sharding is enabled, unhealthy store-gateway instances are automatically removed from the ring after 10 consecutive `-experimental.store-gateway.sharding-ring.heartbeat-timeout` periods. #2526
* [BUGFIX] Ruler: Ensure temporary rule files with special characters are properly mapped and cleaned up. #2506
* [BUGFIX] Ensure requests are properly routed to the prometheus api embedded in the query if `-server.path-prefix` is set. Fixes #2411. #2372
* [BUGFIX] Experimental TSDB: Fixed chunk data corruption when querying back series using the experimental blocks storage. #2400
* [BUGFIX] Cassandra Storage: Fix endpoint TLS host verification. #2109
* [BUGFIX] Experimental TSDB: Fixed response status code from `422` to `500` when an error occurs while iterating chunks with the experimental blocks storage. #2402
* [BUGFIX] Ring: Fixed a situation where upgrading from pre-1.0 cortex with a rolling strategy caused new 1.0 ingesters to lose their zone value in the ring until manually forced to re-register. #2404
* [BUGFIX] Distributor: `/all_user_stats` now show API and Rule Ingest Rate correctly. #2457
* [BUGFIX] Fixed `version`, `revision` and `branch` labels exported by the `cortex_build_info` metric. #2468
* [BUGFIX] QueryFrontend: fixed a situation where span context missed when downstream_url is used. #2539
* [BUGFIX] Querier: Fixed a situation where querier would crash because of an unresponsive frontend instance. #2569

## 1.0.1 / 2020-04-23

* [BUGFIX] Fix gaps when querying ingesters with replication factor = 3 and 2 ingesters in the cluster. #2503

## 1.0.0 / 2020-04-02

This is the first major release of Cortex. We made a lot of **breaking changes** in this release which have been detailed below. Please also see the stability guarantees we provide as part of a major release: https://cortexmetrics.io/docs/configuration/v1guarantees/

* [CHANGE] Remove the following deprecated flags: #2339
  - `-metrics.error-rate-query` (use `-metrics.write-throttle-query` instead).
  - `-store.cardinality-cache-size` (use `-store.index-cache-read.enable-fifocache` and `-store.index-cache-read.fifocache.size` instead).
  - `-store.cardinality-cache-validity` (use `-store.index-cache-read.enable-fifocache` and `-store.index-cache-read.fifocache.duration` instead).
  - `-distributor.limiter-reload-period` (flag unused)
  - `-ingester.claim-on-rollout` (flag unused)
  - `-ingester.normalise-tokens` (flag unused)
* [CHANGE] Renamed YAML file options to be more consistent. See [full config file changes below](#config-file-breaking-changes). #2273
* [CHANGE] AWS based autoscaling has been removed. You can only use metrics based autoscaling now. `-applicationautoscaling.url` has been removed. See https://cortexmetrics.io/docs/production/aws/#dynamodb-capacity-provisioning on how to migrate. #2328
* [CHANGE] Renamed the `memcache.write-back-goroutines` and `memcache.write-back-buffer` flags to `background.write-back-concurrency` and `background.write-back-buffer`. This affects the following flags: #2241
  - `-frontend.memcache.write-back-buffer` --> `-frontend.background.write-back-buffer`
  - `-frontend.memcache.write-back-goroutines` --> `-frontend.background.write-back-concurrency`
  - `-store.index-cache-read.memcache.write-back-buffer` --> `-store.index-cache-read.background.write-back-buffer`
  - `-store.index-cache-read.memcache.write-back-goroutines` --> `-store.index-cache-read.background.write-back-concurrency`
  - `-store.index-cache-write.memcache.write-back-buffer` --> `-store.index-cache-write.background.write-back-buffer`
  - `-store.index-cache-write.memcache.write-back-goroutines` --> `-store.index-cache-write.background.write-back-concurrency`
  - `-memcache.write-back-buffer` --> `-store.chunks-cache.background.write-back-buffer`. Note the next change log for the difference.
  - `-memcache.write-back-goroutines` --> `-store.chunks-cache.background.write-back-concurrency`. Note the next change log for the difference.

* [CHANGE] Renamed the chunk cache flags to have `store.chunks-cache.` as prefix. This means the following flags have been changed: #2241
  - `-cache.enable-fifocache` --> `-store.chunks-cache.cache.enable-fifocache`
  - `-default-validity` --> `-store.chunks-cache.default-validity`
  - `-fifocache.duration` --> `-store.chunks-cache.fifocache.duration`
  - `-fifocache.size` --> `-store.chunks-cache.fifocache.size`
  - `-memcache.write-back-buffer` --> `-store.chunks-cache.background.write-back-buffer`. Note the previous change log for the difference.
  - `-memcache.write-back-goroutines` --> `-store.chunks-cache.background.write-back-concurrency`. Note the previous change log for the difference.
  - `-memcached.batchsize` --> `-store.chunks-cache.memcached.batchsize`
  - `-memcached.consistent-hash` --> `-store.chunks-cache.memcached.consistent-hash`
  - `-memcached.expiration` --> `-store.chunks-cache.memcached.expiration`
  - `-memcached.hostname` --> `-store.chunks-cache.memcached.hostname`
  - `-memcached.max-idle-conns` --> `-store.chunks-cache.memcached.max-idle-conns`
  - `-memcached.parallelism` --> `-store.chunks-cache.memcached.parallelism`
  - `-memcached.service` --> `-store.chunks-cache.memcached.service`
  - `-memcached.timeout` --> `-store.chunks-cache.memcached.timeout`
  - `-memcached.update-interval` --> `-store.chunks-cache.memcached.update-interval`
  - `-redis.enable-tls` --> `-store.chunks-cache.redis.enable-tls`
  - `-redis.endpoint` --> `-store.chunks-cache.redis.endpoint`
  - `-redis.expiration` --> `-store.chunks-cache.redis.expiration`
  - `-redis.max-active-conns` --> `-store.chunks-cache.redis.max-active-conns`
  - `-redis.max-idle-conns` --> `-store.chunks-cache.redis.max-idle-conns`
  - `-redis.password` --> `-store.chunks-cache.redis.password`
  - `-redis.timeout` --> `-store.chunks-cache.redis.timeout`
* [CHANGE] Rename the `-store.chunk-cache-stubs` to `-store.chunks-cache.cache-stubs` to be more inline with above. #2241
* [CHANGE] Change prefix of flags `-dynamodb.periodic-table.*` to `-table-manager.index-table.*`. #2359
* [CHANGE] Change prefix of flags `-dynamodb.chunk-table.*` to `-table-manager.chunk-table.*`. #2359
* [CHANGE] Change the following flags: #2359
  - `-dynamodb.poll-interval` --> `-table-manager.poll-interval`
  - `-dynamodb.periodic-table.grace-period` --> `-table-manager.periodic-table.grace-period`
* [CHANGE] Renamed the following flags: #2273
  - `-dynamodb.chunk.gang.size` --> `-dynamodb.chunk-gang-size`
  - `-dynamodb.chunk.get.max.parallelism` --> `-dynamodb.chunk-get-max-parallelism`
* [CHANGE] Don't support mixed time units anymore for duration. For example, 168h5m0s doesn't work anymore, please use just one unit (s|m|h|d|w|y). #2252
* [CHANGE] Utilize separate protos for rule state and storage. Experimental ruler API will not be functional until the rollout is complete. #2226
* [CHANGE] Frontend worker in querier now starts after all Querier module dependencies are started. This fixes issue where frontend worker started to send queries to querier before it was ready to serve them (mostly visible when using experimental blocks storage). #2246
* [CHANGE] Lifecycler component now enters Failed state on errors, and doesn't exit the process. (Important if you're vendoring Cortex and use Lifecycler) #2251
* [CHANGE] `/ready` handler now returns 200 instead of 204. #2330
* [CHANGE] Better defaults for the following options: #2344
  - `-<prefix>.consul.consistent-reads`: Old default: `true`, new default: `false`. This reduces the load on Consul.
  - `-<prefix>.consul.watch-rate-limit`: Old default: 0, new default: 1. This rate limits the reads to 1 per second. Which is good enough for ring watches.
  - `-distributor.health-check-ingesters`: Old default: `false`, new default: `true`.
  - `-ingester.max-stale-chunk-idle`: Old default: 0, new default: 2m. This lets us expire series that we know are stale early.
  - `-ingester.spread-flushes`: Old default: false, new default: true. This allows to better de-duplicate data and use less space.
  - `-ingester.chunk-age-jitter`: Old default: 20mins, new default: 0. This is to enable the `-ingester.spread-flushes` to true.
  - `-<prefix>.memcached.batchsize`: Old default: 0, new default: 1024. This allows batching of requests and keeps the concurrent requests low.
  - `-<prefix>.memcached.consistent-hash`: Old default: false, new default: true. This allows for better cache hits when the memcaches are scaled up and down.
  - `-querier.batch-iterators`: Old default: false, new default: true.
  - `-querier.ingester-streaming`: Old default: false, new default: true.
* [CHANGE] Experimental TSDB: Added `-experimental.tsdb.bucket-store.postings-cache-compression-enabled` to enable postings compression when storing to cache. #2335
* [CHANGE] Experimental TSDB: Added `-compactor.deletion-delay`, which is time before a block marked for deletion is deleted from bucket. If not 0, blocks will be marked for deletion and compactor component will delete blocks marked for deletion from the bucket. If delete-delay is 0, blocks will be deleted straight away. Note that deleting blocks immediately can cause query failures, if store gateway / querier still has the block loaded, or compactor is ignoring the deletion because it's compacting the block at the same time. Default value is 48h. #2335
* [CHANGE] Experimental TSDB: Added `-experimental.tsdb.bucket-store.index-cache.postings-compression-enabled`, to set duration after which the blocks marked for deletion will be filtered out while fetching blocks used for querying. This option allows querier to ignore blocks that are marked for deletion with some delay. This ensures store can still serve blocks that are meant to be deleted but do not have a replacement yet. Default is 24h, half of the default value for `-compactor.deletion-delay`. #2335
* [CHANGE] Experimental TSDB: Added `-experimental.tsdb.bucket-store.index-cache.memcached.max-item-size` to control maximum size of item that is stored to memcached. Defaults to 1 MiB. #2335
* [FEATURE] Added experimental storage API to the ruler service that is enabled when the `-experimental.ruler.enable-api` is set to true #2269
  * `-ruler.storage.type` flag now allows `s3`,`gcs`, and `azure` values
  * `-ruler.storage.(s3|gcs|azure)` flags exist to allow the configuration of object clients set for rule storage
* [CHANGE] Renamed table manager metrics. #2307 #2359
  * `cortex_dynamo_sync_tables_seconds` -> `cortex_table_manager_sync_duration_seconds`
  * `cortex_dynamo_table_capacity_units` -> `cortex_table_capacity_units`
* [FEATURE] Flusher target to flush the WAL. #2075
  * `-flusher.wal-dir` for the WAL directory to recover from.
  * `-flusher.concurrent-flushes` for number of concurrent flushes.
  * `-flusher.flush-op-timeout` is duration after which a flush should timeout.
* [FEATURE] Ingesters can now have an optional availability zone set, to ensure metric replication is distributed across zones. This is set via the `-ingester.availability-zone` flag or the `availability_zone` field in the config file. #2317
* [ENHANCEMENT] Better reuse of connections to DynamoDB and S3. #2268
* [ENHANCEMENT] Reduce number of goroutines used while executing a single index query. #2280
* [ENHANCEMENT] Experimental TSDB: Add support for local `filesystem` backend. #2245
* [ENHANCEMENT] Experimental TSDB: Added memcached support for the TSDB index cache. #2290
* [ENHANCEMENT] Experimental TSDB: Removed gRPC server to communicate between querier and BucketStore. #2324
* [ENHANCEMENT] Allow 1w (where w denotes week) and 1y (where y denotes year) when setting table period and retention. #2252
* [ENHANCEMENT] Added FIFO cache metrics for current number of entries and memory usage. #2270
* [ENHANCEMENT] Output all config fields to /config API, including those with empty value. #2209
* [ENHANCEMENT] Add "missing_metric_name" and "metric_name_invalid" reasons to cortex_discarded_samples_total metric. #2346
* [ENHANCEMENT] Experimental TSDB: sample ingestion errors are now reported via existing `cortex_discarded_samples_total` metric. #2370
* [BUGFIX] Ensure user state metrics are updated if a transfer fails. #2338
* [BUGFIX] Fixed etcd client keepalive settings. #2278
* [BUGFIX] Register the metrics of the WAL. #2295
* [BUXFIX] Experimental TSDB: fixed error handling when ingesting out of bound samples. #2342

### Known issues

- This experimental blocks storage in Cortex `1.0.0` has a bug which may lead to the error `cannot iterate chunk for series` when running queries. This bug has been fixed in #2400. If you're running the experimental blocks storage, please build Cortex from `master`.

### Config file breaking changes

In this section you can find a config file diff showing the breaking changes introduced in Cortex. You can also find the [full configuration file reference doc](https://cortexmetrics.io/docs/configuration/configuration-file/) in the website.

```diff
### ingester_config

 # Period with which to attempt to flush chunks.
 # CLI flag: -ingester.flush-period
-[flushcheckperiod: <duration> | default = 1m0s]
+[flush_period: <duration> | default = 1m0s]

 # Period chunks will remain in memory after flushing.
 # CLI flag: -ingester.retain-period
-[retainperiod: <duration> | default = 5m0s]
+[retain_period: <duration> | default = 5m0s]

 # Maximum chunk idle time before flushing.
 # CLI flag: -ingester.max-chunk-idle
-[maxchunkidle: <duration> | default = 5m0s]
+[max_chunk_idle_time: <duration> | default = 5m0s]

 # Maximum chunk idle time for chunks terminating in stale markers before
 # flushing. 0 disables it and a stale series is not flushed until the
 # max-chunk-idle timeout is reached.
 # CLI flag: -ingester.max-stale-chunk-idle
-[maxstalechunkidle: <duration> | default = 0s]
+[max_stale_chunk_idle_time: <duration> | default = 2m0s]

 # Timeout for individual flush operations.
 # CLI flag: -ingester.flush-op-timeout
-[flushoptimeout: <duration> | default = 1m0s]
+[flush_op_timeout: <duration> | default = 1m0s]

 # Maximum chunk age before flushing.
 # CLI flag: -ingester.max-chunk-age
-[maxchunkage: <duration> | default = 12h0m0s]
+[max_chunk_age: <duration> | default = 12h0m0s]

-# Range of time to subtract from MaxChunkAge to spread out flushes
+# Range of time to subtract from -ingester.max-chunk-age to spread out flushes
 # CLI flag: -ingester.chunk-age-jitter
-[chunkagejitter: <duration> | default = 20m0s]
+[chunk_age_jitter: <duration> | default = 0]

 # Number of concurrent goroutines flushing to dynamodb.
 # CLI flag: -ingester.concurrent-flushes
-[concurrentflushes: <int> | default = 50]
+[concurrent_flushes: <int> | default = 50]

-# If true, spread series flushes across the whole period of MaxChunkAge
+# If true, spread series flushes across the whole period of
+# -ingester.max-chunk-age.
 # CLI flag: -ingester.spread-flushes
-[spreadflushes: <boolean> | default = false]
+[spread_flushes: <boolean> | default = true]

 # Period with which to update the per-user ingestion rates.
 # CLI flag: -ingester.rate-update-period
-[rateupdateperiod: <duration> | default = 15s]
+[rate_update_period: <duration> | default = 15s]


### querier_config

 # The maximum number of concurrent queries.
 # CLI flag: -querier.max-concurrent
-[maxconcurrent: <int> | default = 20]
+[max_concurrent: <int> | default = 20]

 # Use batch iterators to execute query, as opposed to fully materialising the
 # series in memory.  Takes precedent over the -querier.iterators flag.
 # CLI flag: -querier.batch-iterators
-[batchiterators: <boolean> | default = false]
+[batch_iterators: <boolean> | default = true]

 # Use streaming RPCs to query ingester.
 # CLI flag: -querier.ingester-streaming
-[ingesterstreaming: <boolean> | default = false]
+[ingester_streaming: <boolean> | default = true]

 # Maximum number of samples a single query can load into memory.
 # CLI flag: -querier.max-samples
-[maxsamples: <int> | default = 50000000]
+[max_samples: <int> | default = 50000000]

 # The default evaluation interval or step size for subqueries.
 # CLI flag: -querier.default-evaluation-interval
-[defaultevaluationinterval: <duration> | default = 1m0s]
+[default_evaluation_interval: <duration> | default = 1m0s]

### query_frontend_config

 # URL of downstream Prometheus.
 # CLI flag: -frontend.downstream-url
-[downstream: <string> | default = ""]
+[downstream_url: <string> | default = ""]


### ruler_config

 # URL of alerts return path.
 # CLI flag: -ruler.external.url
-[externalurl: <url> | default = ]
+[external_url: <url> | default = ]

 # How frequently to evaluate rules
 # CLI flag: -ruler.evaluation-interval
-[evaluationinterval: <duration> | default = 1m0s]
+[evaluation_interval: <duration> | default = 1m0s]

 # How frequently to poll for rule changes
 # CLI flag: -ruler.poll-interval
-[pollinterval: <duration> | default = 1m0s]
+[poll_interval: <duration> | default = 1m0s]

-storeconfig:
+storage:

 # file path to store temporary rule files for the prometheus rule managers
 # CLI flag: -ruler.rule-path
-[rulepath: <string> | default = "/rules"]
+[rule_path: <string> | default = "/rules"]

 # URL of the Alertmanager to send notifications to.
 # CLI flag: -ruler.alertmanager-url
-[alertmanagerurl: <url> | default = ]
+[alertmanager_url: <url> | default = ]

 # Use DNS SRV records to discover alertmanager hosts.
 # CLI flag: -ruler.alertmanager-discovery
-[alertmanagerdiscovery: <boolean> | default = false]
+[enable_alertmanager_discovery: <boolean> | default = false]

 # How long to wait between refreshing alertmanager hosts.
 # CLI flag: -ruler.alertmanager-refresh-interval
-[alertmanagerrefreshinterval: <duration> | default = 1m0s]
+[alertmanager_refresh_interval: <duration> | default = 1m0s]

 # If enabled requests to alertmanager will utilize the V2 API.
 # CLI flag: -ruler.alertmanager-use-v2
-[alertmanangerenablev2api: <boolean> | default = false]
+[enable_alertmanager_v2: <boolean> | default = false]

 # Capacity of the queue for notifications to be sent to the Alertmanager.
 # CLI flag: -ruler.notification-queue-capacity
-[notificationqueuecapacity: <int> | default = 10000]
+[notification_queue_capacity: <int> | default = 10000]

 # HTTP timeout duration when sending notifications to the Alertmanager.
 # CLI flag: -ruler.notification-timeout
-[notificationtimeout: <duration> | default = 10s]
+[notification_timeout: <duration> | default = 10s]

 # Distribute rule evaluation using ring backend
 # CLI flag: -ruler.enable-sharding
-[enablesharding: <boolean> | default = false]
+[enable_sharding: <boolean> | default = false]

 # Time to spend searching for a pending ruler when shutting down.
 # CLI flag: -ruler.search-pending-for
-[searchpendingfor: <duration> | default = 5m0s]
+[search_pending_for: <duration> | default = 5m0s]

 # Period with which to attempt to flush rule groups.
 # CLI flag: -ruler.flush-period
-[flushcheckperiod: <duration> | default = 1m0s]
+[flush_period: <duration> | default = 1m0s]

### alertmanager_config

 # Base path for data storage.
 # CLI flag: -alertmanager.storage.path
-[datadir: <string> | default = "data/"]
+[data_dir: <string> | default = "data/"]

 # will be used to prefix all HTTP endpoints served by Alertmanager. If omitted,
 # relevant URL components will be derived automatically.
 # CLI flag: -alertmanager.web.external-url
-[externalurl: <url> | default = ]
+[external_url: <url> | default = ]

 # How frequently to poll Cortex configs
 # CLI flag: -alertmanager.configs.poll-interval
-[pollinterval: <duration> | default = 15s]
+[poll_interval: <duration> | default = 15s]

 # Listen address for cluster.
 # CLI flag: -cluster.listen-address
-[clusterbindaddr: <string> | default = "0.0.0.0:9094"]
+[cluster_bind_address: <string> | default = "0.0.0.0:9094"]

 # Explicit address to advertise in cluster.
 # CLI flag: -cluster.advertise-address
-[clusteradvertiseaddr: <string> | default = ""]
+[cluster_advertise_address: <string> | default = ""]

 # Time to wait between peers to send notifications.
 # CLI flag: -cluster.peer-timeout
-[peertimeout: <duration> | default = 15s]
+[peer_timeout: <duration> | default = 15s]

 # Filename of fallback config to use if none specified for instance.
 # CLI flag: -alertmanager.configs.fallback
-[fallbackconfigfile: <string> | default = ""]
+[fallback_config_file: <string> | default = ""]

 # Root of URL to generate if config is http://internal.monitor
 # CLI flag: -alertmanager.configs.auto-webhook-root
-[autowebhookroot: <string> | default = ""]
+[auto_webhook_root: <string> | default = ""]

### table_manager_config

-store:
+storage:

-# How frequently to poll DynamoDB to learn our capacity.
-# CLI flag: -dynamodb.poll-interval
-[dynamodb_poll_interval: <duration> | default = 2m0s]
+# How frequently to poll backend to learn our capacity.
+# CLI flag: -table-manager.poll-interval
+[poll_interval: <duration> | default = 2m0s]

-# DynamoDB periodic tables grace period (duration which table will be
-# created/deleted before/after it's needed).
-# CLI flag: -dynamodb.periodic-table.grace-period
+# Periodic tables grace period (duration which table will be created/deleted
+# before/after it's needed).
+# CLI flag: -table-manager.periodic-table.grace-period
 [creation_grace_period: <duration> | default = 10m0s]

 index_tables_provisioning:
   # Enables on demand throughput provisioning for the storage provider (if
-  # supported). Applies only to tables which are not autoscaled
-  # CLI flag: -dynamodb.periodic-table.enable-ondemand-throughput-mode
-  [provisioned_throughput_on_demand_mode: <boolean> | default = false]
+  # supported). Applies only to tables which are not autoscaled. Supported by
+  # DynamoDB
+  # CLI flag: -table-manager.index-table.enable-ondemand-throughput-mode
+  [enable_ondemand_throughput_mode: <boolean> | default = false]


   # Enables on demand throughput provisioning for the storage provider (if
-  # supported). Applies only to tables which are not autoscaled
-  # CLI flag: -dynamodb.periodic-table.inactive-enable-ondemand-throughput-mode
-  [inactive_throughput_on_demand_mode: <boolean> | default = false]
+  # supported). Applies only to tables which are not autoscaled. Supported by
+  # DynamoDB
+  # CLI flag: -table-manager.index-table.inactive-enable-ondemand-throughput-mode
+  [enable_inactive_throughput_on_demand_mode: <boolean> | default = false]


 chunk_tables_provisioning:
   # Enables on demand throughput provisioning for the storage provider (if
-  # supported). Applies only to tables which are not autoscaled
-  # CLI flag: -dynamodb.chunk-table.enable-ondemand-throughput-mode
-  [provisioned_throughput_on_demand_mode: <boolean> | default = false]
+  # supported). Applies only to tables which are not autoscaled. Supported by
+  # DynamoDB
+  # CLI flag: -table-manager.chunk-table.enable-ondemand-throughput-mode
+  [enable_ondemand_throughput_mode: <boolean> | default = false]

### storage_config

 aws:
-  dynamodbconfig:
+  dynamodb:
     # DynamoDB endpoint URL with escaped Key and Secret encoded. If only region
     # is specified as a host, proper endpoint will be deduced. Use
     # inmemory:///<table-name> to use a mock in-memory implementation.
     # CLI flag: -dynamodb.url
-    [dynamodb: <url> | default = ]
+    [dynamodb_url: <url> | default = ]

     # DynamoDB table management requests per second limit.
     # CLI flag: -dynamodb.api-limit
-    [apilimit: <float> | default = 2]
+    [api_limit: <float> | default = 2]

     # DynamoDB rate cap to back off when throttled.
     # CLI flag: -dynamodb.throttle-limit
-    [throttlelimit: <float> | default = 10]
+    [throttle_limit: <float> | default = 10]
-
-    # ApplicationAutoscaling endpoint URL with escaped Key and Secret encoded.
-    # CLI flag: -applicationautoscaling.url
-    [applicationautoscaling: <url> | default = ]


       # Queue length above which we will scale up capacity
       # CLI flag: -metrics.target-queue-length
-      [targetqueuelen: <int> | default = 100000]
+      [target_queue_length: <int> | default = 100000]

       # Scale up capacity by this multiple
       # CLI flag: -metrics.scale-up-factor
-      [scaleupfactor: <float> | default = 1.3]
+      [scale_up_factor: <float> | default = 1.3]

       # Ignore throttling below this level (rate per second)
       # CLI flag: -metrics.ignore-throttle-below
-      [minthrottling: <float> | default = 1]
+      [ignore_throttle_below: <float> | default = 1]

       # query to fetch ingester queue length
       # CLI flag: -metrics.queue-length-query
-      [queuelengthquery: <string> | default = "sum(avg_over_time(cortex_ingester_flush_queue_length{job=\"cortex/ingester\"}[2m]))"]
+      [queue_length_query: <string> | default = "sum(avg_over_time(cortex_ingester_flush_queue_length{job=\"cortex/ingester\"}[2m]))"]

       # query to fetch throttle rates per table
       # CLI flag: -metrics.write-throttle-query
-      [throttlequery: <string> | default = "sum(rate(cortex_dynamo_throttled_total{operation=\"DynamoDB.BatchWriteItem\"}[1m])) by (table) > 0"]
+      [write_throttle_query: <string> | default = "sum(rate(cortex_dynamo_throttled_total{operation=\"DynamoDB.BatchWriteItem\"}[1m])) by (table) > 0"]

       # query to fetch write capacity usage per table
       # CLI flag: -metrics.usage-query
-      [usagequery: <string> | default = "sum(rate(cortex_dynamo_consumed_capacity_total{operation=\"DynamoDB.BatchWriteItem\"}[15m])) by (table) > 0"]
+      [write_usage_query: <string> | default = "sum(rate(cortex_dynamo_consumed_capacity_total{operation=\"DynamoDB.BatchWriteItem\"}[15m])) by (table) > 0"]

       # query to fetch read capacity usage per table
       # CLI flag: -metrics.read-usage-query
-      [readusagequery: <string> | default = "sum(rate(cortex_dynamo_consumed_capacity_total{operation=\"DynamoDB.QueryPages\"}[1h])) by (table) > 0"]
+      [read_usage_query: <string> | default = "sum(rate(cortex_dynamo_consumed_capacity_total{operation=\"DynamoDB.QueryPages\"}[1h])) by (table) > 0"]

       # query to fetch read errors per table
       # CLI flag: -metrics.read-error-query
-      [readerrorquery: <string> | default = "sum(increase(cortex_dynamo_failures_total{operation=\"DynamoDB.QueryPages\",error=\"ProvisionedThroughputExceededException\"}[1m])) by (table) > 0"]
+      [read_error_query: <string> | default = "sum(increase(cortex_dynamo_failures_total{operation=\"DynamoDB.QueryPages\",error=\"ProvisionedThroughputExceededException\"}[1m])) by (table) > 0"]

     # Number of chunks to group together to parallelise fetches (zero to
     # disable)
-    # CLI flag: -dynamodb.chunk.gang.size
-    [chunkgangsize: <int> | default = 10]
+    # CLI flag: -dynamodb.chunk-gang-size
+    [chunk_gang_size: <int> | default = 10]

     # Max number of chunk-get operations to start in parallel
-    # CLI flag: -dynamodb.chunk.get.max.parallelism
-    [chunkgetmaxparallelism: <int> | default = 32]
+    # CLI flag: -dynamodb.chunk.get-max-parallelism
+    [chunk_get_max_parallelism: <int> | default = 32]

     backoff_config:
       # Minimum delay when backing off.
       # CLI flag: -bigtable.backoff-min-period
-      [minbackoff: <duration> | default = 100ms]
+      [min_period: <duration> | default = 100ms]

       # Maximum delay when backing off.
       # CLI flag: -bigtable.backoff-max-period
-      [maxbackoff: <duration> | default = 10s]
+      [max_period: <duration> | default = 10s]

       # Number of times to backoff and retry before failing.
       # CLI flag: -bigtable.backoff-retries
-      [maxretries: <int> | default = 10]
+      [max_retries: <int> | default = 10]

   # If enabled, once a tables info is fetched, it is cached.
   # CLI flag: -bigtable.table-cache.enabled
-  [tablecacheenabled: <boolean> | default = true]
+  [table_cache_enabled: <boolean> | default = true]

   # Duration to cache tables before checking again.
   # CLI flag: -bigtable.table-cache.expiration
-  [tablecacheexpiration: <duration> | default = 30m0s]
+  [table_cache_expiration: <duration> | default = 30m0s]

 # Cache validity for active index entries. Should be no higher than
 # -ingester.max-chunk-idle.
 # CLI flag: -store.index-cache-validity
-[indexcachevalidity: <duration> | default = 5m0s]
+[index_cache_validity: <duration> | default = 5m0s]

### ingester_client_config

 grpc_client_config:
   backoff_config:
     # Minimum delay when backing off.
     # CLI flag: -ingester.client.backoff-min-period
-    [minbackoff: <duration> | default = 100ms]
+    [min_period: <duration> | default = 100ms]

     # Maximum delay when backing off.
     # CLI flag: -ingester.client.backoff-max-period
-    [maxbackoff: <duration> | default = 10s]
+    [max_period: <duration> | default = 10s]

     # Number of times to backoff and retry before failing.
     # CLI flag: -ingester.client.backoff-retries
-    [maxretries: <int> | default = 10]
+    [max_retries: <int> | default = 10]

### frontend_worker_config

-# Address of query frontend service.
+# Address of query frontend service, in host:port format.
 # CLI flag: -querier.frontend-address
-[address: <string> | default = ""]
+[frontend_address: <string> | default = ""]

 # How often to query DNS.
 # CLI flag: -querier.dns-lookup-period
-[dnslookupduration: <duration> | default = 10s]
+[dns_lookup_duration: <duration> | default = 10s]

 grpc_client_config:
   backoff_config:
     # Minimum delay when backing off.
     # CLI flag: -querier.frontend-client.backoff-min-period
-    [minbackoff: <duration> | default = 100ms]
+    [min_period: <duration> | default = 100ms]

     # Maximum delay when backing off.
     # CLI flag: -querier.frontend-client.backoff-max-period
-    [maxbackoff: <duration> | default = 10s]
+    [max_period: <duration> | default = 10s]

     # Number of times to backoff and retry before failing.
     # CLI flag: -querier.frontend-client.backoff-retries
-    [maxretries: <int> | default = 10]
+    [max_retries: <int> | default = 10]

### consul_config

 # ACL Token used to interact with Consul.
-# CLI flag: -<prefix>.consul.acltoken
-[acltoken: <string> | default = ""]
+# CLI flag: -<prefix>.consul.acl-token
+[acl_token: <string> | default = ""]

 # HTTP timeout when talking to Consul
 # CLI flag: -<prefix>.consul.client-timeout
-[httpclienttimeout: <duration> | default = 20s]
+[http_client_timeout: <duration> | default = 20s]

 # Enable consistent reads to Consul.
 # CLI flag: -<prefix>.consul.consistent-reads
-[consistentreads: <boolean> | default = true]
+[consistent_reads: <boolean> | default = false]

 # Rate limit when watching key or prefix in Consul, in requests per second. 0
 # disables the rate limit.
 # CLI flag: -<prefix>.consul.watch-rate-limit
-[watchkeyratelimit: <float> | default = 0]
+[watch_rate_limit: <float> | default = 1]

 # Burst size used in rate limit. Values less than 1 are treated as 1.
 # CLI flag: -<prefix>.consul.watch-burst-size
-[watchkeyburstsize: <int> | default = 1]
+[watch_burst_size: <int> | default = 1]


### configstore_config
 # URL of configs API server.
 # CLI flag: -<prefix>.configs.url
-[configsapiurl: <url> | default = ]
+[configs_api_url: <url> | default = ]

 # Timeout for requests to Weave Cloud configs service.
 # CLI flag: -<prefix>.configs.client-timeout
-[clienttimeout: <duration> | default = 5s]
+[client_timeout: <duration> | default = 5s]
```

## 0.7.0 / 2020-03-16

Cortex `0.7.0` is a major step forward the upcoming `1.0` release. In this release, we've got 164 contributions from 26 authors. Thanks to all contributors! ❤️

Please be aware that Cortex `0.7.0` introduces some **breaking changes**. You're encouraged to read all the `[CHANGE]` entries below before upgrading your Cortex cluster. In particular:

- Cleaned up some configuration options in preparation for the Cortex `1.0.0` release (see also the [annotated config file breaking changes](#annotated-config-file-breaking-changes) below):
  - Removed CLI flags support to configure the schema (see [how to migrate from flags to schema file](https://cortexmetrics.io/docs/configuration/schema-configuration/#migrating-from-flags-to-schema-file))
  - Renamed CLI flag `-config-yaml` to `-schema-config-file`
  - Removed CLI flag `-store.min-chunk-age` in favor of `-querier.query-store-after`. The corresponding YAML config option `ingestermaxquerylookback` has been renamed to [`query_ingesters_within`](https://cortexmetrics.io/docs/configuration/configuration-file/#querier-config)
  - Deprecated CLI flag `-frontend.cache-split-interval` in favor of `-querier.split-queries-by-interval`
  - Renamed the YAML config option `defaul_validity` to `default_validity`
  - Removed the YAML config option `config_store` (in the [`alertmanager YAML config`](https://cortexmetrics.io/docs/configuration/configuration-file/#alertmanager-config)) in favor of `store`
  - Removed the YAML config root block `configdb` in favor of [`configs`](https://cortexmetrics.io/docs/configuration/configuration-file/#configs-config). This change is also reflected in the following CLI flags renaming:
      * `-database.*` -> `-configs.database.*`
      * `-database.migrations` -> `-configs.database.migrations-dir`
  - Removed the fluentd-based billing infrastructure including the CLI flags:
      * `-distributor.enable-billing`
      * `-billing.max-buffered-events`
      * `-billing.retry-delay`
      * `-billing.ingester`
- Removed support for using denormalised tokens in the ring. Before upgrading, make sure your Cortex cluster is already running `v0.6.0` or an earlier version with `-ingester.normalise-tokens=true`

### Full changelog

* [CHANGE] Removed support for flags to configure schema. Further, the flag for specifying the config file (`-config-yaml`) has been deprecated. Please use `-schema-config-file`. See the [Schema Configuration documentation](https://cortexmetrics.io/docs/configuration/schema-configuration/) for more details on how to configure the schema using the YAML file. #2221
* [CHANGE] In the config file, the root level `config_store` config option has been moved to `alertmanager` > `store` > `configdb`. #2125
* [CHANGE] Removed unnecessary `frontend.cache-split-interval` in favor of `querier.split-queries-by-interval` both to reduce configuration complexity and guarantee alignment of these two configs. Starting from now, `-querier.cache-results` may only be enabled in conjunction with `-querier.split-queries-by-interval` (previously the cache interval default was `24h` so if you want to preserve the same behaviour you should set `-querier.split-queries-by-interval=24h`). #2040
* [CHANGE] Renamed Configs configuration options. #2187
  * configuration options
    * `-database.*` -> `-configs.database.*`
    * `-database.migrations` -> `-configs.database.migrations-dir`
  * config file
    * `configdb.uri:` -> `configs.database.uri:`
    * `configdb.migrationsdir:` -> `configs.database.migrations_dir:`
    * `configdb.passwordfile:` -> `configs.database.password_file:`
* [CHANGE] Moved `-store.min-chunk-age` to the Querier config as `-querier.query-store-after`, allowing the store to be skipped during query time if the metrics wouldn't be found. The YAML config option `ingestermaxquerylookback` has been renamed to `query_ingesters_within` to match its CLI flag. #1893
* [CHANGE] Renamed the cache configuration setting `defaul_validity` to `default_validity`. #2140
* [CHANGE] Remove fluentd-based billing infrastructure and flags such as `-distributor.enable-billing`. #1491
* [CHANGE] Removed remaining support for using denormalised tokens in the ring. If you're still running ingesters with denormalised tokens (Cortex 0.4 or earlier, with `-ingester.normalise-tokens=false`), such ingesters will now be completely invisible to distributors and need to be either switched to Cortex 0.6.0 or later, or be configured to use normalised tokens. #2034
* [CHANGE] The frontend http server will now send 502 in case of deadline exceeded and 499 if the user requested cancellation. #2156
* [CHANGE] We now enforce queries to be up to `-querier.max-query-into-future` into the future (defaults to 10m). #1929
  * `-store.min-chunk-age` has been removed
  * `-querier.query-store-after` has been added in it's place.
* [CHANGE] Removed unused `/validate_expr endpoint`. #2152
* [CHANGE] Updated Prometheus dependency to v2.16.0. This Prometheus version uses Active Query Tracker to limit concurrent queries. In order to keep `-querier.max-concurrent` working, Active Query Tracker is enabled by default, and is configured to store its data to `active-query-tracker` directory (relative to current directory when Cortex started). This can be changed by using `-querier.active-query-tracker-dir` option. Purpose of Active Query Tracker is to log queries that were running when Cortex crashes. This logging happens on next Cortex start. #2088
* [CHANGE] Default to BigChunk encoding; may result in slightly higher disk usage if many timeseries have a constant value, but should generally result in fewer, bigger chunks. #2207
* [CHANGE] WAL replays are now done while the rest of Cortex is starting, and more specifically, when HTTP server is running. This makes it possible to scrape metrics during WAL replays. Applies to both chunks and experimental blocks storage. #2222
* [CHANGE] Cortex now has `/ready` probe for all services, not just ingester and querier as before. In single-binary mode, /ready reports 204 only if all components are running properly. #2166
* [CHANGE] If you are vendoring Cortex and use its components in your project, be aware that many Cortex components no longer start automatically when they are created. You may want to review PR and attached document. #2166
* [CHANGE] Experimental TSDB: the querier in-memory index cache used by the experimental blocks storage shifted from per-tenant to per-querier. The `-experimental.tsdb.bucket-store.index-cache-size-bytes` now configures the per-querier index cache max size instead of a per-tenant cache and its default has been increased to 1GB. #2189
* [CHANGE] Experimental TSDB: TSDB head compaction interval and concurrency is now configurable (defaults to 1 min interval and 5 concurrent head compactions). New options: `-experimental.tsdb.head-compaction-interval` and `-experimental.tsdb.head-compaction-concurrency`. #2172
* [CHANGE] Experimental TSDB: switched the blocks storage index header to the binary format. This change is expected to have no visible impact, except lower startup times and memory usage in the queriers. It's possible to switch back to the old JSON format via the flag `-experimental.tsdb.bucket-store.binary-index-header-enabled=false`. #2223
* [CHANGE] Experimental Memberlist KV store can now be used in single-binary Cortex. Attempts to use it previously would fail with panic. This change also breaks existing binary protocol used to exchange gossip messages, so this version will not be able to understand gossiped Ring when used in combination with the previous version of Cortex. Easiest way to upgrade is to shutdown old Cortex installation, and restart it with new version. Incremental rollout works too, but with reduced functionality until all components run the same version. #2016
* [FEATURE] Added a read-only local alertmanager config store using files named corresponding to their tenant id. #2125
* [FEATURE] Added flag `-experimental.ruler.enable-api` to enable the ruler api which implements the Prometheus API `/api/v1/rules` and `/api/v1/alerts` endpoints under the configured `-http.prefix`. #1999
* [FEATURE] Added sharding support to compactor when using the experimental TSDB blocks storage. #2113
* [FEATURE] Added ability to override YAML config file settings using environment variables. #2147
  * `-config.expand-env`
* [FEATURE] Added flags to disable Alertmanager notifications methods. #2187
  * `-configs.notifications.disable-email`
  * `-configs.notifications.disable-webhook`
* [FEATURE] Add /config HTTP endpoint which exposes the current Cortex configuration as YAML. #2165
* [FEATURE] Allow Prometheus remote write directly to ingesters. #1491
* [FEATURE] Introduced new standalone service `query-tee` that can be used for testing purposes to send the same Prometheus query to multiple backends (ie. two Cortex clusters ingesting the same metrics) and compare the performances. #2203
* [FEATURE] Fan out parallelizable queries to backend queriers concurrently. #1878
  * `querier.parallelise-shardable-queries` (bool)
  * Requires a shard-compatible schema (v10+)
  * This causes the number of traces to increase accordingly.
  * The query-frontend now requires a schema config to determine how/when to shard queries, either from a file or from flags (i.e. by the `config-yaml` CLI flag). This is the same schema config the queriers consume. The schema is only required to use this option.
  * It's also advised to increase downstream concurrency controls as well:
    * `querier.max-outstanding-requests-per-tenant`
    * `querier.max-query-parallelism`
    * `querier.max-concurrent`
    * `server.grpc-max-concurrent-streams` (for both query-frontends and queriers)
* [FEATURE] Added user sub rings to distribute users to a subset of ingesters. #1947
  * `-experimental.distributor.user-subring-size`
* [FEATURE] Add flag `-experimental.tsdb.stripe-size` to expose TSDB stripe size option. #2185
* [FEATURE] Experimental Delete Series: Added support for Deleting Series with Prometheus style API. Needs to be enabled first by setting `-purger.enable` to `true`. Deletion only supported when using `boltdb` and `filesystem` as index and object store respectively. Support for other stores to follow in separate PRs #2103
* [ENHANCEMENT] Alertmanager: Expose Per-tenant alertmanager metrics #2124
* [ENHANCEMENT] Add `status` label to `cortex_alertmanager_configs` metric to gauge the number of valid and invalid configs. #2125
* [ENHANCEMENT] Cassandra Authentication: added the `custom_authenticators` config option that allows users to authenticate with cassandra clusters using password authenticators that are not approved by default in [gocql](https://github.com/gocql/gocql/blob/81b8263d9fe526782a588ef94d3fa5c6148e5d67/conn.go#L27) #2093
* [ENHANCEMENT] Cassandra Storage: added `max_retries`, `retry_min_backoff` and `retry_max_backoff` configuration options to enable retrying recoverable errors. #2054
* [ENHANCEMENT] Allow to configure HTTP and gRPC server listen address, maximum number of simultaneous connections and connection keepalive settings.
  * `-server.http-listen-address`
  * `-server.http-conn-limit`
  * `-server.grpc-listen-address`
  * `-server.grpc-conn-limit`
  * `-server.grpc.keepalive.max-connection-idle`
  * `-server.grpc.keepalive.max-connection-age`
  * `-server.grpc.keepalive.max-connection-age-grace`
  * `-server.grpc.keepalive.time`
  * `-server.grpc.keepalive.timeout`
* [ENHANCEMENT] PostgreSQL: Bump up `github.com/lib/pq` from `v1.0.0` to `v1.3.0` to support PostgreSQL SCRAM-SHA-256 authentication. #2097
* [ENHANCEMENT] Cassandra Storage: User no longer need `CREATE` privilege on `<all keyspaces>` if given keyspace exists. #2032
* [ENHANCEMENT] Cassandra Storage: added `password_file` configuration options to enable reading Cassandra password from file. #2096
* [ENHANCEMENT] Configs API: Allow GET/POST configs in YAML format. #2181
* [ENHANCEMENT] Background cache writes are batched to improve parallelism and observability. #2135
* [ENHANCEMENT] Add automatic repair for checkpoint and WAL. #2105
* [ENHANCEMENT] Support `lastEvaluation` and `evaluationTime` in `/api/v1/rules` endpoints and make order of groups stable. #2196
* [ENHANCEMENT] Skip expired requests in query-frontend scheduling. #2082
* [ENHANCEMENT] Add ability to configure gRPC keepalive settings. #2066
* [ENHANCEMENT] Experimental TSDB: Export TSDB Syncer metrics from Compactor component, they are prefixed with `cortex_compactor_`. #2023
* [ENHANCEMENT] Experimental TSDB: Added dedicated flag `-experimental.tsdb.bucket-store.tenant-sync-concurrency` to configure the maximum number of concurrent tenants for which blocks are synched. #2026
* [ENHANCEMENT] Experimental TSDB: Expose metrics for objstore operations (prefixed with `cortex_<component>_thanos_objstore_`, component being one of `ingester`, `querier` and `compactor`). #2027
* [ENHANCEMENT] Experimental TSDB: Added support for Azure Storage to be used for block storage, in addition to S3 and GCS. #2083
* [ENHANCEMENT] Experimental TSDB: Reduced memory allocations in the ingesters when using the experimental blocks storage. #2057
* [ENHANCEMENT] Experimental Memberlist KV: expose `-memberlist.gossip-to-dead-nodes-time` and `-memberlist.dead-node-reclaim-time` options to control how memberlist library handles dead nodes and name reuse. #2131
* [BUGFIX] Alertmanager: fixed panic upon applying a new config, caused by duplicate metrics registration in the `NewPipelineBuilder` function. #211
* [BUGFIX] Azure Blob ChunkStore: Fixed issue causing `invalid chunk checksum` errors. #2074
* [BUGFIX] The gauge `cortex_overrides_last_reload_successful` is now only exported by components that use a `RuntimeConfigManager`. Previously, for components that do not initialize a `RuntimeConfigManager` (such as the compactor) the gauge was initialized with 0 (indicating error state) and then never updated, resulting in a false-negative permanent error state. #2092
* [BUGFIX] Fixed WAL metric names, added the `cortex_` prefix.
* [BUGFIX] Restored histogram `cortex_configs_request_duration_seconds` #2138
* [BUGFIX] Fix wrong syntax for `url` in config-file-reference. #2148
* [BUGFIX] Fixed some 5xx status code returned by the query-frontend when they should actually be 4xx. #2122
* [BUGFIX] Fixed leaked goroutines in the querier. #2070
* [BUGFIX] Experimental TSDB: fixed `/all_user_stats` and `/api/prom/user_stats` endpoints when using the experimental TSDB blocks storage. #2042
* [BUGFIX] Experimental TSDB: fixed ruler to correctly work with the experimental TSDB blocks storage. #2101

### Changes to denormalised tokens in the ring

Cortex 0.4.0 is the last version that can *write* denormalised tokens. Cortex 0.5.0 and above always write normalised tokens.

Cortex 0.6.0 is the last version that can *read* denormalised tokens. Starting with Cortex 0.7.0 only normalised tokens are supported, and ingesters writing denormalised tokens to the ring (running Cortex 0.4.0 or earlier with `-ingester.normalise-tokens=false`) are ignored by distributors. Such ingesters should either switch to using normalised tokens, or be upgraded to Cortex 0.5.0 or later.

### Known issues

- The gRPC streaming for ingesters doesn't work when using the experimental TSDB blocks storage. Please do not enable `-querier.ingester-streaming` if you're using the TSDB blocks storage. If you want to enable it, you can build Cortex from `master` given the issue has been fixed after Cortex `0.7` branch has been cut and the fix wasn't included in the `0.7` because related to an experimental feature.

### Annotated config file breaking changes

In this section you can find a config file diff showing the breaking changes introduced in Cortex `0.7`. You can also find the [full configuration file reference doc](https://cortexmetrics.io/docs/configuration/configuration-file/) in the website.

 ```diff
### Root level config

 # "configdb" has been moved to "alertmanager > store > configdb".
-[configdb: <configdb_config>]

 # "config_store" has been renamed to "configs".
-[config_store: <configstore_config>]
+[configs: <configs_config>]


### `distributor_config`

 # The support to hook an external billing system has been removed.
-[enable_billing: <boolean> | default = false]
-billing:
-  [maxbufferedevents: <int> | default = 1024]
-  [retrydelay: <duration> | default = 500ms]
-  [ingesterhostport: <string> | default = "localhost:24225"]


### `querier_config`

 # "ingestermaxquerylookback" has been renamed to "query_ingesters_within".
-[ingestermaxquerylookback: <duration> | default = 0s]
+[query_ingesters_within: <duration> | default = 0s]


### `queryrange_config`

results_cache:
  cache:
     # "defaul_validity" has been renamed to "default_validity".
-    [defaul_validity: <duration> | default = 0s]
+    [default_validity: <duration> | default = 0s]

   # "cache_split_interval" has been deprecated in favor of "split_queries_by_interval".
-  [cache_split_interval: <duration> | default = 24h0m0s]


### `alertmanager_config`

# The "store" config block has been added. This includes "configdb" which previously
# was the "configdb" root level config block.
+store:
+  [type: <string> | default = "configdb"]
+  [configdb: <configstore_config>]
+  local:
+    [path: <string> | default = ""]


### `storage_config`

index_queries_cache_config:
   # "defaul_validity" has been renamed to "default_validity".
-  [defaul_validity: <duration> | default = 0s]
+  [default_validity: <duration> | default = 0s]


### `chunk_store_config`

chunk_cache_config:
   # "defaul_validity" has been renamed to "default_validity".
-  [defaul_validity: <duration> | default = 0s]
+  [default_validity: <duration> | default = 0s]

write_dedupe_cache_config:
   # "defaul_validity" has been renamed to "default_validity".
-  [defaul_validity: <duration> | default = 0s]
+  [default_validity: <duration> | default = 0s]

 # "min_chunk_age" has been removed in favor of "querier > query_store_after".
-[min_chunk_age: <duration> | default = 0s]


### `configs_config`

-# "uri" has been moved to "database > uri".
-[uri: <string> | default = "postgres://postgres@configs-db.weave.local/configs?sslmode=disable"]

-# "migrationsdir" has been moved to "database > migrations_dir".
-[migrationsdir: <string> | default = ""]

-# "passwordfile" has been moved to "database > password_file".
-[passwordfile: <string> | default = ""]

+database:
+  [uri: <string> | default = "postgres://postgres@configs-db.weave.local/configs?sslmode=disable"]
+  [migrations_dir: <string> | default = ""]
+  [password_file: <string> | default = ""]
```

## 0.6.1 / 2020-02-05

* [BUGFIX] Fixed parsing of the WAL configuration when specified in the YAML config file. #2071

## 0.6.0 / 2020-01-28

Note that the ruler flags need to be changed in this upgrade. You're moving from a single node ruler to something that might need to be sharded.
Further, if you're using the configs service, we've upgraded the migration library and this requires some manual intervention. See full instructions below to upgrade your PostgreSQL.

* [CHANGE] The frontend component now does not cache results if it finds a `Cache-Control` header and if one of its values is `no-store`. #1974
* [CHANGE] Flags changed with transition to upstream Prometheus rules manager:
  * `-ruler.client-timeout` is now `ruler.configs.client-timeout` in order to match `ruler.configs.url`.
  * `-ruler.group-timeout`has been removed.
  * `-ruler.num-workers` has been removed.
  * `-ruler.rule-path` has been added to specify where the prometheus rule manager will sync rule files.
  * `-ruler.storage.type` has beem added to specify the rule store backend type, currently only the configdb.
  * `-ruler.poll-interval` has been added to specify the interval in which to poll new rule groups.
  * `-ruler.evaluation-interval` default value has changed from `15s` to `1m` to match the default evaluation interval in Prometheus.
  * Ruler sharding requires a ring which can be configured via the ring flags prefixed by `ruler.ring.`. #1987
* [CHANGE] Use relative links from /ring page to make it work when used behind reverse proxy. #1896
* [CHANGE] Deprecated `-distributor.limiter-reload-period` flag. #1766
* [CHANGE] Ingesters now write only normalised tokens to the ring, although they can still read denormalised tokens used by other ingesters. `-ingester.normalise-tokens` is now deprecated, and ignored. If you want to switch back to using denormalised tokens, you need to downgrade to Cortex 0.4.0. Previous versions don't handle claiming tokens from normalised ingesters correctly. #1809
* [CHANGE] Overrides mechanism has been renamed to "runtime config", and is now separate from limits. Runtime config is simply a file that is reloaded by Cortex every couple of seconds. Limits and now also multi KV use this mechanism.<br />New arguments were introduced: `-runtime-config.file` (defaults to empty) and `-runtime-config.reload-period` (defaults to 10 seconds), which replace previously used `-limits.per-user-override-config` and `-limits.per-user-override-period` options. Old options are still used if `-runtime-config.file` is not specified. This change is also reflected in YAML configuration, where old `limits.per_tenant_override_config` and `limits.per_tenant_override_period` fields are replaced with `runtime_config.file` and `runtime_config.period` respectively. #1749
* [CHANGE] Cortex now rejects data with duplicate labels. Previously, such data was accepted, with duplicate labels removed with only one value left. #1964
* [CHANGE] Changed the default value for `-distributor.ha-tracker.prefix` from `collectors/` to `ha-tracker/` in order to not clash with other keys (ie. ring) stored in the same key-value store. #1940
* [FEATURE] Experimental: Write-Ahead-Log added in ingesters for more data reliability against ingester crashes. #1103
  * `--ingester.wal-enabled`: Setting this to `true` enables writing to WAL during ingestion.
  * `--ingester.wal-dir`: Directory where the WAL data should be stored and/or recovered from.
  * `--ingester.checkpoint-enabled`: Set this to `true` to enable checkpointing of in-memory chunks to disk.
  * `--ingester.checkpoint-duration`: This is the interval at which checkpoints should be created.
  * `--ingester.recover-from-wal`: Set this to `true` to recover data from an existing WAL.
  * For more information, please checkout the ["Ingesters with WAL" guide](https://cortexmetrics.io/docs/guides/ingesters-with-wal/).
* [FEATURE] The distributor can now drop labels from samples (similar to the removal of the replica label for HA ingestion) per user via the `distributor.drop-label` flag. #1726
* [FEATURE] Added flag `debug.mutex-profile-fraction` to enable mutex profiling #1969
* [FEATURE] Added `global` ingestion rate limiter strategy. Deprecated `-distributor.limiter-reload-period` flag. #1766
* [FEATURE] Added support for Microsoft Azure blob storage to be used for storing chunk data. #1913
* [FEATURE] Added readiness probe endpoint`/ready` to queriers. #1934
* [FEATURE] Added "multi" KV store that can interact with two other KV stores, primary one for all reads and writes, and secondary one, which only receives writes. Primary/secondary store can be modified in runtime via runtime-config mechanism (previously "overrides"). #1749
* [FEATURE] Added support to store ring tokens to a file and read it back on startup, instead of generating/fetching the tokens to/from the ring. This feature can be enabled with the flag `-ingester.tokens-file-path`. #1750
* [FEATURE] Experimental TSDB: Added `/series` API endpoint support with TSDB blocks storage. #1830
* [FEATURE] Experimental TSDB: Added TSDB blocks `compactor` component, which iterates over users blocks stored in the bucket and compact them according to the configured block ranges. #1942
* [ENHANCEMENT] metric `cortex_ingester_flush_reasons` gets a new `reason` value: `Spread`, when `-ingester.spread-flushes` option is enabled. #1978
* [ENHANCEMENT] Added `password` and `enable_tls` options to redis cache configuration. Enables usage of Microsoft Azure Cache for Redis service. #1923
* [ENHANCEMENT] Upgraded Kubernetes API version for deployments from `extensions/v1beta1` to `apps/v1`. #1941
* [ENHANCEMENT] Experimental TSDB: Open existing TSDB on startup to prevent ingester from becoming ready before it can accept writes. The max concurrency is set via `--experimental.tsdb.max-tsdb-opening-concurrency-on-startup`. #1917
* [ENHANCEMENT] Experimental TSDB: Querier now exports aggregate metrics from Thanos bucket store and in memory index cache (many metrics to list, but all have `cortex_querier_bucket_store_` or `cortex_querier_blocks_index_cache_` prefix). #1996
* [ENHANCEMENT] Experimental TSDB: Improved multi-tenant bucket store. #1991
  * Allowed to configure the blocks sync interval via `-experimental.tsdb.bucket-store.sync-interval` (0 disables the sync)
  * Limited the number of tenants concurrently synched by `-experimental.tsdb.bucket-store.block-sync-concurrency`
  * Renamed `cortex_querier_sync_seconds` metric to `cortex_querier_blocks_sync_seconds`
  * Track `cortex_querier_blocks_sync_seconds` metric for the initial sync too
* [BUGFIX] Fixed unnecessary CAS operations done by the HA tracker when the jitter is enabled. #1861
* [BUGFIX] Fixed ingesters getting stuck in a LEAVING state after coming up from an ungraceful exit. #1921
* [BUGFIX] Reduce memory usage when ingester Push() errors. #1922
* [BUGFIX] Table Manager: Fixed calculation of expected tables and creation of tables from next active schema considering grace period. #1976
* [BUGFIX] Experimental TSDB: Fixed ingesters consistency during hand-over when using experimental TSDB blocks storage. #1854 #1818
* [BUGFIX] Experimental TSDB: Fixed metrics when using experimental TSDB blocks storage. #1981 #1982 #1990 #1983
* [BUGFIX] Experimental memberlist: Use the advertised address when sending packets to other peers of the Gossip memberlist. #1857
* [BUGFIX] Experimental TSDB: Fixed incorrect query results introduced in #2604 caused by a buffer incorrectly reused while iterating samples. #2697

### Upgrading PostgreSQL (if you're using configs service)

Reference: <https://github.com/golang-migrate/migrate/tree/master/database/postgres#upgrading-from-v1>

1. Install the migrate package cli tool: <https://github.com/golang-migrate/migrate/tree/master/cmd/migrate#installation>
2. Drop the `schema_migrations` table: `DROP TABLE schema_migrations;`.
2. Run the migrate command:

```bash
migrate  -path <absolute_path_to_cortex>/cmd/cortex/migrations -database postgres://localhost:5432/database force 2
```

### Known issues

- The `cortex_prometheus_rule_group_last_evaluation_timestamp_seconds` metric, tracked by the ruler, is not unregistered for rule groups not being used anymore. This issue will be fixed in the next Cortex release (see [2033](https://github.com/cortexproject/cortex/issues/2033)).

- Write-Ahead-Log (WAL) does not have automatic repair of corrupt checkpoint or WAL segments, which is possible if ingester crashes abruptly or the underlying disk corrupts. Currently the only way to resolve this is to manually delete the affected checkpoint and/or WAL segments. Automatic repair will be added in the future releases.

## 0.4.0 / 2019-12-02

* [CHANGE] The frontend component has been refactored to be easier to reuse. When upgrading the frontend, cache entries will be discarded and re-created with the new protobuf schema. #1734
* [CHANGE] Removed direct DB/API access from the ruler. `-ruler.configs.url` has been now deprecated. #1579
* [CHANGE] Removed `Delta` encoding. Any old chunks with `Delta` encoding cannot be read anymore. If `ingester.chunk-encoding` is set to `Delta` the ingester will fail to start. #1706
* [CHANGE] Setting `-ingester.max-transfer-retries` to 0 now disables hand-over when ingester is shutting down. Previously, zero meant infinite number of attempts. #1771
* [CHANGE] `dynamo` has been removed as a valid storage name to make it consistent for all components. `aws` and `aws-dynamo` remain as valid storage names.
* [CHANGE/FEATURE] The frontend split and cache intervals can now be configured using the respective flag `--querier.split-queries-by-interval` and `--frontend.cache-split-interval`.
  * If `--querier.split-queries-by-interval` is not provided request splitting is disabled by default.
  * __`--querier.split-queries-by-day` is still accepted for backward compatibility but has been deprecated. You should now use `--querier.split-queries-by-interval`. We recommend a to use a multiple of 24 hours.__
* [FEATURE] Global limit on the max series per user and metric #1760
  * `-ingester.max-global-series-per-user`
  * `-ingester.max-global-series-per-metric`
  * Requires `-distributor.replication-factor` and `-distributor.shard-by-all-labels` set for the ingesters too
* [FEATURE] Flush chunks with stale markers early with `ingester.max-stale-chunk-idle`. #1759
* [FEATURE] EXPERIMENTAL: Added new KV Store backend based on memberlist library. Components can gossip about tokens and ingester states, instead of using Consul or Etcd. #1721
* [FEATURE] EXPERIMENTAL: Use TSDB in the ingesters & flush blocks to S3/GCS ala Thanos. This will let us use an Object Store more efficiently and reduce costs. #1695
* [FEATURE] Allow Query Frontend to log slow queries with `frontend.log-queries-longer-than`. #1744
* [FEATURE] Add HTTP handler to trigger ingester flush & shutdown - used when running as a stateful set with the WAL enabled.  #1746
* [FEATURE] EXPERIMENTAL: Added GCS support to TSDB blocks storage. #1772
* [ENHANCEMENT] Reduce memory allocations in the write path. #1706
* [ENHANCEMENT] Consul client now follows recommended practices for blocking queries wrt returned Index value. #1708
* [ENHANCEMENT] Consul client can optionally rate-limit itself during Watch (used e.g. by ring watchers) and WatchPrefix (used by HA feature) operations. Rate limiting is disabled by default. New flags added: `--consul.watch-rate-limit`, and `--consul.watch-burst-size`. #1708
* [ENHANCEMENT] Added jitter to HA deduping heartbeats, configure using `distributor.ha-tracker.update-timeout-jitter-max` #1534
* [ENHANCEMENT] Add ability to flush chunks with stale markers early. #1759
* [BUGFIX] Stop reporting successful actions as 500 errors in KV store metrics. #1798
* [BUGFIX] Fix bug where duplicate labels can be returned through metadata APIs. #1790
* [BUGFIX] Fix reading of old, v3 chunk data. #1779
* [BUGFIX] Now support IAM roles in service accounts in AWS EKS. #1803
* [BUGFIX] Fixed duplicated series returned when querying both ingesters and store with the experimental TSDB blocks storage. #1778

In this release we updated the following dependencies:

- gRPC v1.25.0  (resulted in a drop of 30% CPU usage when compression is on)
- jaeger-client v2.20.0
- aws-sdk-go to v1.25.22

## 0.3.0 / 2019-10-11

This release adds support for Redis as an alternative to Memcached, and also includes many optimisations which reduce CPU and memory usage.

* [CHANGE] Gauge metrics were renamed to drop the `_total` suffix. #1685
  * In Alertmanager, `alertmanager_configs_total` is now `alertmanager_configs`
  * In Ruler, `scheduler_configs_total` is now `scheduler_configs`
  * `scheduler_groups_total` is now `scheduler_groups`.
* [CHANGE] `--alertmanager.configs.auto-slack-root` flag was dropped as auto Slack root is not supported anymore. #1597
* [CHANGE] In table-manager, default DynamoDB capacity was reduced from 3,000 units to 1,000 units. We recommend you do not run with the defaults: find out what figures are needed for your environment and set that via `-dynamodb.periodic-table.write-throughput` and `-dynamodb.chunk-table.write-throughput`.
* [FEATURE] Add Redis support for caching #1612
* [FEATURE] Allow spreading chunk writes across multiple S3 buckets #1625
* [FEATURE] Added `/shutdown` endpoint for ingester to shutdown all operations of the ingester. #1746
* [ENHANCEMENT] Upgraded Prometheus to 2.12.0 and Alertmanager to 0.19.0. #1597
* [ENHANCEMENT] Cortex is now built with Go 1.13 #1675, #1676, #1679
* [ENHANCEMENT] Many optimisations, mostly impacting ingester and querier: #1574, #1624, #1638, #1644, #1649, #1654, #1702

Full list of changes: <https://github.com/cortexproject/cortex/compare/v0.2.0...v0.3.0>

## 0.2.0 / 2019-09-05

This release has several exciting features, the most notable of them being setting `-ingester.spread-flushes` to potentially reduce your storage space by upto 50%.

* [CHANGE] Flags changed due to changes upstream in Prometheus Alertmanager #929:
  * `alertmanager.mesh.listen-address` is now `cluster.listen-address`
  * `alertmanager.mesh.peer.host` and `alertmanager.mesh.peer.service` can be replaced by `cluster.peer`
  * `alertmanager.mesh.hardware-address`, `alertmanager.mesh.nickname`, `alertmanager.mesh.password`, and `alertmanager.mesh.peer.refresh-interval` all disappear.
* [CHANGE] --claim-on-rollout flag deprecated; feature is now always on #1566
* [CHANGE] Retention period must now be a multiple of periodic table duration #1564
* [CHANGE] The value for the name label for the chunks memcache in all `cortex_cache_` metrics is now `chunksmemcache` (before it was `memcache`) #1569
* [FEATURE] Makes the ingester flush each timeseries at a specific point in the max-chunk-age cycle with `-ingester.spread-flushes`. This means multiple replicas of a chunk are very likely to contain the same contents which cuts chunk storage space by up to 66%. #1578
* [FEATURE] Make minimum number of chunk samples configurable per user #1620
* [FEATURE] Honor HTTPS for custom S3 URLs #1603
* [FEATURE] You can now point the query-frontend at a normal Prometheus for parallelisation and caching #1441
* [FEATURE] You can now specify `http_config` on alert receivers #929
* [FEATURE] Add option to use jump hashing to load balance requests to memcached #1554
* [FEATURE] Add status page for HA tracker to distributors #1546
* [FEATURE] The distributor ring page is now easier to read with alternate rows grayed out #1621

## 0.1.0 / 2019-08-07

* [CHANGE] HA Tracker flags were renamed to provide more clarity #1465
  * `distributor.accept-ha-labels` is now `distributor.ha-tracker.enable`
  * `distributor.accept-ha-samples` is now `distributor.ha-tracker.enable-for-all-users`
  * `ha-tracker.replica` is now `distributor.ha-tracker.replica`
  * `ha-tracker.cluster` is now `distributor.ha-tracker.cluster`
* [FEATURE] You can specify "heap ballast" to reduce Go GC Churn #1489
* [BUGFIX] HA Tracker no longer always makes a request to Consul/Etcd when a request is not from the active replica #1516
* [BUGFIX] Queries are now correctly cancelled by the query-frontend #1508<|MERGE_RESOLUTION|>--- conflicted
+++ resolved
@@ -23,11 +23,8 @@
 * [ENHANCEMENT] Query Frontend/Scheduler: Time check in query priority now considers overall data select time window (including range selectors, modifiers and lookback delta). #5758
 * [ENHANCEMENT] Querier: Added `querier.store-gateway-query-stats-enabled` to enable or disable store gateway query stats log. #5749
 * [ENHANCEMENT] Upgrade to go 1.21.6. #5765
-<<<<<<< HEAD
+* [ENHANCEMENT] AlertManager: Retrying AlertManager Delete Silence on error #5794
 * [ENHANCEMENT] Ingester: Add new ingester metric `cortex_ingester_max_inflight_query_requests`. #5798
-=======
-* [ENHANCEMENT] AlertManager: Retrying AlertManager Delete Silence on error #5794
->>>>>>> fbd0bb66
 * [BUGFIX] Distributor: Do not use label with empty values for sharding #5717
 * [BUGFIX] Query Frontend: queries with negative offset should check whether it is cacheable or not. #5719
 * [BUGFIX] Redis Cache: pass `cache_size` config correctly. #5734
