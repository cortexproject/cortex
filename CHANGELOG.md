--- conflicted
+++ resolved
@@ -12,11 +12,8 @@
 * [CHANGE] Experimental TSDB: the store-gateway service is required in a Cortex cluster running with the experimental blocks storage. Removed the `-experimental.tsdb.store-gateway-enabled` CLI flag and `store_gateway_enabled` YAML config option. The store-gateway is now always enabled when the storage engine is `tsdb`. #2822
 * [CHANGE] Ingester: Chunks flushed via /flush stay in memory until retention period is reached. This affects `cortex_ingester_memory_chunks` metric. #2778
 * [CHANGE] Querier: the error message returned when the query time range exceeds `-store.max-query-length` has changed from `invalid query, length > limit (X > Y)` to `the query time range exceeds the limit (query length: X, limit: Y)`. #2826
-<<<<<<< HEAD
-* [CHANGE] Add `component` label for chunk, delete and index store client metrics. #2774
-=======
+* [CHANGE] Add `component` label to metrics exposed by chunk, delete and index store clients. #2774
 * [CHANGE] KV: The `role` label which was a label of `multi` KV store client only has been added to metrics of every KV store client. If KV store client is not `multi`, then the value of `role` label is `primary`. #2837
->>>>>>> e50b301c
 * [FEATURE] Introduced `ruler.for-outage-tolerance`, Max time to tolerate outage for restoring "for" state of alert. #2783
 * [FEATURE] Introduced `ruler.for-grace-period`, Minimum duration between alert and restored "for" state. This is maintained only for alerts with configured "for" time greater than grace period. #2783
 * [FEATURE] Introduced `ruler.resend-delay`, Minimum amount of time to wait before resending an alert to Alertmanager. #2783
@@ -63,12 +60,9 @@
 * [BUGFIX] Ingester: Flushing chunks via `/flush` endpoint could previously lead to panic, if chunks were already flushed before and then removed from memory during the flush caused by `/flush` handler. Immediate flush now doesn't cause chunks to be flushed again. Samples received during flush triggered via `/flush` handler are no longer discarded. #2778
 * [BUGFIX] Prometheus upgraded. #2849
   * Fixed unknown symbol error during head compaction
-<<<<<<< HEAD
 * [BUGFIX] Fix panic when using cassandra as store for both index and delete requests. #2774
-=======
 * [BUGFIX] Experimental Delete Series: Fixed a data race in Purger. #2817
 * [BUGFIX] KV: Fixed a bug that triggered a panic due to metrics being registered with the same name but different labels when using a `multi` configured KV client. #2837
->>>>>>> e50b301c
 
 ## 1.2.0 / 2020-07-01
 
