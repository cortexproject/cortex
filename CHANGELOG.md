--- conflicted
+++ resolved
@@ -2,21 +2,10 @@
 
 ## master / unreleased
 
-<<<<<<< HEAD
-* [CHANGE] Fix incorrectly named `cortex_cache_fetched_keys` and `cortex_cache_hits` metrics. Renamed to `cortex_cache_fetched_keys_total` and `cortex_cache_hits_total` respectively. #4686
-* [CHANGE] Enable Thanos series limiter in store-gateway. #4702
-* [CHANGE] Distributor: Apply `max_fetched_series_per_query` limit for `/series` API. #4683
-* [FEATURE] Ruler: Add `external_labels` option to tag all alerts with a given set of labels.
-* [FEATURE] Compactor: Add `-compactor.skip-blocks-with-out-of-order-chunks-enabled` configuration to mark blocks containing index with out-of-order chunks for no compact instead of halting the compaction
-* [FEATURE] Querier/Query-Frontend: Add `-querier.per-step-stats-enabled` and `-frontend.cache-queryable-samples-stats` configurations to enable query sample statistics
-* [FEATURE] Add shuffle sharding for the compactor #4433
 * [ENHANCEMENT] Ruler: enable ruler HA by having replication factor more than 3. We will also use the prometheus RuleGroupPostProcessFunc to sync for state before each rule group evaluation. Optional quorum parameter added to Prometheus-compatible ListRules and ListAlerts APIs to control how replicated ruler data is returned.
 
-## 1.12.0 in progress
-
-=======
 ## 1.13.0 in progress
->>>>>>> eb84489a
+
 * [CHANGE] Changed default for `-ingester.min-ready-duration` from 1 minute to 15 seconds. #4539
 * [CHANGE] query-frontend: Do not print anything in the logs of `query-frontend` if a in-progress query has been canceled (context canceled) to avoid spam. #4562
 * [CHANGE] Compactor block deletion mark migration, needed when upgrading from v1.7, is now disabled by default. #4597
