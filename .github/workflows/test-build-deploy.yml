--- conflicted
+++ resolved
@@ -34,18 +34,7 @@
   test:
     runs-on: ubuntu-20.04
     container:
-<<<<<<< HEAD
-      image: quay.io/cortexproject/build-image:update-go-1-17-8-6aed4de76
-=======
-      image: quay.io/cortexproject/build-image:update-hugo-0.94.x-96d1d7cdd
-    services:
-      cassandra:
-        image: cassandra:3.11
-        env:
-          JVM_OPTS: "-Xms1024M -Xmx1024M"
-        ports:
-          - 9042:9042
->>>>>>> 234bddec
+      image: quay.io/cortexproject/build-image:update-hugo-0.94.x-96d1d7cdd
     steps:
       - name: Checkout Repo
         uses: actions/checkout@v2
