--- conflicted
+++ resolved
@@ -69,11 +69,8 @@
 * [ENHANCEMENT] Distributor: Prevent failed ingestion from affecting rate limiting. #3825
 * [ENHANCEMENT] Blocks storage: added `-blocks-storage.s3.region` support to S3 client configuration. #3811
 * [ENHANCEMENT] Distributor: Remove cached subrings for inactive users when using shuffle sharding. #3849
-<<<<<<< HEAD
 * [ENHANCEMENT] Store-gateway: Reduced memory used to fetch chunks at query time. #3855
-=======
 * [ENHANCEMENT] Compactor: cleanup local files for users that are no longer owned by compactor. #3851
->>>>>>> b778b9a2
 * [BUGFIX] Cortex: Fixed issue where fatal errors and various log messages where not logged. #3778
 * [BUGFIX] HA Tracker: don't track as error in the `cortex_kv_request_duration_seconds` metric a CAS operation intentionally aborted. #3745
 * [BUGFIX] Querier / ruler: do not log "error removing stale clients" if the ring is empty. #3761
