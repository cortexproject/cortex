--- conflicted
+++ resolved
@@ -152,17 +152,7 @@
 	}
 	logger := util.WithContext(r.Context(), util.Logger)
 
-<<<<<<< HEAD
 	var cfg userconfig.Config
-	if err := json.NewDecoder(r.Body).Decode(&cfg); err != nil {
-		// XXX: Untested
-		level.Error(logger).Log("msg", "error decoding json body", "err", err)
-		http.Error(w, err.Error(), http.StatusBadRequest)
-		return
-	}
-	if err := validateAlertmanagerConfig(cfg.AlertmanagerConfig, a.cfg.Notifications); err != nil && cfg.AlertmanagerConfig != "" {
-=======
-	var cfg configs.Config
 	switch parseConfigFormat(r.Header.Get("Content-Type"), FormatJSON) {
 	case FormatJSON:
 		if err := json.NewDecoder(r.Body).Decode(&cfg); err != nil {
@@ -185,8 +175,7 @@
 		return
 	}
 
-	if err := validateAlertmanagerConfig(cfg.AlertmanagerConfig); err != nil && cfg.AlertmanagerConfig != "" {
->>>>>>> c185d861
+	if err := validateAlertmanagerConfig(cfg.AlertmanagerConfig, a.cfg.Notifications); err != nil && cfg.AlertmanagerConfig != "" {
 		level.Error(logger).Log("msg", "invalid Alertmanager config", "err", err)
 		http.Error(w, fmt.Sprintf("Invalid Alertmanager config: %v", err), http.StatusBadRequest)
 		return
