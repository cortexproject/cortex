--- conflicted
+++ resolved
@@ -24,11 +24,9 @@
 * [ENHANCEMENT] Ingester: reduce CPU and memory when an high number of errors are returned by the ingester on the write path with the blocks storage. #3969 #3971 #3973
 * [ENHANCEMENT] Distributor: reduce CPU and memory when an high number of errors are returned by the distributor on the write path. #3990
 * [ENHANCEMENT] Put metric before label value in the "label value too long" error message. #4018
-<<<<<<< HEAD
+* [ENHANCEMENT] Allow use of `y|w|d` suffixes for duration related limits and per-tenant limits. #4044
 * [ENHANCEMENT] Query-frontend: Small optimization on top of PR #3968 to avoid unnecessary Extents merging. #4026
-=======
-* [ENHANCEMENT] Allow use of `y|w|d` suffixes for duration related limits and per-tenant limits. #4044
->>>>>>> 90370204
+
 * [BUGFIX] Ruler-API: fix bug where `/api/v1/rules/<namespace>/<group_name>` endpoint return `400` instead of `404`. #4013
 * [BUGFIX] Distributor: reverted changes done to rate limiting in #3825. #3948
 * [BUGFIX] Ingester: Fix race condition when opening and closing tsdb concurrently. #3959
