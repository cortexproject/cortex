--- conflicted
+++ resolved
@@ -3,6 +3,7 @@
 ## master / unreleased
 
 * [CHANGE] Querier / ruler: deprecated `-store.query-chunk-limit` CLI flag (and its respective YAML config option `max_chunks_per_query`) in favour of `-querier.max-fetched-chunks-per-query` (and its respective YAML config option `max_fetched_chunks_per_query`). The new limit specifies the maximum number of chunks that can be fetched in a single query from ingesters and long-term storage: the total number of actual fetched chunks could be 2x the limit, being independently applied when querying ingesters and long-term storage. #4125
+* [ENHANCEMENT] Tracing: flag a span with error if its log level is set to Error. #3995
 
 ## 1.9.0 in progress
 
@@ -48,9 +49,6 @@
 * [ENHANCEMENT] Query-frontend: reduced memory allocations when serializing query response. #3964
 * [ENHANCEMENT] Querier / ruler: some optimizations to PromQL query engine. #3934 #3989
 * [ENHANCEMENT] Ingester: reduce CPU and memory when an high number of errors are returned by the ingester on the write path with the blocks storage. #3969 #3971 #3973
-<<<<<<< HEAD
-* [ENHANCEMENT] Tracing: flag a span with error if its log level is set to Error. #3995
-=======
 * [ENHANCEMENT] Distributor: reduce CPU and memory when an high number of errors are returned by the distributor on the write path. #3990
 * [ENHANCEMENT] Put metric before label value in the "label value too long" error message. #4018
 * [ENHANCEMENT] Allow use of `y|w|d` suffixes for duration related limits and per-tenant limits. #4044
@@ -69,7 +67,6 @@
 * [ENHANCEMENT] Querier: Allow federated queries to run concurrently. #4065
 * [ENHANCEMENT] Label Values API call now supports `match[]` parameter when querying blocks on storage (assuming `-querier.query-store-for-labels-enabled` is enabled). #4133
 * [BUGFIX] Ruler-API: fix bug where `/api/v1/rules/<namespace>/<group_name>` endpoint return `400` instead of `404`. #4013
->>>>>>> d382e1d8
 * [BUGFIX] Distributor: reverted changes done to rate limiting in #3825. #3948
 * [BUGFIX] Ingester: Fix race condition when opening and closing tsdb concurrently. #3959
 * [BUGFIX] Querier: streamline tracing spans. #3924
