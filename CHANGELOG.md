--- conflicted
+++ resolved
@@ -6,11 +6,8 @@
 * [FEATURE] Querier/Ruler: Add `query_partial_data` and `rules_partial_data` limits to allow queries/rules to be evaluated with data from a single zone, if other zones are not available. #6526
 * [FEATURE] Update prometheus alertmanager version to v0.28.0 and add new integration msteamsv2, jira, and rocketchat. #6590
 * [FEATURE] Ingester: Support out-of-order native histogram ingestion. It automatically enabled when `-ingester.out-of-order-time-window > 0` and `-blocks-storage.tsdb.enable-native-histograms=true`. #6626 #6663
-<<<<<<< HEAD
 * [ENHANCEMENT] Query Frontend: Add new limit `-frontend.max-query-response-size` for total query response size after decompression in query frontend. #6607
-=======
 * [ENHANCEMENT] Alertmanager: Add nflog and silences maintenance metrics. #6659
->>>>>>> 393a672e
 * [ENHANCEMENT] Querier: limit label APIs to query only ingesters if `start` param is not been specified. #6618
 * [ENHANCEMENT] Alertmanager: Add new limits `-alertmanager.max-silences-count` and `-alertmanager.max-silences-size-bytes` for limiting silences per tenant. #6605
 * [ENHANCEMENT] Update prometheus version to v3.1.0. #6583
