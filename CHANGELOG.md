# Changelog

## master / unreleased

* [CHANGE] Ingester: don't update internal "last updated" timestamp of TSDB if tenant only sends invalid samples. This affects how "idle" time is computed. #3727
* [CHANGE] Require explicit flag `-<prefix>.tls-enabled` to enable TLS in GRPC clients. Previously it was enough to specify a TLS flag to enable TLS validation. #3156
* [CHANGE] Query-frontend: removed `-querier.split-queries-by-day` (deprecated in Cortex 0.4.0). You should use `-querier.split-queries-by-interval` instead. #3813
* [CHANGE] Store-gateway: the chunks pool controlled by `-blocks-storage.bucket-store.max-chunk-pool-bytes` is now shared across all tenants. #3830
* [CHANGE] Ingester: return error code 400 instead of 429 when per-user/per-tenant series/metadata limits are reached. #3833
* [FEATURE] Experimental Ruler Storage: Add a separate set of configuration options to configure the ruler storage backend under the `-ruler-storage.` flag prefix. All blocks storage bucket clients and the config service are currently supported. Clients using this implementation will only be enabled if the existing `-ruler.storage` flags are left unset. #3805 #3864
* [FEATURE] Adds support to S3 server-side encryption using KMS. The S3 server-side encryption config can be overridden on a per-tenant basis for the blocks storage and ruler. Deprecated `-<prefix>.s3.sse-encryption`, you should use the following CLI flags that have been added. #3651 #3810 #3811 #3870
  - `-<prefix>.s3.sse.type`
  - `-<prefix>.s3.sse.kms-key-id`
  - `-<prefix>.s3.sse.kms-encryption-context`
* [FEATURE] Querier: Enable `@ <timestamp>` modifier in PromQL using the new `-querier.at-modifier-enabled` flag. #3744
* [FEATURE] Overrides Exporter: Add `overrides-exporter` module for exposing per-tenant resource limit overrides as metrics. It is not included in `all` target, and must be explicitly enabled. #3785
* [FEATURE] Experimental thanosconvert: introduce an experimental tool `thanosconvert` to migrate Thanos block metadata to Cortex metadata. #3770
* [FEATURE] Alertmanager: It now shards the `/api/v1/alerts` API using the ring when sharding is enabled. #3671
  * Added `-alertmanager.max-recv-msg-size` (defaults to 16M) to limit the size of HTTP request body handled by the alertmanager.
  * New flags added for communication between alertmanagers:
    * `-alertmanager.max-recv-msg-size`
    * `-alertmanager.alertmanager-client.remote-timeout`
    * `-alertmanager.alertmanager-client.tls-enabled`
    * `-alertmanager.alertmanager-client.tls-cert-path`
    * `-alertmanager.alertmanager-client.tls-key-path`
    * `-alertmanager.alertmanager-client.tls-ca-path`
    * `-alertmanager.alertmanager-client.tls-server-name`
    * `-alertmanager.alertmanager-client.tls-insecure-skip-verify`
* [ENHANCEMENT] Ruler: Add TLS and explicit basis authentication configuration options for the HTTP client the ruler uses to communicate with the alertmanager. #3752
  * `-ruler.alertmanager-client.basic-auth-username`: Configure the basic authentication username used by the client. Takes precedent over a URL configured username.
  * `-ruler.alertmanager-client.basic-auth-password`: Configure the basic authentication password used by the client. Takes precedent over a URL configured password.
  * `-ruler.alertmanager-client.tls-ca-path`: File path to the CA file.
  * `-ruler.alertmanager-client.tls-cert-path`: File path to the TLS certificate.
  * `-ruler.alertmanager-client.tls-insecure-skip-verify`: Boolean to disable verifying the certificate.
  * `-ruler.alertmanager-client.tls-key-path`: File path to the TLS key certificate.
  * `-ruler.alertmanager-client.tls-server-name`: Expected name on the TLS certificate.
* [ENHANCEMENT] Ingester: exposed metric `cortex_ingester_oldest_unshipped_block_timestamp_seconds`, tracking the unix timestamp of the oldest TSDB block not shipped to the storage yet. #3705
* [ENHANCEMENT] Prometheus upgraded. #3739
  * Avoid unnecessary `runtime.GC()` during compactions.
  * Prevent compaction loop in TSDB on data gap.
* [ENHANCEMENT] Return server side performance metrics for query-frontend (using Server-timing header). #3685
* [ENHANCEMENT] Runtime Config: Add a `mode` query parameter for the runtime config endpoint. `/runtime_config?mode=diff` now shows the YAML runtime configuration with all values that differ from the defaults. #3700
* [ENHANCEMENT] Distributor: Enable downstream projects to wrap distributor push function and access the deserialized write requests berfore/after they are pushed. #3755
* [ENHANCEMENT] Add flag `-<prefix>.tls-server-name` to require a specific server name instead of the hostname on the certificate. #3156
* [ENHANCEMENT] Alertmanager: Remove a tenant's alertmanager instead of pausing it as we determine it is no longer needed. #3722
* [ENHANCEMENT] Blocks storage: added more configuration options to S3 client. #3775
  * `-blocks-storage.s3.tls-handshake-timeout`: Maximum time to wait for a TLS handshake. 0 means no limit.
  * `-blocks-storage.s3.expect-continue-timeout`: The time to wait for a server's first response headers after fully writing the request headers if the request has an Expect header. 0 to send the request body immediately.
  * `-blocks-storage.s3.max-idle-connections`: Maximum number of idle (keep-alive) connections across all hosts. 0 means no limit.
  * `-blocks-storage.s3.max-idle-connections-per-host`: Maximum number of idle (keep-alive) connections to keep per-host. If 0, a built-in default value is used.
  * `-blocks-storage.s3.max-connections-per-host`: Maximum number of connections per host. 0 means no limit.
* [ENHANCEMENT] Ingester: when tenant's TSDB is closed, Ingester now removes pushed metrics-metadata from memory, and removes metadata (`cortex_ingester_memory_metadata`, `cortex_ingester_memory_metadata_created_total`, `cortex_ingester_memory_metadata_removed_total`) and validation metrics (`cortex_discarded_samples_total`, `cortex_discarded_metadata_total`). #3782
* [ENHANCEMENT] Distributor: cleanup metrics for inactive tenants. #3784
* [ENHANCEMENT] Ingester: Have ingester to re-emit following TSDB metrics. #3800
  * `cortex_ingester_tsdb_blocks_loaded`
  * `cortex_ingester_tsdb_reloads_total`
  * `cortex_ingester_tsdb_reloads_failures_total`
  * `cortex_ingester_tsdb_symbol_table_size_bytes`
  * `cortex_ingester_tsdb_storage_blocks_bytes`
  * `cortex_ingester_tsdb_time_retentions_total`
* [ENHANCEMENT] Querier: distribute workload across `-store-gateway.sharding-ring.replication-factor` store-gateway replicas when querying blocks and `-store-gateway.sharding-enabled=true`. #3824
* [ENHANCEMENT] Distributor / HA Tracker: added cleanup of unused elected HA replicas from KV store. Added following metrics to monitor this process: #3809
  * `cortex_ha_tracker_replicas_cleanup_started_total`
  * `cortex_ha_tracker_replicas_cleanup_marked_for_deletion_total`
  * `cortex_ha_tracker_replicas_cleanup_deleted_total`
  * `cortex_ha_tracker_replicas_cleanup_delete_failed_total`
* [ENHANCEMENT] Tenant deletion endpoints now support deletion of ruler groups. This only works when using rule store that supports deletion. #3750
* [ENHANCEMENT] Query-frontend, query-scheduler: cleanup metrics for inactive tenants. #3826
* [ENHANCEMENT] Distributor: Prevent failed ingestion from affecting rate limiting. #3825
* [ENHANCEMENT] Blocks storage: added `-blocks-storage.s3.region` support to S3 client configuration. #3811
* [ENHANCEMENT] Distributor: Remove cached subrings for inactive users when using shuffle sharding. #3849
* [ENHANCEMENT] Store-gateway: Reduced memory used to fetch chunks at query time. #3855
* [ENHANCEMENT] Ingester: attempt to prevent idle compaction from happening in concurrent ingesters by introducing a 25% jitter to the configured idle timeout (`-blocks-storage.tsdb.head-compaction-idle-timeout`). #3850
* [ENHANCEMENT] Compactor: cleanup local files for users that are no longer owned by compactor. #3851
* [ENHANCEMENT] Store-gateway: close empty bucket stores, and delete leftover local files for tenats that no longer belong to store-gateway. #3853
<<<<<<< HEAD
* [ENHANCEMENT] Store-gateway: added metrics to track partitioner behaviour. #3877
  * `cortex_bucket_store_partitioner_requested_bytes_total`
  * `cortex_bucket_store_partitioner_requested_ranges_total`
  * `cortex_bucket_store_partitioner_expanded_bytes_total`
  * `cortex_bucket_store_partitioner_expanded_ranges_total`
=======
* [ENHANCEMENT] Store-gateway: added metrics to chunk buffer pool behaviour. #3880
  * `cortex_bucket_store_chunk_pool_requested_bytes_total`
  * `cortex_bucket_store_chunk_pool_returned_bytes_total`
>>>>>>> 6b783e82
* [BUGFIX] Cortex: Fixed issue where fatal errors and various log messages where not logged. #3778
* [BUGFIX] HA Tracker: don't track as error in the `cortex_kv_request_duration_seconds` metric a CAS operation intentionally aborted. #3745
* [BUGFIX] Querier / ruler: do not log "error removing stale clients" if the ring is empty. #3761
* [BUGFIX] Store-gateway: fixed a panic caused by a race condition when the index-header lazy loading is enabled. #3775 #3789
* [BUGFIX] Compactor: fixed "could not guess file size" log when uploading blocks deletion marks to the global location. #3807
* [BUGFIX] Prevent panic at start if the http_prefix setting doesn't have a valid value. #3796
* [BUGFIX] Memberlist: fixed panic caused by race condition in `armon/go-metrics` used by memberlist client. #3724

## 1.7.0

Note the blocks storage compactor runs a migration task at startup in this version, which can take many minutes and use a lot of RAM.
[Turn this off after first run](https://cortexmetrics.io/docs/blocks-storage/production-tips/#ensure-deletion-marks-migration-is-disabled-after-first-run).

* [CHANGE] FramedSnappy encoding support has been removed from Push and Remote Read APIs. This means Prometheus 1.6 support has been removed and the oldest Prometheus version supported in the remote write is 1.7. #3682
* [CHANGE] Ruler: removed the flag `-ruler.evaluation-delay-duration-deprecated` which was deprecated in 1.4.0. Please use the `ruler_evaluation_delay_duration` per-tenant limit instead. #3694
* [CHANGE] Removed the flags `-<prefix>.grpc-use-gzip-compression` which were deprecated in 1.3.0: #3694
  * `-query-scheduler.grpc-client-config.grpc-use-gzip-compression`: use `-query-scheduler.grpc-client-config.grpc-compression` instead
  * `-frontend.grpc-client-config.grpc-use-gzip-compression`: use `-frontend.grpc-client-config.grpc-compression` instead
  * `-ruler.client.grpc-use-gzip-compression`: use `-ruler.client.grpc-compression` instead
  * `-bigtable.grpc-use-gzip-compression`: use `-bigtable.grpc-compression` instead
  * `-ingester.client.grpc-use-gzip-compression`: use `-ingester.client.grpc-compression` instead
  * `-querier.frontend-client.grpc-use-gzip-compression`: use `-querier.frontend-client.grpc-compression` instead
* [CHANGE] Querier: it's not required to set `-frontend.query-stats-enabled=true` in the querier anymore to enable query statistics logging in the query-frontend. The flag is now required to be configured only in the query-frontend and it will be propagated to the queriers. #3595 #3695
* [CHANGE] Blocks storage: compactor is now required when running a Cortex cluster with the blocks storage, because it also keeps the bucket index updated. #3583
* [CHANGE] Blocks storage: block deletion marks are now stored in a per-tenant global markers/ location too, other than within the block location. The compactor, at startup, will copy deletion marks from the block location to the global location. This migration is required only once, so you can safely disable it via `-compactor.block-deletion-marks-migration-enabled=false` once new compactor has successfully started once in your cluster. #3583
* [CHANGE] OpenStack Swift: the default value for the `-ruler.storage.swift.container-name` and `-swift.container-name` config options has changed from `cortex` to empty string. If you were relying on the default value, you should set it back to `cortex`. #3660
* [CHANGE] HA Tracker: configured replica label is now verified against label value length limit (`-validation.max-length-label-value`). #3668
* [CHANGE] Distributor: `extend_writes` field in YAML configuration has moved from `lifecycler` (inside `ingester_config`) to `distributor_config`. This doesn't affect command line option `-distributor.extend-writes`, which stays the same. #3719
* [CHANGE] Alertmanager: Deprecated `-cluster.` CLI flags in favor of their `-alertmanager.cluster.` equivalent. The deprecated flags (and their respective YAML config options) are: #3677
  * `-cluster.listen-address` in favor of `-alertmanager.cluster.listen-address`
  * `-cluster.advertise-address` in favor of `-alertmanager.cluster.advertise-address`
  * `-cluster.peer` in favor of `-alertmanager.cluster.peers`
  * `-cluster.peer-timeout` in favor of `-alertmanager.cluster.peer-timeout`
* [CHANGE] Blocks storage: the default value of `-blocks-storage.bucket-store.sync-interval` has been changed from `5m` to `15m`. #3724
* [FEATURE] Querier: Queries can be federated across multiple tenants. The tenants IDs involved need to be specified separated by a `|` character in the `X-Scope-OrgID` request header. This is an experimental feature, which can be enabled by setting `-tenant-federation.enabled=true` on all Cortex services. #3250
* [FEATURE] Alertmanager: introduced the experimental option `-alertmanager.sharding-enabled` to shard tenants across multiple Alertmanager instances. This feature is still under heavy development and its usage is discouraged. The following new metrics are exported by the Alertmanager: #3664
  * `cortex_alertmanager_ring_check_errors_total`
  * `cortex_alertmanager_sync_configs_total`
  * `cortex_alertmanager_sync_configs_failed_total`
  * `cortex_alertmanager_tenants_discovered`
  * `cortex_alertmanager_tenants_owned`
* [ENHANCEMENT] Allow specifying JAEGER_ENDPOINT instead of sampling server or local agent port. #3682
* [ENHANCEMENT] Blocks storage: introduced a per-tenant bucket index, periodically updated by the compactor, used to avoid full bucket scanning done by queriers, store-gateways and rulers. The bucket index is updated by the compactor during blocks cleanup, on every `-compactor.cleanup-interval`. #3553 #3555 #3561 #3583 #3625 #3711 #3715
* [ENHANCEMENT] Blocks storage: introduced an option `-blocks-storage.bucket-store.bucket-index.enabled` to enable the usage of the bucket index in the querier, store-gateway and ruler. When enabled, the querier, store-gateway and ruler will use the bucket index to find a tenant's blocks instead of running the periodic bucket scan. The following new metrics are exported by the querier and ruler: #3614 #3625
  * `cortex_bucket_index_loads_total`
  * `cortex_bucket_index_load_failures_total`
  * `cortex_bucket_index_load_duration_seconds`
  * `cortex_bucket_index_loaded`
* [ENHANCEMENT] Compactor: exported the following metrics. #3583 #3625
  * `cortex_bucket_blocks_count`: Total number of blocks per tenant in the bucket. Includes blocks marked for deletion, but not partial blocks.
  * `cortex_bucket_blocks_marked_for_deletion_count`: Total number of blocks per tenant marked for deletion in the bucket.
  * `cortex_bucket_blocks_partials_count`: Total number of partial blocks.
  * `cortex_bucket_index_last_successful_update_timestamp_seconds`: Timestamp of the last successful update of a tenant's bucket index.
* [ENHANCEMENT] Ruler: Add `cortex_prometheus_last_evaluation_samples` to expose the number of samples generated by a rule group per tenant. #3582
* [ENHANCEMENT] Memberlist: add status page (/memberlist) with available details about memberlist-based KV store and memberlist cluster. It's also possible to view KV values in Go struct or JSON format, or download for inspection. #3575
* [ENHANCEMENT] Memberlist: client can now keep a size-bounded buffer with sent and received messages and display them in the admin UI (/memberlist) for troubleshooting. #3581 #3602
* [ENHANCEMENT] Blocks storage: added block index attributes caching support to metadata cache. The TTL can be configured via `-blocks-storage.bucket-store.metadata-cache.block-index-attributes-ttl`. #3629
* [ENHANCEMENT] Alertmanager: Add support for Azure blob storage. #3634
* [ENHANCEMENT] Compactor: tenants marked for deletion will now be fully cleaned up after some delay since deletion of last block. Cleanup includes removal of remaining marker files (including tenant deletion mark file) and files under `debug/metas`. #3613
* [ENHANCEMENT] Compactor: retry compaction of a single tenant on failure instead of re-running compaction for all tenants. #3627
* [ENHANCEMENT] Querier: Implement result caching for tenant query federation. #3640
* [ENHANCEMENT] API: Add a `mode` query parameter for the config endpoint: #3645
  * `/config?mode=diff`: Shows the YAML configuration with all values that differ from the defaults.
  * `/config?mode=defaults`: Shows the YAML configuration with all the default values.
* [ENHANCEMENT] OpenStack Swift: added the following config options to OpenStack Swift backend client: #3660
  - Chunks storage: `-swift.auth-version`, `-swift.max-retries`, `-swift.connect-timeout`, `-swift.request-timeout`.
  - Blocks storage: ` -blocks-storage.swift.auth-version`, ` -blocks-storage.swift.max-retries`, ` -blocks-storage.swift.connect-timeout`, ` -blocks-storage.swift.request-timeout`.
  - Ruler: `-ruler.storage.swift.auth-version`, `-ruler.storage.swift.max-retries`, `-ruler.storage.swift.connect-timeout`, `-ruler.storage.swift.request-timeout`.
* [ENHANCEMENT] Disabled in-memory shuffle-sharding subring cache in the store-gateway, ruler and compactor. This should reduce the memory utilisation in these services when shuffle-sharding is enabled, without introducing a significantly increase CPU utilisation. #3601
* [ENHANCEMENT] Shuffle sharding: optimised subring generation used by shuffle sharding. #3601
* [ENHANCEMENT] New /runtime_config endpoint that returns the defined runtime configuration in YAML format. The returned configuration includes overrides. #3639
* [ENHANCEMENT] Query-frontend: included the parameter name failed to validate in HTTP 400 message. #3703
* [ENHANCEMENT] Fail to startup Cortex if provided runtime config is invalid. #3707
* [ENHANCEMENT] Alertmanager: Add flags to customize the cluster configuration: #3667
  * `-alertmanager.cluster.gossip-interval`: The interval between sending gossip messages. By lowering this value (more frequent) gossip messages are propagated across cluster more quickly at the expense of increased bandwidth usage.
  * `-alertmanager.cluster.push-pull-interval`: The interval between gossip state syncs. Setting this interval lower (more frequent) will increase convergence speeds across larger clusters at the expense of increased bandwidth usage.
* [ENHANCEMENT] Distributor: change the error message returned when a received series has too many label values. The new message format has the series at the end and this plays better with Prometheus logs truncation. #3718
  - From: `sample for '<series>' has <value> label names; limit <value>`
  - To: `series has too many labels (actual: <value>, limit: <value>) series: '<series>'`
* [ENHANCEMENT] Improve bucket index loader to handle edge case where new tenant has not had blocks uploaded to storage yet. #3717
* [BUGFIX] Allow `-querier.max-query-lookback` use `y|w|d` suffix like deprecated `-store.max-look-back-period`. #3598
* [BUGFIX] Memberlist: Entry in the ring should now not appear again after using "Forget" feature (unless it's still heartbeating). #3603
* [BUGFIX] Ingester: do not close idle TSDBs while blocks shipping is in progress. #3630 #3632
* [BUGFIX] Ingester: correctly update `cortex_ingester_memory_users` and `cortex_ingester_active_series` when a tenant's idle TSDB is closed, when running Cortex with the blocks storage. #3646
* [BUGFIX] Querier: fix default value incorrectly overriding `-querier.frontend-address` in single-binary mode. #3650
* [BUGFIX] Compactor: delete `deletion-mark.json` at last when deleting a block in order to not leave partial blocks without deletion mark in the bucket if the compactor is interrupted while deleting a block. #3660
* [BUGFIX] Blocks storage: do not cleanup a partially uploaded block when `meta.json` upload fails. Despite failure to upload `meta.json`, this file may in some cases still appear in the bucket later. By skipping early cleanup, we avoid having corrupted blocks in the storage. #3660
* [BUGFIX] Alertmanager: disable access to `/alertmanager/metrics` (which exposes all Cortex metrics), `/alertmanager/-/reload` and `/alertmanager/debug/*`, which were available to any authenticated user with enabled AlertManager. #3678
* [BUGFIX] Query-Frontend: avoid creating many small sub-queries by discarding cache extents under 5 minutes #3653
* [BUGFIX] Ruler: Ensure the stale markers generated for evaluated rules respect the configured `-ruler.evaluation-delay-duration`. This will avoid issues with samples with NaN be persisted with timestamps set ahead of the next rule evaluation. #3687
* [BUGFIX] Alertmanager: don't serve HTTP requests until Alertmanager has fully started. Serving HTTP requests earlier may result in loss of configuration for the user. #3679
* [BUGFIX] Do not log "failed to load config" if runtime config file is empty. #3706
* [BUGFIX] Do not allow to use a runtime config file containing multiple YAML documents. #3706
* [BUGFIX] HA Tracker: don't track as error in the `cortex_kv_request_duration_seconds` metric a CAS operation intentionally aborted. #3745

## 1.6.0

* [CHANGE] Query Frontend: deprecate `-querier.compress-http-responses` in favour of `-api.response-compression-enabled`. #3544
* [CHANGE] Querier: deprecated `-store.max-look-back-period`. You should use `-querier.max-query-lookback` instead. #3452
* [CHANGE] Blocks storage: increased `-blocks-storage.bucket-store.chunks-cache.attributes-ttl` default from `24h` to `168h` (1 week). #3528
* [CHANGE] Blocks storage: the config option `-blocks-storage.bucket-store.index-cache.postings-compression-enabled` has been deprecated and postings compression is always enabled. #3538
* [CHANGE] Ruler: gRPC message size default limits on the Ruler-client side have changed: #3523
  - limit for outgoing gRPC messages has changed from 2147483647 to 16777216 bytes
  - limit for incoming gRPC messages has changed from 4194304 to 104857600 bytes
* [FEATURE] Distributor/Ingester: Provide ability to not overflow writes in the presence of a leaving or unhealthy ingester. This allows for more efficient ingester rolling restarts. #3305
* [FEATURE] Query-frontend: introduced query statistics logged in the query-frontend when enabled via `-frontend.query-stats-enabled=true`. When enabled, the metric `cortex_query_seconds_total` is tracked, counting the sum of the wall time spent across all queriers while running queries (on a per-tenant basis). The metrics `cortex_request_duration_seconds` and `cortex_query_seconds_total` are different: the first one tracks the request duration (eg. HTTP request from the client), while the latter tracks the sum of the wall time on all queriers involved executing the query. #3539
* [ENHANCEMENT] API: Add GZIP HTTP compression to the API responses. Compression can be enabled via `-api.response-compression-enabled`. #3536
* [ENHANCEMENT] Added zone-awareness support on queries. When zone-awareness is enabled, queries will still succeed if all ingesters in a single zone will fail. #3414
* [ENHANCEMENT] Blocks storage ingester: exported more TSDB-related metrics. #3412
  - `cortex_ingester_tsdb_wal_corruptions_total`
  - `cortex_ingester_tsdb_head_truncations_failed_total`
  - `cortex_ingester_tsdb_head_truncations_total`
  - `cortex_ingester_tsdb_head_gc_duration_seconds`
* [ENHANCEMENT] Enforced keepalive on all gRPC clients used for inter-service communication. #3431
* [ENHANCEMENT] Added `cortex_alertmanager_config_hash` metric to expose hash of Alertmanager Config loaded per user. #3388
* [ENHANCEMENT] Query-Frontend / Query-Scheduler: New component called "Query-Scheduler" has been introduced. Query-Scheduler is simply a queue of requests, moved outside of Query-Frontend. This allows Query-Frontend to be scaled separately from number of queues. To make Query-Frontend and Querier use Query-Scheduler, they need to be started with `-frontend.scheduler-address` and `-querier.scheduler-address` options respectively. #3374 #3471
* [ENHANCEMENT] Query-frontend / Querier / Ruler: added `-querier.max-query-lookback` to limit how long back data (series and metadata) can be queried. This setting can be overridden on a per-tenant basis and is enforced in the query-frontend, querier and ruler. #3452 #3458
* [ENHANCEMENT] Querier: added `-querier.query-store-for-labels-enabled` to query store for label names, label values and series APIs. Only works with blocks storage engine. #3461 #3520
* [ENHANCEMENT] Ingester: exposed `-blocks-storage.tsdb.wal-segment-size-bytes` config option to customise the TSDB WAL segment max size. #3476
* [ENHANCEMENT] Compactor: concurrently run blocks cleaner for multiple tenants. Concurrency can be configured via `-compactor.cleanup-concurrency`. #3483
* [ENHANCEMENT] Compactor: shuffle tenants before running compaction. #3483
* [ENHANCEMENT] Compactor: wait for a stable ring at startup, when sharding is enabled. #3484
* [ENHANCEMENT] Store-gateway: added `-blocks-storage.bucket-store.index-header-lazy-loading-enabled` to enable index-header lazy loading (experimental). When enabled, index-headers will be mmap-ed only once required by a query and will be automatically released after `-blocks-storage.bucket-store.index-header-lazy-loading-idle-timeout` time of inactivity. #3498
* [ENHANCEMENT] Alertmanager: added metrics `cortex_alertmanager_notification_requests_total` and `cortex_alertmanager_notification_requests_failed_total`. #3518
* [ENHANCEMENT] Ingester: added `-blocks-storage.tsdb.head-chunks-write-buffer-size-bytes` to fine-tune the TSDB head chunks write buffer size when running Cortex blocks storage. #3518
* [ENHANCEMENT] /metrics now supports OpenMetrics output. HTTP and gRPC servers metrics can now include exemplars. #3524
* [ENHANCEMENT] Expose gRPC keepalive policy options by gRPC server. #3524
* [ENHANCEMENT] Blocks storage: enabled caching of `meta.json` attributes, configurable via `-blocks-storage.bucket-store.metadata-cache.metafile-attributes-ttl`. #3528
* [ENHANCEMENT] Compactor: added a config validation check to fail fast if the compactor has been configured invalid block range periods (each period is expected to be a multiple of the previous one). #3534
* [ENHANCEMENT] Blocks storage: concurrently fetch deletion marks from object storage. #3538
* [ENHANCEMENT] Blocks storage ingester: ingester can now close idle TSDB and delete local data. #3491 #3552
* [ENHANCEMENT] Blocks storage: add option to use V2 signatures for S3 authentication. #3540
* [ENHANCEMENT] Exported process metrics to monitor the number of memory map areas allocated. #3537
  * - `process_memory_map_areas`
  * - `process_memory_map_areas_limit`
* [ENHANCEMENT] Ruler: Expose gRPC client options. #3523
* [ENHANCEMENT] Compactor: added metrics to track on-going compaction. #3535
  * `cortex_compactor_tenants_discovered`
  * `cortex_compactor_tenants_skipped`
  * `cortex_compactor_tenants_processing_succeeded`
  * `cortex_compactor_tenants_processing_failed`
* [ENHANCEMENT] Added new experimental API endpoints: `POST /purger/delete_tenant` and `GET /purger/delete_tenant_status` for deleting all tenant data. Only works with blocks storage. Compactor removes blocks that belong to user marked for deletion. #3549 #3558
* [ENHANCEMENT] Chunks storage: add option to use V2 signatures for S3 authentication. #3560
* [ENHANCEMENT] HA Tracker: Added new limit `ha_max_clusters` to set the max number of clusters tracked for single user. This limit is disabled by default. #3668
* [BUGFIX] Query-Frontend: `cortex_query_seconds_total` now return seconds not nanoseconds. #3589
* [BUGFIX] Blocks storage ingester: fixed some cases leading to a TSDB WAL corruption after a partial write to disk. #3423
* [BUGFIX] Blocks storage: Fix the race between ingestion and `/flush` call resulting in overlapping blocks. #3422
* [BUGFIX] Querier: fixed `-querier.max-query-into-future` which wasn't correctly enforced on range queries. #3452
* [BUGFIX] Fixed float64 precision stability when aggregating metrics before exposing them. This could have lead to false counters resets when querying some metrics exposed by Cortex. #3506
* [BUGFIX] Querier: the meta.json sync concurrency done when running Cortex with the blocks storage is now controlled by `-blocks-storage.bucket-store.meta-sync-concurrency` instead of the incorrect `-blocks-storage.bucket-store.block-sync-concurrency` (default values are the same). #3531
* [BUGFIX] Querier: fixed initialization order of querier module when using blocks storage. It now (again) waits until blocks have been synchronized. #3551

## Blocksconvert

* [ENHANCEMENT] Scheduler: ability to ignore users based on regexp, using `-scheduler.ignore-users-regex` flag. #3477
* [ENHANCEMENT] Builder: Parallelize reading chunks in the final stage of building block. #3470
* [ENHANCEMENT] Builder: remove duplicate label names from chunk. #3547

## 1.5.0 / 2020-11-09

### Cortex

* [CHANGE] Blocks storage: update the default HTTP configuration values for the S3 client to the upstream Thanos default values. #3244
  - `-blocks-storage.s3.http.idle-conn-timeout` is set 90 seconds.
  - `-blocks-storage.s3.http.response-header-timeout` is set to 2 minutes.
* [CHANGE] Improved shuffle sharding support in the write path. This work introduced some config changes: #3090
  * Introduced `-distributor.sharding-strategy` CLI flag (and its respective `sharding_strategy` YAML config option) to explicitly specify which sharding strategy should be used in the write path
  * `-experimental.distributor.user-subring-size` flag renamed to `-distributor.ingestion-tenant-shard-size`
  * `user_subring_size` limit YAML config option renamed to `ingestion_tenant_shard_size`
* [CHANGE] Dropped "blank Alertmanager configuration; using fallback" message from Info to Debug level. #3205
* [CHANGE] Zone-awareness replication for time-series now should be explicitly enabled in the distributor via the `-distributor.zone-awareness-enabled` CLI flag (or its respective YAML config option). Before, zone-aware replication was implicitly enabled if a zone was set on ingesters. #3200
* [CHANGE] Removed the deprecated CLI flag `-config-yaml`. You should use `-schema-config-file` instead. #3225
* [CHANGE] Enforced the HTTP method required by some API endpoints which did (incorrectly) allow any method before that. #3228
  - `GET /`
  - `GET /config`
  - `GET /debug/fgprof`
  - `GET /distributor/all_user_stats`
  - `GET /distributor/ha_tracker`
  - `GET /all_user_stats`
  - `GET /ha-tracker`
  - `GET /api/v1/user_stats`
  - `GET /api/v1/chunks`
  - `GET <legacy-http-prefix>/user_stats`
  - `GET <legacy-http-prefix>/chunks`
  - `GET /services`
  - `GET /multitenant_alertmanager/status`
  - `GET /status` (alertmanager microservice)
  - `GET|POST /ingester/ring`
  - `GET|POST /ring`
  - `GET|POST /store-gateway/ring`
  - `GET|POST /compactor/ring`
  - `GET|POST /ingester/flush`
  - `GET|POST /ingester/shutdown`
  - `GET|POST /flush`
  - `GET|POST /shutdown`
  - `GET|POST /ruler/ring`
  - `POST /api/v1/push`
  - `POST <legacy-http-prefix>/push`
  - `POST /push`
  - `POST /ingester/push`
* [CHANGE] Renamed CLI flags to configure the network interface names from which automatically detect the instance IP. #3295
  - `-compactor.ring.instance-interface` renamed to `-compactor.ring.instance-interface-names`
  - `-store-gateway.sharding-ring.instance-interface` renamed to `-store-gateway.sharding-ring.instance-interface-names`
  - `-distributor.ring.instance-interface` renamed to `-distributor.ring.instance-interface-names`
  - `-ruler.ring.instance-interface` renamed to `-ruler.ring.instance-interface-names`
* [CHANGE] Renamed `-<prefix>.redis.enable-tls` CLI flag to `-<prefix>.redis.tls-enabled`, and its respective YAML config option from `enable_tls` to `tls_enabled`. #3298
* [CHANGE] Increased default `-<prefix>.redis.timeout` from `100ms` to `500ms`. #3301
* [CHANGE] `cortex_alertmanager_config_invalid` has been removed in favor of `cortex_alertmanager_config_last_reload_successful`. #3289
* [CHANGE] Query-frontend: POST requests whose body size exceeds 10MiB will be rejected. The max body size can be customised via `-frontend.max-body-size`. #3276
* [FEATURE] Shuffle sharding: added support for shuffle-sharding queriers in the query-frontend. When configured (`-frontend.max-queriers-per-tenant` globally, or using per-tenant limit `max_queriers_per_tenant`), each tenants's requests will be handled by different set of queriers. #3113 #3257
* [FEATURE] Shuffle sharding: added support for shuffle-sharding ingesters on the read path. When ingesters shuffle-sharding is enabled and `-querier.shuffle-sharding-ingesters-lookback-period` is set, queriers will fetch in-memory series from the minimum set of required ingesters, selecting only ingesters which may have received series since 'now - lookback period'. #3252
* [FEATURE] Query-frontend: added `compression` config to support results cache with compression. #3217
* [FEATURE] Add OpenStack Swift support to blocks storage. #3303
* [FEATURE] Added support for applying Prometheus relabel configs on series received by the distributor. A `metric_relabel_configs` field has been added to the per-tenant limits configuration. #3329
* [FEATURE] Support for Cassandra client SSL certificates. #3384
* [ENHANCEMENT] Ruler: Introduces two new limits `-ruler.max-rules-per-rule-group` and `-ruler.max-rule-groups-per-tenant` to control the number of rules per rule group and the total number of rule groups for a given user. They are disabled by default. #3366
* [ENHANCEMENT] Allow to specify multiple comma-separated Cortex services to `-target` CLI option (or its respective YAML config option). For example, `-target=all,compactor` can be used to start Cortex single-binary with compactor as well. #3275
* [ENHANCEMENT] Expose additional HTTP configs for the S3 backend client. New flag are listed below: #3244
  - `-blocks-storage.s3.http.idle-conn-timeout`
  - `-blocks-storage.s3.http.response-header-timeout`
  - `-blocks-storage.s3.http.insecure-skip-verify`
* [ENHANCEMENT] Added `cortex_query_frontend_connected_clients` metric to show the number of workers currently connected to the frontend. #3207
* [ENHANCEMENT] Shuffle sharding: improved shuffle sharding in the write path. Shuffle sharding now should be explicitly enabled via `-distributor.sharding-strategy` CLI flag (or its respective YAML config option) and guarantees stability, consistency, shuffling and balanced zone-awareness properties. #3090 #3214
* [ENHANCEMENT] Ingester: added new metric `cortex_ingester_active_series` to track active series more accurately. Also added options to control whether active series tracking is enabled (`-ingester.active-series-metrics-enabled`, defaults to false), and how often this metric is updated (`-ingester.active-series-metrics-update-period`) and max idle time for series to be considered inactive (`-ingester.active-series-metrics-idle-timeout`). #3153
* [ENHANCEMENT] Store-gateway: added zone-aware replication support to blocks replication in the store-gateway. #3200
* [ENHANCEMENT] Store-gateway: exported new metrics. #3231
  - `cortex_bucket_store_cached_series_fetch_duration_seconds`
  - `cortex_bucket_store_cached_postings_fetch_duration_seconds`
  - `cortex_bucket_stores_gate_queries_max`
* [ENHANCEMENT] Added `-version` flag to Cortex. #3233
* [ENHANCEMENT] Hash ring: added instance registered timestamp to the ring. #3248
* [ENHANCEMENT] Reduce tail latency by smoothing out spikes in rate of chunk flush operations. #3191
* [ENHANCEMENT] User Cortex as User Agent in http requests issued by Configs DB client. #3264
* [ENHANCEMENT] Experimental Ruler API: Fetch rule groups from object storage in parallel. #3218
* [ENHANCEMENT] Chunks GCS object storage client uses the `fields` selector to limit the payload size when listing objects in the bucket. #3218 #3292
* [ENHANCEMENT] Added shuffle sharding support to ruler. Added new metric `cortex_ruler_sync_rules_total`. #3235
* [ENHANCEMENT] Return an explicit error when the store-gateway is explicitly requested without a blocks storage engine. #3287
* [ENHANCEMENT] Ruler: only load rules that belong to the ruler. Improves rules synching performances when ruler sharding is enabled. #3269
* [ENHANCEMENT] Added `-<prefix>.redis.tls-insecure-skip-verify` flag. #3298
* [ENHANCEMENT] Added `cortex_alertmanager_config_last_reload_successful_seconds` metric to show timestamp of last successful AM config reload. #3289
* [ENHANCEMENT] Blocks storage: reduced number of bucket listing operations to list block content (applies to newly created blocks only). #3363
* [ENHANCEMENT] Ruler: Include the tenant ID on the notifier logs. #3372
* [ENHANCEMENT] Blocks storage Compactor: Added `-compactor.enabled-tenants` and `-compactor.disabled-tenants` to explicitly enable or disable compaction of specific tenants. #3385
* [ENHANCEMENT] Blocks storage ingester: Creating checkpoint only once even when there are multiple Head compactions in a single `Compact()` call. #3373
* [BUGFIX] Blocks storage ingester: Read repair memory-mapped chunks file which can end up being empty on abrupt shutdowns combined with faulty disks. #3373
* [BUGFIX] Blocks storage ingester: Close TSDB resources on failed startup preventing ingester OOMing. #3373
* [BUGFIX] No-longer-needed ingester operations for queries triggered by queriers and rulers are now canceled. #3178
* [BUGFIX] Ruler: directories in the configured `rules-path` will be removed on startup and shutdown in order to ensure they don't persist between runs. #3195
* [BUGFIX] Handle hash-collisions in the query path. #3192
* [BUGFIX] Check for postgres rows errors. #3197
* [BUGFIX] Ruler Experimental API: Don't allow rule groups without names or empty rule groups. #3210
* [BUGFIX] Experimental Alertmanager API: Do not allow empty Alertmanager configurations or bad template filenames to be submitted through the configuration API. #3185
* [BUGFIX] Reduce failures to update heartbeat when using Consul. #3259
* [BUGFIX] When using ruler sharding, moving all user rule groups from ruler to a different one and then back could end up with some user groups not being evaluated at all. #3235
* [BUGFIX] Fixed shuffle sharding consistency when zone-awareness is enabled and the shard size is increased or instances in a new zone are added. #3299
* [BUGFIX] Use a valid grpc header when logging IP addresses. #3307
* [BUGFIX] Fixed the metric `cortex_prometheus_rule_group_duration_seconds` in the Ruler, it wouldn't report any values. #3310
* [BUGFIX] Fixed gRPC connections leaking in rulers when rulers sharding is enabled and APIs called. #3314
* [BUGFIX] Fixed shuffle sharding consistency when zone-awareness is enabled and the shard size is increased or instances in a new zone are added. #3299
* [BUGFIX] Fixed Gossip memberlist members joining when addresses are configured using DNS-based service discovery. #3360
* [BUGFIX] Ingester: fail to start an ingester running the blocks storage, if unable to load any existing TSDB at startup. #3354
* [BUGFIX] Blocks storage: Avoid deletion of blocks in the ingester which are not shipped to the storage yet. #3346
* [BUGFIX] Fix common prefixes returned by List method of S3 client. #3358
* [BUGFIX] Honor configured timeout in Azure and GCS object clients. #3285
* [BUGFIX] Blocks storage: Avoid creating blocks larger than configured block range period on forced compaction and when TSDB is idle. #3344
* [BUGFIX] Shuffle sharding: fixed max global series per user/metric limit when shuffle sharding and `-distributor.shard-by-all-labels=true` are both enabled in distributor. When using these global limits you should now set `-distributor.sharding-strategy` and `-distributor.zone-awareness-enabled` to ingesters too. #3369
* [BUGFIX] Slow query logging: when using downstream server request parameters were not logged. #3276
* [BUGFIX] Fixed tenant detection in the ruler and alertmanager API when running without auth. #3343

### Blocksconvert

* [ENHANCEMENT] Blocksconvert – Builder: download plan file locally before processing it. #3209
* [ENHANCEMENT] Blocksconvert – Cleaner: added new tool for deleting chunks data. #3283
* [ENHANCEMENT] Blocksconvert – Scanner: support for scanning specific date-range only. #3222
* [ENHANCEMENT] Blocksconvert – Scanner: metrics for tracking progress. #3222
* [ENHANCEMENT] Blocksconvert – Builder: retry block upload before giving up. #3245
* [ENHANCEMENT] Blocksconvert – Scanner: upload plans concurrently. #3340
* [BUGFIX] Blocksconvert: fix chunks ordering in the block. Chunks in different order than series work just fine in TSDB blocks at the moment, but it's not consistent with what Prometheus does and future Prometheus and Cortex optimizations may rely on this ordering. #3371

## 1.4.0 / 2020-10-02

* [CHANGE] TLS configuration for gRPC, HTTP and etcd clients is now marked as experimental. These features are not yet fully baked, and we expect possible small breaking changes in Cortex 1.5. #3198
* [CHANGE] Cassandra backend support is now GA (stable). #3180
* [CHANGE] Blocks storage is now GA (stable). The `-experimental` prefix has been removed from all CLI flags related to the blocks storage (no YAML config changes). #3180 #3201
  - `-experimental.blocks-storage.*` flags renamed to `-blocks-storage.*`
  - `-experimental.store-gateway.*` flags renamed to `-store-gateway.*`
  - `-experimental.querier.store-gateway-client.*` flags renamed to `-querier.store-gateway-client.*`
  - `-experimental.querier.store-gateway-addresses` flag renamed to `-querier.store-gateway-addresses`
  - `-store-gateway.replication-factor` flag renamed to `-store-gateway.sharding-ring.replication-factor`
  - `-store-gateway.tokens-file-path` flag renamed to `store-gateway.sharding-ring.tokens-file-path`
* [CHANGE] Ingester: Removed deprecated untyped record from chunks WAL. Only if you are running `v1.0` or below, it is recommended to first upgrade to `v1.1`/`v1.2`/`v1.3` and run it for a day before upgrading to `v1.4` to avoid data loss. #3115
* [CHANGE] Distributor API endpoints are no longer served unless target is set to `distributor` or `all`. #3112
* [CHANGE] Increase the default Cassandra client replication factor to 3. #3007
* [CHANGE] Blocks storage: removed the support to transfer blocks between ingesters on shutdown. When running the Cortex blocks storage, ingesters are expected to run with a persistent disk. The following metrics have been removed: #2996
  * `cortex_ingester_sent_files`
  * `cortex_ingester_received_files`
  * `cortex_ingester_received_bytes_total`
  * `cortex_ingester_sent_bytes_total`
* [CHANGE] The buckets for the `cortex_chunk_store_index_lookups_per_query` metric have been changed to 1, 2, 4, 8, 16. #3021
* [CHANGE] Blocks storage: the `operation` label value `getrange` has changed into `get_range` for the metrics `thanos_store_bucket_cache_operation_requests_total` and `thanos_store_bucket_cache_operation_hits_total`. #3000
* [CHANGE] Experimental Delete Series: `/api/v1/admin/tsdb/delete_series` and `/api/v1/admin/tsdb/cancel_delete_request` purger APIs to return status code `204` instead of `200` for success. #2946
* [CHANGE] Histogram `cortex_memcache_request_duration_seconds` `method` label value changes from `Memcached.Get` to `Memcached.GetBatched` for batched lookups, and is not reported for non-batched lookups (label value `Memcached.GetMulti` remains, and had exactly the same value as `Get` in nonbatched lookups).  The same change applies to tracing spans. #3046
* [CHANGE] TLS server validation is now enabled by default, a new parameter `tls_insecure_skip_verify` can be set to true to skip validation optionally. #3030
* [CHANGE] `cortex_ruler_config_update_failures_total` has been removed in favor of `cortex_ruler_config_last_reload_successful`. #3056
* [CHANGE] `ruler.evaluation_delay_duration` field in YAML config has been moved and renamed to `limits.ruler_evaluation_delay_duration`. #3098
* [CHANGE] Removed obsolete `results_cache.max_freshness` from YAML config (deprecated since Cortex 1.2). #3145
* [CHANGE] Removed obsolete `-promql.lookback-delta` option (deprecated since Cortex 1.2, replaced with `-querier.lookback-delta`). #3144
* [CHANGE] Cache: added support for Redis Cluster and Redis Sentinel. #2961
  - The following changes have been made in Redis configuration:
   - `-redis.master_name` added
   - `-redis.db` added
   - `-redis.max-active-conns` changed to `-redis.pool-size`
   - `-redis.max-conn-lifetime` changed to `-redis.max-connection-age`
   - `-redis.max-idle-conns` removed
   - `-redis.wait-on-pool-exhaustion` removed
* [CHANGE] TLS configuration for gRPC, HTTP and etcd clients is now marked as experimental. These features are not yet fully baked, and we expect possible small breaking changes in Cortex 1.5. #3198
* [CHANGE] Fixed store-gateway CLI flags inconsistencies. #3201
  - `-store-gateway.replication-factor` flag renamed to `-store-gateway.sharding-ring.replication-factor`
  - `-store-gateway.tokens-file-path` flag renamed to `store-gateway.sharding-ring.tokens-file-path`
* [FEATURE] Logging of the source IP passed along by a reverse proxy is now supported by setting the `-server.log-source-ips-enabled`. For non standard headers the settings `-server.log-source-ips-header` and `-server.log-source-ips-regex` can be used. #2985
* [FEATURE] Blocks storage: added shuffle sharding support to store-gateway blocks sharding. Added the following additional metrics to store-gateway: #3069
  * `cortex_bucket_stores_tenants_discovered`
  * `cortex_bucket_stores_tenants_synced`
* [FEATURE] Experimental blocksconvert: introduce an experimental tool `blocksconvert` to migrate long-term storage chunks to blocks. #3092 #3122 #3127 #3162
* [ENHANCEMENT] Improve the Alertmanager logging when serving requests from its API / UI. #3397
* [ENHANCEMENT] Add support for azure storage in China, German and US Government environments. #2988
* [ENHANCEMENT] Query-tee: added a small tolerance to floating point sample values comparison. #2994
* [ENHANCEMENT] Query-tee: add support for doing a passthrough of requests to preferred backend for unregistered routes #3018
* [ENHANCEMENT] Expose `storage.aws.dynamodb.backoff_config` configuration file field. #3026
* [ENHANCEMENT] Added `cortex_request_message_bytes` and `cortex_response_message_bytes` histograms to track received and sent gRPC message and HTTP request/response sizes. Added `cortex_inflight_requests` gauge to track number of inflight gRPC and HTTP requests. #3064
* [ENHANCEMENT] Publish ruler's ring metrics. #3074
* [ENHANCEMENT] Add config validation to the experimental Alertmanager API. Invalid configs are no longer accepted. #3053
* [ENHANCEMENT] Add "integration" as a label for `cortex_alertmanager_notifications_total` and `cortex_alertmanager_notifications_failed_total` metrics. #3056
* [ENHANCEMENT] Add `cortex_ruler_config_last_reload_successful` and `cortex_ruler_config_last_reload_successful_seconds` to check status of users rule manager. #3056
* [ENHANCEMENT] The configuration validation now fails if an empty YAML node has been set for a root YAML config property. #3080
* [ENHANCEMENT] Memcached dial() calls now have a circuit-breaker to avoid hammering a broken cache. #3051, #3189
* [ENHANCEMENT] `-ruler.evaluation-delay-duration` is now overridable as a per-tenant limit, `ruler_evaluation_delay_duration`. #3098
* [ENHANCEMENT] Add TLS support to etcd client. #3102
* [ENHANCEMENT] When a tenant accesses the Alertmanager UI or its API, if we have valid `-alertmanager.configs.fallback` we'll use that to start the manager and avoid failing the request. #3073
* [ENHANCEMENT] Add `DELETE api/v1/rules/{namespace}` to the Ruler. It allows all the rule groups of a namespace to be deleted. #3120
* [ENHANCEMENT] Experimental Delete Series: Retry processing of Delete requests during failures. #2926
* [ENHANCEMENT] Improve performance of QueryStream() in ingesters. #3177
* [ENHANCEMENT] Modules included in "All" target are now visible in output of `-modules` CLI flag. #3155
* [ENHANCEMENT] Added `/debug/fgprof` endpoint to debug running Cortex process using `fgprof`. This adds up to the existing `/debug/...` endpoints. #3131
* [ENHANCEMENT] Blocks storage: optimised `/api/v1/series` for blocks storage. (#2976)
* [BUGFIX] Ruler: when loading rules from "local" storage, check for directory after resolving symlink. #3137
* [BUGFIX] Query-frontend: Fixed rounding for incoming query timestamps, to be 100% Prometheus compatible. #2990
* [BUGFIX] Querier: Merge results from chunks and blocks ingesters when using streaming of results. #3013
* [BUGFIX] Querier: query /series from ingesters regardless the `-querier.query-ingesters-within` setting. #3035
* [BUGFIX] Blocks storage: Ingester is less likely to hit gRPC message size limit when streaming data to queriers. #3015
* [BUGFIX] Blocks storage: fixed memberlist support for the store-gateways and compactors ring used when blocks sharding is enabled. #3058 #3095
* [BUGFIX] Fix configuration for TLS server validation, TLS skip verify was hardcoded to true for all TLS configurations and prevented validation of server certificates. #3030
* [BUGFIX] Fixes the Alertmanager panicking when no `-alertmanager.web.external-url` is provided. #3017
* [BUGFIX] Fixes the registration of the Alertmanager API metrics `cortex_alertmanager_alerts_received_total` and `cortex_alertmanager_alerts_invalid_total`. #3065
* [BUGFIX] Fixes `flag needs an argument: -config.expand-env` error. #3087
* [BUGFIX] An index optimisation actually slows things down when using caching. Moved it to the right location. #2973
* [BUGFIX] Ingester: If push request contained both valid and invalid samples, valid samples were ingested but not stored to WAL of the chunks storage. This has been fixed. #3067
* [BUGFIX] Cassandra: fixed consistency setting in the CQL session when creating the keyspace. #3105
* [BUGFIX] Ruler: Config API would return both the `record` and `alert` in `YAML` response keys even when one of them must be empty. #3120
* [BUGFIX] Index page now uses configured HTTP path prefix when creating links. #3126
* [BUGFIX] Purger: fixed deadlock when reloading of tombstones failed. #3182
* [BUGFIX] Fixed panic in flusher job, when error writing chunks to the store would cause "idle" chunks to be flushed, which triggered panic. #3140
* [BUGFIX] Index page no longer shows links that are not valid for running Cortex instance. #3133
* [BUGFIX] Configs: prevent validation of templates to fail when using template functions. #3157
* [BUGFIX] Configuring the S3 URL with an `@` but without username and password doesn't enable the AWS static credentials anymore. #3170
* [BUGFIX] Limit errors on ranged queries (`api/v1/query_range`) no longer return a status code `500` but `422` instead. #3167
* [BUGFIX] Handle hash-collisions in the query path. Before this fix, Cortex could occasionally mix up two different series in a query, leading to invalid results, when `-querier.ingester-streaming` was used. #3192

## 1.3.0 / 2020-08-21

* [CHANGE] Replace the metric `cortex_alertmanager_configs` with `cortex_alertmanager_config_invalid` exposed by Alertmanager. #2960
* [CHANGE] Experimental Delete Series: Change target flag for purger from `data-purger` to `purger`. #2777
* [CHANGE] Experimental blocks storage: The max concurrent queries against the long-term storage, configured via `-experimental.blocks-storage.bucket-store.max-concurrent`, is now a limit shared across all tenants and not a per-tenant limit anymore. The default value has changed from `20` to `100` and the following new metrics have been added: #2797
  * `cortex_bucket_stores_gate_queries_concurrent_max`
  * `cortex_bucket_stores_gate_queries_in_flight`
  * `cortex_bucket_stores_gate_duration_seconds`
* [CHANGE] Metric `cortex_ingester_flush_reasons` has been renamed to `cortex_ingester_flushing_enqueued_series_total`, and new metric `cortex_ingester_flushing_dequeued_series_total` with `outcome` label (superset of reason) has been added. #2802 #2818 #2998
* [CHANGE] Experimental Delete Series: Metric `cortex_purger_oldest_pending_delete_request_age_seconds` would track age of delete requests since they are over their cancellation period instead of their creation time. #2806
* [CHANGE] Experimental blocks storage: the store-gateway service is required in a Cortex cluster running with the experimental blocks storage. Removed the `-experimental.tsdb.store-gateway-enabled` CLI flag and `store_gateway_enabled` YAML config option. The store-gateway is now always enabled when the storage engine is `blocks`. #2822
* [CHANGE] Experimental blocks storage: removed support for `-experimental.blocks-storage.bucket-store.max-sample-count` flag because the implementation was flawed. To limit the number of samples/chunks processed by a single query you can set `-store.query-chunk-limit`, which is now supported by the blocks storage too. #2852
* [CHANGE] Ingester: Chunks flushed via /flush stay in memory until retention period is reached. This affects `cortex_ingester_memory_chunks` metric. #2778
* [CHANGE] Querier: the error message returned when the query time range exceeds `-store.max-query-length` has changed from `invalid query, length > limit (X > Y)` to `the query time range exceeds the limit (query length: X, limit: Y)`. #2826
* [CHANGE] Add `component` label to metrics exposed by chunk, delete and index store clients. #2774
* [CHANGE] Querier: when `-querier.query-ingesters-within` is configured, the time range of the query sent to ingesters is now manipulated to ensure the query start time is not older than 'now - query-ingesters-within'. #2904
* [CHANGE] KV: The `role` label which was a label of `multi` KV store client only has been added to metrics of every KV store client. If KV store client is not `multi`, then the value of `role` label is `primary`. #2837
* [CHANGE] Added the `engine` label to the metrics exposed by the Prometheus query engine, to distinguish between `ruler` and `querier` metrics. #2854
* [CHANGE] Added ruler to the single binary when started with `-target=all` (default). #2854
* [CHANGE] Experimental blocks storage: compact head when opening TSDB. This should only affect ingester startup after it was unable to compact head in previous run. #2870
* [CHANGE] Metric `cortex_overrides_last_reload_successful` has been renamed to `cortex_runtime_config_last_reload_successful`. #2874
* [CHANGE] HipChat support has been removed from the alertmanager (because removed from the Prometheus upstream too). #2902
* [CHANGE] Add constant label `name` to metric `cortex_cache_request_duration_seconds`. #2903
* [CHANGE] Add `user` label to metric `cortex_query_frontend_queue_length`. #2939
* [CHANGE] Experimental blocks storage: cleaned up the config and renamed "TSDB" to "blocks storage". #2937
  - The storage engine setting value has been changed from `tsdb` to `blocks`; this affects `-store.engine` CLI flag and its respective YAML option.
  - The root level YAML config has changed from `tsdb` to `blocks_storage`
  - The prefix of all CLI flags has changed from `-experimental.tsdb.` to `-experimental.blocks-storage.`
  - The following settings have been grouped under `tsdb` property in the YAML config and their CLI flags changed:
    - `-experimental.tsdb.dir` changed to `-experimental.blocks-storage.tsdb.dir`
    - `-experimental.tsdb.block-ranges-period` changed to `-experimental.blocks-storage.tsdb.block-ranges-period`
    - `-experimental.tsdb.retention-period` changed to `-experimental.blocks-storage.tsdb.retention-period`
    - `-experimental.tsdb.ship-interval` changed to `-experimental.blocks-storage.tsdb.ship-interval`
    - `-experimental.tsdb.ship-concurrency` changed to `-experimental.blocks-storage.tsdb.ship-concurrency`
    - `-experimental.tsdb.max-tsdb-opening-concurrency-on-startup` changed to `-experimental.blocks-storage.tsdb.max-tsdb-opening-concurrency-on-startup`
    - `-experimental.tsdb.head-compaction-interval` changed to `-experimental.blocks-storage.tsdb.head-compaction-interval`
    - `-experimental.tsdb.head-compaction-concurrency` changed to `-experimental.blocks-storage.tsdb.head-compaction-concurrency`
    - `-experimental.tsdb.head-compaction-idle-timeout` changed to `-experimental.blocks-storage.tsdb.head-compaction-idle-timeout`
    - `-experimental.tsdb.stripe-size` changed to `-experimental.blocks-storage.tsdb.stripe-size`
    - `-experimental.tsdb.wal-compression-enabled` changed to `-experimental.blocks-storage.tsdb.wal-compression-enabled`
    - `-experimental.tsdb.flush-blocks-on-shutdown` changed to `-experimental.blocks-storage.tsdb.flush-blocks-on-shutdown`
* [CHANGE] Flags `-bigtable.grpc-use-gzip-compression`, `-ingester.client.grpc-use-gzip-compression`, `-querier.frontend-client.grpc-use-gzip-compression` are now deprecated. #2940
* [CHANGE] Limit errors reported by ingester during query-time now return HTTP status code 422. #2941
* [FEATURE] Introduced `ruler.for-outage-tolerance`, Max time to tolerate outage for restoring "for" state of alert. #2783
* [FEATURE] Introduced `ruler.for-grace-period`, Minimum duration between alert and restored "for" state. This is maintained only for alerts with configured "for" time greater than grace period. #2783
* [FEATURE] Introduced `ruler.resend-delay`, Minimum amount of time to wait before resending an alert to Alertmanager. #2783
* [FEATURE] Ruler: added `local` filesystem support to store rules (read-only). #2854
* [ENHANCEMENT] Upgraded Docker base images to `alpine:3.12`. #2862
* [ENHANCEMENT] Experimental: Querier can now optionally query secondary store. This is specified by using `-querier.second-store-engine` option, with values `chunks` or `blocks`. Standard configuration options for this store are used. Additionally, this querying can be configured to happen only for queries that need data older than `-querier.use-second-store-before-time`. Default value of zero will always query secondary store. #2747
* [ENHANCEMENT] Query-tee: increased the `cortex_querytee_request_duration_seconds` metric buckets granularity. #2799
* [ENHANCEMENT] Query-tee: fail to start if the configured `-backend.preferred` is unknown. #2799
* [ENHANCEMENT] Ruler: Added the following metrics: #2786
  * `cortex_prometheus_notifications_latency_seconds`
  * `cortex_prometheus_notifications_errors_total`
  * `cortex_prometheus_notifications_sent_total`
  * `cortex_prometheus_notifications_dropped_total`
  * `cortex_prometheus_notifications_queue_length`
  * `cortex_prometheus_notifications_queue_capacity`
  * `cortex_prometheus_notifications_alertmanagers_discovered`
* [ENHANCEMENT] The behavior of the `/ready` was changed for the query frontend to indicate when it was ready to accept queries. This is intended for use by a read path load balancer that would want to wait for the frontend to have attached queriers before including it in the backend. #2733
* [ENHANCEMENT] Experimental Delete Series: Add support for deletion of chunks for remaining stores. #2801
* [ENHANCEMENT] Add `-modules` command line flag to list possible values for `-target`. Also, log warning if given target is internal component. #2752
* [ENHANCEMENT] Added `-ingester.flush-on-shutdown-with-wal-enabled` option to enable chunks flushing even when WAL is enabled. #2780
* [ENHANCEMENT] Query-tee: Support for custom API prefix by using `-server.path-prefix` option. #2814
* [ENHANCEMENT] Query-tee: Forward `X-Scope-OrgId` header to backend, if present in the request. #2815
* [ENHANCEMENT] Experimental blocks storage: Added `-experimental.blocks-storage.tsdb.head-compaction-idle-timeout` option to force compaction of data in memory into a block. #2803
* [ENHANCEMENT] Experimental blocks storage: Added support for flushing blocks via `/flush`, `/shutdown` (previously these only worked for chunks storage) and by using `-experimental.blocks-storage.tsdb.flush-blocks-on-shutdown` option. #2794
* [ENHANCEMENT] Experimental blocks storage: Added support to enforce max query time range length via `-store.max-query-length`. #2826
* [ENHANCEMENT] Experimental blocks storage: Added support to limit the max number of chunks that can be fetched from the long-term storage while executing a query. The limit is enforced both in the querier and store-gateway, and is configurable via `-store.query-chunk-limit`. #2852 #2922
* [ENHANCEMENT] Ingester: Added new metric `cortex_ingester_flush_series_in_progress` that reports number of ongoing flush-series operations. Useful when calling `/flush` handler: if `cortex_ingester_flush_queue_length + cortex_ingester_flush_series_in_progress` is 0, all flushes are finished. #2778
* [ENHANCEMENT] Memberlist members can join cluster via SRV records. #2788
* [ENHANCEMENT] Added configuration options for chunks s3 client. #2831
  * `s3.endpoint`
  * `s3.region`
  * `s3.access-key-id`
  * `s3.secret-access-key`
  * `s3.insecure`
  * `s3.sse-encryption`
  * `s3.http.idle-conn-timeout`
  * `s3.http.response-header-timeout`
  * `s3.http.insecure-skip-verify`
* [ENHANCEMENT] Prometheus upgraded. #2798 #2849 #2867 #2902 #2918
  * Optimized labels regex matchers for patterns containing literals (eg. `foo.*`, `.*foo`, `.*foo.*`)
* [ENHANCEMENT] Add metric `cortex_ruler_config_update_failures_total` to Ruler to track failures of loading rules files. #2857
* [ENHANCEMENT] Experimental Alertmanager: Alertmanager configuration persisted to object storage using an experimental API that accepts and returns YAML-based Alertmanager configuration. #2768
* [ENHANCEMENT] Ruler: `-ruler.alertmanager-url` now supports multiple URLs. Each URL is treated as a separate Alertmanager group. Support for multiple Alertmanagers in a group can be achieved by using DNS service discovery. #2851
* [ENHANCEMENT] Experimental blocks storage: Cortex Flusher now works with blocks engine. Flusher needs to be provided with blocks-engine configuration, existing Flusher flags are not used (they are only relevant for chunks engine). Note that flush errors are only reported via log. #2877
* [ENHANCEMENT] Flusher: Added `-flusher.exit-after-flush` option (defaults to true) to control whether Cortex should stop completely after Flusher has finished its work. #2877
* [ENHANCEMENT] Added metrics `cortex_config_hash` and `cortex_runtime_config_hash` to expose hash of the currently active config file. #2874
* [ENHANCEMENT] Logger: added JSON logging support, configured via the `-log.format=json` CLI flag or its respective YAML config option. #2386
* [ENHANCEMENT] Added new flags `-bigtable.grpc-compression`, `-ingester.client.grpc-compression`, `-querier.frontend-client.grpc-compression` to configure compression used by gRPC. Valid values are `gzip`, `snappy`, or empty string (no compression, default). #2940
* [ENHANCEMENT] Clarify limitations of the `/api/v1/series`, `/api/v1/labels` and `/api/v1/label/{name}/values` endpoints. #2953
* [ENHANCEMENT] Ingester: added `Dropped` outcome to metric `cortex_ingester_flushing_dequeued_series_total`. #2998
* [BUGFIX] Fixed a bug with `api/v1/query_range` where no responses would return null values for `result` and empty values for `resultType`. #2962
* [BUGFIX] Fixed a bug in the index intersect code causing storage to return more chunks/series than required. #2796
* [BUGFIX] Fixed the number of reported keys in the background cache queue. #2764
* [BUGFIX] Fix race in processing of headers in sharded queries. #2762
* [BUGFIX] Query Frontend: Do not re-split sharded requests around ingester boundaries. #2766
* [BUGFIX] Experimental Delete Series: Fixed a problem with cache generation numbers prefixed to cache keys. #2800
* [BUGFIX] Ingester: Flushing chunks via `/flush` endpoint could previously lead to panic, if chunks were already flushed before and then removed from memory during the flush caused by `/flush` handler. Immediate flush now doesn't cause chunks to be flushed again. Samples received during flush triggered via `/flush` handler are no longer discarded. #2778
* [BUGFIX] Prometheus upgraded. #2849
  * Fixed unknown symbol error during head compaction
* [BUGFIX] Fix panic when using cassandra as store for both index and delete requests. #2774
* [BUGFIX] Experimental Delete Series: Fixed a data race in Purger. #2817
* [BUGFIX] KV: Fixed a bug that triggered a panic due to metrics being registered with the same name but different labels when using a `multi` configured KV client. #2837
* [BUGFIX] Query-frontend: Fix passing HTTP `Host` header if `-frontend.downstream-url` is configured. #2880
* [BUGFIX] Ingester: Improve time-series distribution when `-experimental.distributor.user-subring-size` is enabled. #2887
* [BUGFIX] Set content type to `application/x-protobuf` for remote_read responses. #2915
* [BUGFIX] Fixed ruler and store-gateway instance registration in the ring (when sharding is enabled) when a new instance replaces abruptly terminated one, and the only difference between the two instances is the address. #2954
* [BUGFIX] Fixed `Missing chunks and index config causing silent failure` Absence of chunks and index from schema config is not validated. #2732
* [BUGFIX] Fix panic caused by KVs from boltdb being used beyond their life. #2971
* [BUGFIX] Experimental blocks storage: `/api/v1/series`, `/api/v1/labels` and `/api/v1/label/{name}/values` only query the TSDB head regardless of the configured `-experimental.blocks-storage.tsdb.retention-period`. #2974
* [BUGFIX] Ingester: Avoid indefinite checkpointing in case of surge in number of series. #2955
* [BUGFIX] Querier: query /series from ingesters regardless the `-querier.query-ingesters-within` setting. #3035
* [BUGFIX] Ruler: fixed an unintentional breaking change introduced in the ruler's `alertmanager_url` YAML config option, which changed the value from a string to a list of strings. #2989

## 1.2.0 / 2020-07-01

* [CHANGE] Metric `cortex_kv_request_duration_seconds` now includes `name` label to denote which client is being used as well as the `backend` label to denote the KV backend implementation in use. #2648
* [CHANGE] Experimental Ruler: Rule groups persisted to object storage using the experimental API have an updated object key encoding to better handle special characters. Rule groups previously-stored using object storage must be renamed to the new format. #2646
* [CHANGE] Query Frontend now uses Round Robin to choose a tenant queue to service next. #2553
* [CHANGE] `-promql.lookback-delta` is now deprecated and has been replaced by `-querier.lookback-delta` along with `lookback_delta` entry under `querier` in the config file. `-promql.lookback-delta` will be removed in v1.4.0. #2604
* [CHANGE] Experimental TSDB: removed `-experimental.tsdb.bucket-store.binary-index-header-enabled` flag. Now the binary index-header is always enabled.
* [CHANGE] Experimental TSDB: Renamed index-cache metrics to use original metric names from Thanos, as Cortex is not aggregating them in any way: #2627
  * `cortex_<service>_blocks_index_cache_items_evicted_total` => `thanos_store_index_cache_items_evicted_total{name="index-cache"}`
  * `cortex_<service>_blocks_index_cache_items_added_total` => `thanos_store_index_cache_items_added_total{name="index-cache"}`
  * `cortex_<service>_blocks_index_cache_requests_total` => `thanos_store_index_cache_requests_total{name="index-cache"}`
  * `cortex_<service>_blocks_index_cache_items_overflowed_total` => `thanos_store_index_cache_items_overflowed_total{name="index-cache"}`
  * `cortex_<service>_blocks_index_cache_hits_total` => `thanos_store_index_cache_hits_total{name="index-cache"}`
  * `cortex_<service>_blocks_index_cache_items` => `thanos_store_index_cache_items{name="index-cache"}`
  * `cortex_<service>_blocks_index_cache_items_size_bytes` => `thanos_store_index_cache_items_size_bytes{name="index-cache"}`
  * `cortex_<service>_blocks_index_cache_total_size_bytes` => `thanos_store_index_cache_total_size_bytes{name="index-cache"}`
  * `cortex_<service>_blocks_index_cache_memcached_operations_total` =>  `thanos_memcached_operations_total{name="index-cache"}`
  * `cortex_<service>_blocks_index_cache_memcached_operation_failures_total` =>  `thanos_memcached_operation_failures_total{name="index-cache"}`
  * `cortex_<service>_blocks_index_cache_memcached_operation_duration_seconds` =>  `thanos_memcached_operation_duration_seconds{name="index-cache"}`
  * `cortex_<service>_blocks_index_cache_memcached_operation_skipped_total` =>  `thanos_memcached_operation_skipped_total{name="index-cache"}`
* [CHANGE] Experimental TSDB: Renamed metrics in bucket stores: #2627
  * `cortex_<service>_blocks_meta_syncs_total` => `cortex_blocks_meta_syncs_total{component="<service>"}`
  * `cortex_<service>_blocks_meta_sync_failures_total` => `cortex_blocks_meta_sync_failures_total{component="<service>"}`
  * `cortex_<service>_blocks_meta_sync_duration_seconds` => `cortex_blocks_meta_sync_duration_seconds{component="<service>"}`
  * `cortex_<service>_blocks_meta_sync_consistency_delay_seconds` => `cortex_blocks_meta_sync_consistency_delay_seconds{component="<service>"}`
  * `cortex_<service>_blocks_meta_synced` => `cortex_blocks_meta_synced{component="<service>"}`
  * `cortex_<service>_bucket_store_block_loads_total` => `cortex_bucket_store_block_loads_total{component="<service>"}`
  * `cortex_<service>_bucket_store_block_load_failures_total` => `cortex_bucket_store_block_load_failures_total{component="<service>"}`
  * `cortex_<service>_bucket_store_block_drops_total` => `cortex_bucket_store_block_drops_total{component="<service>"}`
  * `cortex_<service>_bucket_store_block_drop_failures_total` => `cortex_bucket_store_block_drop_failures_total{component="<service>"}`
  * `cortex_<service>_bucket_store_blocks_loaded` => `cortex_bucket_store_blocks_loaded{component="<service>"}`
  * `cortex_<service>_bucket_store_series_data_touched` => `cortex_bucket_store_series_data_touched{component="<service>"}`
  * `cortex_<service>_bucket_store_series_data_fetched` => `cortex_bucket_store_series_data_fetched{component="<service>"}`
  * `cortex_<service>_bucket_store_series_data_size_touched_bytes` => `cortex_bucket_store_series_data_size_touched_bytes{component="<service>"}`
  * `cortex_<service>_bucket_store_series_data_size_fetched_bytes` => `cortex_bucket_store_series_data_size_fetched_bytes{component="<service>"}`
  * `cortex_<service>_bucket_store_series_blocks_queried` => `cortex_bucket_store_series_blocks_queried{component="<service>"}`
  * `cortex_<service>_bucket_store_series_get_all_duration_seconds` => `cortex_bucket_store_series_get_all_duration_seconds{component="<service>"}`
  * `cortex_<service>_bucket_store_series_merge_duration_seconds` => `cortex_bucket_store_series_merge_duration_seconds{component="<service>"}`
  * `cortex_<service>_bucket_store_series_refetches_total` => `cortex_bucket_store_series_refetches_total{component="<service>"}`
  * `cortex_<service>_bucket_store_series_result_series` => `cortex_bucket_store_series_result_series{component="<service>"}`
  * `cortex_<service>_bucket_store_cached_postings_compressions_total` => `cortex_bucket_store_cached_postings_compressions_total{component="<service>"}`
  * `cortex_<service>_bucket_store_cached_postings_compression_errors_total` => `cortex_bucket_store_cached_postings_compression_errors_total{component="<service>"}`
  * `cortex_<service>_bucket_store_cached_postings_compression_time_seconds` => `cortex_bucket_store_cached_postings_compression_time_seconds{component="<service>"}`
  * `cortex_<service>_bucket_store_cached_postings_original_size_bytes_total` => `cortex_bucket_store_cached_postings_original_size_bytes_total{component="<service>"}`
  * `cortex_<service>_bucket_store_cached_postings_compressed_size_bytes_total` => `cortex_bucket_store_cached_postings_compressed_size_bytes_total{component="<service>"}`
  * `cortex_<service>_blocks_sync_seconds` => `cortex_bucket_stores_blocks_sync_seconds{component="<service>"}`
  * `cortex_<service>_blocks_last_successful_sync_timestamp_seconds` => `cortex_bucket_stores_blocks_last_successful_sync_timestamp_seconds{component="<service>"}`
* [CHANGE] Available command-line flags are printed to stdout, and only when requested via `-help`. Using invalid flag no longer causes printing of all available flags. #2691
* [CHANGE] Experimental Memberlist ring: randomize gossip node names to avoid conflicts when running multiple clients on the same host, or reusing host names (eg. pods in statefulset). Node name randomization can be disabled by using `-memberlist.randomize-node-name=false`. #2715
* [CHANGE] Memberlist KV client is no longer considered experimental. #2725
* [CHANGE] Experimental Delete Series: Make delete request cancellation duration configurable. #2760
* [CHANGE] Removed `-store.fullsize-chunks` option which was undocumented and unused (it broke ingester hand-overs). #2656
* [CHANGE] Query with no metric name that has previously resulted in HTTP status code 500 now returns status code 422 instead. #2571
* [FEATURE] TLS config options added for GRPC clients in Querier (Query-frontend client & Ingester client), Ruler, Store Gateway, as well as HTTP client in Config store client. #2502
* [FEATURE] The flag `-frontend.max-cache-freshness` is now supported within the limits overrides, to specify per-tenant max cache freshness values. The corresponding YAML config parameter has been changed from `results_cache.max_freshness` to `limits_config.max_cache_freshness`. The legacy YAML config parameter (`results_cache.max_freshness`) will continue to be supported till Cortex release `v1.4.0`. #2609
* [FEATURE] Experimental gRPC Store: Added support to 3rd parties index and chunk stores using gRPC client/server plugin mechanism. #2220
* [FEATURE] Add `-cassandra.table-options` flag to customize table options of Cassandra when creating the index or chunk table. #2575
* [ENHANCEMENT] Propagate GOPROXY value when building `build-image`. This is to help the builders building the code in a Network where default Go proxy is not accessible (e.g. when behind some corporate VPN). #2741
* [ENHANCEMENT] Querier: Added metric `cortex_querier_request_duration_seconds` for all requests to the querier. #2708
* [ENHANCEMENT] Cortex is now built with Go 1.14. #2480 #2749 #2753
* [ENHANCEMENT] Experimental TSDB: added the following metrics to the ingester: #2580 #2583 #2589 #2654
  * `cortex_ingester_tsdb_appender_add_duration_seconds`
  * `cortex_ingester_tsdb_appender_commit_duration_seconds`
  * `cortex_ingester_tsdb_refcache_purge_duration_seconds`
  * `cortex_ingester_tsdb_compactions_total`
  * `cortex_ingester_tsdb_compaction_duration_seconds`
  * `cortex_ingester_tsdb_wal_fsync_duration_seconds`
  * `cortex_ingester_tsdb_wal_page_flushes_total`
  * `cortex_ingester_tsdb_wal_completed_pages_total`
  * `cortex_ingester_tsdb_wal_truncations_failed_total`
  * `cortex_ingester_tsdb_wal_truncations_total`
  * `cortex_ingester_tsdb_wal_writes_failed_total`
  * `cortex_ingester_tsdb_checkpoint_deletions_failed_total`
  * `cortex_ingester_tsdb_checkpoint_deletions_total`
  * `cortex_ingester_tsdb_checkpoint_creations_failed_total`
  * `cortex_ingester_tsdb_checkpoint_creations_total`
  * `cortex_ingester_tsdb_wal_truncate_duration_seconds`
  * `cortex_ingester_tsdb_head_active_appenders`
  * `cortex_ingester_tsdb_head_series_not_found_total`
  * `cortex_ingester_tsdb_head_chunks`
  * `cortex_ingester_tsdb_mmap_chunk_corruptions_total`
  * `cortex_ingester_tsdb_head_chunks_created_total`
  * `cortex_ingester_tsdb_head_chunks_removed_total`
* [ENHANCEMENT] Experimental TSDB: added metrics useful to alert on critical conditions of the blocks storage: #2573
  * `cortex_compactor_last_successful_run_timestamp_seconds`
  * `cortex_querier_blocks_last_successful_sync_timestamp_seconds` (when store-gateway is disabled)
  * `cortex_querier_blocks_last_successful_scan_timestamp_seconds` (when store-gateway is enabled)
  * `cortex_storegateway_blocks_last_successful_sync_timestamp_seconds`
* [ENHANCEMENT] Experimental TSDB: added the flag `-experimental.tsdb.wal-compression-enabled` to allow to enable TSDB WAL compression. #2585
* [ENHANCEMENT] Experimental TSDB: Querier and store-gateway components can now use so-called "caching bucket", which can currently cache fetched chunks into shared memcached server. #2572
* [ENHANCEMENT] Ruler: Automatically remove unhealthy rulers from the ring. #2587
* [ENHANCEMENT] Query-tee: added support to `/metadata`, `/alerts`, and `/rules` endpoints #2600
* [ENHANCEMENT] Query-tee: added support to query results comparison between two different backends. The comparison is disabled by default and can be enabled via `-proxy.compare-responses=true`. #2611
* [ENHANCEMENT] Query-tee: improved the query-tee to not wait all backend responses before sending back the response to the client. The query-tee now sends back to the client first successful response, while honoring the `-backend.preferred` option. #2702
* [ENHANCEMENT] Thanos and Prometheus upgraded. #2602 #2604 #2634 #2659 #2686 #2756
  * TSDB now holds less WAL files after Head Truncation.
  * TSDB now does memory-mapping of Head chunks and reduces memory usage.
* [ENHANCEMENT] Experimental TSDB: decoupled blocks deletion from blocks compaction in the compactor, so that blocks deletion is not blocked by a busy compactor. The following metrics have been added: #2623
  * `cortex_compactor_block_cleanup_started_total`
  * `cortex_compactor_block_cleanup_completed_total`
  * `cortex_compactor_block_cleanup_failed_total`
  * `cortex_compactor_block_cleanup_last_successful_run_timestamp_seconds`
* [ENHANCEMENT] Experimental TSDB: Use shared cache for metadata. This is especially useful when running multiple querier and store-gateway components to reduce number of object store API calls. #2626 #2640
* [ENHANCEMENT] Experimental TSDB: when `-querier.query-store-after` is configured and running the experimental blocks storage, the time range of the query sent to the store is now manipulated to ensure the query end time is not more recent than 'now - query-store-after'. #2642
* [ENHANCEMENT] Experimental TSDB: small performance improvement in concurrent usage of RefCache, used during samples ingestion. #2651
* [ENHANCEMENT] The following endpoints now respond appropriately to an `Accept` header with the value `application/json` #2673
  * `/distributor/all_user_stats`
  * `/distributor/ha_tracker`
  * `/ingester/ring`
  * `/store-gateway/ring`
  * `/compactor/ring`
  * `/ruler/ring`
  * `/services`
* [ENHANCEMENT] Experimental Cassandra backend: Add `-cassandra.num-connections` to allow increasing the number of TCP connections to each Cassandra server. #2666
* [ENHANCEMENT] Experimental Cassandra backend: Use separate Cassandra clients and connections for reads and writes. #2666
* [ENHANCEMENT] Experimental Cassandra backend: Add `-cassandra.reconnect-interval` to allow specifying the reconnect interval to a Cassandra server that has been marked `DOWN` by the gocql driver. Also change the default value of the reconnect interval from `60s` to `1s`. #2687
* [ENHANCEMENT] Experimental Cassandra backend: Add option `-cassandra.convict-hosts-on-failure=false` to not convict host of being down when a request fails. #2684
* [ENHANCEMENT] Experimental TSDB: Applied a jitter to the period bucket scans in order to better distribute bucket operations over the time and increase the probability of hitting the shared cache (if configured). #2693
* [ENHANCEMENT] Experimental TSDB: Series limit per user and per metric now work in TSDB blocks. #2676
* [ENHANCEMENT] Experimental Memberlist: Added ability to periodically rejoin the memberlist cluster. #2724
* [ENHANCEMENT] Experimental Delete Series: Added the following metrics for monitoring processing of delete requests: #2730
  - `cortex_purger_load_pending_requests_attempts_total`: Number of attempts that were made to load pending requests with status.
  - `cortex_purger_oldest_pending_delete_request_age_seconds`: Age of oldest pending delete request in seconds.
  - `cortex_purger_pending_delete_requests_count`: Count of requests which are in process or are ready to be processed.
* [ENHANCEMENT] Experimental TSDB: Improved compactor to hard-delete also partial blocks with an deletion mark (even if the deletion mark threshold has not been reached). #2751
* [ENHANCEMENT] Experimental TSDB: Introduced a consistency check done by the querier to ensure all expected blocks have been queried via the store-gateway. If a block is missing on a store-gateway, the querier retries fetching series from missing blocks up to 3 times. If the consistency check fails once all retries have been exhausted, the query execution fails. The following metrics have been added: #2593 #2630 #2689 #2695
  * `cortex_querier_blocks_consistency_checks_total`
  * `cortex_querier_blocks_consistency_checks_failed_total`
  * `cortex_querier_storegateway_refetches_per_query`
* [ENHANCEMENT] Delete requests can now be canceled #2555
* [ENHANCEMENT] Table manager can now provision tables for delete store #2546
* [BUGFIX] Ruler: Ensure temporary rule files with special characters are properly mapped and cleaned up. #2506
* [BUGFIX] Fixes #2411, Ensure requests are properly routed to the prometheus api embedded in the query if `-server.path-prefix` is set. #2372
* [BUGFIX] Experimental TSDB: fixed chunk data corruption when querying back series using the experimental blocks storage. #2400
* [BUGFIX] Fixed collection of tracing spans from Thanos components used internally. #2655
* [BUGFIX] Experimental TSDB: fixed memory leak in ingesters. #2586
* [BUGFIX] QueryFrontend: fixed a situation where HTTP error is ignored and an incorrect status code is set. #2590
* [BUGFIX] Ingester: Fix an ingester starting up in the JOINING state and staying there forever. #2565
* [BUGFIX] QueryFrontend: fixed a panic (`integer divide by zero`) in the query-frontend. The query-frontend now requires the `-querier.default-evaluation-interval` config to be set to the same value of the querier. #2614
* [BUGFIX] Experimental TSDB: when the querier receives a `/series` request with a time range older than the data stored in the ingester, it now ignores the requested time range and returns known series anyway instead of returning an empty response. This aligns the behaviour with the chunks storage. #2617
* [BUGFIX] Cassandra: fixed an edge case leading to an invalid CQL query when querying the index on a Cassandra store. #2639
* [BUGFIX] Ingester: increment series per metric when recovering from WAL or transfer. #2674
* [BUGFIX] Fixed `wrong number of arguments for 'mget' command` Redis error when a query has no chunks to lookup from storage. #2700 #2796
* [BUGFIX] Ingester: Automatically remove old tmp checkpoints, fixing a potential disk space leak after an ingester crashes. #2726

## 1.1.0 / 2020-05-21

This release brings the usual mix of bugfixes and improvements. The biggest change is that WAL support for chunks is now considered to be production-ready!

Please make sure to review renamed metrics, and update your dashboards and alerts accordingly.

* [CHANGE] Added v1 API routes documented in #2327. #2372
  * Added `-http.alertmanager-http-prefix` flag which allows the configuration of the path where the Alertmanager API and UI can be reached. The default is set to `/alertmanager`.
  * Added `-http.prometheus-http-prefix` flag which allows the configuration of the path where the Prometheus API and UI can be reached. The default is set to `/prometheus`.
  * Updated the index hosted at the root prefix to point to the updated routes.
  * Legacy routes hardcoded with the `/api/prom` prefix now respect the `-http.prefix` flag.
* [CHANGE] The metrics `cortex_distributor_ingester_appends_total` and `distributor_ingester_append_failures_total` now include a `type` label to differentiate between `samples` and `metadata`. #2336
* [CHANGE] The metrics for number of chunks and bytes flushed to the chunk store are renamed. Note that previous metrics were counted pre-deduplication, while new metrics are counted after deduplication. #2463
  * `cortex_ingester_chunks_stored_total` > `cortex_chunk_store_stored_chunks_total`
  * `cortex_ingester_chunk_stored_bytes_total` > `cortex_chunk_store_stored_chunk_bytes_total`
* [CHANGE] Experimental TSDB: renamed blocks meta fetcher metrics: #2375
  * `cortex_querier_bucket_store_blocks_meta_syncs_total` > `cortex_querier_blocks_meta_syncs_total`
  * `cortex_querier_bucket_store_blocks_meta_sync_failures_total` > `cortex_querier_blocks_meta_sync_failures_total`
  * `cortex_querier_bucket_store_blocks_meta_sync_duration_seconds` > `cortex_querier_blocks_meta_sync_duration_seconds`
  * `cortex_querier_bucket_store_blocks_meta_sync_consistency_delay_seconds` > `cortex_querier_blocks_meta_sync_consistency_delay_seconds`
* [CHANGE] Experimental TSDB: Modified default values for `compactor.deletion-delay` option from 48h to 12h and `-experimental.tsdb.bucket-store.ignore-deletion-marks-delay` from 24h to 6h. #2414
* [CHANGE] WAL: Default value of `-ingester.checkpoint-enabled` changed to `true`. #2416
* [CHANGE] `trace_id` field in log files has been renamed to `traceID`. #2518
* [CHANGE] Slow query log has a different output now. Previously used `url` field has been replaced with `host` and `path`, and query parameters are logged as individual log fields with `qs_` prefix. #2520
* [CHANGE] WAL: WAL and checkpoint compression is now disabled. #2436
* [CHANGE] Update in dependency `go-kit/kit` from `v0.9.0` to `v0.10.0`. HTML escaping disabled in JSON Logger. #2535
* [CHANGE] Experimental TSDB: Removed `cortex_<service>_` prefix from Thanos objstore metrics and added `component` label to distinguish which Cortex component is doing API calls to the object storage when running in single-binary mode: #2568
  - `cortex_<service>_thanos_objstore_bucket_operations_total` renamed to `thanos_objstore_bucket_operations_total{component="<name>"}`
  - `cortex_<service>_thanos_objstore_bucket_operation_failures_total` renamed to `thanos_objstore_bucket_operation_failures_total{component="<name>"}`
  - `cortex_<service>_thanos_objstore_bucket_operation_duration_seconds` renamed to `thanos_objstore_bucket_operation_duration_seconds{component="<name>"}`
  - `cortex_<service>_thanos_objstore_bucket_last_successful_upload_time` renamed to `thanos_objstore_bucket_last_successful_upload_time{component="<name>"}`
* [CHANGE] FIFO cache: The `-<prefix>.fifocache.size` CLI flag has been renamed to `-<prefix>.fifocache.max-size-items` as well as its YAML config option `size` renamed to `max_size_items`. #2319
* [FEATURE] Ruler: The `-ruler.evaluation-delay` flag was added to allow users to configure a default evaluation delay for all rules in cortex. The default value is 0 which is the current behavior. #2423
* [FEATURE] Experimental: Added a new object storage client for OpenStack Swift. #2440
* [FEATURE] TLS config options added to the Server. #2535
* [FEATURE] Experimental: Added support for `/api/v1/metadata` Prometheus-based endpoint. #2549
* [FEATURE] Add ability to limit concurrent queries to Cassandra with `-cassandra.query-concurrency` flag. #2562
* [FEATURE] Experimental TSDB: Introduced store-gateway service used by the experimental blocks storage to load and query blocks. The store-gateway optionally supports blocks sharding and replication via a dedicated hash ring, configurable via `-experimental.store-gateway.sharding-enabled` and `-experimental.store-gateway.sharding-ring.*` flags. The following metrics have been added: #2433 #2458 #2469 #2523
  * `cortex_querier_storegateway_instances_hit_per_query`
* [ENHANCEMENT] Experimental TSDB: sample ingestion errors are now reported via existing `cortex_discarded_samples_total` metric. #2370
* [ENHANCEMENT] Failures on samples at distributors and ingesters return the first validation error as opposed to the last. #2383
* [ENHANCEMENT] Experimental TSDB: Added `cortex_querier_blocks_meta_synced`, which reflects current state of synced blocks over all tenants. #2392
* [ENHANCEMENT] Added `cortex_distributor_latest_seen_sample_timestamp_seconds` metric to see how far behind Prometheus servers are in sending data. #2371
* [ENHANCEMENT] FIFO cache to support eviction based on memory usage. Added `-<prefix>.fifocache.max-size-bytes` CLI flag and YAML config option `max_size_bytes` to specify memory limit of the cache. #2319, #2527
* [ENHANCEMENT] Added `-querier.worker-match-max-concurrent`. Force worker concurrency to match the `-querier.max-concurrent` option.  Overrides `-querier.worker-parallelism`.  #2456
* [ENHANCEMENT] Added the following metrics for monitoring delete requests: #2445
  - `cortex_purger_delete_requests_received_total`: Number of delete requests received per user.
  - `cortex_purger_delete_requests_processed_total`: Number of delete requests processed per user.
  - `cortex_purger_delete_requests_chunks_selected_total`: Number of chunks selected while building delete plans per user.
  - `cortex_purger_delete_requests_processing_failures_total`: Number of delete requests processing failures per user.
* [ENHANCEMENT] Single Binary: Added query-frontend to the single binary.  Single binary users will now benefit from various query-frontend features.  Primarily: sharding, parallelization, load shedding, additional caching (if configured), and query retries. #2437
* [ENHANCEMENT] Allow 1w (where w denotes week) and 1y (where y denotes year) when setting `-store.cache-lookups-older-than` and `-store.max-look-back-period`. #2454
* [ENHANCEMENT] Optimize index queries for matchers using "a|b|c"-type regex. #2446 #2475
* [ENHANCEMENT] Added per tenant metrics for queries and chunks and bytes read from chunk store: #2463
  * `cortex_chunk_store_fetched_chunks_total` and `cortex_chunk_store_fetched_chunk_bytes_total`
  * `cortex_query_frontend_queries_total` (per tenant queries counted by the frontend)
* [ENHANCEMENT] WAL: New metrics `cortex_ingester_wal_logged_bytes_total` and `cortex_ingester_checkpoint_logged_bytes_total` added to track total bytes logged to disk for WAL and checkpoints. #2497
* [ENHANCEMENT] Add de-duplicated chunks counter `cortex_chunk_store_deduped_chunks_total` which counts every chunk not sent to the store because it was already sent by another replica. #2485
* [ENHANCEMENT] Query-frontend now also logs the POST data of long queries. #2481
* [ENHANCEMENT] WAL: Ingester WAL records now have type header and the custom WAL records have been replaced by Prometheus TSDB's WAL records. Old records will not be supported from 1.3 onwards. Note: once this is deployed, you cannot downgrade without data loss. #2436
* [ENHANCEMENT] Redis Cache: Added `idle_timeout`, `wait_on_pool_exhaustion` and `max_conn_lifetime` options to redis cache configuration. #2550
* [ENHANCEMENT] WAL: the experimental tag has been removed on the WAL in ingesters. #2560
* [ENHANCEMENT] Use newer AWS API for paginated queries - removes 'Deprecated' message from logfiles. #2452
* [ENHANCEMENT] Experimental memberlist: Add retry with backoff on memberlist join other members. #2705
* [ENHANCEMENT] Experimental TSDB: when the store-gateway sharding is enabled, unhealthy store-gateway instances are automatically removed from the ring after 10 consecutive `-experimental.store-gateway.sharding-ring.heartbeat-timeout` periods. #2526
* [BUGFIX] Ruler: Ensure temporary rule files with special characters are properly mapped and cleaned up. #2506
* [BUGFIX] Ensure requests are properly routed to the prometheus api embedded in the query if `-server.path-prefix` is set. Fixes #2411. #2372
* [BUGFIX] Experimental TSDB: Fixed chunk data corruption when querying back series using the experimental blocks storage. #2400
* [BUGFIX] Cassandra Storage: Fix endpoint TLS host verification. #2109
* [BUGFIX] Experimental TSDB: Fixed response status code from `422` to `500` when an error occurs while iterating chunks with the experimental blocks storage. #2402
* [BUGFIX] Ring: Fixed a situation where upgrading from pre-1.0 cortex with a rolling strategy caused new 1.0 ingesters to lose their zone value in the ring until manually forced to re-register. #2404
* [BUGFIX] Distributor: `/all_user_stats` now show API and Rule Ingest Rate correctly. #2457
* [BUGFIX] Fixed `version`, `revision` and `branch` labels exported by the `cortex_build_info` metric. #2468
* [BUGFIX] QueryFrontend: fixed a situation where span context missed when downstream_url is used. #2539
* [BUGFIX] Querier: Fixed a situation where querier would crash because of an unresponsive frontend instance. #2569

## 1.0.1 / 2020-04-23

* [BUGFIX] Fix gaps when querying ingesters with replication factor = 3 and 2 ingesters in the cluster. #2503

## 1.0.0 / 2020-04-02

This is the first major release of Cortex. We made a lot of **breaking changes** in this release which have been detailed below. Please also see the stability guarantees we provide as part of a major release: https://cortexmetrics.io/docs/configuration/v1guarantees/

* [CHANGE] Remove the following deprecated flags: #2339
  - `-metrics.error-rate-query` (use `-metrics.write-throttle-query` instead).
  - `-store.cardinality-cache-size` (use `-store.index-cache-read.enable-fifocache` and `-store.index-cache-read.fifocache.size` instead).
  - `-store.cardinality-cache-validity` (use `-store.index-cache-read.enable-fifocache` and `-store.index-cache-read.fifocache.duration` instead).
  - `-distributor.limiter-reload-period` (flag unused)
  - `-ingester.claim-on-rollout` (flag unused)
  - `-ingester.normalise-tokens` (flag unused)
* [CHANGE] Renamed YAML file options to be more consistent. See [full config file changes below](#config-file-breaking-changes). #2273
* [CHANGE] AWS based autoscaling has been removed. You can only use metrics based autoscaling now. `-applicationautoscaling.url` has been removed. See https://cortexmetrics.io/docs/production/aws/#dynamodb-capacity-provisioning on how to migrate. #2328
* [CHANGE] Renamed the `memcache.write-back-goroutines` and `memcache.write-back-buffer` flags to `background.write-back-concurrency` and `background.write-back-buffer`. This affects the following flags: #2241
  - `-frontend.memcache.write-back-buffer` --> `-frontend.background.write-back-buffer`
  - `-frontend.memcache.write-back-goroutines` --> `-frontend.background.write-back-concurrency`
  - `-store.index-cache-read.memcache.write-back-buffer` --> `-store.index-cache-read.background.write-back-buffer`
  - `-store.index-cache-read.memcache.write-back-goroutines` --> `-store.index-cache-read.background.write-back-concurrency`
  - `-store.index-cache-write.memcache.write-back-buffer` --> `-store.index-cache-write.background.write-back-buffer`
  - `-store.index-cache-write.memcache.write-back-goroutines` --> `-store.index-cache-write.background.write-back-concurrency`
  - `-memcache.write-back-buffer` --> `-store.chunks-cache.background.write-back-buffer`. Note the next change log for the difference.
  - `-memcache.write-back-goroutines` --> `-store.chunks-cache.background.write-back-concurrency`. Note the next change log for the difference.

* [CHANGE] Renamed the chunk cache flags to have `store.chunks-cache.` as prefix. This means the following flags have been changed: #2241
  - `-cache.enable-fifocache` --> `-store.chunks-cache.cache.enable-fifocache`
  - `-default-validity` --> `-store.chunks-cache.default-validity`
  - `-fifocache.duration` --> `-store.chunks-cache.fifocache.duration`
  - `-fifocache.size` --> `-store.chunks-cache.fifocache.size`
  - `-memcache.write-back-buffer` --> `-store.chunks-cache.background.write-back-buffer`. Note the previous change log for the difference.
  - `-memcache.write-back-goroutines` --> `-store.chunks-cache.background.write-back-concurrency`. Note the previous change log for the difference.
  - `-memcached.batchsize` --> `-store.chunks-cache.memcached.batchsize`
  - `-memcached.consistent-hash` --> `-store.chunks-cache.memcached.consistent-hash`
  - `-memcached.expiration` --> `-store.chunks-cache.memcached.expiration`
  - `-memcached.hostname` --> `-store.chunks-cache.memcached.hostname`
  - `-memcached.max-idle-conns` --> `-store.chunks-cache.memcached.max-idle-conns`
  - `-memcached.parallelism` --> `-store.chunks-cache.memcached.parallelism`
  - `-memcached.service` --> `-store.chunks-cache.memcached.service`
  - `-memcached.timeout` --> `-store.chunks-cache.memcached.timeout`
  - `-memcached.update-interval` --> `-store.chunks-cache.memcached.update-interval`
  - `-redis.enable-tls` --> `-store.chunks-cache.redis.enable-tls`
  - `-redis.endpoint` --> `-store.chunks-cache.redis.endpoint`
  - `-redis.expiration` --> `-store.chunks-cache.redis.expiration`
  - `-redis.max-active-conns` --> `-store.chunks-cache.redis.max-active-conns`
  - `-redis.max-idle-conns` --> `-store.chunks-cache.redis.max-idle-conns`
  - `-redis.password` --> `-store.chunks-cache.redis.password`
  - `-redis.timeout` --> `-store.chunks-cache.redis.timeout`
* [CHANGE] Rename the `-store.chunk-cache-stubs` to `-store.chunks-cache.cache-stubs` to be more inline with above. #2241
* [CHANGE] Change prefix of flags `-dynamodb.periodic-table.*` to `-table-manager.index-table.*`. #2359
* [CHANGE] Change prefix of flags `-dynamodb.chunk-table.*` to `-table-manager.chunk-table.*`. #2359
* [CHANGE] Change the following flags: #2359
  - `-dynamodb.poll-interval` --> `-table-manager.poll-interval`
  - `-dynamodb.periodic-table.grace-period` --> `-table-manager.periodic-table.grace-period`
* [CHANGE] Renamed the following flags: #2273
  - `-dynamodb.chunk.gang.size` --> `-dynamodb.chunk-gang-size`
  - `-dynamodb.chunk.get.max.parallelism` --> `-dynamodb.chunk-get-max-parallelism`
* [CHANGE] Don't support mixed time units anymore for duration. For example, 168h5m0s doesn't work anymore, please use just one unit (s|m|h|d|w|y). #2252
* [CHANGE] Utilize separate protos for rule state and storage. Experimental ruler API will not be functional until the rollout is complete. #2226
* [CHANGE] Frontend worker in querier now starts after all Querier module dependencies are started. This fixes issue where frontend worker started to send queries to querier before it was ready to serve them (mostly visible when using experimental blocks storage). #2246
* [CHANGE] Lifecycler component now enters Failed state on errors, and doesn't exit the process. (Important if you're vendoring Cortex and use Lifecycler) #2251
* [CHANGE] `/ready` handler now returns 200 instead of 204. #2330
* [CHANGE] Better defaults for the following options: #2344
  - `-<prefix>.consul.consistent-reads`: Old default: `true`, new default: `false`. This reduces the load on Consul.
  - `-<prefix>.consul.watch-rate-limit`: Old default: 0, new default: 1. This rate limits the reads to 1 per second. Which is good enough for ring watches.
  - `-distributor.health-check-ingesters`: Old default: `false`, new default: `true`.
  - `-ingester.max-stale-chunk-idle`: Old default: 0, new default: 2m. This lets us expire series that we know are stale early.
  - `-ingester.spread-flushes`: Old default: false, new default: true. This allows to better de-duplicate data and use less space.
  - `-ingester.chunk-age-jitter`: Old default: 20mins, new default: 0. This is to enable the `-ingester.spread-flushes` to true.
  - `-<prefix>.memcached.batchsize`: Old default: 0, new default: 1024. This allows batching of requests and keeps the concurrent requests low.
  - `-<prefix>.memcached.consistent-hash`: Old default: false, new default: true. This allows for better cache hits when the memcaches are scaled up and down.
  - `-querier.batch-iterators`: Old default: false, new default: true.
  - `-querier.ingester-streaming`: Old default: false, new default: true.
* [CHANGE] Experimental TSDB: Added `-experimental.tsdb.bucket-store.postings-cache-compression-enabled` to enable postings compression when storing to cache. #2335
* [CHANGE] Experimental TSDB: Added `-compactor.deletion-delay`, which is time before a block marked for deletion is deleted from bucket. If not 0, blocks will be marked for deletion and compactor component will delete blocks marked for deletion from the bucket. If delete-delay is 0, blocks will be deleted straight away. Note that deleting blocks immediately can cause query failures, if store gateway / querier still has the block loaded, or compactor is ignoring the deletion because it's compacting the block at the same time. Default value is 48h. #2335
* [CHANGE] Experimental TSDB: Added `-experimental.tsdb.bucket-store.index-cache.postings-compression-enabled`, to set duration after which the blocks marked for deletion will be filtered out while fetching blocks used for querying. This option allows querier to ignore blocks that are marked for deletion with some delay. This ensures store can still serve blocks that are meant to be deleted but do not have a replacement yet. Default is 24h, half of the default value for `-compactor.deletion-delay`. #2335
* [CHANGE] Experimental TSDB: Added `-experimental.tsdb.bucket-store.index-cache.memcached.max-item-size` to control maximum size of item that is stored to memcached. Defaults to 1 MiB. #2335
* [FEATURE] Added experimental storage API to the ruler service that is enabled when the `-experimental.ruler.enable-api` is set to true #2269
  * `-ruler.storage.type` flag now allows `s3`,`gcs`, and `azure` values
  * `-ruler.storage.(s3|gcs|azure)` flags exist to allow the configuration of object clients set for rule storage
* [CHANGE] Renamed table manager metrics. #2307 #2359
  * `cortex_dynamo_sync_tables_seconds` -> `cortex_table_manager_sync_duration_seconds`
  * `cortex_dynamo_table_capacity_units` -> `cortex_table_capacity_units`
* [FEATURE] Flusher target to flush the WAL. #2075
  * `-flusher.wal-dir` for the WAL directory to recover from.
  * `-flusher.concurrent-flushes` for number of concurrent flushes.
  * `-flusher.flush-op-timeout` is duration after which a flush should timeout.
* [FEATURE] Ingesters can now have an optional availability zone set, to ensure metric replication is distributed across zones. This is set via the `-ingester.availability-zone` flag or the `availability_zone` field in the config file. #2317
* [ENHANCEMENT] Better re-use of connections to DynamoDB and S3. #2268
* [ENHANCEMENT] Reduce number of goroutines used while executing a single index query. #2280
* [ENHANCEMENT] Experimental TSDB: Add support for local `filesystem` backend. #2245
* [ENHANCEMENT] Experimental TSDB: Added memcached support for the TSDB index cache. #2290
* [ENHANCEMENT] Experimental TSDB: Removed gRPC server to communicate between querier and BucketStore. #2324
* [ENHANCEMENT] Allow 1w (where w denotes week) and 1y (where y denotes year) when setting table period and retention. #2252
* [ENHANCEMENT] Added FIFO cache metrics for current number of entries and memory usage. #2270
* [ENHANCEMENT] Output all config fields to /config API, including those with empty value. #2209
* [ENHANCEMENT] Add "missing_metric_name" and "metric_name_invalid" reasons to cortex_discarded_samples_total metric. #2346
* [ENHANCEMENT] Experimental TSDB: sample ingestion errors are now reported via existing `cortex_discarded_samples_total` metric. #2370
* [BUGFIX] Ensure user state metrics are updated if a transfer fails. #2338
* [BUGFIX] Fixed etcd client keepalive settings. #2278
* [BUGFIX] Register the metrics of the WAL. #2295
* [BUXFIX] Experimental TSDB: fixed error handling when ingesting out of bound samples. #2342

### Known issues

- This experimental blocks storage in Cortex `1.0.0` has a bug which may lead to the error `cannot iterate chunk for series` when running queries. This bug has been fixed in #2400. If you're running the experimental blocks storage, please build Cortex from `master`.

### Config file breaking changes

In this section you can find a config file diff showing the breaking changes introduced in Cortex. You can also find the [full configuration file reference doc](https://cortexmetrics.io/docs/configuration/configuration-file/) in the website.

```diff
### ingester_config

 # Period with which to attempt to flush chunks.
 # CLI flag: -ingester.flush-period
-[flushcheckperiod: <duration> | default = 1m0s]
+[flush_period: <duration> | default = 1m0s]

 # Period chunks will remain in memory after flushing.
 # CLI flag: -ingester.retain-period
-[retainperiod: <duration> | default = 5m0s]
+[retain_period: <duration> | default = 5m0s]

 # Maximum chunk idle time before flushing.
 # CLI flag: -ingester.max-chunk-idle
-[maxchunkidle: <duration> | default = 5m0s]
+[max_chunk_idle_time: <duration> | default = 5m0s]

 # Maximum chunk idle time for chunks terminating in stale markers before
 # flushing. 0 disables it and a stale series is not flushed until the
 # max-chunk-idle timeout is reached.
 # CLI flag: -ingester.max-stale-chunk-idle
-[maxstalechunkidle: <duration> | default = 0s]
+[max_stale_chunk_idle_time: <duration> | default = 2m0s]

 # Timeout for individual flush operations.
 # CLI flag: -ingester.flush-op-timeout
-[flushoptimeout: <duration> | default = 1m0s]
+[flush_op_timeout: <duration> | default = 1m0s]

 # Maximum chunk age before flushing.
 # CLI flag: -ingester.max-chunk-age
-[maxchunkage: <duration> | default = 12h0m0s]
+[max_chunk_age: <duration> | default = 12h0m0s]

-# Range of time to subtract from MaxChunkAge to spread out flushes
+# Range of time to subtract from -ingester.max-chunk-age to spread out flushes
 # CLI flag: -ingester.chunk-age-jitter
-[chunkagejitter: <duration> | default = 20m0s]
+[chunk_age_jitter: <duration> | default = 0]

 # Number of concurrent goroutines flushing to dynamodb.
 # CLI flag: -ingester.concurrent-flushes
-[concurrentflushes: <int> | default = 50]
+[concurrent_flushes: <int> | default = 50]

-# If true, spread series flushes across the whole period of MaxChunkAge
+# If true, spread series flushes across the whole period of
+# -ingester.max-chunk-age.
 # CLI flag: -ingester.spread-flushes
-[spreadflushes: <boolean> | default = false]
+[spread_flushes: <boolean> | default = true]

 # Period with which to update the per-user ingestion rates.
 # CLI flag: -ingester.rate-update-period
-[rateupdateperiod: <duration> | default = 15s]
+[rate_update_period: <duration> | default = 15s]


### querier_config

 # The maximum number of concurrent queries.
 # CLI flag: -querier.max-concurrent
-[maxconcurrent: <int> | default = 20]
+[max_concurrent: <int> | default = 20]

 # Use batch iterators to execute query, as opposed to fully materialising the
 # series in memory.  Takes precedent over the -querier.iterators flag.
 # CLI flag: -querier.batch-iterators
-[batchiterators: <boolean> | default = false]
+[batch_iterators: <boolean> | default = true]

 # Use streaming RPCs to query ingester.
 # CLI flag: -querier.ingester-streaming
-[ingesterstreaming: <boolean> | default = false]
+[ingester_streaming: <boolean> | default = true]

 # Maximum number of samples a single query can load into memory.
 # CLI flag: -querier.max-samples
-[maxsamples: <int> | default = 50000000]
+[max_samples: <int> | default = 50000000]

 # The default evaluation interval or step size for subqueries.
 # CLI flag: -querier.default-evaluation-interval
-[defaultevaluationinterval: <duration> | default = 1m0s]
+[default_evaluation_interval: <duration> | default = 1m0s]

### query_frontend_config

 # URL of downstream Prometheus.
 # CLI flag: -frontend.downstream-url
-[downstream: <string> | default = ""]
+[downstream_url: <string> | default = ""]


### ruler_config

 # URL of alerts return path.
 # CLI flag: -ruler.external.url
-[externalurl: <url> | default = ]
+[external_url: <url> | default = ]

 # How frequently to evaluate rules
 # CLI flag: -ruler.evaluation-interval
-[evaluationinterval: <duration> | default = 1m0s]
+[evaluation_interval: <duration> | default = 1m0s]

 # How frequently to poll for rule changes
 # CLI flag: -ruler.poll-interval
-[pollinterval: <duration> | default = 1m0s]
+[poll_interval: <duration> | default = 1m0s]

-storeconfig:
+storage:

 # file path to store temporary rule files for the prometheus rule managers
 # CLI flag: -ruler.rule-path
-[rulepath: <string> | default = "/rules"]
+[rule_path: <string> | default = "/rules"]

 # URL of the Alertmanager to send notifications to.
 # CLI flag: -ruler.alertmanager-url
-[alertmanagerurl: <url> | default = ]
+[alertmanager_url: <url> | default = ]

 # Use DNS SRV records to discover alertmanager hosts.
 # CLI flag: -ruler.alertmanager-discovery
-[alertmanagerdiscovery: <boolean> | default = false]
+[enable_alertmanager_discovery: <boolean> | default = false]

 # How long to wait between refreshing alertmanager hosts.
 # CLI flag: -ruler.alertmanager-refresh-interval
-[alertmanagerrefreshinterval: <duration> | default = 1m0s]
+[alertmanager_refresh_interval: <duration> | default = 1m0s]

 # If enabled requests to alertmanager will utilize the V2 API.
 # CLI flag: -ruler.alertmanager-use-v2
-[alertmanangerenablev2api: <boolean> | default = false]
+[enable_alertmanager_v2: <boolean> | default = false]

 # Capacity of the queue for notifications to be sent to the Alertmanager.
 # CLI flag: -ruler.notification-queue-capacity
-[notificationqueuecapacity: <int> | default = 10000]
+[notification_queue_capacity: <int> | default = 10000]

 # HTTP timeout duration when sending notifications to the Alertmanager.
 # CLI flag: -ruler.notification-timeout
-[notificationtimeout: <duration> | default = 10s]
+[notification_timeout: <duration> | default = 10s]

 # Distribute rule evaluation using ring backend
 # CLI flag: -ruler.enable-sharding
-[enablesharding: <boolean> | default = false]
+[enable_sharding: <boolean> | default = false]

 # Time to spend searching for a pending ruler when shutting down.
 # CLI flag: -ruler.search-pending-for
-[searchpendingfor: <duration> | default = 5m0s]
+[search_pending_for: <duration> | default = 5m0s]

 # Period with which to attempt to flush rule groups.
 # CLI flag: -ruler.flush-period
-[flushcheckperiod: <duration> | default = 1m0s]
+[flush_period: <duration> | default = 1m0s]

### alertmanager_config

 # Base path for data storage.
 # CLI flag: -alertmanager.storage.path
-[datadir: <string> | default = "data/"]
+[data_dir: <string> | default = "data/"]

 # will be used to prefix all HTTP endpoints served by Alertmanager. If omitted,
 # relevant URL components will be derived automatically.
 # CLI flag: -alertmanager.web.external-url
-[externalurl: <url> | default = ]
+[external_url: <url> | default = ]

 # How frequently to poll Cortex configs
 # CLI flag: -alertmanager.configs.poll-interval
-[pollinterval: <duration> | default = 15s]
+[poll_interval: <duration> | default = 15s]

 # Listen address for cluster.
 # CLI flag: -cluster.listen-address
-[clusterbindaddr: <string> | default = "0.0.0.0:9094"]
+[cluster_bind_address: <string> | default = "0.0.0.0:9094"]

 # Explicit address to advertise in cluster.
 # CLI flag: -cluster.advertise-address
-[clusteradvertiseaddr: <string> | default = ""]
+[cluster_advertise_address: <string> | default = ""]

 # Time to wait between peers to send notifications.
 # CLI flag: -cluster.peer-timeout
-[peertimeout: <duration> | default = 15s]
+[peer_timeout: <duration> | default = 15s]

 # Filename of fallback config to use if none specified for instance.
 # CLI flag: -alertmanager.configs.fallback
-[fallbackconfigfile: <string> | default = ""]
+[fallback_config_file: <string> | default = ""]

 # Root of URL to generate if config is http://internal.monitor
 # CLI flag: -alertmanager.configs.auto-webhook-root
-[autowebhookroot: <string> | default = ""]
+[auto_webhook_root: <string> | default = ""]

### table_manager_config

-store:
+storage:

-# How frequently to poll DynamoDB to learn our capacity.
-# CLI flag: -dynamodb.poll-interval
-[dynamodb_poll_interval: <duration> | default = 2m0s]
+# How frequently to poll backend to learn our capacity.
+# CLI flag: -table-manager.poll-interval
+[poll_interval: <duration> | default = 2m0s]

-# DynamoDB periodic tables grace period (duration which table will be
-# created/deleted before/after it's needed).
-# CLI flag: -dynamodb.periodic-table.grace-period
+# Periodic tables grace period (duration which table will be created/deleted
+# before/after it's needed).
+# CLI flag: -table-manager.periodic-table.grace-period
 [creation_grace_period: <duration> | default = 10m0s]

 index_tables_provisioning:
   # Enables on demand throughput provisioning for the storage provider (if
-  # supported). Applies only to tables which are not autoscaled
-  # CLI flag: -dynamodb.periodic-table.enable-ondemand-throughput-mode
-  [provisioned_throughput_on_demand_mode: <boolean> | default = false]
+  # supported). Applies only to tables which are not autoscaled. Supported by
+  # DynamoDB
+  # CLI flag: -table-manager.index-table.enable-ondemand-throughput-mode
+  [enable_ondemand_throughput_mode: <boolean> | default = false]


   # Enables on demand throughput provisioning for the storage provider (if
-  # supported). Applies only to tables which are not autoscaled
-  # CLI flag: -dynamodb.periodic-table.inactive-enable-ondemand-throughput-mode
-  [inactive_throughput_on_demand_mode: <boolean> | default = false]
+  # supported). Applies only to tables which are not autoscaled. Supported by
+  # DynamoDB
+  # CLI flag: -table-manager.index-table.inactive-enable-ondemand-throughput-mode
+  [enable_inactive_throughput_on_demand_mode: <boolean> | default = false]


 chunk_tables_provisioning:
   # Enables on demand throughput provisioning for the storage provider (if
-  # supported). Applies only to tables which are not autoscaled
-  # CLI flag: -dynamodb.chunk-table.enable-ondemand-throughput-mode
-  [provisioned_throughput_on_demand_mode: <boolean> | default = false]
+  # supported). Applies only to tables which are not autoscaled. Supported by
+  # DynamoDB
+  # CLI flag: -table-manager.chunk-table.enable-ondemand-throughput-mode
+  [enable_ondemand_throughput_mode: <boolean> | default = false]

### storage_config

 aws:
-  dynamodbconfig:
+  dynamodb:
     # DynamoDB endpoint URL with escaped Key and Secret encoded. If only region
     # is specified as a host, proper endpoint will be deduced. Use
     # inmemory:///<table-name> to use a mock in-memory implementation.
     # CLI flag: -dynamodb.url
-    [dynamodb: <url> | default = ]
+    [dynamodb_url: <url> | default = ]

     # DynamoDB table management requests per second limit.
     # CLI flag: -dynamodb.api-limit
-    [apilimit: <float> | default = 2]
+    [api_limit: <float> | default = 2]

     # DynamoDB rate cap to back off when throttled.
     # CLI flag: -dynamodb.throttle-limit
-    [throttlelimit: <float> | default = 10]
+    [throttle_limit: <float> | default = 10]
-
-    # ApplicationAutoscaling endpoint URL with escaped Key and Secret encoded.
-    # CLI flag: -applicationautoscaling.url
-    [applicationautoscaling: <url> | default = ]


       # Queue length above which we will scale up capacity
       # CLI flag: -metrics.target-queue-length
-      [targetqueuelen: <int> | default = 100000]
+      [target_queue_length: <int> | default = 100000]

       # Scale up capacity by this multiple
       # CLI flag: -metrics.scale-up-factor
-      [scaleupfactor: <float> | default = 1.3]
+      [scale_up_factor: <float> | default = 1.3]

       # Ignore throttling below this level (rate per second)
       # CLI flag: -metrics.ignore-throttle-below
-      [minthrottling: <float> | default = 1]
+      [ignore_throttle_below: <float> | default = 1]

       # query to fetch ingester queue length
       # CLI flag: -metrics.queue-length-query
-      [queuelengthquery: <string> | default = "sum(avg_over_time(cortex_ingester_flush_queue_length{job=\"cortex/ingester\"}[2m]))"]
+      [queue_length_query: <string> | default = "sum(avg_over_time(cortex_ingester_flush_queue_length{job=\"cortex/ingester\"}[2m]))"]

       # query to fetch throttle rates per table
       # CLI flag: -metrics.write-throttle-query
-      [throttlequery: <string> | default = "sum(rate(cortex_dynamo_throttled_total{operation=\"DynamoDB.BatchWriteItem\"}[1m])) by (table) > 0"]
+      [write_throttle_query: <string> | default = "sum(rate(cortex_dynamo_throttled_total{operation=\"DynamoDB.BatchWriteItem\"}[1m])) by (table) > 0"]

       # query to fetch write capacity usage per table
       # CLI flag: -metrics.usage-query
-      [usagequery: <string> | default = "sum(rate(cortex_dynamo_consumed_capacity_total{operation=\"DynamoDB.BatchWriteItem\"}[15m])) by (table) > 0"]
+      [write_usage_query: <string> | default = "sum(rate(cortex_dynamo_consumed_capacity_total{operation=\"DynamoDB.BatchWriteItem\"}[15m])) by (table) > 0"]

       # query to fetch read capacity usage per table
       # CLI flag: -metrics.read-usage-query
-      [readusagequery: <string> | default = "sum(rate(cortex_dynamo_consumed_capacity_total{operation=\"DynamoDB.QueryPages\"}[1h])) by (table) > 0"]
+      [read_usage_query: <string> | default = "sum(rate(cortex_dynamo_consumed_capacity_total{operation=\"DynamoDB.QueryPages\"}[1h])) by (table) > 0"]

       # query to fetch read errors per table
       # CLI flag: -metrics.read-error-query
-      [readerrorquery: <string> | default = "sum(increase(cortex_dynamo_failures_total{operation=\"DynamoDB.QueryPages\",error=\"ProvisionedThroughputExceededException\"}[1m])) by (table) > 0"]
+      [read_error_query: <string> | default = "sum(increase(cortex_dynamo_failures_total{operation=\"DynamoDB.QueryPages\",error=\"ProvisionedThroughputExceededException\"}[1m])) by (table) > 0"]

     # Number of chunks to group together to parallelise fetches (zero to
     # disable)
-    # CLI flag: -dynamodb.chunk.gang.size
-    [chunkgangsize: <int> | default = 10]
+    # CLI flag: -dynamodb.chunk-gang-size
+    [chunk_gang_size: <int> | default = 10]

     # Max number of chunk-get operations to start in parallel
-    # CLI flag: -dynamodb.chunk.get.max.parallelism
-    [chunkgetmaxparallelism: <int> | default = 32]
+    # CLI flag: -dynamodb.chunk.get-max-parallelism
+    [chunk_get_max_parallelism: <int> | default = 32]

     backoff_config:
       # Minimum delay when backing off.
       # CLI flag: -bigtable.backoff-min-period
-      [minbackoff: <duration> | default = 100ms]
+      [min_period: <duration> | default = 100ms]

       # Maximum delay when backing off.
       # CLI flag: -bigtable.backoff-max-period
-      [maxbackoff: <duration> | default = 10s]
+      [max_period: <duration> | default = 10s]

       # Number of times to backoff and retry before failing.
       # CLI flag: -bigtable.backoff-retries
-      [maxretries: <int> | default = 10]
+      [max_retries: <int> | default = 10]

   # If enabled, once a tables info is fetched, it is cached.
   # CLI flag: -bigtable.table-cache.enabled
-  [tablecacheenabled: <boolean> | default = true]
+  [table_cache_enabled: <boolean> | default = true]

   # Duration to cache tables before checking again.
   # CLI flag: -bigtable.table-cache.expiration
-  [tablecacheexpiration: <duration> | default = 30m0s]
+  [table_cache_expiration: <duration> | default = 30m0s]

 # Cache validity for active index entries. Should be no higher than
 # -ingester.max-chunk-idle.
 # CLI flag: -store.index-cache-validity
-[indexcachevalidity: <duration> | default = 5m0s]
+[index_cache_validity: <duration> | default = 5m0s]

### ingester_client_config

 grpc_client_config:
   backoff_config:
     # Minimum delay when backing off.
     # CLI flag: -ingester.client.backoff-min-period
-    [minbackoff: <duration> | default = 100ms]
+    [min_period: <duration> | default = 100ms]

     # Maximum delay when backing off.
     # CLI flag: -ingester.client.backoff-max-period
-    [maxbackoff: <duration> | default = 10s]
+    [max_period: <duration> | default = 10s]

     # Number of times to backoff and retry before failing.
     # CLI flag: -ingester.client.backoff-retries
-    [maxretries: <int> | default = 10]
+    [max_retries: <int> | default = 10]

### frontend_worker_config

-# Address of query frontend service.
+# Address of query frontend service, in host:port format.
 # CLI flag: -querier.frontend-address
-[address: <string> | default = ""]
+[frontend_address: <string> | default = ""]

 # How often to query DNS.
 # CLI flag: -querier.dns-lookup-period
-[dnslookupduration: <duration> | default = 10s]
+[dns_lookup_duration: <duration> | default = 10s]

 grpc_client_config:
   backoff_config:
     # Minimum delay when backing off.
     # CLI flag: -querier.frontend-client.backoff-min-period
-    [minbackoff: <duration> | default = 100ms]
+    [min_period: <duration> | default = 100ms]

     # Maximum delay when backing off.
     # CLI flag: -querier.frontend-client.backoff-max-period
-    [maxbackoff: <duration> | default = 10s]
+    [max_period: <duration> | default = 10s]

     # Number of times to backoff and retry before failing.
     # CLI flag: -querier.frontend-client.backoff-retries
-    [maxretries: <int> | default = 10]
+    [max_retries: <int> | default = 10]

### consul_config

 # ACL Token used to interact with Consul.
-# CLI flag: -<prefix>.consul.acltoken
-[acltoken: <string> | default = ""]
+# CLI flag: -<prefix>.consul.acl-token
+[acl_token: <string> | default = ""]

 # HTTP timeout when talking to Consul
 # CLI flag: -<prefix>.consul.client-timeout
-[httpclienttimeout: <duration> | default = 20s]
+[http_client_timeout: <duration> | default = 20s]

 # Enable consistent reads to Consul.
 # CLI flag: -<prefix>.consul.consistent-reads
-[consistentreads: <boolean> | default = true]
+[consistent_reads: <boolean> | default = false]

 # Rate limit when watching key or prefix in Consul, in requests per second. 0
 # disables the rate limit.
 # CLI flag: -<prefix>.consul.watch-rate-limit
-[watchkeyratelimit: <float> | default = 0]
+[watch_rate_limit: <float> | default = 1]

 # Burst size used in rate limit. Values less than 1 are treated as 1.
 # CLI flag: -<prefix>.consul.watch-burst-size
-[watchkeyburstsize: <int> | default = 1]
+[watch_burst_size: <int> | default = 1]


### configstore_config
 # URL of configs API server.
 # CLI flag: -<prefix>.configs.url
-[configsapiurl: <url> | default = ]
+[configs_api_url: <url> | default = ]

 # Timeout for requests to Weave Cloud configs service.
 # CLI flag: -<prefix>.configs.client-timeout
-[clienttimeout: <duration> | default = 5s]
+[client_timeout: <duration> | default = 5s]
```

## 0.7.0 / 2020-03-16

Cortex `0.7.0` is a major step forward the upcoming `1.0` release. In this release, we've got 164 contributions from 26 authors. Thanks to all contributors! ❤️

Please be aware that Cortex `0.7.0` introduces some **breaking changes**. You're encouraged to read all the `[CHANGE]` entries below before upgrading your Cortex cluster. In particular:

- Cleaned up some configuration options in preparation for the Cortex `1.0.0` release (see also the [annotated config file breaking changes](#annotated-config-file-breaking-changes) below):
  - Removed CLI flags support to configure the schema (see [how to migrate from flags to schema file](https://cortexmetrics.io/docs/configuration/schema-configuration/#migrating-from-flags-to-schema-file))
  - Renamed CLI flag `-config-yaml` to `-schema-config-file`
  - Removed CLI flag `-store.min-chunk-age` in favor of `-querier.query-store-after`. The corresponding YAML config option `ingestermaxquerylookback` has been renamed to [`query_ingesters_within`](https://cortexmetrics.io/docs/configuration/configuration-file/#querier-config)
  - Deprecated CLI flag `-frontend.cache-split-interval` in favor of `-querier.split-queries-by-interval`
  - Renamed the YAML config option `defaul_validity` to `default_validity`
  - Removed the YAML config option `config_store` (in the [`alertmanager YAML config`](https://cortexmetrics.io/docs/configuration/configuration-file/#alertmanager-config)) in favor of `store`
  - Removed the YAML config root block `configdb` in favor of [`configs`](https://cortexmetrics.io/docs/configuration/configuration-file/#configs-config). This change is also reflected in the following CLI flags renaming:
      * `-database.*` -> `-configs.database.*`
      * `-database.migrations` -> `-configs.database.migrations-dir`
  - Removed the fluentd-based billing infrastructure including the CLI flags:
      * `-distributor.enable-billing`
      * `-billing.max-buffered-events`
      * `-billing.retry-delay`
      * `-billing.ingester`
- Removed support for using denormalised tokens in the ring. Before upgrading, make sure your Cortex cluster is already running `v0.6.0` or an earlier version with `-ingester.normalise-tokens=true`

### Full changelog

* [CHANGE] Removed support for flags to configure schema. Further, the flag for specifying the config file (`-config-yaml`) has been deprecated. Please use `-schema-config-file`. See the [Schema Configuration documentation](https://cortexmetrics.io/docs/configuration/schema-configuration/) for more details on how to configure the schema using the YAML file. #2221
* [CHANGE] In the config file, the root level `config_store` config option has been moved to `alertmanager` > `store` > `configdb`. #2125
* [CHANGE] Removed unnecessary `frontend.cache-split-interval` in favor of `querier.split-queries-by-interval` both to reduce configuration complexity and guarantee alignment of these two configs. Starting from now, `-querier.cache-results` may only be enabled in conjunction with `-querier.split-queries-by-interval` (previously the cache interval default was `24h` so if you want to preserve the same behaviour you should set `-querier.split-queries-by-interval=24h`). #2040
* [CHANGE] Renamed Configs configuration options. #2187
  * configuration options
    * `-database.*` -> `-configs.database.*`
    * `-database.migrations` -> `-configs.database.migrations-dir`
  * config file
    * `configdb.uri:` -> `configs.database.uri:`
    * `configdb.migrationsdir:` -> `configs.database.migrations_dir:`
    * `configdb.passwordfile:` -> `configs.database.password_file:`
* [CHANGE] Moved `-store.min-chunk-age` to the Querier config as `-querier.query-store-after`, allowing the store to be skipped during query time if the metrics wouldn't be found. The YAML config option `ingestermaxquerylookback` has been renamed to `query_ingesters_within` to match its CLI flag. #1893
* [CHANGE] Renamed the cache configuration setting `defaul_validity` to `default_validity`. #2140
* [CHANGE] Remove fluentd-based billing infrastructure and flags such as `-distributor.enable-billing`. #1491
* [CHANGE] Removed remaining support for using denormalised tokens in the ring. If you're still running ingesters with denormalised tokens (Cortex 0.4 or earlier, with `-ingester.normalise-tokens=false`), such ingesters will now be completely invisible to distributors and need to be either switched to Cortex 0.6.0 or later, or be configured to use normalised tokens. #2034
* [CHANGE] The frontend http server will now send 502 in case of deadline exceeded and 499 if the user requested cancellation. #2156
* [CHANGE] We now enforce queries to be up to `-querier.max-query-into-future` into the future (defaults to 10m). #1929
  * `-store.min-chunk-age` has been removed
  * `-querier.query-store-after` has been added in it's place.
* [CHANGE] Removed unused `/validate_expr endpoint`. #2152
* [CHANGE] Updated Prometheus dependency to v2.16.0. This Prometheus version uses Active Query Tracker to limit concurrent queries. In order to keep `-querier.max-concurrent` working, Active Query Tracker is enabled by default, and is configured to store its data to `active-query-tracker` directory (relative to current directory when Cortex started). This can be changed by using `-querier.active-query-tracker-dir` option. Purpose of Active Query Tracker is to log queries that were running when Cortex crashes. This logging happens on next Cortex start. #2088
* [CHANGE] Default to BigChunk encoding; may result in slightly higher disk usage if many timeseries have a constant value, but should generally result in fewer, bigger chunks. #2207
* [CHANGE] WAL replays are now done while the rest of Cortex is starting, and more specifically, when HTTP server is running. This makes it possible to scrape metrics during WAL replays. Applies to both chunks and experimental blocks storage. #2222
* [CHANGE] Cortex now has `/ready` probe for all services, not just ingester and querier as before. In single-binary mode, /ready reports 204 only if all components are running properly. #2166
* [CHANGE] If you are vendoring Cortex and use its components in your project, be aware that many Cortex components no longer start automatically when they are created. You may want to review PR and attached document. #2166
* [CHANGE] Experimental TSDB: the querier in-memory index cache used by the experimental blocks storage shifted from per-tenant to per-querier. The `-experimental.tsdb.bucket-store.index-cache-size-bytes` now configures the per-querier index cache max size instead of a per-tenant cache and its default has been increased to 1GB. #2189
* [CHANGE] Experimental TSDB: TSDB head compaction interval and concurrency is now configurable (defaults to 1 min interval and 5 concurrent head compactions). New options: `-experimental.tsdb.head-compaction-interval` and `-experimental.tsdb.head-compaction-concurrency`. #2172
* [CHANGE] Experimental TSDB: switched the blocks storage index header to the binary format. This change is expected to have no visible impact, except lower startup times and memory usage in the queriers. It's possible to switch back to the old JSON format via the flag `-experimental.tsdb.bucket-store.binary-index-header-enabled=false`. #2223
* [CHANGE] Experimental Memberlist KV store can now be used in single-binary Cortex. Attempts to use it previously would fail with panic. This change also breaks existing binary protocol used to exchange gossip messages, so this version will not be able to understand gossiped Ring when used in combination with the previous version of Cortex. Easiest way to upgrade is to shutdown old Cortex installation, and restart it with new version. Incremental rollout works too, but with reduced functionality until all components run the same version. #2016
* [FEATURE] Added a read-only local alertmanager config store using files named corresponding to their tenant id. #2125
* [FEATURE] Added flag `-experimental.ruler.enable-api` to enable the ruler api which implements the Prometheus API `/api/v1/rules` and `/api/v1/alerts` endpoints under the configured `-http.prefix`. #1999
* [FEATURE] Added sharding support to compactor when using the experimental TSDB blocks storage. #2113
* [FEATURE] Added ability to override YAML config file settings using environment variables. #2147
  * `-config.expand-env`
* [FEATURE] Added flags to disable Alertmanager notifications methods. #2187
  * `-configs.notifications.disable-email`
  * `-configs.notifications.disable-webhook`
* [FEATURE] Add /config HTTP endpoint which exposes the current Cortex configuration as YAML. #2165
* [FEATURE] Allow Prometheus remote write directly to ingesters. #1491
* [FEATURE] Introduced new standalone service `query-tee` that can be used for testing purposes to send the same Prometheus query to multiple backends (ie. two Cortex clusters ingesting the same metrics) and compare the performances. #2203
* [FEATURE] Fan out parallelizable queries to backend queriers concurrently. #1878
  * `querier.parallelise-shardable-queries` (bool)
  * Requires a shard-compatible schema (v10+)
  * This causes the number of traces to increase accordingly.
  * The query-frontend now requires a schema config to determine how/when to shard queries, either from a file or from flags (i.e. by the `config-yaml` CLI flag). This is the same schema config the queriers consume. The schema is only required to use this option.
  * It's also advised to increase downstream concurrency controls as well:
    * `querier.max-outstanding-requests-per-tenant`
    * `querier.max-query-parallelism`
    * `querier.max-concurrent`
    * `server.grpc-max-concurrent-streams` (for both query-frontends and queriers)
* [FEATURE] Added user sub rings to distribute users to a subset of ingesters. #1947
  * `-experimental.distributor.user-subring-size`
* [FEATURE] Add flag `-experimental.tsdb.stripe-size` to expose TSDB stripe size option. #2185
* [FEATURE] Experimental Delete Series: Added support for Deleting Series with Prometheus style API. Needs to be enabled first by setting `-purger.enable` to `true`. Deletion only supported when using `boltdb` and `filesystem` as index and object store respectively. Support for other stores to follow in separate PRs #2103
* [ENHANCEMENT] Alertmanager: Expose Per-tenant alertmanager metrics #2124
* [ENHANCEMENT] Add `status` label to `cortex_alertmanager_configs` metric to gauge the number of valid and invalid configs. #2125
* [ENHANCEMENT] Cassandra Authentication: added the `custom_authenticators` config option that allows users to authenticate with cassandra clusters using password authenticators that are not approved by default in [gocql](https://github.com/gocql/gocql/blob/81b8263d9fe526782a588ef94d3fa5c6148e5d67/conn.go#L27) #2093
* [ENHANCEMENT] Cassandra Storage: added `max_retries`, `retry_min_backoff` and `retry_max_backoff` configuration options to enable retrying recoverable errors. #2054
* [ENHANCEMENT] Allow to configure HTTP and gRPC server listen address, maximum number of simultaneous connections and connection keepalive settings.
  * `-server.http-listen-address`
  * `-server.http-conn-limit`
  * `-server.grpc-listen-address`
  * `-server.grpc-conn-limit`
  * `-server.grpc.keepalive.max-connection-idle`
  * `-server.grpc.keepalive.max-connection-age`
  * `-server.grpc.keepalive.max-connection-age-grace`
  * `-server.grpc.keepalive.time`
  * `-server.grpc.keepalive.timeout`
* [ENHANCEMENT] PostgreSQL: Bump up `github.com/lib/pq` from `v1.0.0` to `v1.3.0` to support PostgreSQL SCRAM-SHA-256 authentication. #2097
* [ENHANCEMENT] Cassandra Storage: User no longer need `CREATE` privilege on `<all keyspaces>` if given keyspace exists. #2032
* [ENHANCEMENT] Cassandra Storage: added `password_file` configuration options to enable reading Cassandra password from file. #2096
* [ENHANCEMENT] Configs API: Allow GET/POST configs in YAML format. #2181
* [ENHANCEMENT] Background cache writes are batched to improve parallelism and observability. #2135
* [ENHANCEMENT] Add automatic repair for checkpoint and WAL. #2105
* [ENHANCEMENT] Support `lastEvaluation` and `evaluationTime` in `/api/v1/rules` endpoints and make order of groups stable. #2196
* [ENHANCEMENT] Skip expired requests in query-frontend scheduling. #2082
* [ENHANCEMENT] Add ability to configure gRPC keepalive settings. #2066
* [ENHANCEMENT] Experimental TSDB: Export TSDB Syncer metrics from Compactor component, they are prefixed with `cortex_compactor_`. #2023
* [ENHANCEMENT] Experimental TSDB: Added dedicated flag `-experimental.tsdb.bucket-store.tenant-sync-concurrency` to configure the maximum number of concurrent tenants for which blocks are synched. #2026
* [ENHANCEMENT] Experimental TSDB: Expose metrics for objstore operations (prefixed with `cortex_<component>_thanos_objstore_`, component being one of `ingester`, `querier` and `compactor`). #2027
* [ENHANCEMENT] Experimental TSDB: Added support for Azure Storage to be used for block storage, in addition to S3 and GCS. #2083
* [ENHANCEMENT] Experimental TSDB: Reduced memory allocations in the ingesters when using the experimental blocks storage. #2057
* [ENHANCEMENT] Experimental Memberlist KV: expose `-memberlist.gossip-to-dead-nodes-time` and `-memberlist.dead-node-reclaim-time` options to control how memberlist library handles dead nodes and name reuse. #2131
* [BUGFIX] Alertmanager: fixed panic upon applying a new config, caused by duplicate metrics registration in the `NewPipelineBuilder` function. #211
* [BUGFIX] Azure Blob ChunkStore: Fixed issue causing `invalid chunk checksum` errors. #2074
* [BUGFIX] The gauge `cortex_overrides_last_reload_successful` is now only exported by components that use a `RuntimeConfigManager`. Previously, for components that do not initialize a `RuntimeConfigManager` (such as the compactor) the gauge was initialized with 0 (indicating error state) and then never updated, resulting in a false-negative permanent error state. #2092
* [BUGFIX] Fixed WAL metric names, added the `cortex_` prefix.
* [BUGFIX] Restored histogram `cortex_configs_request_duration_seconds` #2138
* [BUGFIX] Fix wrong syntax for `url` in config-file-reference. #2148
* [BUGFIX] Fixed some 5xx status code returned by the query-frontend when they should actually be 4xx. #2122
* [BUGFIX] Fixed leaked goroutines in the querier. #2070
* [BUGFIX] Experimental TSDB: fixed `/all_user_stats` and `/api/prom/user_stats` endpoints when using the experimental TSDB blocks storage. #2042
* [BUGFIX] Experimental TSDB: fixed ruler to correctly work with the experimental TSDB blocks storage. #2101

### Changes to denormalised tokens in the ring

Cortex 0.4.0 is the last version that can *write* denormalised tokens. Cortex 0.5.0 and above always write normalised tokens.

Cortex 0.6.0 is the last version that can *read* denormalised tokens. Starting with Cortex 0.7.0 only normalised tokens are supported, and ingesters writing denormalised tokens to the ring (running Cortex 0.4.0 or earlier with `-ingester.normalise-tokens=false`) are ignored by distributors. Such ingesters should either switch to using normalised tokens, or be upgraded to Cortex 0.5.0 or later.

### Known issues

- The gRPC streaming for ingesters doesn't work when using the experimental TSDB blocks storage. Please do not enable `-querier.ingester-streaming` if you're using the TSDB blocks storage. If you want to enable it, you can build Cortex from `master` given the issue has been fixed after Cortex `0.7` branch has been cut and the fix wasn't included in the `0.7` because related to an experimental feature.

### Annotated config file breaking changes

In this section you can find a config file diff showing the breaking changes introduced in Cortex `0.7`. You can also find the [full configuration file reference doc](https://cortexmetrics.io/docs/configuration/configuration-file/) in the website.

 ```diff
### Root level config

 # "configdb" has been moved to "alertmanager > store > configdb".
-[configdb: <configdb_config>]

 # "config_store" has been renamed to "configs".
-[config_store: <configstore_config>]
+[configs: <configs_config>]


### `distributor_config`

 # The support to hook an external billing system has been removed.
-[enable_billing: <boolean> | default = false]
-billing:
-  [maxbufferedevents: <int> | default = 1024]
-  [retrydelay: <duration> | default = 500ms]
-  [ingesterhostport: <string> | default = "localhost:24225"]


### `querier_config`

 # "ingestermaxquerylookback" has been renamed to "query_ingesters_within".
-[ingestermaxquerylookback: <duration> | default = 0s]
+[query_ingesters_within: <duration> | default = 0s]


### `queryrange_config`

results_cache:
  cache:
     # "defaul_validity" has been renamed to "default_validity".
-    [defaul_validity: <duration> | default = 0s]
+    [default_validity: <duration> | default = 0s]

   # "cache_split_interval" has been deprecated in favor of "split_queries_by_interval".
-  [cache_split_interval: <duration> | default = 24h0m0s]


### `alertmanager_config`

# The "store" config block has been added. This includes "configdb" which previously
# was the "configdb" root level config block.
+store:
+  [type: <string> | default = "configdb"]
+  [configdb: <configstore_config>]
+  local:
+    [path: <string> | default = ""]


### `storage_config`

index_queries_cache_config:
   # "defaul_validity" has been renamed to "default_validity".
-  [defaul_validity: <duration> | default = 0s]
+  [default_validity: <duration> | default = 0s]


### `chunk_store_config`

chunk_cache_config:
   # "defaul_validity" has been renamed to "default_validity".
-  [defaul_validity: <duration> | default = 0s]
+  [default_validity: <duration> | default = 0s]

write_dedupe_cache_config:
   # "defaul_validity" has been renamed to "default_validity".
-  [defaul_validity: <duration> | default = 0s]
+  [default_validity: <duration> | default = 0s]

 # "min_chunk_age" has been removed in favor of "querier > query_store_after".
-[min_chunk_age: <duration> | default = 0s]


### `configs_config`

-# "uri" has been moved to "database > uri".
-[uri: <string> | default = "postgres://postgres@configs-db.weave.local/configs?sslmode=disable"]

-# "migrationsdir" has been moved to "database > migrations_dir".
-[migrationsdir: <string> | default = ""]

-# "passwordfile" has been moved to "database > password_file".
-[passwordfile: <string> | default = ""]

+database:
+  [uri: <string> | default = "postgres://postgres@configs-db.weave.local/configs?sslmode=disable"]
+  [migrations_dir: <string> | default = ""]
+  [password_file: <string> | default = ""]
```

## 0.6.1 / 2020-02-05

* [BUGFIX] Fixed parsing of the WAL configuration when specified in the YAML config file. #2071

## 0.6.0 / 2020-01-28

Note that the ruler flags need to be changed in this upgrade. You're moving from a single node ruler to something that might need to be sharded.
Further, if you're using the configs service, we've upgraded the migration library and this requires some manual intervention. See full instructions below to upgrade your PostgreSQL.

* [CHANGE] The frontend component now does not cache results if it finds a `Cache-Control` header and if one of its values is `no-store`. #1974
* [CHANGE] Flags changed with transition to upstream Prometheus rules manager:
  * `-ruler.client-timeout` is now `ruler.configs.client-timeout` in order to match `ruler.configs.url`.
  * `-ruler.group-timeout`has been removed.
  * `-ruler.num-workers` has been removed.
  * `-ruler.rule-path` has been added to specify where the prometheus rule manager will sync rule files.
  * `-ruler.storage.type` has beem added to specify the rule store backend type, currently only the configdb.
  * `-ruler.poll-interval` has been added to specify the interval in which to poll new rule groups.
  * `-ruler.evaluation-interval` default value has changed from `15s` to `1m` to match the default evaluation interval in Prometheus.
  * Ruler sharding requires a ring which can be configured via the ring flags prefixed by `ruler.ring.`. #1987
* [CHANGE] Use relative links from /ring page to make it work when used behind reverse proxy. #1896
* [CHANGE] Deprecated `-distributor.limiter-reload-period` flag. #1766
* [CHANGE] Ingesters now write only normalised tokens to the ring, although they can still read denormalised tokens used by other ingesters. `-ingester.normalise-tokens` is now deprecated, and ignored. If you want to switch back to using denormalised tokens, you need to downgrade to Cortex 0.4.0. Previous versions don't handle claiming tokens from normalised ingesters correctly. #1809
* [CHANGE] Overrides mechanism has been renamed to "runtime config", and is now separate from limits. Runtime config is simply a file that is reloaded by Cortex every couple of seconds. Limits and now also multi KV use this mechanism.<br />New arguments were introduced: `-runtime-config.file` (defaults to empty) and `-runtime-config.reload-period` (defaults to 10 seconds), which replace previously used `-limits.per-user-override-config` and `-limits.per-user-override-period` options. Old options are still used if `-runtime-config.file` is not specified. This change is also reflected in YAML configuration, where old `limits.per_tenant_override_config` and `limits.per_tenant_override_period` fields are replaced with `runtime_config.file` and `runtime_config.period` respectively. #1749
* [CHANGE] Cortex now rejects data with duplicate labels. Previously, such data was accepted, with duplicate labels removed with only one value left. #1964
* [CHANGE] Changed the default value for `-distributor.ha-tracker.prefix` from `collectors/` to `ha-tracker/` in order to not clash with other keys (ie. ring) stored in the same key-value store. #1940
* [FEATURE] Experimental: Write-Ahead-Log added in ingesters for more data reliability against ingester crashes. #1103
  * `--ingester.wal-enabled`: Setting this to `true` enables writing to WAL during ingestion.
  * `--ingester.wal-dir`: Directory where the WAL data should be stored and/or recovered from.
  * `--ingester.checkpoint-enabled`: Set this to `true` to enable checkpointing of in-memory chunks to disk.
  * `--ingester.checkpoint-duration`: This is the interval at which checkpoints should be created.
  * `--ingester.recover-from-wal`: Set this to `true` to recover data from an existing WAL.
  * For more information, please checkout the ["Ingesters with WAL" guide](https://cortexmetrics.io/docs/guides/ingesters-with-wal/).
* [FEATURE] The distributor can now drop labels from samples (similar to the removal of the replica label for HA ingestion) per user via the `distributor.drop-label` flag. #1726
* [FEATURE] Added flag `debug.mutex-profile-fraction` to enable mutex profiling #1969
* [FEATURE] Added `global` ingestion rate limiter strategy. Deprecated `-distributor.limiter-reload-period` flag. #1766
* [FEATURE] Added support for Microsoft Azure blob storage to be used for storing chunk data. #1913
* [FEATURE] Added readiness probe endpoint`/ready` to queriers. #1934
* [FEATURE] Added "multi" KV store that can interact with two other KV stores, primary one for all reads and writes, and secondary one, which only receives writes. Primary/secondary store can be modified in runtime via runtime-config mechanism (previously "overrides"). #1749
* [FEATURE] Added support to store ring tokens to a file and read it back on startup, instead of generating/fetching the tokens to/from the ring. This feature can be enabled with the flag `-ingester.tokens-file-path`. #1750
* [FEATURE] Experimental TSDB: Added `/series` API endpoint support with TSDB blocks storage. #1830
* [FEATURE] Experimental TSDB: Added TSDB blocks `compactor` component, which iterates over users blocks stored in the bucket and compact them according to the configured block ranges. #1942
* [ENHANCEMENT] metric `cortex_ingester_flush_reasons` gets a new `reason` value: `Spread`, when `-ingester.spread-flushes` option is enabled. #1978
* [ENHANCEMENT] Added `password` and `enable_tls` options to redis cache configuration. Enables usage of Microsoft Azure Cache for Redis service. #1923
* [ENHANCEMENT] Upgraded Kubernetes API version for deployments from `extensions/v1beta1` to `apps/v1`. #1941
* [ENHANCEMENT] Experimental TSDB: Open existing TSDB on startup to prevent ingester from becoming ready before it can accept writes. The max concurrency is set via `--experimental.tsdb.max-tsdb-opening-concurrency-on-startup`. #1917
* [ENHANCEMENT] Experimental TSDB: Querier now exports aggregate metrics from Thanos bucket store and in memory index cache (many metrics to list, but all have `cortex_querier_bucket_store_` or `cortex_querier_blocks_index_cache_` prefix). #1996
* [ENHANCEMENT] Experimental TSDB: Improved multi-tenant bucket store. #1991
  * Allowed to configure the blocks sync interval via `-experimental.tsdb.bucket-store.sync-interval` (0 disables the sync)
  * Limited the number of tenants concurrently synched by `-experimental.tsdb.bucket-store.block-sync-concurrency`
  * Renamed `cortex_querier_sync_seconds` metric to `cortex_querier_blocks_sync_seconds`
  * Track `cortex_querier_blocks_sync_seconds` metric for the initial sync too
* [BUGFIX] Fixed unnecessary CAS operations done by the HA tracker when the jitter is enabled. #1861
* [BUGFIX] Fixed ingesters getting stuck in a LEAVING state after coming up from an ungraceful exit. #1921
* [BUGFIX] Reduce memory usage when ingester Push() errors. #1922
* [BUGFIX] Table Manager: Fixed calculation of expected tables and creation of tables from next active schema considering grace period. #1976
* [BUGFIX] Experimental TSDB: Fixed ingesters consistency during hand-over when using experimental TSDB blocks storage. #1854 #1818
* [BUGFIX] Experimental TSDB: Fixed metrics when using experimental TSDB blocks storage. #1981 #1982 #1990 #1983
* [BUGFIX] Experimental memberlist: Use the advertised address when sending packets to other peers of the Gossip memberlist. #1857
* [BUGFIX] Experimental TSDB: Fixed incorrect query results introduced in #2604 caused by a buffer incorrectly reused while iterating samples. #2697

### Upgrading PostgreSQL (if you're using configs service)

Reference: <https://github.com/golang-migrate/migrate/tree/master/database/postgres#upgrading-from-v1>

1. Install the migrate package cli tool: <https://github.com/golang-migrate/migrate/tree/master/cmd/migrate#installation>
2. Drop the `schema_migrations` table: `DROP TABLE schema_migrations;`.
2. Run the migrate command:

```bash
migrate  -path <absolute_path_to_cortex>/cmd/cortex/migrations -database postgres://localhost:5432/database force 2
```

### Known issues

- The `cortex_prometheus_rule_group_last_evaluation_timestamp_seconds` metric, tracked by the ruler, is not unregistered for rule groups not being used anymore. This issue will be fixed in the next Cortex release (see [2033](https://github.com/cortexproject/cortex/issues/2033)).

- Write-Ahead-Log (WAL) does not have automatic repair of corrupt checkpoint or WAL segments, which is possible if ingester crashes abruptly or the underlying disk corrupts. Currently the only way to resolve this is to manually delete the affected checkpoint and/or WAL segments. Automatic repair will be added in the future releases.

## 0.4.0 / 2019-12-02

* [CHANGE] The frontend component has been refactored to be easier to re-use. When upgrading the frontend, cache entries will be discarded and re-created with the new protobuf schema. #1734
* [CHANGE] Removed direct DB/API access from the ruler. `-ruler.configs.url` has been now deprecated. #1579
* [CHANGE] Removed `Delta` encoding. Any old chunks with `Delta` encoding cannot be read anymore. If `ingester.chunk-encoding` is set to `Delta` the ingester will fail to start. #1706
* [CHANGE] Setting `-ingester.max-transfer-retries` to 0 now disables hand-over when ingester is shutting down. Previously, zero meant infinite number of attempts. #1771
* [CHANGE] `dynamo` has been removed as a valid storage name to make it consistent for all components. `aws` and `aws-dynamo` remain as valid storage names.
* [CHANGE/FEATURE] The frontend split and cache intervals can now be configured using the respective flag `--querier.split-queries-by-interval` and `--frontend.cache-split-interval`.
  * If `--querier.split-queries-by-interval` is not provided request splitting is disabled by default.
  * __`--querier.split-queries-by-day` is still accepted for backward compatibility but has been deprecated. You should now use `--querier.split-queries-by-interval`. We recommend a to use a multiple of 24 hours.__
* [FEATURE] Global limit on the max series per user and metric #1760
  * `-ingester.max-global-series-per-user`
  * `-ingester.max-global-series-per-metric`
  * Requires `-distributor.replication-factor` and `-distributor.shard-by-all-labels` set for the ingesters too
* [FEATURE] Flush chunks with stale markers early with `ingester.max-stale-chunk-idle`. #1759
* [FEATURE] EXPERIMENTAL: Added new KV Store backend based on memberlist library. Components can gossip about tokens and ingester states, instead of using Consul or Etcd. #1721
* [FEATURE] EXPERIMENTAL: Use TSDB in the ingesters & flush blocks to S3/GCS ala Thanos. This will let us use an Object Store more efficiently and reduce costs. #1695
* [FEATURE] Allow Query Frontend to log slow queries with `frontend.log-queries-longer-than`. #1744
* [FEATURE] Add HTTP handler to trigger ingester flush & shutdown - used when running as a stateful set with the WAL enabled.  #1746
* [FEATURE] EXPERIMENTAL: Added GCS support to TSDB blocks storage. #1772
* [ENHANCEMENT] Reduce memory allocations in the write path. #1706
* [ENHANCEMENT] Consul client now follows recommended practices for blocking queries wrt returned Index value. #1708
* [ENHANCEMENT] Consul client can optionally rate-limit itself during Watch (used e.g. by ring watchers) and WatchPrefix (used by HA feature) operations. Rate limiting is disabled by default. New flags added: `--consul.watch-rate-limit`, and `--consul.watch-burst-size`. #1708
* [ENHANCEMENT] Added jitter to HA deduping heartbeats, configure using `distributor.ha-tracker.update-timeout-jitter-max` #1534
* [ENHANCEMENT] Add ability to flush chunks with stale markers early. #1759
* [BUGFIX] Stop reporting successful actions as 500 errors in KV store metrics. #1798
* [BUGFIX] Fix bug where duplicate labels can be returned through metadata APIs. #1790
* [BUGFIX] Fix reading of old, v3 chunk data. #1779
* [BUGFIX] Now support IAM roles in service accounts in AWS EKS. #1803
* [BUGFIX] Fixed duplicated series returned when querying both ingesters and store with the experimental TSDB blocks storage. #1778

In this release we updated the following dependencies:

- gRPC v1.25.0  (resulted in a drop of 30% CPU usage when compression is on)
- jaeger-client v2.20.0
- aws-sdk-go to v1.25.22

## 0.3.0 / 2019-10-11

This release adds support for Redis as an alternative to Memcached, and also includes many optimisations which reduce CPU and memory usage.

* [CHANGE] Gauge metrics were renamed to drop the `_total` suffix. #1685
  * In Alertmanager, `alertmanager_configs_total` is now `alertmanager_configs`
  * In Ruler, `scheduler_configs_total` is now `scheduler_configs`
  * `scheduler_groups_total` is now `scheduler_groups`.
* [CHANGE] `--alertmanager.configs.auto-slack-root` flag was dropped as auto Slack root is not supported anymore. #1597
* [CHANGE] In table-manager, default DynamoDB capacity was reduced from 3,000 units to 1,000 units. We recommend you do not run with the defaults: find out what figures are needed for your environment and set that via `-dynamodb.periodic-table.write-throughput` and `-dynamodb.chunk-table.write-throughput`.
* [FEATURE] Add Redis support for caching #1612
* [FEATURE] Allow spreading chunk writes across multiple S3 buckets #1625
* [FEATURE] Added `/shutdown` endpoint for ingester to shutdown all operations of the ingester. #1746
* [ENHANCEMENT] Upgraded Prometheus to 2.12.0 and Alertmanager to 0.19.0. #1597
* [ENHANCEMENT] Cortex is now built with Go 1.13 #1675, #1676, #1679
* [ENHANCEMENT] Many optimisations, mostly impacting ingester and querier: #1574, #1624, #1638, #1644, #1649, #1654, #1702

Full list of changes: <https://github.com/cortexproject/cortex/compare/v0.2.0...v0.3.0>

## 0.2.0 / 2019-09-05

This release has several exciting features, the most notable of them being setting `-ingester.spread-flushes` to potentially reduce your storage space by upto 50%.

* [CHANGE] Flags changed due to changes upstream in Prometheus Alertmanager #929:
  * `alertmanager.mesh.listen-address` is now `cluster.listen-address`
  * `alertmanager.mesh.peer.host` and `alertmanager.mesh.peer.service` can be replaced by `cluster.peer`
  * `alertmanager.mesh.hardware-address`, `alertmanager.mesh.nickname`, `alertmanager.mesh.password`, and `alertmanager.mesh.peer.refresh-interval` all disappear.
* [CHANGE] --claim-on-rollout flag deprecated; feature is now always on #1566
* [CHANGE] Retention period must now be a multiple of periodic table duration #1564
* [CHANGE] The value for the name label for the chunks memcache in all `cortex_cache_` metrics is now `chunksmemcache` (before it was `memcache`) #1569
* [FEATURE] Makes the ingester flush each timeseries at a specific point in the max-chunk-age cycle with `-ingester.spread-flushes`. This means multiple replicas of a chunk are very likely to contain the same contents which cuts chunk storage space by up to 66%. #1578
* [FEATURE] Make minimum number of chunk samples configurable per user #1620
* [FEATURE] Honor HTTPS for custom S3 URLs #1603
* [FEATURE] You can now point the query-frontend at a normal Prometheus for parallelisation and caching #1441
* [FEATURE] You can now specify `http_config` on alert receivers #929
* [FEATURE] Add option to use jump hashing to load balance requests to memcached #1554
* [FEATURE] Add status page for HA tracker to distributors #1546
* [FEATURE] The distributor ring page is now easier to read with alternate rows grayed out #1621

## 0.1.0 / 2019-08-07

* [CHANGE] HA Tracker flags were renamed to provide more clarity #1465
  * `distributor.accept-ha-labels` is now `distributor.ha-tracker.enable`
  * `distributor.accept-ha-samples` is now `distributor.ha-tracker.enable-for-all-users`
  * `ha-tracker.replica` is now `distributor.ha-tracker.replica`
  * `ha-tracker.cluster` is now `distributor.ha-tracker.cluster`
* [FEATURE] You can specify "heap ballast" to reduce Go GC Churn #1489
* [BUGFIX] HA Tracker no longer always makes a request to Consul/Etcd when a request is not from the active replica #1516
* [BUGFIX] Queries are now correctly cancelled by the query-frontend #1508<|MERGE_RESOLUTION|>--- conflicted
+++ resolved
@@ -73,17 +73,14 @@
 * [ENHANCEMENT] Ingester: attempt to prevent idle compaction from happening in concurrent ingesters by introducing a 25% jitter to the configured idle timeout (`-blocks-storage.tsdb.head-compaction-idle-timeout`). #3850
 * [ENHANCEMENT] Compactor: cleanup local files for users that are no longer owned by compactor. #3851
 * [ENHANCEMENT] Store-gateway: close empty bucket stores, and delete leftover local files for tenats that no longer belong to store-gateway. #3853
-<<<<<<< HEAD
 * [ENHANCEMENT] Store-gateway: added metrics to track partitioner behaviour. #3877
   * `cortex_bucket_store_partitioner_requested_bytes_total`
   * `cortex_bucket_store_partitioner_requested_ranges_total`
   * `cortex_bucket_store_partitioner_expanded_bytes_total`
   * `cortex_bucket_store_partitioner_expanded_ranges_total`
-=======
 * [ENHANCEMENT] Store-gateway: added metrics to chunk buffer pool behaviour. #3880
   * `cortex_bucket_store_chunk_pool_requested_bytes_total`
   * `cortex_bucket_store_chunk_pool_returned_bytes_total`
->>>>>>> 6b783e82
 * [BUGFIX] Cortex: Fixed issue where fatal errors and various log messages where not logged. #3778
 * [BUGFIX] HA Tracker: don't track as error in the `cortex_kv_request_duration_seconds` metric a CAS operation intentionally aborted. #3745
 * [BUGFIX] Querier / ruler: do not log "error removing stale clients" if the ring is empty. #3761
