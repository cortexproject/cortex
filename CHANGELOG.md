# Changelog

## master / unreleased
<<<<<<< HEAD
* [FEATURE] Compactor: Added `-compactor.block-files-concurrency` allowing to configure number of go routines for download/upload block files during compaction. #4784
* [FEATURE] Compactor: Added -compactor.blocks-fetch-concurrency` allowing to configure number of go routines for blocks during compaction. #4787
* [ENHANCEMENT] Querier/Ruler: Retry store-gateway in case of unexpected failure, instead of failing the query. #4532
* [ENHANCEMENT] Ring: DoBatch prioritize 4xx errors when failing. #4783
* [ENHANCEMENT] Compactor: Introduced lock file for blocks so blocks are under compaction will not be picked up by another compactor. #4805
* [BUGFIX] Memberlist: Add join with no retrying when starting service. #4804
=======
* [ENHANCEMENT] Querier/Ruler: Retry store-gateway in case of unexpected failure, instead of failing the query. #4532
* [ENHANCEMENT] Ring: DoBatch prioritize 4xx errors when failing. #4783
* [FEATURE] Compactor: Added `-compactor.block-files-concurrency` allowing to configure number of go routines for download/upload block files during compaction. #4784
* [FEATURE] Compactor: Added -compactor.blocks-fetch-concurrency` allowing to configure number of go routines for blocks during compaction. #4787
* [BUGFIX] Memberlist: Add join with no retrying when starting service. #4804


>>>>>>> 70f1ea26

## 1.13.0 2022-07-14

* [CHANGE] Changed default for `-ingester.min-ready-duration` from 1 minute to 15 seconds. #4539
* [CHANGE] query-frontend: Do not print anything in the logs of `query-frontend` if a in-progress query has been canceled (context canceled) to avoid spam. #4562
* [CHANGE] Compactor block deletion mark migration, needed when upgrading from v1.7, is now disabled by default. #4597
* [CHANGE] The `status_code` label on gRPC client metrics has changed from '200' and '500' to '2xx', '5xx', '4xx', 'cancel' or 'error'. #4601
* [CHANGE] Memberlist: changed probe interval from `1s` to `5s` and probe timeout from `500ms` to `2s`. #4601
* [CHANGE] Fix incorrectly named `cortex_cache_fetched_keys` and `cortex_cache_hits` metrics. Renamed to `cortex_cache_fetched_keys_total` and `cortex_cache_hits_total` respectively. #4686
* [CHANGE] Enable Thanos series limiter in store-gateway. #4702
* [CHANGE] Distributor: Apply `max_fetched_series_per_query` limit for `/series` API. #4683
* [CHANGE] Re-enable the `proxy_url` option for receiver configuration. #4741
* [FEATURE] Ruler: Add `external_labels` option to tag all alerts with a given set of labels. #4499
* [FEATURE] Compactor: Add `-compactor.skip-blocks-with-out-of-order-chunks-enabled` configuration to mark blocks containing index with out-of-order chunks for no compact instead of halting the compaction. #4707
* [FEATURE] Querier/Query-Frontend: Add `-querier.per-step-stats-enabled` and `-frontend.cache-queryable-samples-stats` configurations to enable query sample statistics. #4708
* [FEATURE] Add shuffle sharding for the compactor #4433
* [FEATURE] Querier: Use streaming for ingester metdata APIs. #4725
* [ENHANCEMENT] Update Go version to 1.17.8. #4602 #4604 #4658
* [ENHANCEMENT] Keep track of discarded samples due to bad relabel configuration in `cortex_discarded_samples_total`. #4503
* [ENHANCEMENT] Ruler: Add `-ruler.disable-rule-group-label` to disable the `rule_group` label on exported metrics. #4571
* [ENHANCEMENT] Query federation: improve performance in MergeQueryable by memoizing labels. #4502
* [ENHANCEMENT] Added new ring related config `-ingester.readiness-check-ring-health` when enabled the readiness probe will succeed only after all instances are ACTIVE and healthy in the ring, this is enabled by default. #4539
* [ENHANCEMENT] Added new ring related config `-distributor.excluded-zones` when set this will exclude the comma-separated zones from the ring, default is "". #4539
* [ENHANCEMENT] Upgraded Docker base images to `alpine:3.14`. #4514
* [ENHANCEMENT] Updated Prometheus to latest. Includes changes from prometheus#9239, adding 15 new functions. Multiple TSDB bugfixes prometheus#9438 & prometheus#9381. #4524
* [ENHANCEMENT] Query Frontend: Add setting `-frontend.forward-headers-list` in frontend  to configure the set of headers from the requests to be forwarded to downstream requests. #4486
* [ENHANCEMENT] Blocks storage: Add `-blocks-storage.azure.http.*`, `-alertmanager-storage.azure.http.*`, and `-ruler-storage.azure.http.*` to configure the Azure storage client. #4581
* [ENHANCEMENT] Optimise memberlist receive path when used as a backing store for rings with a large number of members. #4601
* [ENHANCEMENT] Add length and limit to labelNameTooLongError and labelValueTooLongError #4595
* [ENHANCEMENT] Add jitter to rejoinInterval. #4747
* [ENHANCEMENT] Compactor: uploading blocks no compaction marks to the global location and introduce a new metric #4729
  * `cortex_bucket_blocks_marked_for_no_compaction_count`: Total number of blocks marked for no compaction in the bucket.
* [ENHANCEMENT] Querier: Reduce the number of series that are kept in memory while streaming from ingesters. #4745
* [BUGFIX] AlertManager: remove stale template files. #4495
* [BUGFIX] Distributor: fix bug in query-exemplar where some results would get dropped. #4583
* [BUGFIX] Update Thanos dependency: compactor tracing support, azure blocks storage memory fix. #4585
* [BUGFIX] Set appropriate `Content-Type` header for /services endpoint, which previously hard-coded `text/plain`. #4596
* [BUGFIX] Querier: Disable query scheduler SRV DNS lookup, which removes noisy log messages about "failed DNS SRV record lookup". #4601
* [BUGFIX] Memberlist: fixed corrupted packets when sending compound messages with more than 255 messages or messages bigger than 64KB. #4601
* [BUGFIX] Query Frontend: If 'LogQueriesLongerThan' is set to < 0, log all queries as described in the docs. #4633
* [BUGFIX] Distributor: update defaultReplicationStrategy to not fail with extend-write when a single instance is unhealthy. #4636
* [BUGFIX] Distributor: Fix race condition on `/series` introduced by #4683. #4716
* [BUGFIX] Ruler: Fixed leaking notifiers after users are removed #4718
* [BUGFIX] Distributor: Fix a memory leak in distributor due to the cluster label. #4739
* [BUGFIX] Memberlist: Avoid clock skew by limiting the timestamp accepted on gossip. #4750
* [BUGFIX] Compactor: skip compaction if there is only 1 block available for shuffle-sharding compactor. #4756
* [BUGFIX] Compactor: Fixes #4770 - an edge case in compactor with shulffle sharding where compaction stops when a tenant stops ingesting samples. #4771
* [BUGFIX] Compactor: fix cortex_compactor_remaining_planned_compactions not set after plan generation for shuffle sharding compactor. #4772

## 1.11.0 2021-11-25

* [CHANGE] Memberlist: Expose default configuration values to the command line options. Note that setting these explicitly to zero will no longer cause the default to be used. If the default is desired, then do set the option. The following are affected: #4276
  - `-memberlist.stream-timeout`
  - `-memberlist.retransmit-factor`
  - `-memberlist.pull-push-interval`
  - `-memberlist.gossip-interval`
  - `-memberlist.gossip-nodes`
  - `-memberlist.gossip-to-dead-nodes-time`
  - `-memberlist.dead-node-reclaim-time`
* [CHANGE] `-querier.max-fetched-chunks-per-query` previously applied to chunks from ingesters and store separately; now the two combined should not exceed the limit. #4260
* [CHANGE] Memberlist: the metric `memberlist_kv_store_value_bytes` has been removed due to values no longer being stored in-memory as encoded bytes. #4345
* [CHANGE] Some files and directories created by Cortex components on local disk now have stricter permissions, and are only readable by owner, but not group or others. #4394
* [CHANGE] The metric `cortex_deprecated_flags_inuse_total` has been renamed to `deprecated_flags_inuse_total` as part of using grafana/dskit functionality. #4443
* [FEATURE] Ruler: Add new `-ruler.query-stats-enabled` which when enabled will report the `cortex_ruler_query_seconds_total` as a per-user metric that tracks the sum of the wall time of executing queries in the ruler in seconds. #4317
* [FEATURE] Query Frontend: Add `cortex_query_fetched_series_total` and `cortex_query_fetched_chunks_bytes_total` per-user counters to expose the number of series and bytes fetched as part of queries. These metrics can be enabled with the `-frontend.query-stats-enabled` flag (or its respective YAML config option `query_stats_enabled`). #4343
* [FEATURE] AlertManager: Add support for SNS Receiver. #4382
* [FEATURE] Distributor: Add label `status` to metric `cortex_distributor_ingester_append_failures_total` #4442
* [FEATURE] Queries: Added `present_over_time` PromQL function, also some TSDB optimisations. #4505
* [ENHANCEMENT] Add timeout for waiting on compactor to become ACTIVE in the ring. #4262
* [ENHANCEMENT] Reduce memory used by streaming queries, particularly in ruler. #4341
* [ENHANCEMENT] Ring: allow experimental configuration of disabling of heartbeat timeouts by setting the relevant configuration value to zero. Applies to the following: #4342
  * `-distributor.ring.heartbeat-timeout`
  * `-ring.heartbeat-timeout`
  * `-ruler.ring.heartbeat-timeout`
  * `-alertmanager.sharding-ring.heartbeat-timeout`
  * `-compactor.ring.heartbeat-timeout`
  * `-store-gateway.sharding-ring.heartbeat-timeout`
* [ENHANCEMENT] Ring: allow heartbeats to be explicitly disabled by setting the interval to zero. This is considered experimental. This applies to the following configuration options: #4344
  * `-distributor.ring.heartbeat-period`
  * `-ingester.heartbeat-period`
  * `-ruler.ring.heartbeat-period`
  * `-alertmanager.sharding-ring.heartbeat-period`
  * `-compactor.ring.heartbeat-period`
  * `-store-gateway.sharding-ring.heartbeat-period`
* [ENHANCEMENT] Memberlist: optimized receive path for processing ring state updates, to help reduce CPU utilization in large clusters. #4345
* [ENHANCEMENT] Memberlist: expose configuration of memberlist packet compression via `-memberlist.compression=enabled`. #4346
* [ENHANCEMENT] Update Go version to 1.16.6. #4362
* [ENHANCEMENT] Updated Prometheus to include changes from prometheus/prometheus#9083. Now whenever `/labels` API calls include matchers, blocks store is queried for `LabelNames` with matchers instead of `Series` calls which was inefficient. #4380
* [ENHANCEMENT] Querier: performance improvements in socket and memory handling. #4429 #4377
* [ENHANCEMENT] Exemplars are now emitted for all gRPC calls and many operations tracked by histograms. #4462
* [ENHANCEMENT] New options `-server.http-listen-network` and `-server.grpc-listen-network` allow binding as 'tcp4' or 'tcp6'. #4462
* [ENHANCEMENT] Rulers: Using shuffle sharding subring on GetRules API. #4466
* [ENHANCEMENT] Support memcached auto-discovery via `auto-discovery` flag, introduced by thanos in https://github.com/thanos-io/thanos/pull/4487. Both AWS and Google Cloud memcached service support auto-discovery, which returns a list of nodes of the memcached cluster. #4412
* [BUGFIX] Fixes a panic in the query-tee when comparing result. #4465
* [BUGFIX] Frontend: Fixes @ modifier functions (start/end) when splitting queries by time. #4464
* [BUGFIX] Compactor: compactor will no longer try to compact blocks that are already marked for deletion. Previously compactor would consider blocks marked for deletion within `-compactor.deletion-delay / 2` period as eligible for compaction. #4328
* [BUGFIX] HA Tracker: when cleaning up obsolete elected replicas from KV store, tracker didn't update number of cluster per user correctly. #4336
* [BUGFIX] Ruler: fixed counting of PromQL evaluation errors as user-errors when updating `cortex_ruler_queries_failed_total`. #4335
* [BUGFIX] Ingester: When using block storage, prevent any reads or writes while the ingester is stopping. This will prevent accessing TSDB blocks once they have been already closed. #4304
* [BUGFIX] Ingester: fixed ingester stuck on start up (LEAVING ring state) when `-ingester.heartbeat-period=0` and `-ingester.unregister-on-shutdown=false`. #4366
* [BUGFIX] Ingester: panic during shutdown while fetching batches from cache. #4397
* [BUGFIX] Querier: After query-frontend restart, querier may have lower than configured concurrency. #4417
* [BUGFIX] Memberlist: forward only changes, not entire original message. #4419
* [BUGFIX] Memberlist: don't accept old tombstones as incoming change, and don't forward such messages to other gossip members. #4420
* [BUGFIX] Querier: fixed panic when querying exemplars and using `-distributor.shard-by-all-labels=false`. #4473
* [BUGFIX] Querier: honor querier minT,maxT if `nil` SelectHints are passed to Select(). #4413
* [BUGFIX] Compactor: fixed panic while collecting Prometheus metrics. #4483
* [BUGFIX] Update go-kit package to fix spurious log messages #4544

## 1.10.0 / 2021-08-03

* [CHANGE] Prevent path traversal attack from users able to control the HTTP header `X-Scope-OrgID`. #4375 (CVE-2021-36157)
  * Users only have control of the HTTP header when Cortex is not frontend by an auth proxy validating the tenant IDs
* [CHANGE] Enable strict JSON unmarshal for `pkg/util/validation.Limits` struct. The custom `UnmarshalJSON()` will now fail if the input has unknown fields. #4298
* [CHANGE] Cortex chunks storage has been deprecated and it's now in maintenance mode: all Cortex users are encouraged to migrate to the blocks storage. No new features will be added to the chunks storage. The default Cortex configuration still runs the chunks engine; please check out the [blocks storage doc](https://cortexmetrics.io/docs/blocks-storage/) on how to configure Cortex to run with the blocks storage.  #4268
* [CHANGE] The example Kubernetes manifests (stored at `k8s/`) have been removed due to a lack of proper support and maintenance. #4268
* [CHANGE] Querier / ruler: deprecated `-store.query-chunk-limit` CLI flag (and its respective YAML config option `max_chunks_per_query`) in favour of `-querier.max-fetched-chunks-per-query` (and its respective YAML config option `max_fetched_chunks_per_query`). The new limit specifies the maximum number of chunks that can be fetched in a single query from ingesters and long-term storage: the total number of actual fetched chunks could be 2x the limit, being independently applied when querying ingesters and long-term storage. #4125
* [CHANGE] Alertmanager: allowed to configure the experimental receivers firewall on a per-tenant basis. The following CLI flags (and their respective YAML config options) have been changed and moved to the limits config section: #4143
  - `-alertmanager.receivers-firewall.block.cidr-networks` renamed to `-alertmanager.receivers-firewall-block-cidr-networks`
  - `-alertmanager.receivers-firewall.block.private-addresses` renamed to `-alertmanager.receivers-firewall-block-private-addresses`
* [CHANGE] Change default value of `-server.grpc.keepalive.min-time-between-pings` from `5m` to `10s` and `-server.grpc.keepalive.ping-without-stream-allowed` to `true`. #4168
* [CHANGE] Ingester: Change default value of `-ingester.active-series-metrics-enabled` to `true`. This incurs a small increase in memory usage, between 1.2% and 1.6% as measured on ingesters with 1.3M active series. #4257
* [CHANGE] Dependency: update go-redis from v8.2.3 to v8.9.0. #4236
* [FEATURE] Querier: Added new `-querier.max-fetched-series-per-query` flag. When Cortex is running with blocks storage, the max series per query limit is enforced in the querier and applies to unique series received from ingesters and store-gateway (long-term storage). #4179
* [FEATURE] Querier/Ruler: Added new `-querier.max-fetched-chunk-bytes-per-query` flag. When Cortex is running with blocks storage, the max chunk bytes limit is enforced in the querier and ruler and limits the size of all aggregated chunks returned from ingesters and storage as bytes for a query. #4216
* [FEATURE] Alertmanager: support negative matchers, time-based muting - [upstream release notes](https://github.com/prometheus/alertmanager/releases/tag/v0.22.0). #4237
* [FEATURE] Alertmanager: Added rate-limits to notifiers. Rate limits used by all integrations can be configured using `-alertmanager.notification-rate-limit`, while per-integration rate limits can be specified via `-alertmanager.notification-rate-limit-per-integration` parameter. Both shared and per-integration limits can be overwritten using overrides mechanism. These limits are applied on individual (per-tenant) alertmanagers. Rate-limited notifications are failed notifications. It is possible to monitor rate-limited notifications via new `cortex_alertmanager_notification_rate_limited_total` metric. #4135 #4163
* [FEATURE] Alertmanager: Added `-alertmanager.max-config-size-bytes` limit to control size of configuration files that Cortex users can upload to Alertmanager via API. This limit is configurable per-tenant. #4201
* [FEATURE] Alertmanager: Added `-alertmanager.max-templates-count` and `-alertmanager.max-template-size-bytes` options to control number and size of templates uploaded to Alertmanager via API. These limits are configurable per-tenant. #4223
* [FEATURE] Added flag `-debug.block-profile-rate` to enable goroutine blocking events profiling. #4217
* [FEATURE] Alertmanager: The experimental sharding feature is now considered complete. Detailed information about the configuration options can be found [here for alertmanager](https://cortexmetrics.io/docs/configuration/configuration-file/#alertmanager_config) and [here for the alertmanager storage](https://cortexmetrics.io/docs/configuration/configuration-file/#alertmanager_storage_config). To use the feature: #3925 #4020 #4021 #4031 #4084 #4110 #4126 #4127 #4141 #4146 #4161 #4162 #4222
  * Ensure that a remote storage backend is configured for Alertmanager to store state using `-alertmanager-storage.backend`, and flags related to the backend. Note that the `local` and `configdb` storage backends are not supported.
  * Ensure that a ring store is configured using `-alertmanager.sharding-ring.store`, and set the flags relevant to the chosen store type.
  * Enable the feature using `-alertmanager.sharding-enabled`.
  * Note the prior addition of a new configuration option `-alertmanager.persist-interval`. This sets the interval between persisting the current alertmanager state (notification log and silences) to object storage. See the [configuration file reference](https://cortexmetrics.io/docs/configuration/configuration-file/#alertmanager_config) for more information.
* [ENHANCEMENT] Alertmanager: Cleanup persisted state objects from remote storage when a tenant configuration is deleted. #4167
* [ENHANCEMENT] Storage: Added the ability to disable Open Census within GCS client (e.g `-gcs.enable-opencensus=false`). #4219
* [ENHANCEMENT] Etcd: Added username and password to etcd config. #4205
* [ENHANCEMENT] Alertmanager: introduced new metrics to monitor operation when using `-alertmanager.sharding-enabled`: #4149
  * `cortex_alertmanager_state_fetch_replica_state_total`
  * `cortex_alertmanager_state_fetch_replica_state_failed_total`
  * `cortex_alertmanager_state_initial_sync_total`
  * `cortex_alertmanager_state_initial_sync_completed_total`
  * `cortex_alertmanager_state_initial_sync_duration_seconds`
  * `cortex_alertmanager_state_persist_total`
  * `cortex_alertmanager_state_persist_failed_total`
* [ENHANCEMENT] Blocks storage: support ingesting exemplars and querying of exemplars.  Enabled by setting new CLI flag `-blocks-storage.tsdb.max-exemplars=<n>` or config option `blocks_storage.tsdb.max_exemplars` to positive value. #4124 #4181
* [ENHANCEMENT] Distributor: Added distributors ring status section in the admin page. #4151
* [ENHANCEMENT] Added zone-awareness support to alertmanager for use when sharding is enabled. When zone-awareness is enabled, alerts will be replicated across availability zones. #4204
* [ENHANCEMENT] Added `tenant_ids` tag to tracing spans #4186
* [ENHANCEMENT] Ring, query-frontend: Avoid using automatic private IPs (APIPA) when discovering IP address from the interface during the registration of the instance in the ring, or by query-frontend when used with query-scheduler. APIPA still used as last resort with logging indicating usage. #4032
* [ENHANCEMENT] Memberlist: introduced new metrics to aid troubleshooting tombstone convergence: #4231
  * `memberlist_client_kv_store_value_tombstones`
  * `memberlist_client_kv_store_value_tombstones_removed_total`
  * `memberlist_client_messages_to_broadcast_dropped_total`
* [ENHANCEMENT] Alertmanager: Added `-alertmanager.max-dispatcher-aggregation-groups` option to control max number of active dispatcher groups in Alertmanager (per tenant, also overrideable). When the limit is reached, Dispatcher produces log message and increases `cortex_alertmanager_dispatcher_aggregation_group_limit_reached_total` metric. #4254
* [ENHANCEMENT] Alertmanager: Added `-alertmanager.max-alerts-count` and `-alertmanager.max-alerts-size-bytes` to control max number of alerts and total size of alerts that a single user can have in Alertmanager's memory. Adding more alerts will fail with a log message and incrementing `cortex_alertmanager_alerts_insert_limited_total` metric (per-user). These limits can be overrided by using per-tenant overrides. Current values are tracked in `cortex_alertmanager_alerts_limiter_current_alerts` and `cortex_alertmanager_alerts_limiter_current_alerts_size_bytes` metrics. #4253
* [ENHANCEMENT] Store-gateway: added `-store-gateway.sharding-ring.wait-stability-min-duration` and `-store-gateway.sharding-ring.wait-stability-max-duration` support to store-gateway, to wait for ring stability at startup. #4271
* [ENHANCEMENT] Ruler: added `rule_group` label to metrics `cortex_prometheus_rule_group_iterations_total` and `cortex_prometheus_rule_group_iterations_missed_total`. #4121
* [ENHANCEMENT] Ruler: added new metrics for tracking total number of queries and push requests sent to ingester, as well as failed queries and push requests. Failures are only counted for internal errors, but not user-errors like limits or invalid query. This is in contrast to existing `cortex_prometheus_rule_evaluation_failures_total`, which is incremented also when query or samples appending fails due to user-errors. #4281
  * `cortex_ruler_write_requests_total`
  * `cortex_ruler_write_requests_failed_total`
  * `cortex_ruler_queries_total`
  * `cortex_ruler_queries_failed_total`
* [ENHANCEMENT] Ingester: Added option `-ingester.ignore-series-limit-for-metric-names` with comma-separated list of metric names that will be ignored in max series per metric limit. #4302
* [ENHANCEMENT] Added instrumentation to Redis client, with the following metrics: #3976
  - `cortex_rediscache_request_duration_seconds`
* [BUGFIX] Purger: fix `Invalid null value in condition for column range` caused by `nil` value in range for WriteBatch query. #4128
* [BUGFIX] Ingester: fixed infrequent panic caused by a race condition between TSDB mmap-ed head chunks truncation and queries. #4176
* [BUGFIX] Alertmanager: fix Alertmanager status page if clustering via gossip is disabled or sharding is enabled. #4184
* [BUGFIX] Ruler: fix `/ruler/rule_groups` endpoint doesn't work when used with object store. #4182
* [BUGFIX] Ruler: Honor the evaluation delay for the `ALERTS` and `ALERTS_FOR_STATE` series. #4227
* [BUGFIX] Make multiple Get requests instead of MGet on Redis Cluster. #4056
* [BUGFIX] Ingester: fix issue where runtime limits erroneously override default limits. #4246
* [BUGFIX] Ruler: fix startup in single-binary mode when the new `ruler_storage` is used. #4252
* [BUGFIX] Querier: fix queries failing with "at least 1 healthy replica required, could only find 0" error right after scaling up store-gateways until they're ACTIVE in the ring. #4263
* [BUGFIX] Store-gateway: when blocks sharding is enabled, do not load all blocks in each store-gateway in case of a cold startup, but load only blocks owned by the store-gateway replica. #4271
* [BUGFIX] Memberlist: fix to setting the default configuration value for `-memberlist.retransmit-factor` when not provided. This should improve propagation delay of the ring state (including, but not limited to, tombstones). Note that if the configuration is already explicitly given, this fix has no effect. #4269
* [BUGFIX] Querier: Fix issue where samples in a chunk might get skipped by batch iterator. #4218

## Blocksconvert

* [ENHANCEMENT] Scanner: add support for DynamoDB (v9 schema only). #3828
* [ENHANCEMENT] Add Cassandra support. #3795
* [ENHANCEMENT] Scanner: retry failed uploads. #4188

## 1.9.0 / 2021-05-14

* [CHANGE] Alertmanager now removes local files after Alertmanager is no longer running for removed or resharded user. #3910
* [CHANGE] Alertmanager now stores local files in per-tenant folders. Files stored by Alertmanager previously are migrated to new hierarchy. Support for this migration will be removed in Cortex 1.11. #3910
* [CHANGE] Ruler: deprecated `-ruler.storage.*` CLI flags (and their respective YAML config options) in favour of `-ruler-storage.*`. The deprecated config will be removed in Cortex 1.11. #3945
* [CHANGE] Alertmanager: deprecated `-alertmanager.storage.*` CLI flags (and their respective YAML config options) in favour of `-alertmanager-storage.*`. This change doesn't apply to `alertmanager.storage.path` and `alertmanager.storage.retention`. The deprecated config will be removed in Cortex 1.11. #4002
* [CHANGE] Alertmanager: removed `-cluster.` CLI flags deprecated in Cortex 1.7. The new config options to use are: #3946
  * `-alertmanager.cluster.listen-address` instead of `-cluster.listen-address`
  * `-alertmanager.cluster.advertise-address` instead of `-cluster.advertise-address`
  * `-alertmanager.cluster.peers` instead of `-cluster.peer`
  * `-alertmanager.cluster.peer-timeout` instead of `-cluster.peer-timeout`
* [CHANGE] Blocks storage: removed the config option `-blocks-storage.bucket-store.index-cache.postings-compression-enabled`, which was deprecated in Cortex 1.6. Postings compression is always enabled. #4101
* [CHANGE] Querier: removed the config option `-store.max-look-back-period`, which was deprecated in Cortex 1.6 and was used only by the chunks storage. You should use `-querier.max-query-lookback` instead. #4101
* [CHANGE] Query Frontend: removed the config option `-querier.compress-http-responses`, which was deprecated in Cortex 1.6. You should use`-api.response-compression-enabled` instead. #4101
* [CHANGE] Runtime-config / overrides: removed the config options `-limits.per-user-override-config` (use `-runtime-config.file`) and `-limits.per-user-override-period` (use `-runtime-config.reload-period`), both deprecated since Cortex 0.6.0. #4112
* [CHANGE] Cortex now fails fast on startup if unable to connect to the ring backend. #4068
* [FEATURE] The following features have been marked as stable: #4101
  - Shuffle-sharding
  - Querier support for querying chunks and blocks store at the same time
  - Tracking of active series and exporting them as metrics (`-ingester.active-series-metrics-enabled` and related flags)
  - Blocks storage: lazy mmap of block indexes in the store-gateway (`-blocks-storage.bucket-store.index-header-lazy-loading-enabled`)
  - Ingester: close idle TSDB and remove them from local disk (`-blocks-storage.tsdb.close-idle-tsdb-timeout`)
* [FEATURE] Memberlist: add TLS configuration options for the memberlist transport layer used by the gossip KV store. #4046
  * New flags added for memberlist communication:
    * `-memberlist.tls-enabled`
    * `-memberlist.tls-cert-path`
    * `-memberlist.tls-key-path`
    * `-memberlist.tls-ca-path`
    * `-memberlist.tls-server-name`
    * `-memberlist.tls-insecure-skip-verify`
* [FEATURE] Ruler: added `local` backend support to the ruler storage configuration under the `-ruler-storage.` flag prefix. #3932
* [ENHANCEMENT] Upgraded Docker base images to `alpine:3.13`. #4042
* [ENHANCEMENT] Blocks storage: reduce ingester memory by eliminating series reference cache. #3951
* [ENHANCEMENT] Ruler: optimized `<prefix>/api/v1/rules` and `<prefix>/api/v1/alerts` when ruler sharding is enabled. #3916
* [ENHANCEMENT] Ruler: added the following metrics when ruler sharding is enabled: #3916
  * `cortex_ruler_clients`
  * `cortex_ruler_client_request_duration_seconds`
* [ENHANCEMENT] Alertmanager: Add API endpoint to list all tenant alertmanager configs: `GET /multitenant_alertmanager/configs`. #3529
* [ENHANCEMENT] Ruler: Add API endpoint to list all tenant ruler rule groups: `GET /ruler/rule_groups`. #3529
* [ENHANCEMENT] Query-frontend/scheduler: added querier forget delay (`-query-frontend.querier-forget-delay` and `-query-scheduler.querier-forget-delay`) to mitigate the blast radius in the event queriers crash because of a repeatedly sent "query of death" when shuffle-sharding is enabled. #3901
* [ENHANCEMENT] Query-frontend: reduced memory allocations when serializing query response. #3964
* [ENHANCEMENT] Querier / ruler: some optimizations to PromQL query engine. #3934 #3989
* [ENHANCEMENT] Ingester: reduce CPU and memory when an high number of errors are returned by the ingester on the write path with the blocks storage. #3969 #3971 #3973
* [ENHANCEMENT] Distributor: reduce CPU and memory when an high number of errors are returned by the distributor on the write path. #3990
* [ENHANCEMENT] Put metric before label value in the "label value too long" error message. #4018
* [ENHANCEMENT] Allow use of `y|w|d` suffixes for duration related limits and per-tenant limits. #4044
* [ENHANCEMENT] Query-frontend: Small optimization on top of PR #3968 to avoid unnecessary Extents merging. #4026
* [ENHANCEMENT] Add a metric `cortex_compactor_compaction_interval_seconds` for the compaction interval config value. #4040
* [ENHANCEMENT] Ingester: added following per-ingester (instance) experimental limits: max number of series in memory (`-ingester.instance-limits.max-series`), max number of users in memory (`-ingester.instance-limits.max-tenants`), max ingestion rate (`-ingester.instance-limits.max-ingestion-rate`), and max inflight requests (`-ingester.instance-limits.max-inflight-push-requests`). These limits are only used when using blocks storage. Limits can also be configured using runtime-config feature, and current values are exported as `cortex_ingester_instance_limits` metric. #3992.
* [ENHANCEMENT] Cortex is now built with Go 1.16. #4062
* [ENHANCEMENT] Distributor: added per-distributor experimental limits: max number of inflight requests (`-distributor.instance-limits.max-inflight-push-requests`) and max ingestion rate in samples/sec (`-distributor.instance-limits.max-ingestion-rate`). If not set, these two are unlimited. Also added metrics to expose current values (`cortex_distributor_inflight_push_requests`, `cortex_distributor_ingestion_rate_samples_per_second`) as well as limits (`cortex_distributor_instance_limits` with various `limit` label values). #4071
* [ENHANCEMENT] Ruler: Added `-ruler.enabled-tenants` and `-ruler.disabled-tenants` to explicitly enable or disable rules processing for specific tenants. #4074
* [ENHANCEMENT] Block Storage Ingester: `/flush` now accepts two new parameters: `tenant` to specify tenant to flush and `wait=true` to make call synchronous. Multiple tenants can be specified by repeating `tenant` parameter. If no `tenant` is specified, all tenants are flushed, as before. #4073
* [ENHANCEMENT] Alertmanager: validate configured `-alertmanager.web.external-url` and fail if ends with `/`. #4081
* [ENHANCEMENT] Alertmanager: added `-alertmanager.receivers-firewall.block.cidr-networks` and `-alertmanager.receivers-firewall.block.private-addresses` to block specific network addresses in HTTP-based Alertmanager receiver integrations. #4085
* [ENHANCEMENT] Allow configuration of Cassandra's host selection policy. #4069
* [ENHANCEMENT] Store-gateway: retry synching blocks if a per-tenant sync fails. #3975 #4088
* [ENHANCEMENT] Add metric `cortex_tcp_connections` exposing the current number of accepted TCP connections. #4099
* [ENHANCEMENT] Querier: Allow federated queries to run concurrently. #4065
* [ENHANCEMENT] Label Values API call now supports `match[]` parameter when querying blocks on storage (assuming `-querier.query-store-for-labels-enabled` is enabled). #4133
* [BUGFIX] Ruler-API: fix bug where `/api/v1/rules/<namespace>/<group_name>` endpoint return `400` instead of `404`. #4013
* [BUGFIX] Distributor: reverted changes done to rate limiting in #3825. #3948
* [BUGFIX] Ingester: Fix race condition when opening and closing tsdb concurrently. #3959
* [BUGFIX] Querier: streamline tracing spans. #3924
* [BUGFIX] Ruler Storage: ignore objects with empty namespace or group in the name. #3999
* [BUGFIX] Distributor: fix issue causing distributors to not extend the replication set because of failing instances when zone-aware replication is enabled. #3977
* [BUGFIX] Query-frontend: Fix issue where cached entry size keeps increasing when making tiny query repeatedly. #3968
* [BUGFIX] Compactor: `-compactor.blocks-retention-period` now supports weeks (`w`) and years (`y`). #4027
* [BUGFIX] Querier: returning 422 (instead of 500) when query hits `max_chunks_per_query` limit with block storage, when the limit is hit in the store-gateway. #3937
* [BUGFIX] Ruler: Rule group limit enforcement should now allow the same number of rules in a group as the limit. #3616
* [BUGFIX] Frontend, Query-scheduler: allow querier to notify about shutdown without providing any authentication. #4066
* [BUGFIX] Querier: fixed race condition causing queries to fail right after querier startup with the "empty ring" error. #4068
* [BUGFIX] Compactor: Increment `cortex_compactor_runs_failed_total` if compactor failed compact a single tenant. #4094
* [BUGFIX] Tracing: hot fix to avoid the Jaeger tracing client to indefinitely block the Cortex process shutdown in case the HTTP connection to the tracing backend is blocked. #4134
* [BUGFIX] Forward proper EndsAt from ruler to Alertmanager inline with Prometheus behaviour. #4017
* [BUGFIX] Querier: support filtering LabelValues with matchers when using tenant federation. #4277

## Blocksconvert

* [ENHANCEMENT] Builder: add `-builder.timestamp-tolerance` option which may reduce block size by rounding timestamps to make difference whole seconds. #3891

## 1.8.1 / 2021-04-27

* [CHANGE] Fix for CVE-2021-31232: Local file disclosure vulnerability when `-experimental.alertmanager.enable-api` is used. The HTTP basic auth `password_file` can be used as an attack vector to send any file content via a webhook. The alertmanager templates can be used as an attack vector to send any file content because the alertmanager can load any text file specified in the templates list.

## 1.8.0 / 2021-03-24

* [CHANGE] Alertmanager: Don't expose cluster information to tenants via the `/alertmanager/api/v1/status` API endpoint when operating with clustering enabled. #3903
* [CHANGE] Ingester: don't update internal "last updated" timestamp of TSDB if tenant only sends invalid samples. This affects how "idle" time is computed. #3727
* [CHANGE] Require explicit flag `-<prefix>.tls-enabled` to enable TLS in GRPC clients. Previously it was enough to specify a TLS flag to enable TLS validation. #3156
* [CHANGE] Query-frontend: removed `-querier.split-queries-by-day` (deprecated in Cortex 0.4.0). Please use `-querier.split-queries-by-interval` instead. #3813
* [CHANGE] Store-gateway: the chunks pool controlled by `-blocks-storage.bucket-store.max-chunk-pool-bytes` is now shared across all tenants. #3830
* [CHANGE] Ingester: return error code 400 instead of 429 when per-user/per-tenant series/metadata limits are reached. #3833
* [CHANGE] Compactor: add `reason` label to `cortex_compactor_blocks_marked_for_deletion_total` metric. Source blocks marked for deletion by compactor are labelled as `compaction`, while blocks passing the retention period are labelled as `retention`. #3879
* [CHANGE] Alertmanager: the `DELETE /api/v1/alerts` is now idempotent. No error is returned if the alertmanager config doesn't exist. #3888
* [FEATURE] Experimental Ruler Storage: Add a separate set of configuration options to configure the ruler storage backend under the `-ruler-storage.` flag prefix. All blocks storage bucket clients and the config service are currently supported. Clients using this implementation will only be enabled if the existing `-ruler.storage` flags are left unset. #3805 #3864
* [FEATURE] Experimental Alertmanager Storage: Add a separate set of configuration options to configure the alertmanager storage backend under the `-alertmanager-storage.` flag prefix. All blocks storage bucket clients and the config service are currently supported. Clients using this implementation will only be enabled if the existing `-alertmanager.storage` flags are left unset. #3888
* [FEATURE] Adds support to S3 server-side encryption using KMS. The S3 server-side encryption config can be overridden on a per-tenant basis for the blocks storage, ruler and alertmanager. Deprecated `-<prefix>.s3.sse-encryption`, please use the following CLI flags that have been added. #3651 #3810 #3811 #3870 #3886 #3906
  - `-<prefix>.s3.sse.type`
  - `-<prefix>.s3.sse.kms-key-id`
  - `-<prefix>.s3.sse.kms-encryption-context`
* [FEATURE] Querier: Enable `@ <timestamp>` modifier in PromQL using the new `-querier.at-modifier-enabled` flag. #3744
* [FEATURE] Overrides Exporter: Add `overrides-exporter` module for exposing per-tenant resource limit overrides as metrics. It is not included in `all` target (single-binary mode), and must be explicitly enabled. #3785
* [FEATURE] Experimental thanosconvert: introduce an experimental tool `thanosconvert` to migrate Thanos block metadata to Cortex metadata. #3770
* [FEATURE] Alertmanager: It now shards the `/api/v1/alerts` API using the ring when sharding is enabled. #3671
  * Added `-alertmanager.max-recv-msg-size` (defaults to 16M) to limit the size of HTTP request body handled by the alertmanager.
  * New flags added for communication between alertmanagers:
    * `-alertmanager.max-recv-msg-size`
    * `-alertmanager.alertmanager-client.remote-timeout`
    * `-alertmanager.alertmanager-client.tls-enabled`
    * `-alertmanager.alertmanager-client.tls-cert-path`
    * `-alertmanager.alertmanager-client.tls-key-path`
    * `-alertmanager.alertmanager-client.tls-ca-path`
    * `-alertmanager.alertmanager-client.tls-server-name`
    * `-alertmanager.alertmanager-client.tls-insecure-skip-verify`
* [FEATURE] Compactor: added blocks storage per-tenant retention support. This is configured via `-compactor.retention-period`, and can be overridden on a per-tenant basis. #3879
* [ENHANCEMENT] Queries: Instrument queries that were discarded due to the configured `max_outstanding_requests_per_tenant`. #3894
  * `cortex_query_frontend_discarded_requests_total`
  * `cortex_query_scheduler_discarded_requests_total`
* [ENHANCEMENT] Ruler: Add TLS and explicit basis authentication configuration options for the HTTP client the ruler uses to communicate with the alertmanager. #3752
  * `-ruler.alertmanager-client.basic-auth-username`: Configure the basic authentication username used by the client. Takes precedent over a URL configured username.
  * `-ruler.alertmanager-client.basic-auth-password`: Configure the basic authentication password used by the client. Takes precedent over a URL configured password.
  * `-ruler.alertmanager-client.tls-ca-path`: File path to the CA file.
  * `-ruler.alertmanager-client.tls-cert-path`: File path to the TLS certificate.
  * `-ruler.alertmanager-client.tls-insecure-skip-verify`: Boolean to disable verifying the certificate.
  * `-ruler.alertmanager-client.tls-key-path`: File path to the TLS key certificate.
  * `-ruler.alertmanager-client.tls-server-name`: Expected name on the TLS certificate.
* [ENHANCEMENT] Ingester: exposed metric `cortex_ingester_oldest_unshipped_block_timestamp_seconds`, tracking the unix timestamp of the oldest TSDB block not shipped to the storage yet. #3705
* [ENHANCEMENT] Prometheus upgraded. #3739 #3806
  * Avoid unnecessary `runtime.GC()` during compactions.
  * Prevent compaction loop in TSDB on data gap.
* [ENHANCEMENT] Query-Frontend now returns server side performance metrics using `Server-Timing` header when query stats is enabled. #3685
* [ENHANCEMENT] Runtime Config: Add a `mode` query parameter for the runtime config endpoint. `/runtime_config?mode=diff` now shows the YAML runtime configuration with all values that differ from the defaults. #3700
* [ENHANCEMENT] Distributor: Enable downstream projects to wrap distributor push function and access the deserialized write requests berfore/after they are pushed. #3755
* [ENHANCEMENT] Add flag `-<prefix>.tls-server-name` to require a specific server name instead of the hostname on the certificate. #3156
* [ENHANCEMENT] Alertmanager: Remove a tenant's alertmanager instead of pausing it as we determine it is no longer needed. #3722
* [ENHANCEMENT] Blocks storage: added more configuration options to S3 client. #3775
  * `-blocks-storage.s3.tls-handshake-timeout`: Maximum time to wait for a TLS handshake. 0 means no limit.
  * `-blocks-storage.s3.expect-continue-timeout`: The time to wait for a server's first response headers after fully writing the request headers if the request has an Expect header. 0 to send the request body immediately.
  * `-blocks-storage.s3.max-idle-connections`: Maximum number of idle (keep-alive) connections across all hosts. 0 means no limit.
  * `-blocks-storage.s3.max-idle-connections-per-host`: Maximum number of idle (keep-alive) connections to keep per-host. If 0, a built-in default value is used.
  * `-blocks-storage.s3.max-connections-per-host`: Maximum number of connections per host. 0 means no limit.
* [ENHANCEMENT] Ingester: when tenant's TSDB is closed, Ingester now removes pushed metrics-metadata from memory, and removes metadata (`cortex_ingester_memory_metadata`, `cortex_ingester_memory_metadata_created_total`, `cortex_ingester_memory_metadata_removed_total`) and validation metrics (`cortex_discarded_samples_total`, `cortex_discarded_metadata_total`). #3782
* [ENHANCEMENT] Distributor: cleanup metrics for inactive tenants. #3784
* [ENHANCEMENT] Ingester: Have ingester to re-emit following TSDB metrics. #3800
  * `cortex_ingester_tsdb_blocks_loaded`
  * `cortex_ingester_tsdb_reloads_total`
  * `cortex_ingester_tsdb_reloads_failures_total`
  * `cortex_ingester_tsdb_symbol_table_size_bytes`
  * `cortex_ingester_tsdb_storage_blocks_bytes`
  * `cortex_ingester_tsdb_time_retentions_total`
* [ENHANCEMENT] Querier: distribute workload across `-store-gateway.sharding-ring.replication-factor` store-gateway replicas when querying blocks and `-store-gateway.sharding-enabled=true`. #3824
* [ENHANCEMENT] Distributor / HA Tracker: added cleanup of unused elected HA replicas from KV store. Added following metrics to monitor this process: #3809
  * `cortex_ha_tracker_replicas_cleanup_started_total`
  * `cortex_ha_tracker_replicas_cleanup_marked_for_deletion_total`
  * `cortex_ha_tracker_replicas_cleanup_deleted_total`
  * `cortex_ha_tracker_replicas_cleanup_delete_failed_total`
* [ENHANCEMENT] Ruler now has new API endpoint `/ruler/delete_tenant_config` that can be used to delete all ruler groups for tenant. It is intended to be used by administrators who wish to clean up state after removed user. Note that this endpoint is enabled regardless of `-experimental.ruler.enable-api`. #3750 #3899
* [ENHANCEMENT] Query-frontend, query-scheduler: cleanup metrics for inactive tenants. #3826
* [ENHANCEMENT] Blocks storage: added `-blocks-storage.s3.region` support to S3 client configuration. #3811
* [ENHANCEMENT] Distributor: Remove cached subrings for inactive users when using shuffle sharding. #3849
* [ENHANCEMENT] Store-gateway: Reduced memory used to fetch chunks at query time. #3855
* [ENHANCEMENT] Ingester: attempt to prevent idle compaction from happening in concurrent ingesters by introducing a 25% jitter to the configured idle timeout (`-blocks-storage.tsdb.head-compaction-idle-timeout`). #3850
* [ENHANCEMENT] Compactor: cleanup local files for users that are no longer owned by compactor. #3851
* [ENHANCEMENT] Store-gateway: close empty bucket stores, and delete leftover local files for tenants that no longer belong to store-gateway. #3853
* [ENHANCEMENT] Store-gateway: added metrics to track partitioner behaviour. #3877
  * `cortex_bucket_store_partitioner_requested_bytes_total`
  * `cortex_bucket_store_partitioner_requested_ranges_total`
  * `cortex_bucket_store_partitioner_expanded_bytes_total`
  * `cortex_bucket_store_partitioner_expanded_ranges_total`
* [ENHANCEMENT] Store-gateway: added metrics to monitor chunk buffer pool behaviour. #3880
  * `cortex_bucket_store_chunk_pool_requested_bytes_total`
  * `cortex_bucket_store_chunk_pool_returned_bytes_total`
* [ENHANCEMENT] Alertmanager: load alertmanager configurations from object storage concurrently, and only load necessary configurations, speeding configuration synchronization process and executing fewer "GET object" operations to the storage when sharding is enabled. #3898
* [ENHANCEMENT] Ingester (blocks storage): Ingester can now stream entire chunks instead of individual samples to the querier. At the moment this feature must be explicitly enabled either by using `-ingester.stream-chunks-when-using-blocks` flag or `ingester_stream_chunks_when_using_blocks` (boolean) field in runtime config file, but these configuration options are temporary and will be removed when feature is stable. #3889
* [ENHANCEMENT] Alertmanager: New endpoint `/multitenant_alertmanager/delete_tenant_config` to delete configuration for tenant identified by `X-Scope-OrgID` header. This is an internal endpoint, available even if Alertmanager API is not enabled by using `-experimental.alertmanager.enable-api`. #3900
* [ENHANCEMENT] MemCached: Add `max_item_size` support. #3929
* [BUGFIX] Cortex: Fixed issue where fatal errors and various log messages where not logged. #3778
* [BUGFIX] HA Tracker: don't track as error in the `cortex_kv_request_duration_seconds` metric a CAS operation intentionally aborted. #3745
* [BUGFIX] Querier / ruler: do not log "error removing stale clients" if the ring is empty. #3761
* [BUGFIX] Store-gateway: fixed a panic caused by a race condition when the index-header lazy loading is enabled. #3775 #3789
* [BUGFIX] Compactor: fixed "could not guess file size" log when uploading blocks deletion marks to the global location. #3807
* [BUGFIX] Prevent panic at start if the http_prefix setting doesn't have a valid value. #3796
* [BUGFIX] Memberlist: fixed panic caused by race condition in `armon/go-metrics` used by memberlist client. #3725
* [BUGFIX] Querier: returning 422 (instead of 500) when query hits `max_chunks_per_query` limit with block storage. #3895
* [BUGFIX] Alertmanager: Ensure that experimental `/api/v1/alerts` endpoints work when `-http.prefix` is empty. #3905
* [BUGFIX] Chunk store: fix panic in inverted index when deleted fingerprint is no longer in the index. #3543

## 1.7.1 / 2021-04-27

* [CHANGE] Fix for CVE-2021-31232: Local file disclosure vulnerability when `-experimental.alertmanager.enable-api` is used. The HTTP basic auth `password_file` can be used as an attack vector to send any file content via a webhook. The alertmanager templates can be used as an attack vector to send any file content because the alertmanager can load any text file specified in the templates list.

## 1.7.0 / 2021-02-23

Note the blocks storage compactor runs a migration task at startup in this version, which can take many minutes and use a lot of RAM.
[Turn this off after first run](https://cortexmetrics.io/docs/blocks-storage/production-tips/#ensure-deletion-marks-migration-is-disabled-after-first-run).

* [CHANGE] FramedSnappy encoding support has been removed from Push and Remote Read APIs. This means Prometheus 1.6 support has been removed and the oldest Prometheus version supported in the remote write is 1.7. #3682
* [CHANGE] Ruler: removed the flag `-ruler.evaluation-delay-duration-deprecated` which was deprecated in 1.4.0. Please use the `ruler_evaluation_delay_duration` per-tenant limit instead. #3694
* [CHANGE] Removed the flags `-<prefix>.grpc-use-gzip-compression` which were deprecated in 1.3.0: #3694
  * `-query-scheduler.grpc-client-config.grpc-use-gzip-compression`: use `-query-scheduler.grpc-client-config.grpc-compression` instead
  * `-frontend.grpc-client-config.grpc-use-gzip-compression`: use `-frontend.grpc-client-config.grpc-compression` instead
  * `-ruler.client.grpc-use-gzip-compression`: use `-ruler.client.grpc-compression` instead
  * `-bigtable.grpc-use-gzip-compression`: use `-bigtable.grpc-compression` instead
  * `-ingester.client.grpc-use-gzip-compression`: use `-ingester.client.grpc-compression` instead
  * `-querier.frontend-client.grpc-use-gzip-compression`: use `-querier.frontend-client.grpc-compression` instead
* [CHANGE] Querier: it's not required to set `-frontend.query-stats-enabled=true` in the querier anymore to enable query statistics logging in the query-frontend. The flag is now required to be configured only in the query-frontend and it will be propagated to the queriers. #3595 #3695
* [CHANGE] Blocks storage: compactor is now required when running a Cortex cluster with the blocks storage, because it also keeps the bucket index updated. #3583
* [CHANGE] Blocks storage: block deletion marks are now stored in a per-tenant global markers/ location too, other than within the block location. The compactor, at startup, will copy deletion marks from the block location to the global location. This migration is required only once, so it can be safely disabled via `-compactor.block-deletion-marks-migration-enabled=false` after new compactor has successfully started at least once in the cluster. #3583
* [CHANGE] OpenStack Swift: the default value for the `-ruler.storage.swift.container-name` and `-swift.container-name` config options has changed from `cortex` to empty string. If you were relying on the default value, please set it back to `cortex`. #3660
* [CHANGE] HA Tracker: configured replica label is now verified against label value length limit (`-validation.max-length-label-value`). #3668
* [CHANGE] Distributor: `extend_writes` field in YAML configuration has moved from `lifecycler` (inside `ingester_config`) to `distributor_config`. This doesn't affect command line option `-distributor.extend-writes`, which stays the same. #3719
* [CHANGE] Alertmanager: Deprecated `-cluster.` CLI flags in favor of their `-alertmanager.cluster.` equivalent. The deprecated flags (and their respective YAML config options) are: #3677
  * `-cluster.listen-address` in favor of `-alertmanager.cluster.listen-address`
  * `-cluster.advertise-address` in favor of `-alertmanager.cluster.advertise-address`
  * `-cluster.peer` in favor of `-alertmanager.cluster.peers`
  * `-cluster.peer-timeout` in favor of `-alertmanager.cluster.peer-timeout`
* [CHANGE] Blocks storage: the default value of `-blocks-storage.bucket-store.sync-interval` has been changed from `5m` to `15m`. #3724
* [FEATURE] Querier: Queries can be federated across multiple tenants. The tenants IDs involved need to be specified separated by a `|` character in the `X-Scope-OrgID` request header. This is an experimental feature, which can be enabled by setting `-tenant-federation.enabled=true` on all Cortex services. #3250
* [FEATURE] Alertmanager: introduced the experimental option `-alertmanager.sharding-enabled` to shard tenants across multiple Alertmanager instances. This feature is still under heavy development and its usage is discouraged. The following new metrics are exported by the Alertmanager: #3664
  * `cortex_alertmanager_ring_check_errors_total`
  * `cortex_alertmanager_sync_configs_total`
  * `cortex_alertmanager_sync_configs_failed_total`
  * `cortex_alertmanager_tenants_discovered`
  * `cortex_alertmanager_tenants_owned`
* [ENHANCEMENT] Allow specifying JAEGER_ENDPOINT instead of sampling server or local agent port. #3682
* [ENHANCEMENT] Blocks storage: introduced a per-tenant bucket index, periodically updated by the compactor, used to avoid full bucket scanning done by queriers, store-gateways and rulers. The bucket index is updated by the compactor during blocks cleanup, on every `-compactor.cleanup-interval`. #3553 #3555 #3561 #3583 #3625 #3711 #3715
* [ENHANCEMENT] Blocks storage: introduced an option `-blocks-storage.bucket-store.bucket-index.enabled` to enable the usage of the bucket index in the querier, store-gateway and ruler. When enabled, the querier, store-gateway and ruler will use the bucket index to find a tenant's blocks instead of running the periodic bucket scan. The following new metrics are exported by the querier and ruler: #3614 #3625
  * `cortex_bucket_index_loads_total`
  * `cortex_bucket_index_load_failures_total`
  * `cortex_bucket_index_load_duration_seconds`
  * `cortex_bucket_index_loaded`
* [ENHANCEMENT] Compactor: exported the following metrics. #3583 #3625
  * `cortex_bucket_blocks_count`: Total number of blocks per tenant in the bucket. Includes blocks marked for deletion, but not partial blocks.
  * `cortex_bucket_blocks_marked_for_deletion_count`: Total number of blocks per tenant marked for deletion in the bucket.
  * `cortex_bucket_blocks_partials_count`: Total number of partial blocks.
  * `cortex_bucket_index_last_successful_update_timestamp_seconds`: Timestamp of the last successful update of a tenant's bucket index.
* [ENHANCEMENT] Ruler: Add `cortex_prometheus_last_evaluation_samples` to expose the number of samples generated by a rule group per tenant. #3582
* [ENHANCEMENT] Memberlist: add status page (/memberlist) with available details about memberlist-based KV store and memberlist cluster. It's also possible to view KV values in Go struct or JSON format, or download for inspection. #3575
* [ENHANCEMENT] Memberlist: client can now keep a size-bounded buffer with sent and received messages and display them in the admin UI (/memberlist) for troubleshooting. #3581 #3602
* [ENHANCEMENT] Blocks storage: added block index attributes caching support to metadata cache. The TTL can be configured via `-blocks-storage.bucket-store.metadata-cache.block-index-attributes-ttl`. #3629
* [ENHANCEMENT] Alertmanager: Add support for Azure blob storage. #3634
* [ENHANCEMENT] Compactor: tenants marked for deletion will now be fully cleaned up after some delay since deletion of last block. Cleanup includes removal of remaining marker files (including tenant deletion mark file) and files under `debug/metas`. #3613
* [ENHANCEMENT] Compactor: retry compaction of a single tenant on failure instead of re-running compaction for all tenants. #3627
* [ENHANCEMENT] Querier: Implement result caching for tenant query federation. #3640
* [ENHANCEMENT] API: Add a `mode` query parameter for the config endpoint: #3645
  * `/config?mode=diff`: Shows the YAML configuration with all values that differ from the defaults.
  * `/config?mode=defaults`: Shows the YAML configuration with all the default values.
* [ENHANCEMENT] OpenStack Swift: added the following config options to OpenStack Swift backend client: #3660
  - Chunks storage: `-swift.auth-version`, `-swift.max-retries`, `-swift.connect-timeout`, `-swift.request-timeout`.
  - Blocks storage: ` -blocks-storage.swift.auth-version`, ` -blocks-storage.swift.max-retries`, ` -blocks-storage.swift.connect-timeout`, ` -blocks-storage.swift.request-timeout`.
  - Ruler: `-ruler.storage.swift.auth-version`, `-ruler.storage.swift.max-retries`, `-ruler.storage.swift.connect-timeout`, `-ruler.storage.swift.request-timeout`.
* [ENHANCEMENT] Disabled in-memory shuffle-sharding subring cache in the store-gateway, ruler and compactor. This should reduce the memory utilisation in these services when shuffle-sharding is enabled, without introducing a significantly increase CPU utilisation. #3601
* [ENHANCEMENT] Shuffle sharding: optimised subring generation used by shuffle sharding. #3601
* [ENHANCEMENT] New /runtime_config endpoint that returns the defined runtime configuration in YAML format. The returned configuration includes overrides. #3639
* [ENHANCEMENT] Query-frontend: included the parameter name failed to validate in HTTP 400 message. #3703
* [ENHANCEMENT] Fail to startup Cortex if provided runtime config is invalid. #3707
* [ENHANCEMENT] Alertmanager: Add flags to customize the cluster configuration: #3667
  * `-alertmanager.cluster.gossip-interval`: The interval between sending gossip messages. By lowering this value (more frequent) gossip messages are propagated across cluster more quickly at the expense of increased bandwidth usage.
  * `-alertmanager.cluster.push-pull-interval`: The interval between gossip state syncs. Setting this interval lower (more frequent) will increase convergence speeds across larger clusters at the expense of increased bandwidth usage.
* [ENHANCEMENT] Distributor: change the error message returned when a received series has too many label values. The new message format has the series at the end and this plays better with Prometheus logs truncation. #3718
  - From: `sample for '<series>' has <value> label names; limit <value>`
  - To: `series has too many labels (actual: <value>, limit: <value>) series: '<series>'`
* [ENHANCEMENT] Improve bucket index loader to handle edge case where new tenant has not had blocks uploaded to storage yet. #3717
* [BUGFIX] Allow `-querier.max-query-lookback` use `y|w|d` suffix like deprecated `-store.max-look-back-period`. #3598
* [BUGFIX] Memberlist: Entry in the ring should now not appear again after using "Forget" feature (unless it's still heartbeating). #3603
* [BUGFIX] Ingester: do not close idle TSDBs while blocks shipping is in progress. #3630 #3632
* [BUGFIX] Ingester: correctly update `cortex_ingester_memory_users` and `cortex_ingester_active_series` when a tenant's idle TSDB is closed, when running Cortex with the blocks storage. #3646
* [BUGFIX] Querier: fix default value incorrectly overriding `-querier.frontend-address` in single-binary mode. #3650
* [BUGFIX] Compactor: delete `deletion-mark.json` at last when deleting a block in order to not leave partial blocks without deletion mark in the bucket if the compactor is interrupted while deleting a block. #3660
* [BUGFIX] Blocks storage: do not cleanup a partially uploaded block when `meta.json` upload fails. Despite failure to upload `meta.json`, this file may in some cases still appear in the bucket later. By skipping early cleanup, we avoid having corrupted blocks in the storage. #3660
* [BUGFIX] Alertmanager: disable access to `/alertmanager/metrics` (which exposes all Cortex metrics), `/alertmanager/-/reload` and `/alertmanager/debug/*`, which were available to any authenticated user with enabled AlertManager. #3678
* [BUGFIX] Query-Frontend: avoid creating many small sub-queries by discarding cache extents under 5 minutes #3653
* [BUGFIX] Ruler: Ensure the stale markers generated for evaluated rules respect the configured `-ruler.evaluation-delay-duration`. This will avoid issues with samples with NaN be persisted with timestamps set ahead of the next rule evaluation. #3687
* [BUGFIX] Alertmanager: don't serve HTTP requests until Alertmanager has fully started. Serving HTTP requests earlier may result in loss of configuration for the user. #3679
* [BUGFIX] Do not log "failed to load config" if runtime config file is empty. #3706
* [BUGFIX] Do not allow to use a runtime config file containing multiple YAML documents. #3706
* [BUGFIX] HA Tracker: don't track as error in the `cortex_kv_request_duration_seconds` metric a CAS operation intentionally aborted. #3745

## 1.6.0 / 2020-12-29

* [CHANGE] Query Frontend: deprecate `-querier.compress-http-responses` in favour of `-api.response-compression-enabled`. #3544
* [CHANGE] Querier: deprecated `-store.max-look-back-period`. You should use `-querier.max-query-lookback` instead. #3452
* [CHANGE] Blocks storage: increased `-blocks-storage.bucket-store.chunks-cache.attributes-ttl` default from `24h` to `168h` (1 week). #3528
* [CHANGE] Blocks storage: the config option `-blocks-storage.bucket-store.index-cache.postings-compression-enabled` has been deprecated and postings compression is always enabled. #3538
* [CHANGE] Ruler: gRPC message size default limits on the Ruler-client side have changed: #3523
  - limit for outgoing gRPC messages has changed from 2147483647 to 16777216 bytes
  - limit for incoming gRPC messages has changed from 4194304 to 104857600 bytes
* [FEATURE] Distributor/Ingester: Provide ability to not overflow writes in the presence of a leaving or unhealthy ingester. This allows for more efficient ingester rolling restarts. #3305
* [FEATURE] Query-frontend: introduced query statistics logged in the query-frontend when enabled via `-frontend.query-stats-enabled=true`. When enabled, the metric `cortex_query_seconds_total` is tracked, counting the sum of the wall time spent across all queriers while running queries (on a per-tenant basis). The metrics `cortex_request_duration_seconds` and `cortex_query_seconds_total` are different: the first one tracks the request duration (eg. HTTP request from the client), while the latter tracks the sum of the wall time on all queriers involved executing the query. #3539
* [ENHANCEMENT] API: Add GZIP HTTP compression to the API responses. Compression can be enabled via `-api.response-compression-enabled`. #3536
* [ENHANCEMENT] Added zone-awareness support on queries. When zone-awareness is enabled, queries will still succeed if all ingesters in a single zone will fail. #3414
* [ENHANCEMENT] Blocks storage ingester: exported more TSDB-related metrics. #3412
  - `cortex_ingester_tsdb_wal_corruptions_total`
  - `cortex_ingester_tsdb_head_truncations_failed_total`
  - `cortex_ingester_tsdb_head_truncations_total`
  - `cortex_ingester_tsdb_head_gc_duration_seconds`
* [ENHANCEMENT] Enforced keepalive on all gRPC clients used for inter-service communication. #3431
* [ENHANCEMENT] Added `cortex_alertmanager_config_hash` metric to expose hash of Alertmanager Config loaded per user. #3388
* [ENHANCEMENT] Query-Frontend / Query-Scheduler: New component called "Query-Scheduler" has been introduced. Query-Scheduler is simply a queue of requests, moved outside of Query-Frontend. This allows Query-Frontend to be scaled separately from number of queues. To make Query-Frontend and Querier use Query-Scheduler, they need to be started with `-frontend.scheduler-address` and `-querier.scheduler-address` options respectively. #3374 #3471
* [ENHANCEMENT] Query-frontend / Querier / Ruler: added `-querier.max-query-lookback` to limit how long back data (series and metadata) can be queried. This setting can be overridden on a per-tenant basis and is enforced in the query-frontend, querier and ruler. #3452 #3458
* [ENHANCEMENT] Querier: added `-querier.query-store-for-labels-enabled` to query store for label names, label values and series APIs. Only works with blocks storage engine. #3461 #3520
* [ENHANCEMENT] Ingester: exposed `-blocks-storage.tsdb.wal-segment-size-bytes` config option to customise the TSDB WAL segment max size. #3476
* [ENHANCEMENT] Compactor: concurrently run blocks cleaner for multiple tenants. Concurrency can be configured via `-compactor.cleanup-concurrency`. #3483
* [ENHANCEMENT] Compactor: shuffle tenants before running compaction. #3483
* [ENHANCEMENT] Compactor: wait for a stable ring at startup, when sharding is enabled. #3484
* [ENHANCEMENT] Store-gateway: added `-blocks-storage.bucket-store.index-header-lazy-loading-enabled` to enable index-header lazy loading (experimental). When enabled, index-headers will be mmap-ed only once required by a query and will be automatically released after `-blocks-storage.bucket-store.index-header-lazy-loading-idle-timeout` time of inactivity. #3498
* [ENHANCEMENT] Alertmanager: added metrics `cortex_alertmanager_notification_requests_total` and `cortex_alertmanager_notification_requests_failed_total`. #3518
* [ENHANCEMENT] Ingester: added `-blocks-storage.tsdb.head-chunks-write-buffer-size-bytes` to fine-tune the TSDB head chunks write buffer size when running Cortex blocks storage. #3518
* [ENHANCEMENT] /metrics now supports OpenMetrics output. HTTP and gRPC servers metrics can now include exemplars. #3524
* [ENHANCEMENT] Expose gRPC keepalive policy options by gRPC server. #3524
* [ENHANCEMENT] Blocks storage: enabled caching of `meta.json` attributes, configurable via `-blocks-storage.bucket-store.metadata-cache.metafile-attributes-ttl`. #3528
* [ENHANCEMENT] Compactor: added a config validation check to fail fast if the compactor has been configured invalid block range periods (each period is expected to be a multiple of the previous one). #3534
* [ENHANCEMENT] Blocks storage: concurrently fetch deletion marks from object storage. #3538
* [ENHANCEMENT] Blocks storage ingester: ingester can now close idle TSDB and delete local data. #3491 #3552
* [ENHANCEMENT] Blocks storage: add option to use V2 signatures for S3 authentication. #3540
* [ENHANCEMENT] Exported process metrics to monitor the number of memory map areas allocated. #3537
  * - `process_memory_map_areas`
  * - `process_memory_map_areas_limit`
* [ENHANCEMENT] Ruler: Expose gRPC client options. #3523
* [ENHANCEMENT] Compactor: added metrics to track on-going compaction. #3535
  * `cortex_compactor_tenants_discovered`
  * `cortex_compactor_tenants_skipped`
  * `cortex_compactor_tenants_processing_succeeded`
  * `cortex_compactor_tenants_processing_failed`
* [ENHANCEMENT] Added new experimental API endpoints: `POST /purger/delete_tenant` and `GET /purger/delete_tenant_status` for deleting all tenant data. Only works with blocks storage. Compactor removes blocks that belong to user marked for deletion. #3549 #3558
* [ENHANCEMENT] Chunks storage: add option to use V2 signatures for S3 authentication. #3560
* [ENHANCEMENT] HA Tracker: Added new limit `ha_max_clusters` to set the max number of clusters tracked for single user. This limit is disabled by default. #3668
* [BUGFIX] Query-Frontend: `cortex_query_seconds_total` now return seconds not nanoseconds. #3589
* [BUGFIX] Blocks storage ingester: fixed some cases leading to a TSDB WAL corruption after a partial write to disk. #3423
* [BUGFIX] Blocks storage: Fix the race between ingestion and `/flush` call resulting in overlapping blocks. #3422
* [BUGFIX] Querier: fixed `-querier.max-query-into-future` which wasn't correctly enforced on range queries. #3452
* [BUGFIX] Fixed float64 precision stability when aggregating metrics before exposing them. This could have lead to false counters resets when querying some metrics exposed by Cortex. #3506
* [BUGFIX] Querier: the meta.json sync concurrency done when running Cortex with the blocks storage is now controlled by `-blocks-storage.bucket-store.meta-sync-concurrency` instead of the incorrect `-blocks-storage.bucket-store.block-sync-concurrency` (default values are the same). #3531
* [BUGFIX] Querier: fixed initialization order of querier module when using blocks storage. It now (again) waits until blocks have been synchronized. #3551

## Blocksconvert

* [ENHANCEMENT] Scheduler: ability to ignore users based on regexp, using `-scheduler.ignore-users-regex` flag. #3477
* [ENHANCEMENT] Builder: Parallelize reading chunks in the final stage of building block. #3470
* [ENHANCEMENT] Builder: remove duplicate label names from chunk. #3547

## 1.5.0 / 2020-11-09

### Cortex

* [CHANGE] Blocks storage: update the default HTTP configuration values for the S3 client to the upstream Thanos default values. #3244
  - `-blocks-storage.s3.http.idle-conn-timeout` is set 90 seconds.
  - `-blocks-storage.s3.http.response-header-timeout` is set to 2 minutes.
* [CHANGE] Improved shuffle sharding support in the write path. This work introduced some config changes: #3090
  * Introduced `-distributor.sharding-strategy` CLI flag (and its respective `sharding_strategy` YAML config option) to explicitly specify which sharding strategy should be used in the write path
  * `-experimental.distributor.user-subring-size` flag renamed to `-distributor.ingestion-tenant-shard-size`
  * `user_subring_size` limit YAML config option renamed to `ingestion_tenant_shard_size`
* [CHANGE] Dropped "blank Alertmanager configuration; using fallback" message from Info to Debug level. #3205
* [CHANGE] Zone-awareness replication for time-series now should be explicitly enabled in the distributor via the `-distributor.zone-awareness-enabled` CLI flag (or its respective YAML config option). Before, zone-aware replication was implicitly enabled if a zone was set on ingesters. #3200
* [CHANGE] Removed the deprecated CLI flag `-config-yaml`. You should use `-schema-config-file` instead. #3225
* [CHANGE] Enforced the HTTP method required by some API endpoints which did (incorrectly) allow any method before that. #3228
  - `GET /`
  - `GET /config`
  - `GET /debug/fgprof`
  - `GET /distributor/all_user_stats`
  - `GET /distributor/ha_tracker`
  - `GET /all_user_stats`
  - `GET /ha-tracker`
  - `GET /api/v1/user_stats`
  - `GET /api/v1/chunks`
  - `GET <legacy-http-prefix>/user_stats`
  - `GET <legacy-http-prefix>/chunks`
  - `GET /services`
  - `GET /multitenant_alertmanager/status`
  - `GET /status` (alertmanager microservice)
  - `GET|POST /ingester/ring`
  - `GET|POST /ring`
  - `GET|POST /store-gateway/ring`
  - `GET|POST /compactor/ring`
  - `GET|POST /ingester/flush`
  - `GET|POST /ingester/shutdown`
  - `GET|POST /flush`
  - `GET|POST /shutdown`
  - `GET|POST /ruler/ring`
  - `POST /api/v1/push`
  - `POST <legacy-http-prefix>/push`
  - `POST /push`
  - `POST /ingester/push`
* [CHANGE] Renamed CLI flags to configure the network interface names from which automatically detect the instance IP. #3295
  - `-compactor.ring.instance-interface` renamed to `-compactor.ring.instance-interface-names`
  - `-store-gateway.sharding-ring.instance-interface` renamed to `-store-gateway.sharding-ring.instance-interface-names`
  - `-distributor.ring.instance-interface` renamed to `-distributor.ring.instance-interface-names`
  - `-ruler.ring.instance-interface` renamed to `-ruler.ring.instance-interface-names`
* [CHANGE] Renamed `-<prefix>.redis.enable-tls` CLI flag to `-<prefix>.redis.tls-enabled`, and its respective YAML config option from `enable_tls` to `tls_enabled`. #3298
* [CHANGE] Increased default `-<prefix>.redis.timeout` from `100ms` to `500ms`. #3301
* [CHANGE] `cortex_alertmanager_config_invalid` has been removed in favor of `cortex_alertmanager_config_last_reload_successful`. #3289
* [CHANGE] Query-frontend: POST requests whose body size exceeds 10MiB will be rejected. The max body size can be customised via `-frontend.max-body-size`. #3276
* [FEATURE] Shuffle sharding: added support for shuffle-sharding queriers in the query-frontend. When configured (`-frontend.max-queriers-per-tenant` globally, or using per-tenant limit `max_queriers_per_tenant`), each tenants's requests will be handled by different set of queriers. #3113 #3257
* [FEATURE] Shuffle sharding: added support for shuffle-sharding ingesters on the read path. When ingesters shuffle-sharding is enabled and `-querier.shuffle-sharding-ingesters-lookback-period` is set, queriers will fetch in-memory series from the minimum set of required ingesters, selecting only ingesters which may have received series since 'now - lookback period'. #3252
* [FEATURE] Query-frontend: added `compression` config to support results cache with compression. #3217
* [FEATURE] Add OpenStack Swift support to blocks storage. #3303
* [FEATURE] Added support for applying Prometheus relabel configs on series received by the distributor. A `metric_relabel_configs` field has been added to the per-tenant limits configuration. #3329
* [FEATURE] Support for Cassandra client SSL certificates. #3384
* [ENHANCEMENT] Ruler: Introduces two new limits `-ruler.max-rules-per-rule-group` and `-ruler.max-rule-groups-per-tenant` to control the number of rules per rule group and the total number of rule groups for a given user. They are disabled by default. #3366
* [ENHANCEMENT] Allow to specify multiple comma-separated Cortex services to `-target` CLI option (or its respective YAML config option). For example, `-target=all,compactor` can be used to start Cortex single-binary with compactor as well. #3275
* [ENHANCEMENT] Expose additional HTTP configs for the S3 backend client. New flag are listed below: #3244
  - `-blocks-storage.s3.http.idle-conn-timeout`
  - `-blocks-storage.s3.http.response-header-timeout`
  - `-blocks-storage.s3.http.insecure-skip-verify`
* [ENHANCEMENT] Added `cortex_query_frontend_connected_clients` metric to show the number of workers currently connected to the frontend. #3207
* [ENHANCEMENT] Shuffle sharding: improved shuffle sharding in the write path. Shuffle sharding now should be explicitly enabled via `-distributor.sharding-strategy` CLI flag (or its respective YAML config option) and guarantees stability, consistency, shuffling and balanced zone-awareness properties. #3090 #3214
* [ENHANCEMENT] Ingester: added new metric `cortex_ingester_active_series` to track active series more accurately. Also added options to control whether active series tracking is enabled (`-ingester.active-series-metrics-enabled`, defaults to false), and how often this metric is updated (`-ingester.active-series-metrics-update-period`) and max idle time for series to be considered inactive (`-ingester.active-series-metrics-idle-timeout`). #3153
* [ENHANCEMENT] Store-gateway: added zone-aware replication support to blocks replication in the store-gateway. #3200
* [ENHANCEMENT] Store-gateway: exported new metrics. #3231
  - `cortex_bucket_store_cached_series_fetch_duration_seconds`
  - `cortex_bucket_store_cached_postings_fetch_duration_seconds`
  - `cortex_bucket_stores_gate_queries_max`
* [ENHANCEMENT] Added `-version` flag to Cortex. #3233
* [ENHANCEMENT] Hash ring: added instance registered timestamp to the ring. #3248
* [ENHANCEMENT] Reduce tail latency by smoothing out spikes in rate of chunk flush operations. #3191
* [ENHANCEMENT] User Cortex as User Agent in http requests issued by Configs DB client. #3264
* [ENHANCEMENT] Experimental Ruler API: Fetch rule groups from object storage in parallel. #3218
* [ENHANCEMENT] Chunks GCS object storage client uses the `fields` selector to limit the payload size when listing objects in the bucket. #3218 #3292
* [ENHANCEMENT] Added shuffle sharding support to ruler. Added new metric `cortex_ruler_sync_rules_total`. #3235
* [ENHANCEMENT] Return an explicit error when the store-gateway is explicitly requested without a blocks storage engine. #3287
* [ENHANCEMENT] Ruler: only load rules that belong to the ruler. Improves rules synching performances when ruler sharding is enabled. #3269
* [ENHANCEMENT] Added `-<prefix>.redis.tls-insecure-skip-verify` flag. #3298
* [ENHANCEMENT] Added `cortex_alertmanager_config_last_reload_successful_seconds` metric to show timestamp of last successful AM config reload. #3289
* [ENHANCEMENT] Blocks storage: reduced number of bucket listing operations to list block content (applies to newly created blocks only). #3363
* [ENHANCEMENT] Ruler: Include the tenant ID on the notifier logs. #3372
* [ENHANCEMENT] Blocks storage Compactor: Added `-compactor.enabled-tenants` and `-compactor.disabled-tenants` to explicitly enable or disable compaction of specific tenants. #3385
* [ENHANCEMENT] Blocks storage ingester: Creating checkpoint only once even when there are multiple Head compactions in a single `Compact()` call. #3373
* [BUGFIX] Blocks storage ingester: Read repair memory-mapped chunks file which can end up being empty on abrupt shutdowns combined with faulty disks. #3373
* [BUGFIX] Blocks storage ingester: Close TSDB resources on failed startup preventing ingester OOMing. #3373
* [BUGFIX] No-longer-needed ingester operations for queries triggered by queriers and rulers are now canceled. #3178
* [BUGFIX] Ruler: directories in the configured `rules-path` will be removed on startup and shutdown in order to ensure they don't persist between runs. #3195
* [BUGFIX] Handle hash-collisions in the query path. #3192
* [BUGFIX] Check for postgres rows errors. #3197
* [BUGFIX] Ruler Experimental API: Don't allow rule groups without names or empty rule groups. #3210
* [BUGFIX] Experimental Alertmanager API: Do not allow empty Alertmanager configurations or bad template filenames to be submitted through the configuration API. #3185
* [BUGFIX] Reduce failures to update heartbeat when using Consul. #3259
* [BUGFIX] When using ruler sharding, moving all user rule groups from ruler to a different one and then back could end up with some user groups not being evaluated at all. #3235
* [BUGFIX] Fixed shuffle sharding consistency when zone-awareness is enabled and the shard size is increased or instances in a new zone are added. #3299
* [BUGFIX] Use a valid grpc header when logging IP addresses. #3307
* [BUGFIX] Fixed the metric `cortex_prometheus_rule_group_duration_seconds` in the Ruler, it wouldn't report any values. #3310
* [BUGFIX] Fixed gRPC connections leaking in rulers when rulers sharding is enabled and APIs called. #3314
* [BUGFIX] Fixed shuffle sharding consistency when zone-awareness is enabled and the shard size is increased or instances in a new zone are added. #3299
* [BUGFIX] Fixed Gossip memberlist members joining when addresses are configured using DNS-based service discovery. #3360
* [BUGFIX] Ingester: fail to start an ingester running the blocks storage, if unable to load any existing TSDB at startup. #3354
* [BUGFIX] Blocks storage: Avoid deletion of blocks in the ingester which are not shipped to the storage yet. #3346
* [BUGFIX] Fix common prefixes returned by List method of S3 client. #3358
* [BUGFIX] Honor configured timeout in Azure and GCS object clients. #3285
* [BUGFIX] Blocks storage: Avoid creating blocks larger than configured block range period on forced compaction and when TSDB is idle. #3344
* [BUGFIX] Shuffle sharding: fixed max global series per user/metric limit when shuffle sharding and `-distributor.shard-by-all-labels=true` are both enabled in distributor. When using these global limits you should now set `-distributor.sharding-strategy` and `-distributor.zone-awareness-enabled` to ingesters too. #3369
* [BUGFIX] Slow query logging: when using downstream server request parameters were not logged. #3276
* [BUGFIX] Fixed tenant detection in the ruler and alertmanager API when running without auth. #3343

### Blocksconvert

* [ENHANCEMENT] Blocksconvert – Builder: download plan file locally before processing it. #3209
* [ENHANCEMENT] Blocksconvert – Cleaner: added new tool for deleting chunks data. #3283
* [ENHANCEMENT] Blocksconvert – Scanner: support for scanning specific date-range only. #3222
* [ENHANCEMENT] Blocksconvert – Scanner: metrics for tracking progress. #3222
* [ENHANCEMENT] Blocksconvert – Builder: retry block upload before giving up. #3245
* [ENHANCEMENT] Blocksconvert – Scanner: upload plans concurrently. #3340
* [BUGFIX] Blocksconvert: fix chunks ordering in the block. Chunks in different order than series work just fine in TSDB blocks at the moment, but it's not consistent with what Prometheus does and future Prometheus and Cortex optimizations may rely on this ordering. #3371

## 1.4.0 / 2020-10-02

* [CHANGE] TLS configuration for gRPC, HTTP and etcd clients is now marked as experimental. These features are not yet fully baked, and we expect possible small breaking changes in Cortex 1.5. #3198
* [CHANGE] Cassandra backend support is now GA (stable). #3180
* [CHANGE] Blocks storage is now GA (stable). The `-experimental` prefix has been removed from all CLI flags related to the blocks storage (no YAML config changes). #3180 #3201
  - `-experimental.blocks-storage.*` flags renamed to `-blocks-storage.*`
  - `-experimental.store-gateway.*` flags renamed to `-store-gateway.*`
  - `-experimental.querier.store-gateway-client.*` flags renamed to `-querier.store-gateway-client.*`
  - `-experimental.querier.store-gateway-addresses` flag renamed to `-querier.store-gateway-addresses`
  - `-store-gateway.replication-factor` flag renamed to `-store-gateway.sharding-ring.replication-factor`
  - `-store-gateway.tokens-file-path` flag renamed to `store-gateway.sharding-ring.tokens-file-path`
* [CHANGE] Ingester: Removed deprecated untyped record from chunks WAL. Only if you are running `v1.0` or below, it is recommended to first upgrade to `v1.1`/`v1.2`/`v1.3` and run it for a day before upgrading to `v1.4` to avoid data loss. #3115
* [CHANGE] Distributor API endpoints are no longer served unless target is set to `distributor` or `all`. #3112
* [CHANGE] Increase the default Cassandra client replication factor to 3. #3007
* [CHANGE] Blocks storage: removed the support to transfer blocks between ingesters on shutdown. When running the Cortex blocks storage, ingesters are expected to run with a persistent disk. The following metrics have been removed: #2996
  * `cortex_ingester_sent_files`
  * `cortex_ingester_received_files`
  * `cortex_ingester_received_bytes_total`
  * `cortex_ingester_sent_bytes_total`
* [CHANGE] The buckets for the `cortex_chunk_store_index_lookups_per_query` metric have been changed to 1, 2, 4, 8, 16. #3021
* [CHANGE] Blocks storage: the `operation` label value `getrange` has changed into `get_range` for the metrics `thanos_store_bucket_cache_operation_requests_total` and `thanos_store_bucket_cache_operation_hits_total`. #3000
* [CHANGE] Experimental Delete Series: `/api/v1/admin/tsdb/delete_series` and `/api/v1/admin/tsdb/cancel_delete_request` purger APIs to return status code `204` instead of `200` for success. #2946
* [CHANGE] Histogram `cortex_memcache_request_duration_seconds` `method` label value changes from `Memcached.Get` to `Memcached.GetBatched` for batched lookups, and is not reported for non-batched lookups (label value `Memcached.GetMulti` remains, and had exactly the same value as `Get` in nonbatched lookups).  The same change applies to tracing spans. #3046
* [CHANGE] TLS server validation is now enabled by default, a new parameter `tls_insecure_skip_verify` can be set to true to skip validation optionally. #3030
* [CHANGE] `cortex_ruler_config_update_failures_total` has been removed in favor of `cortex_ruler_config_last_reload_successful`. #3056
* [CHANGE] `ruler.evaluation_delay_duration` field in YAML config has been moved and renamed to `limits.ruler_evaluation_delay_duration`. #3098
* [CHANGE] Removed obsolete `results_cache.max_freshness` from YAML config (deprecated since Cortex 1.2). #3145
* [CHANGE] Removed obsolete `-promql.lookback-delta` option (deprecated since Cortex 1.2, replaced with `-querier.lookback-delta`). #3144
* [CHANGE] Cache: added support for Redis Cluster and Redis Sentinel. #2961
  - The following changes have been made in Redis configuration:
   - `-redis.master_name` added
   - `-redis.db` added
   - `-redis.max-active-conns` changed to `-redis.pool-size`
   - `-redis.max-conn-lifetime` changed to `-redis.max-connection-age`
   - `-redis.max-idle-conns` removed
   - `-redis.wait-on-pool-exhaustion` removed
* [CHANGE] TLS configuration for gRPC, HTTP and etcd clients is now marked as experimental. These features are not yet fully baked, and we expect possible small breaking changes in Cortex 1.5. #3198
* [CHANGE] Fixed store-gateway CLI flags inconsistencies. #3201
  - `-store-gateway.replication-factor` flag renamed to `-store-gateway.sharding-ring.replication-factor`
  - `-store-gateway.tokens-file-path` flag renamed to `store-gateway.sharding-ring.tokens-file-path`
* [FEATURE] Logging of the source IP passed along by a reverse proxy is now supported by setting the `-server.log-source-ips-enabled`. For non standard headers the settings `-server.log-source-ips-header` and `-server.log-source-ips-regex` can be used. #2985
* [FEATURE] Blocks storage: added shuffle sharding support to store-gateway blocks sharding. Added the following additional metrics to store-gateway: #3069
  * `cortex_bucket_stores_tenants_discovered`
  * `cortex_bucket_stores_tenants_synced`
* [FEATURE] Experimental blocksconvert: introduce an experimental tool `blocksconvert` to migrate long-term storage chunks to blocks. #3092 #3122 #3127 #3162
* [ENHANCEMENT] Improve the Alertmanager logging when serving requests from its API / UI. #3397
* [ENHANCEMENT] Add support for azure storage in China, German and US Government environments. #2988
* [ENHANCEMENT] Query-tee: added a small tolerance to floating point sample values comparison. #2994
* [ENHANCEMENT] Query-tee: add support for doing a passthrough of requests to preferred backend for unregistered routes #3018
* [ENHANCEMENT] Expose `storage.aws.dynamodb.backoff_config` configuration file field. #3026
* [ENHANCEMENT] Added `cortex_request_message_bytes` and `cortex_response_message_bytes` histograms to track received and sent gRPC message and HTTP request/response sizes. Added `cortex_inflight_requests` gauge to track number of inflight gRPC and HTTP requests. #3064
* [ENHANCEMENT] Publish ruler's ring metrics. #3074
* [ENHANCEMENT] Add config validation to the experimental Alertmanager API. Invalid configs are no longer accepted. #3053
* [ENHANCEMENT] Add "integration" as a label for `cortex_alertmanager_notifications_total` and `cortex_alertmanager_notifications_failed_total` metrics. #3056
* [ENHANCEMENT] Add `cortex_ruler_config_last_reload_successful` and `cortex_ruler_config_last_reload_successful_seconds` to check status of users rule manager. #3056
* [ENHANCEMENT] The configuration validation now fails if an empty YAML node has been set for a root YAML config property. #3080
* [ENHANCEMENT] Memcached dial() calls now have a circuit-breaker to avoid hammering a broken cache. #3051, #3189
* [ENHANCEMENT] `-ruler.evaluation-delay-duration` is now overridable as a per-tenant limit, `ruler_evaluation_delay_duration`. #3098
* [ENHANCEMENT] Add TLS support to etcd client. #3102
* [ENHANCEMENT] When a tenant accesses the Alertmanager UI or its API, if we have valid `-alertmanager.configs.fallback` we'll use that to start the manager and avoid failing the request. #3073
* [ENHANCEMENT] Add `DELETE api/v1/rules/{namespace}` to the Ruler. It allows all the rule groups of a namespace to be deleted. #3120
* [ENHANCEMENT] Experimental Delete Series: Retry processing of Delete requests during failures. #2926
* [ENHANCEMENT] Improve performance of QueryStream() in ingesters. #3177
* [ENHANCEMENT] Modules included in "All" target are now visible in output of `-modules` CLI flag. #3155
* [ENHANCEMENT] Added `/debug/fgprof` endpoint to debug running Cortex process using `fgprof`. This adds up to the existing `/debug/...` endpoints. #3131
* [ENHANCEMENT] Blocks storage: optimised `/api/v1/series` for blocks storage. (#2976)
* [BUGFIX] Ruler: when loading rules from "local" storage, check for directory after resolving symlink. #3137
* [BUGFIX] Query-frontend: Fixed rounding for incoming query timestamps, to be 100% Prometheus compatible. #2990
* [BUGFIX] Querier: Merge results from chunks and blocks ingesters when using streaming of results. #3013
* [BUGFIX] Querier: query /series from ingesters regardless the `-querier.query-ingesters-within` setting. #3035
* [BUGFIX] Blocks storage: Ingester is less likely to hit gRPC message size limit when streaming data to queriers. #3015
* [BUGFIX] Blocks storage: fixed memberlist support for the store-gateways and compactors ring used when blocks sharding is enabled. #3058 #3095
* [BUGFIX] Fix configuration for TLS server validation, TLS skip verify was hardcoded to true for all TLS configurations and prevented validation of server certificates. #3030
* [BUGFIX] Fixes the Alertmanager panicking when no `-alertmanager.web.external-url` is provided. #3017
* [BUGFIX] Fixes the registration of the Alertmanager API metrics `cortex_alertmanager_alerts_received_total` and `cortex_alertmanager_alerts_invalid_total`. #3065
* [BUGFIX] Fixes `flag needs an argument: -config.expand-env` error. #3087
* [BUGFIX] An index optimisation actually slows things down when using caching. Moved it to the right location. #2973
* [BUGFIX] Ingester: If push request contained both valid and invalid samples, valid samples were ingested but not stored to WAL of the chunks storage. This has been fixed. #3067
* [BUGFIX] Cassandra: fixed consistency setting in the CQL session when creating the keyspace. #3105
* [BUGFIX] Ruler: Config API would return both the `record` and `alert` in `YAML` response keys even when one of them must be empty. #3120
* [BUGFIX] Index page now uses configured HTTP path prefix when creating links. #3126
* [BUGFIX] Purger: fixed deadlock when reloading of tombstones failed. #3182
* [BUGFIX] Fixed panic in flusher job, when error writing chunks to the store would cause "idle" chunks to be flushed, which triggered panic. #3140
* [BUGFIX] Index page no longer shows links that are not valid for running Cortex instance. #3133
* [BUGFIX] Configs: prevent validation of templates to fail when using template functions. #3157
* [BUGFIX] Configuring the S3 URL with an `@` but without username and password doesn't enable the AWS static credentials anymore. #3170
* [BUGFIX] Limit errors on ranged queries (`api/v1/query_range`) no longer return a status code `500` but `422` instead. #3167
* [BUGFIX] Handle hash-collisions in the query path. Before this fix, Cortex could occasionally mix up two different series in a query, leading to invalid results, when `-querier.ingester-streaming` was used. #3192

## 1.3.0 / 2020-08-21

* [CHANGE] Replace the metric `cortex_alertmanager_configs` with `cortex_alertmanager_config_invalid` exposed by Alertmanager. #2960
* [CHANGE] Experimental Delete Series: Change target flag for purger from `data-purger` to `purger`. #2777
* [CHANGE] Experimental blocks storage: The max concurrent queries against the long-term storage, configured via `-experimental.blocks-storage.bucket-store.max-concurrent`, is now a limit shared across all tenants and not a per-tenant limit anymore. The default value has changed from `20` to `100` and the following new metrics have been added: #2797
  * `cortex_bucket_stores_gate_queries_concurrent_max`
  * `cortex_bucket_stores_gate_queries_in_flight`
  * `cortex_bucket_stores_gate_duration_seconds`
* [CHANGE] Metric `cortex_ingester_flush_reasons` has been renamed to `cortex_ingester_flushing_enqueued_series_total`, and new metric `cortex_ingester_flushing_dequeued_series_total` with `outcome` label (superset of reason) has been added. #2802 #2818 #2998
* [CHANGE] Experimental Delete Series: Metric `cortex_purger_oldest_pending_delete_request_age_seconds` would track age of delete requests since they are over their cancellation period instead of their creation time. #2806
* [CHANGE] Experimental blocks storage: the store-gateway service is required in a Cortex cluster running with the experimental blocks storage. Removed the `-experimental.tsdb.store-gateway-enabled` CLI flag and `store_gateway_enabled` YAML config option. The store-gateway is now always enabled when the storage engine is `blocks`. #2822
* [CHANGE] Experimental blocks storage: removed support for `-experimental.blocks-storage.bucket-store.max-sample-count` flag because the implementation was flawed. To limit the number of samples/chunks processed by a single query you can set `-store.query-chunk-limit`, which is now supported by the blocks storage too. #2852
* [CHANGE] Ingester: Chunks flushed via /flush stay in memory until retention period is reached. This affects `cortex_ingester_memory_chunks` metric. #2778
* [CHANGE] Querier: the error message returned when the query time range exceeds `-store.max-query-length` has changed from `invalid query, length > limit (X > Y)` to `the query time range exceeds the limit (query length: X, limit: Y)`. #2826
* [CHANGE] Add `component` label to metrics exposed by chunk, delete and index store clients. #2774
* [CHANGE] Querier: when `-querier.query-ingesters-within` is configured, the time range of the query sent to ingesters is now manipulated to ensure the query start time is not older than 'now - query-ingesters-within'. #2904
* [CHANGE] KV: The `role` label which was a label of `multi` KV store client only has been added to metrics of every KV store client. If KV store client is not `multi`, then the value of `role` label is `primary`. #2837
* [CHANGE] Added the `engine` label to the metrics exposed by the Prometheus query engine, to distinguish between `ruler` and `querier` metrics. #2854
* [CHANGE] Added ruler to the single binary when started with `-target=all` (default). #2854
* [CHANGE] Experimental blocks storage: compact head when opening TSDB. This should only affect ingester startup after it was unable to compact head in previous run. #2870
* [CHANGE] Metric `cortex_overrides_last_reload_successful` has been renamed to `cortex_runtime_config_last_reload_successful`. #2874
* [CHANGE] HipChat support has been removed from the alertmanager (because removed from the Prometheus upstream too). #2902
* [CHANGE] Add constant label `name` to metric `cortex_cache_request_duration_seconds`. #2903
* [CHANGE] Add `user` label to metric `cortex_query_frontend_queue_length`. #2939
* [CHANGE] Experimental blocks storage: cleaned up the config and renamed "TSDB" to "blocks storage". #2937
  - The storage engine setting value has been changed from `tsdb` to `blocks`; this affects `-store.engine` CLI flag and its respective YAML option.
  - The root level YAML config has changed from `tsdb` to `blocks_storage`
  - The prefix of all CLI flags has changed from `-experimental.tsdb.` to `-experimental.blocks-storage.`
  - The following settings have been grouped under `tsdb` property in the YAML config and their CLI flags changed:
    - `-experimental.tsdb.dir` changed to `-experimental.blocks-storage.tsdb.dir`
    - `-experimental.tsdb.block-ranges-period` changed to `-experimental.blocks-storage.tsdb.block-ranges-period`
    - `-experimental.tsdb.retention-period` changed to `-experimental.blocks-storage.tsdb.retention-period`
    - `-experimental.tsdb.ship-interval` changed to `-experimental.blocks-storage.tsdb.ship-interval`
    - `-experimental.tsdb.ship-concurrency` changed to `-experimental.blocks-storage.tsdb.ship-concurrency`
    - `-experimental.tsdb.max-tsdb-opening-concurrency-on-startup` changed to `-experimental.blocks-storage.tsdb.max-tsdb-opening-concurrency-on-startup`
    - `-experimental.tsdb.head-compaction-interval` changed to `-experimental.blocks-storage.tsdb.head-compaction-interval`
    - `-experimental.tsdb.head-compaction-concurrency` changed to `-experimental.blocks-storage.tsdb.head-compaction-concurrency`
    - `-experimental.tsdb.head-compaction-idle-timeout` changed to `-experimental.blocks-storage.tsdb.head-compaction-idle-timeout`
    - `-experimental.tsdb.stripe-size` changed to `-experimental.blocks-storage.tsdb.stripe-size`
    - `-experimental.tsdb.wal-compression-enabled` changed to `-experimental.blocks-storage.tsdb.wal-compression-enabled`
    - `-experimental.tsdb.flush-blocks-on-shutdown` changed to `-experimental.blocks-storage.tsdb.flush-blocks-on-shutdown`
* [CHANGE] Flags `-bigtable.grpc-use-gzip-compression`, `-ingester.client.grpc-use-gzip-compression`, `-querier.frontend-client.grpc-use-gzip-compression` are now deprecated. #2940
* [CHANGE] Limit errors reported by ingester during query-time now return HTTP status code 422. #2941
* [FEATURE] Introduced `ruler.for-outage-tolerance`, Max time to tolerate outage for restoring "for" state of alert. #2783
* [FEATURE] Introduced `ruler.for-grace-period`, Minimum duration between alert and restored "for" state. This is maintained only for alerts with configured "for" time greater than grace period. #2783
* [FEATURE] Introduced `ruler.resend-delay`, Minimum amount of time to wait before resending an alert to Alertmanager. #2783
* [FEATURE] Ruler: added `local` filesystem support to store rules (read-only). #2854
* [ENHANCEMENT] Upgraded Docker base images to `alpine:3.12`. #2862
* [ENHANCEMENT] Experimental: Querier can now optionally query secondary store. This is specified by using `-querier.second-store-engine` option, with values `chunks` or `blocks`. Standard configuration options for this store are used. Additionally, this querying can be configured to happen only for queries that need data older than `-querier.use-second-store-before-time`. Default value of zero will always query secondary store. #2747
* [ENHANCEMENT] Query-tee: increased the `cortex_querytee_request_duration_seconds` metric buckets granularity. #2799
* [ENHANCEMENT] Query-tee: fail to start if the configured `-backend.preferred` is unknown. #2799
* [ENHANCEMENT] Ruler: Added the following metrics: #2786
  * `cortex_prometheus_notifications_latency_seconds`
  * `cortex_prometheus_notifications_errors_total`
  * `cortex_prometheus_notifications_sent_total`
  * `cortex_prometheus_notifications_dropped_total`
  * `cortex_prometheus_notifications_queue_length`
  * `cortex_prometheus_notifications_queue_capacity`
  * `cortex_prometheus_notifications_alertmanagers_discovered`
* [ENHANCEMENT] The behavior of the `/ready` was changed for the query frontend to indicate when it was ready to accept queries. This is intended for use by a read path load balancer that would want to wait for the frontend to have attached queriers before including it in the backend. #2733
* [ENHANCEMENT] Experimental Delete Series: Add support for deletion of chunks for remaining stores. #2801
* [ENHANCEMENT] Add `-modules` command line flag to list possible values for `-target`. Also, log warning if given target is internal component. #2752
* [ENHANCEMENT] Added `-ingester.flush-on-shutdown-with-wal-enabled` option to enable chunks flushing even when WAL is enabled. #2780
* [ENHANCEMENT] Query-tee: Support for custom API prefix by using `-server.path-prefix` option. #2814
* [ENHANCEMENT] Query-tee: Forward `X-Scope-OrgId` header to backend, if present in the request. #2815
* [ENHANCEMENT] Experimental blocks storage: Added `-experimental.blocks-storage.tsdb.head-compaction-idle-timeout` option to force compaction of data in memory into a block. #2803
* [ENHANCEMENT] Experimental blocks storage: Added support for flushing blocks via `/flush`, `/shutdown` (previously these only worked for chunks storage) and by using `-experimental.blocks-storage.tsdb.flush-blocks-on-shutdown` option. #2794
* [ENHANCEMENT] Experimental blocks storage: Added support to enforce max query time range length via `-store.max-query-length`. #2826
* [ENHANCEMENT] Experimental blocks storage: Added support to limit the max number of chunks that can be fetched from the long-term storage while executing a query. The limit is enforced both in the querier and store-gateway, and is configurable via `-store.query-chunk-limit`. #2852 #2922
* [ENHANCEMENT] Ingester: Added new metric `cortex_ingester_flush_series_in_progress` that reports number of ongoing flush-series operations. Useful when calling `/flush` handler: if `cortex_ingester_flush_queue_length + cortex_ingester_flush_series_in_progress` is 0, all flushes are finished. #2778
* [ENHANCEMENT] Memberlist members can join cluster via SRV records. #2788
* [ENHANCEMENT] Added configuration options for chunks s3 client. #2831
  * `s3.endpoint`
  * `s3.region`
  * `s3.access-key-id`
  * `s3.secret-access-key`
  * `s3.insecure`
  * `s3.sse-encryption`
  * `s3.http.idle-conn-timeout`
  * `s3.http.response-header-timeout`
  * `s3.http.insecure-skip-verify`
* [ENHANCEMENT] Prometheus upgraded. #2798 #2849 #2867 #2902 #2918
  * Optimized labels regex matchers for patterns containing literals (eg. `foo.*`, `.*foo`, `.*foo.*`)
* [ENHANCEMENT] Add metric `cortex_ruler_config_update_failures_total` to Ruler to track failures of loading rules files. #2857
* [ENHANCEMENT] Experimental Alertmanager: Alertmanager configuration persisted to object storage using an experimental API that accepts and returns YAML-based Alertmanager configuration. #2768
* [ENHANCEMENT] Ruler: `-ruler.alertmanager-url` now supports multiple URLs. Each URL is treated as a separate Alertmanager group. Support for multiple Alertmanagers in a group can be achieved by using DNS service discovery. #2851
* [ENHANCEMENT] Experimental blocks storage: Cortex Flusher now works with blocks engine. Flusher needs to be provided with blocks-engine configuration, existing Flusher flags are not used (they are only relevant for chunks engine). Note that flush errors are only reported via log. #2877
* [ENHANCEMENT] Flusher: Added `-flusher.exit-after-flush` option (defaults to true) to control whether Cortex should stop completely after Flusher has finished its work. #2877
* [ENHANCEMENT] Added metrics `cortex_config_hash` and `cortex_runtime_config_hash` to expose hash of the currently active config file. #2874
* [ENHANCEMENT] Logger: added JSON logging support, configured via the `-log.format=json` CLI flag or its respective YAML config option. #2386
* [ENHANCEMENT] Added new flags `-bigtable.grpc-compression`, `-ingester.client.grpc-compression`, `-querier.frontend-client.grpc-compression` to configure compression used by gRPC. Valid values are `gzip`, `snappy`, or empty string (no compression, default). #2940
* [ENHANCEMENT] Clarify limitations of the `/api/v1/series`, `/api/v1/labels` and `/api/v1/label/{name}/values` endpoints. #2953
* [ENHANCEMENT] Ingester: added `Dropped` outcome to metric `cortex_ingester_flushing_dequeued_series_total`. #2998
* [BUGFIX] Fixed a bug with `api/v1/query_range` where no responses would return null values for `result` and empty values for `resultType`. #2962
* [BUGFIX] Fixed a bug in the index intersect code causing storage to return more chunks/series than required. #2796
* [BUGFIX] Fixed the number of reported keys in the background cache queue. #2764
* [BUGFIX] Fix race in processing of headers in sharded queries. #2762
* [BUGFIX] Query Frontend: Do not re-split sharded requests around ingester boundaries. #2766
* [BUGFIX] Experimental Delete Series: Fixed a problem with cache generation numbers prefixed to cache keys. #2800
* [BUGFIX] Ingester: Flushing chunks via `/flush` endpoint could previously lead to panic, if chunks were already flushed before and then removed from memory during the flush caused by `/flush` handler. Immediate flush now doesn't cause chunks to be flushed again. Samples received during flush triggered via `/flush` handler are no longer discarded. #2778
* [BUGFIX] Prometheus upgraded. #2849
  * Fixed unknown symbol error during head compaction
* [BUGFIX] Fix panic when using cassandra as store for both index and delete requests. #2774
* [BUGFIX] Experimental Delete Series: Fixed a data race in Purger. #2817
* [BUGFIX] KV: Fixed a bug that triggered a panic due to metrics being registered with the same name but different labels when using a `multi` configured KV client. #2837
* [BUGFIX] Query-frontend: Fix passing HTTP `Host` header if `-frontend.downstream-url` is configured. #2880
* [BUGFIX] Ingester: Improve time-series distribution when `-experimental.distributor.user-subring-size` is enabled. #2887
* [BUGFIX] Set content type to `application/x-protobuf` for remote_read responses. #2915
* [BUGFIX] Fixed ruler and store-gateway instance registration in the ring (when sharding is enabled) when a new instance replaces abruptly terminated one, and the only difference between the two instances is the address. #2954
* [BUGFIX] Fixed `Missing chunks and index config causing silent failure` Absence of chunks and index from schema config is not validated. #2732
* [BUGFIX] Fix panic caused by KVs from boltdb being used beyond their life. #2971
* [BUGFIX] Experimental blocks storage: `/api/v1/series`, `/api/v1/labels` and `/api/v1/label/{name}/values` only query the TSDB head regardless of the configured `-experimental.blocks-storage.tsdb.retention-period`. #2974
* [BUGFIX] Ingester: Avoid indefinite checkpointing in case of surge in number of series. #2955
* [BUGFIX] Querier: query /series from ingesters regardless the `-querier.query-ingesters-within` setting. #3035
* [BUGFIX] Ruler: fixed an unintentional breaking change introduced in the ruler's `alertmanager_url` YAML config option, which changed the value from a string to a list of strings. #2989

## 1.2.0 / 2020-07-01

* [CHANGE] Metric `cortex_kv_request_duration_seconds` now includes `name` label to denote which client is being used as well as the `backend` label to denote the KV backend implementation in use. #2648
* [CHANGE] Experimental Ruler: Rule groups persisted to object storage using the experimental API have an updated object key encoding to better handle special characters. Rule groups previously-stored using object storage must be renamed to the new format. #2646
* [CHANGE] Query Frontend now uses Round Robin to choose a tenant queue to service next. #2553
* [CHANGE] `-promql.lookback-delta` is now deprecated and has been replaced by `-querier.lookback-delta` along with `lookback_delta` entry under `querier` in the config file. `-promql.lookback-delta` will be removed in v1.4.0. #2604
* [CHANGE] Experimental TSDB: removed `-experimental.tsdb.bucket-store.binary-index-header-enabled` flag. Now the binary index-header is always enabled.
* [CHANGE] Experimental TSDB: Renamed index-cache metrics to use original metric names from Thanos, as Cortex is not aggregating them in any way: #2627
  * `cortex_<service>_blocks_index_cache_items_evicted_total` => `thanos_store_index_cache_items_evicted_total{name="index-cache"}`
  * `cortex_<service>_blocks_index_cache_items_added_total` => `thanos_store_index_cache_items_added_total{name="index-cache"}`
  * `cortex_<service>_blocks_index_cache_requests_total` => `thanos_store_index_cache_requests_total{name="index-cache"}`
  * `cortex_<service>_blocks_index_cache_items_overflowed_total` => `thanos_store_index_cache_items_overflowed_total{name="index-cache"}`
  * `cortex_<service>_blocks_index_cache_hits_total` => `thanos_store_index_cache_hits_total{name="index-cache"}`
  * `cortex_<service>_blocks_index_cache_items` => `thanos_store_index_cache_items{name="index-cache"}`
  * `cortex_<service>_blocks_index_cache_items_size_bytes` => `thanos_store_index_cache_items_size_bytes{name="index-cache"}`
  * `cortex_<service>_blocks_index_cache_total_size_bytes` => `thanos_store_index_cache_total_size_bytes{name="index-cache"}`
  * `cortex_<service>_blocks_index_cache_memcached_operations_total` =>  `thanos_memcached_operations_total{name="index-cache"}`
  * `cortex_<service>_blocks_index_cache_memcached_operation_failures_total` =>  `thanos_memcached_operation_failures_total{name="index-cache"}`
  * `cortex_<service>_blocks_index_cache_memcached_operation_duration_seconds` =>  `thanos_memcached_operation_duration_seconds{name="index-cache"}`
  * `cortex_<service>_blocks_index_cache_memcached_operation_skipped_total` =>  `thanos_memcached_operation_skipped_total{name="index-cache"}`
* [CHANGE] Experimental TSDB: Renamed metrics in bucket stores: #2627
  * `cortex_<service>_blocks_meta_syncs_total` => `cortex_blocks_meta_syncs_total{component="<service>"}`
  * `cortex_<service>_blocks_meta_sync_failures_total` => `cortex_blocks_meta_sync_failures_total{component="<service>"}`
  * `cortex_<service>_blocks_meta_sync_duration_seconds` => `cortex_blocks_meta_sync_duration_seconds{component="<service>"}`
  * `cortex_<service>_blocks_meta_sync_consistency_delay_seconds` => `cortex_blocks_meta_sync_consistency_delay_seconds{component="<service>"}`
  * `cortex_<service>_blocks_meta_synced` => `cortex_blocks_meta_synced{component="<service>"}`
  * `cortex_<service>_bucket_store_block_loads_total` => `cortex_bucket_store_block_loads_total{component="<service>"}`
  * `cortex_<service>_bucket_store_block_load_failures_total` => `cortex_bucket_store_block_load_failures_total{component="<service>"}`
  * `cortex_<service>_bucket_store_block_drops_total` => `cortex_bucket_store_block_drops_total{component="<service>"}`
  * `cortex_<service>_bucket_store_block_drop_failures_total` => `cortex_bucket_store_block_drop_failures_total{component="<service>"}`
  * `cortex_<service>_bucket_store_blocks_loaded` => `cortex_bucket_store_blocks_loaded{component="<service>"}`
  * `cortex_<service>_bucket_store_series_data_touched` => `cortex_bucket_store_series_data_touched{component="<service>"}`
  * `cortex_<service>_bucket_store_series_data_fetched` => `cortex_bucket_store_series_data_fetched{component="<service>"}`
  * `cortex_<service>_bucket_store_series_data_size_touched_bytes` => `cortex_bucket_store_series_data_size_touched_bytes{component="<service>"}`
  * `cortex_<service>_bucket_store_series_data_size_fetched_bytes` => `cortex_bucket_store_series_data_size_fetched_bytes{component="<service>"}`
  * `cortex_<service>_bucket_store_series_blocks_queried` => `cortex_bucket_store_series_blocks_queried{component="<service>"}`
  * `cortex_<service>_bucket_store_series_get_all_duration_seconds` => `cortex_bucket_store_series_get_all_duration_seconds{component="<service>"}`
  * `cortex_<service>_bucket_store_series_merge_duration_seconds` => `cortex_bucket_store_series_merge_duration_seconds{component="<service>"}`
  * `cortex_<service>_bucket_store_series_refetches_total` => `cortex_bucket_store_series_refetches_total{component="<service>"}`
  * `cortex_<service>_bucket_store_series_result_series` => `cortex_bucket_store_series_result_series{component="<service>"}`
  * `cortex_<service>_bucket_store_cached_postings_compressions_total` => `cortex_bucket_store_cached_postings_compressions_total{component="<service>"}`
  * `cortex_<service>_bucket_store_cached_postings_compression_errors_total` => `cortex_bucket_store_cached_postings_compression_errors_total{component="<service>"}`
  * `cortex_<service>_bucket_store_cached_postings_compression_time_seconds` => `cortex_bucket_store_cached_postings_compression_time_seconds{component="<service>"}`
  * `cortex_<service>_bucket_store_cached_postings_original_size_bytes_total` => `cortex_bucket_store_cached_postings_original_size_bytes_total{component="<service>"}`
  * `cortex_<service>_bucket_store_cached_postings_compressed_size_bytes_total` => `cortex_bucket_store_cached_postings_compressed_size_bytes_total{component="<service>"}`
  * `cortex_<service>_blocks_sync_seconds` => `cortex_bucket_stores_blocks_sync_seconds{component="<service>"}`
  * `cortex_<service>_blocks_last_successful_sync_timestamp_seconds` => `cortex_bucket_stores_blocks_last_successful_sync_timestamp_seconds{component="<service>"}`
* [CHANGE] Available command-line flags are printed to stdout, and only when requested via `-help`. Using invalid flag no longer causes printing of all available flags. #2691
* [CHANGE] Experimental Memberlist ring: randomize gossip node names to avoid conflicts when running multiple clients on the same host, or reusing host names (eg. pods in statefulset). Node name randomization can be disabled by using `-memberlist.randomize-node-name=false`. #2715
* [CHANGE] Memberlist KV client is no longer considered experimental. #2725
* [CHANGE] Experimental Delete Series: Make delete request cancellation duration configurable. #2760
* [CHANGE] Removed `-store.fullsize-chunks` option which was undocumented and unused (it broke ingester hand-overs). #2656
* [CHANGE] Query with no metric name that has previously resulted in HTTP status code 500 now returns status code 422 instead. #2571
* [FEATURE] TLS config options added for GRPC clients in Querier (Query-frontend client & Ingester client), Ruler, Store Gateway, as well as HTTP client in Config store client. #2502
* [FEATURE] The flag `-frontend.max-cache-freshness` is now supported within the limits overrides, to specify per-tenant max cache freshness values. The corresponding YAML config parameter has been changed from `results_cache.max_freshness` to `limits_config.max_cache_freshness`. The legacy YAML config parameter (`results_cache.max_freshness`) will continue to be supported till Cortex release `v1.4.0`. #2609
* [FEATURE] Experimental gRPC Store: Added support to 3rd parties index and chunk stores using gRPC client/server plugin mechanism. #2220
* [FEATURE] Add `-cassandra.table-options` flag to customize table options of Cassandra when creating the index or chunk table. #2575
* [ENHANCEMENT] Propagate GOPROXY value when building `build-image`. This is to help the builders building the code in a Network where default Go proxy is not accessible (e.g. when behind some corporate VPN). #2741
* [ENHANCEMENT] Querier: Added metric `cortex_querier_request_duration_seconds` for all requests to the querier. #2708
* [ENHANCEMENT] Cortex is now built with Go 1.14. #2480 #2749 #2753
* [ENHANCEMENT] Experimental TSDB: added the following metrics to the ingester: #2580 #2583 #2589 #2654
  * `cortex_ingester_tsdb_appender_add_duration_seconds`
  * `cortex_ingester_tsdb_appender_commit_duration_seconds`
  * `cortex_ingester_tsdb_refcache_purge_duration_seconds`
  * `cortex_ingester_tsdb_compactions_total`
  * `cortex_ingester_tsdb_compaction_duration_seconds`
  * `cortex_ingester_tsdb_wal_fsync_duration_seconds`
  * `cortex_ingester_tsdb_wal_page_flushes_total`
  * `cortex_ingester_tsdb_wal_completed_pages_total`
  * `cortex_ingester_tsdb_wal_truncations_failed_total`
  * `cortex_ingester_tsdb_wal_truncations_total`
  * `cortex_ingester_tsdb_wal_writes_failed_total`
  * `cortex_ingester_tsdb_checkpoint_deletions_failed_total`
  * `cortex_ingester_tsdb_checkpoint_deletions_total`
  * `cortex_ingester_tsdb_checkpoint_creations_failed_total`
  * `cortex_ingester_tsdb_checkpoint_creations_total`
  * `cortex_ingester_tsdb_wal_truncate_duration_seconds`
  * `cortex_ingester_tsdb_head_active_appenders`
  * `cortex_ingester_tsdb_head_series_not_found_total`
  * `cortex_ingester_tsdb_head_chunks`
  * `cortex_ingester_tsdb_mmap_chunk_corruptions_total`
  * `cortex_ingester_tsdb_head_chunks_created_total`
  * `cortex_ingester_tsdb_head_chunks_removed_total`
* [ENHANCEMENT] Experimental TSDB: added metrics useful to alert on critical conditions of the blocks storage: #2573
  * `cortex_compactor_last_successful_run_timestamp_seconds`
  * `cortex_querier_blocks_last_successful_sync_timestamp_seconds` (when store-gateway is disabled)
  * `cortex_querier_blocks_last_successful_scan_timestamp_seconds` (when store-gateway is enabled)
  * `cortex_storegateway_blocks_last_successful_sync_timestamp_seconds`
* [ENHANCEMENT] Experimental TSDB: added the flag `-experimental.tsdb.wal-compression-enabled` to allow to enable TSDB WAL compression. #2585
* [ENHANCEMENT] Experimental TSDB: Querier and store-gateway components can now use so-called "caching bucket", which can currently cache fetched chunks into shared memcached server. #2572
* [ENHANCEMENT] Ruler: Automatically remove unhealthy rulers from the ring. #2587
* [ENHANCEMENT] Query-tee: added support to `/metadata`, `/alerts`, and `/rules` endpoints #2600
* [ENHANCEMENT] Query-tee: added support to query results comparison between two different backends. The comparison is disabled by default and can be enabled via `-proxy.compare-responses=true`. #2611
* [ENHANCEMENT] Query-tee: improved the query-tee to not wait all backend responses before sending back the response to the client. The query-tee now sends back to the client first successful response, while honoring the `-backend.preferred` option. #2702
* [ENHANCEMENT] Thanos and Prometheus upgraded. #2602 #2604 #2634 #2659 #2686 #2756
  * TSDB now holds less WAL files after Head Truncation.
  * TSDB now does memory-mapping of Head chunks and reduces memory usage.
* [ENHANCEMENT] Experimental TSDB: decoupled blocks deletion from blocks compaction in the compactor, so that blocks deletion is not blocked by a busy compactor. The following metrics have been added: #2623
  * `cortex_compactor_block_cleanup_started_total`
  * `cortex_compactor_block_cleanup_completed_total`
  * `cortex_compactor_block_cleanup_failed_total`
  * `cortex_compactor_block_cleanup_last_successful_run_timestamp_seconds`
* [ENHANCEMENT] Experimental TSDB: Use shared cache for metadata. This is especially useful when running multiple querier and store-gateway components to reduce number of object store API calls. #2626 #2640
* [ENHANCEMENT] Experimental TSDB: when `-querier.query-store-after` is configured and running the experimental blocks storage, the time range of the query sent to the store is now manipulated to ensure the query end time is not more recent than 'now - query-store-after'. #2642
* [ENHANCEMENT] Experimental TSDB: small performance improvement in concurrent usage of RefCache, used during samples ingestion. #2651
* [ENHANCEMENT] The following endpoints now respond appropriately to an `Accept` header with the value `application/json` #2673
  * `/distributor/all_user_stats`
  * `/distributor/ha_tracker`
  * `/ingester/ring`
  * `/store-gateway/ring`
  * `/compactor/ring`
  * `/ruler/ring`
  * `/services`
* [ENHANCEMENT] Experimental Cassandra backend: Add `-cassandra.num-connections` to allow increasing the number of TCP connections to each Cassandra server. #2666
* [ENHANCEMENT] Experimental Cassandra backend: Use separate Cassandra clients and connections for reads and writes. #2666
* [ENHANCEMENT] Experimental Cassandra backend: Add `-cassandra.reconnect-interval` to allow specifying the reconnect interval to a Cassandra server that has been marked `DOWN` by the gocql driver. Also change the default value of the reconnect interval from `60s` to `1s`. #2687
* [ENHANCEMENT] Experimental Cassandra backend: Add option `-cassandra.convict-hosts-on-failure=false` to not convict host of being down when a request fails. #2684
* [ENHANCEMENT] Experimental TSDB: Applied a jitter to the period bucket scans in order to better distribute bucket operations over the time and increase the probability of hitting the shared cache (if configured). #2693
* [ENHANCEMENT] Experimental TSDB: Series limit per user and per metric now work in TSDB blocks. #2676
* [ENHANCEMENT] Experimental Memberlist: Added ability to periodically rejoin the memberlist cluster. #2724
* [ENHANCEMENT] Experimental Delete Series: Added the following metrics for monitoring processing of delete requests: #2730
  - `cortex_purger_load_pending_requests_attempts_total`: Number of attempts that were made to load pending requests with status.
  - `cortex_purger_oldest_pending_delete_request_age_seconds`: Age of oldest pending delete request in seconds.
  - `cortex_purger_pending_delete_requests_count`: Count of requests which are in process or are ready to be processed.
* [ENHANCEMENT] Experimental TSDB: Improved compactor to hard-delete also partial blocks with an deletion mark (even if the deletion mark threshold has not been reached). #2751
* [ENHANCEMENT] Experimental TSDB: Introduced a consistency check done by the querier to ensure all expected blocks have been queried via the store-gateway. If a block is missing on a store-gateway, the querier retries fetching series from missing blocks up to 3 times. If the consistency check fails once all retries have been exhausted, the query execution fails. The following metrics have been added: #2593 #2630 #2689 #2695
  * `cortex_querier_blocks_consistency_checks_total`
  * `cortex_querier_blocks_consistency_checks_failed_total`
  * `cortex_querier_storegateway_refetches_per_query`
* [ENHANCEMENT] Delete requests can now be canceled #2555
* [ENHANCEMENT] Table manager can now provision tables for delete store #2546
* [BUGFIX] Ruler: Ensure temporary rule files with special characters are properly mapped and cleaned up. #2506
* [BUGFIX] Fixes #2411, Ensure requests are properly routed to the prometheus api embedded in the query if `-server.path-prefix` is set. #2372
* [BUGFIX] Experimental TSDB: fixed chunk data corruption when querying back series using the experimental blocks storage. #2400
* [BUGFIX] Fixed collection of tracing spans from Thanos components used internally. #2655
* [BUGFIX] Experimental TSDB: fixed memory leak in ingesters. #2586
* [BUGFIX] QueryFrontend: fixed a situation where HTTP error is ignored and an incorrect status code is set. #2590
* [BUGFIX] Ingester: Fix an ingester starting up in the JOINING state and staying there forever. #2565
* [BUGFIX] QueryFrontend: fixed a panic (`integer divide by zero`) in the query-frontend. The query-frontend now requires the `-querier.default-evaluation-interval` config to be set to the same value of the querier. #2614
* [BUGFIX] Experimental TSDB: when the querier receives a `/series` request with a time range older than the data stored in the ingester, it now ignores the requested time range and returns known series anyway instead of returning an empty response. This aligns the behaviour with the chunks storage. #2617
* [BUGFIX] Cassandra: fixed an edge case leading to an invalid CQL query when querying the index on a Cassandra store. #2639
* [BUGFIX] Ingester: increment series per metric when recovering from WAL or transfer. #2674
* [BUGFIX] Fixed `wrong number of arguments for 'mget' command` Redis error when a query has no chunks to lookup from storage. #2700 #2796
* [BUGFIX] Ingester: Automatically remove old tmp checkpoints, fixing a potential disk space leak after an ingester crashes. #2726

## 1.1.0 / 2020-05-21

This release brings the usual mix of bugfixes and improvements. The biggest change is that WAL support for chunks is now considered to be production-ready!

Please make sure to review renamed metrics, and update your dashboards and alerts accordingly.

* [CHANGE] Added v1 API routes documented in #2327. #2372
  * Added `-http.alertmanager-http-prefix` flag which allows the configuration of the path where the Alertmanager API and UI can be reached. The default is set to `/alertmanager`.
  * Added `-http.prometheus-http-prefix` flag which allows the configuration of the path where the Prometheus API and UI can be reached. The default is set to `/prometheus`.
  * Updated the index hosted at the root prefix to point to the updated routes.
  * Legacy routes hardcoded with the `/api/prom` prefix now respect the `-http.prefix` flag.
* [CHANGE] The metrics `cortex_distributor_ingester_appends_total` and `distributor_ingester_append_failures_total` now include a `type` label to differentiate between `samples` and `metadata`. #2336
* [CHANGE] The metrics for number of chunks and bytes flushed to the chunk store are renamed. Note that previous metrics were counted pre-deduplication, while new metrics are counted after deduplication. #2463
  * `cortex_ingester_chunks_stored_total` > `cortex_chunk_store_stored_chunks_total`
  * `cortex_ingester_chunk_stored_bytes_total` > `cortex_chunk_store_stored_chunk_bytes_total`
* [CHANGE] Experimental TSDB: renamed blocks meta fetcher metrics: #2375
  * `cortex_querier_bucket_store_blocks_meta_syncs_total` > `cortex_querier_blocks_meta_syncs_total`
  * `cortex_querier_bucket_store_blocks_meta_sync_failures_total` > `cortex_querier_blocks_meta_sync_failures_total`
  * `cortex_querier_bucket_store_blocks_meta_sync_duration_seconds` > `cortex_querier_blocks_meta_sync_duration_seconds`
  * `cortex_querier_bucket_store_blocks_meta_sync_consistency_delay_seconds` > `cortex_querier_blocks_meta_sync_consistency_delay_seconds`
* [CHANGE] Experimental TSDB: Modified default values for `compactor.deletion-delay` option from 48h to 12h and `-experimental.tsdb.bucket-store.ignore-deletion-marks-delay` from 24h to 6h. #2414
* [CHANGE] WAL: Default value of `-ingester.checkpoint-enabled` changed to `true`. #2416
* [CHANGE] `trace_id` field in log files has been renamed to `traceID`. #2518
* [CHANGE] Slow query log has a different output now. Previously used `url` field has been replaced with `host` and `path`, and query parameters are logged as individual log fields with `qs_` prefix. #2520
* [CHANGE] WAL: WAL and checkpoint compression is now disabled. #2436
* [CHANGE] Update in dependency `go-kit/kit` from `v0.9.0` to `v0.10.0`. HTML escaping disabled in JSON Logger. #2535
* [CHANGE] Experimental TSDB: Removed `cortex_<service>_` prefix from Thanos objstore metrics and added `component` label to distinguish which Cortex component is doing API calls to the object storage when running in single-binary mode: #2568
  - `cortex_<service>_thanos_objstore_bucket_operations_total` renamed to `thanos_objstore_bucket_operations_total{component="<name>"}`
  - `cortex_<service>_thanos_objstore_bucket_operation_failures_total` renamed to `thanos_objstore_bucket_operation_failures_total{component="<name>"}`
  - `cortex_<service>_thanos_objstore_bucket_operation_duration_seconds` renamed to `thanos_objstore_bucket_operation_duration_seconds{component="<name>"}`
  - `cortex_<service>_thanos_objstore_bucket_last_successful_upload_time` renamed to `thanos_objstore_bucket_last_successful_upload_time{component="<name>"}`
* [CHANGE] FIFO cache: The `-<prefix>.fifocache.size` CLI flag has been renamed to `-<prefix>.fifocache.max-size-items` as well as its YAML config option `size` renamed to `max_size_items`. #2319
* [FEATURE] Ruler: The `-ruler.evaluation-delay` flag was added to allow users to configure a default evaluation delay for all rules in cortex. The default value is 0 which is the current behavior. #2423
* [FEATURE] Experimental: Added a new object storage client for OpenStack Swift. #2440
* [FEATURE] TLS config options added to the Server. #2535
* [FEATURE] Experimental: Added support for `/api/v1/metadata` Prometheus-based endpoint. #2549
* [FEATURE] Add ability to limit concurrent queries to Cassandra with `-cassandra.query-concurrency` flag. #2562
* [FEATURE] Experimental TSDB: Introduced store-gateway service used by the experimental blocks storage to load and query blocks. The store-gateway optionally supports blocks sharding and replication via a dedicated hash ring, configurable via `-experimental.store-gateway.sharding-enabled` and `-experimental.store-gateway.sharding-ring.*` flags. The following metrics have been added: #2433 #2458 #2469 #2523
  * `cortex_querier_storegateway_instances_hit_per_query`
* [ENHANCEMENT] Experimental TSDB: sample ingestion errors are now reported via existing `cortex_discarded_samples_total` metric. #2370
* [ENHANCEMENT] Failures on samples at distributors and ingesters return the first validation error as opposed to the last. #2383
* [ENHANCEMENT] Experimental TSDB: Added `cortex_querier_blocks_meta_synced`, which reflects current state of synced blocks over all tenants. #2392
* [ENHANCEMENT] Added `cortex_distributor_latest_seen_sample_timestamp_seconds` metric to see how far behind Prometheus servers are in sending data. #2371
* [ENHANCEMENT] FIFO cache to support eviction based on memory usage. Added `-<prefix>.fifocache.max-size-bytes` CLI flag and YAML config option `max_size_bytes` to specify memory limit of the cache. #2319, #2527
* [ENHANCEMENT] Added `-querier.worker-match-max-concurrent`. Force worker concurrency to match the `-querier.max-concurrent` option.  Overrides `-querier.worker-parallelism`.  #2456
* [ENHANCEMENT] Added the following metrics for monitoring delete requests: #2445
  - `cortex_purger_delete_requests_received_total`: Number of delete requests received per user.
  - `cortex_purger_delete_requests_processed_total`: Number of delete requests processed per user.
  - `cortex_purger_delete_requests_chunks_selected_total`: Number of chunks selected while building delete plans per user.
  - `cortex_purger_delete_requests_processing_failures_total`: Number of delete requests processing failures per user.
* [ENHANCEMENT] Single Binary: Added query-frontend to the single binary.  Single binary users will now benefit from various query-frontend features.  Primarily: sharding, parallelization, load shedding, additional caching (if configured), and query retries. #2437
* [ENHANCEMENT] Allow 1w (where w denotes week) and 1y (where y denotes year) when setting `-store.cache-lookups-older-than` and `-store.max-look-back-period`. #2454
* [ENHANCEMENT] Optimize index queries for matchers using "a|b|c"-type regex. #2446 #2475
* [ENHANCEMENT] Added per tenant metrics for queries and chunks and bytes read from chunk store: #2463
  * `cortex_chunk_store_fetched_chunks_total` and `cortex_chunk_store_fetched_chunk_bytes_total`
  * `cortex_query_frontend_queries_total` (per tenant queries counted by the frontend)
* [ENHANCEMENT] WAL: New metrics `cortex_ingester_wal_logged_bytes_total` and `cortex_ingester_checkpoint_logged_bytes_total` added to track total bytes logged to disk for WAL and checkpoints. #2497
* [ENHANCEMENT] Add de-duplicated chunks counter `cortex_chunk_store_deduped_chunks_total` which counts every chunk not sent to the store because it was already sent by another replica. #2485
* [ENHANCEMENT] Query-frontend now also logs the POST data of long queries. #2481
* [ENHANCEMENT] WAL: Ingester WAL records now have type header and the custom WAL records have been replaced by Prometheus TSDB's WAL records. Old records will not be supported from 1.3 onwards. Note: once this is deployed, you cannot downgrade without data loss. #2436
* [ENHANCEMENT] Redis Cache: Added `idle_timeout`, `wait_on_pool_exhaustion` and `max_conn_lifetime` options to redis cache configuration. #2550
* [ENHANCEMENT] WAL: the experimental tag has been removed on the WAL in ingesters. #2560
* [ENHANCEMENT] Use newer AWS API for paginated queries - removes 'Deprecated' message from logfiles. #2452
* [ENHANCEMENT] Experimental memberlist: Add retry with backoff on memberlist join other members. #2705
* [ENHANCEMENT] Experimental TSDB: when the store-gateway sharding is enabled, unhealthy store-gateway instances are automatically removed from the ring after 10 consecutive `-experimental.store-gateway.sharding-ring.heartbeat-timeout` periods. #2526
* [BUGFIX] Ruler: Ensure temporary rule files with special characters are properly mapped and cleaned up. #2506
* [BUGFIX] Ensure requests are properly routed to the prometheus api embedded in the query if `-server.path-prefix` is set. Fixes #2411. #2372
* [BUGFIX] Experimental TSDB: Fixed chunk data corruption when querying back series using the experimental blocks storage. #2400
* [BUGFIX] Cassandra Storage: Fix endpoint TLS host verification. #2109
* [BUGFIX] Experimental TSDB: Fixed response status code from `422` to `500` when an error occurs while iterating chunks with the experimental blocks storage. #2402
* [BUGFIX] Ring: Fixed a situation where upgrading from pre-1.0 cortex with a rolling strategy caused new 1.0 ingesters to lose their zone value in the ring until manually forced to re-register. #2404
* [BUGFIX] Distributor: `/all_user_stats` now show API and Rule Ingest Rate correctly. #2457
* [BUGFIX] Fixed `version`, `revision` and `branch` labels exported by the `cortex_build_info` metric. #2468
* [BUGFIX] QueryFrontend: fixed a situation where span context missed when downstream_url is used. #2539
* [BUGFIX] Querier: Fixed a situation where querier would crash because of an unresponsive frontend instance. #2569

## 1.0.1 / 2020-04-23

* [BUGFIX] Fix gaps when querying ingesters with replication factor = 3 and 2 ingesters in the cluster. #2503

## 1.0.0 / 2020-04-02

This is the first major release of Cortex. We made a lot of **breaking changes** in this release which have been detailed below. Please also see the stability guarantees we provide as part of a major release: https://cortexmetrics.io/docs/configuration/v1guarantees/

* [CHANGE] Remove the following deprecated flags: #2339
  - `-metrics.error-rate-query` (use `-metrics.write-throttle-query` instead).
  - `-store.cardinality-cache-size` (use `-store.index-cache-read.enable-fifocache` and `-store.index-cache-read.fifocache.size` instead).
  - `-store.cardinality-cache-validity` (use `-store.index-cache-read.enable-fifocache` and `-store.index-cache-read.fifocache.duration` instead).
  - `-distributor.limiter-reload-period` (flag unused)
  - `-ingester.claim-on-rollout` (flag unused)
  - `-ingester.normalise-tokens` (flag unused)
* [CHANGE] Renamed YAML file options to be more consistent. See [full config file changes below](#config-file-breaking-changes). #2273
* [CHANGE] AWS based autoscaling has been removed. You can only use metrics based autoscaling now. `-applicationautoscaling.url` has been removed. See https://cortexmetrics.io/docs/production/aws/#dynamodb-capacity-provisioning on how to migrate. #2328
* [CHANGE] Renamed the `memcache.write-back-goroutines` and `memcache.write-back-buffer` flags to `background.write-back-concurrency` and `background.write-back-buffer`. This affects the following flags: #2241
  - `-frontend.memcache.write-back-buffer` --> `-frontend.background.write-back-buffer`
  - `-frontend.memcache.write-back-goroutines` --> `-frontend.background.write-back-concurrency`
  - `-store.index-cache-read.memcache.write-back-buffer` --> `-store.index-cache-read.background.write-back-buffer`
  - `-store.index-cache-read.memcache.write-back-goroutines` --> `-store.index-cache-read.background.write-back-concurrency`
  - `-store.index-cache-write.memcache.write-back-buffer` --> `-store.index-cache-write.background.write-back-buffer`
  - `-store.index-cache-write.memcache.write-back-goroutines` --> `-store.index-cache-write.background.write-back-concurrency`
  - `-memcache.write-back-buffer` --> `-store.chunks-cache.background.write-back-buffer`. Note the next change log for the difference.
  - `-memcache.write-back-goroutines` --> `-store.chunks-cache.background.write-back-concurrency`. Note the next change log for the difference.

* [CHANGE] Renamed the chunk cache flags to have `store.chunks-cache.` as prefix. This means the following flags have been changed: #2241
  - `-cache.enable-fifocache` --> `-store.chunks-cache.cache.enable-fifocache`
  - `-default-validity` --> `-store.chunks-cache.default-validity`
  - `-fifocache.duration` --> `-store.chunks-cache.fifocache.duration`
  - `-fifocache.size` --> `-store.chunks-cache.fifocache.size`
  - `-memcache.write-back-buffer` --> `-store.chunks-cache.background.write-back-buffer`. Note the previous change log for the difference.
  - `-memcache.write-back-goroutines` --> `-store.chunks-cache.background.write-back-concurrency`. Note the previous change log for the difference.
  - `-memcached.batchsize` --> `-store.chunks-cache.memcached.batchsize`
  - `-memcached.consistent-hash` --> `-store.chunks-cache.memcached.consistent-hash`
  - `-memcached.expiration` --> `-store.chunks-cache.memcached.expiration`
  - `-memcached.hostname` --> `-store.chunks-cache.memcached.hostname`
  - `-memcached.max-idle-conns` --> `-store.chunks-cache.memcached.max-idle-conns`
  - `-memcached.parallelism` --> `-store.chunks-cache.memcached.parallelism`
  - `-memcached.service` --> `-store.chunks-cache.memcached.service`
  - `-memcached.timeout` --> `-store.chunks-cache.memcached.timeout`
  - `-memcached.update-interval` --> `-store.chunks-cache.memcached.update-interval`
  - `-redis.enable-tls` --> `-store.chunks-cache.redis.enable-tls`
  - `-redis.endpoint` --> `-store.chunks-cache.redis.endpoint`
  - `-redis.expiration` --> `-store.chunks-cache.redis.expiration`
  - `-redis.max-active-conns` --> `-store.chunks-cache.redis.max-active-conns`
  - `-redis.max-idle-conns` --> `-store.chunks-cache.redis.max-idle-conns`
  - `-redis.password` --> `-store.chunks-cache.redis.password`
  - `-redis.timeout` --> `-store.chunks-cache.redis.timeout`
* [CHANGE] Rename the `-store.chunk-cache-stubs` to `-store.chunks-cache.cache-stubs` to be more inline with above. #2241
* [CHANGE] Change prefix of flags `-dynamodb.periodic-table.*` to `-table-manager.index-table.*`. #2359
* [CHANGE] Change prefix of flags `-dynamodb.chunk-table.*` to `-table-manager.chunk-table.*`. #2359
* [CHANGE] Change the following flags: #2359
  - `-dynamodb.poll-interval` --> `-table-manager.poll-interval`
  - `-dynamodb.periodic-table.grace-period` --> `-table-manager.periodic-table.grace-period`
* [CHANGE] Renamed the following flags: #2273
  - `-dynamodb.chunk.gang.size` --> `-dynamodb.chunk-gang-size`
  - `-dynamodb.chunk.get.max.parallelism` --> `-dynamodb.chunk-get-max-parallelism`
* [CHANGE] Don't support mixed time units anymore for duration. For example, 168h5m0s doesn't work anymore, please use just one unit (s|m|h|d|w|y). #2252
* [CHANGE] Utilize separate protos for rule state and storage. Experimental ruler API will not be functional until the rollout is complete. #2226
* [CHANGE] Frontend worker in querier now starts after all Querier module dependencies are started. This fixes issue where frontend worker started to send queries to querier before it was ready to serve them (mostly visible when using experimental blocks storage). #2246
* [CHANGE] Lifecycler component now enters Failed state on errors, and doesn't exit the process. (Important if you're vendoring Cortex and use Lifecycler) #2251
* [CHANGE] `/ready` handler now returns 200 instead of 204. #2330
* [CHANGE] Better defaults for the following options: #2344
  - `-<prefix>.consul.consistent-reads`: Old default: `true`, new default: `false`. This reduces the load on Consul.
  - `-<prefix>.consul.watch-rate-limit`: Old default: 0, new default: 1. This rate limits the reads to 1 per second. Which is good enough for ring watches.
  - `-distributor.health-check-ingesters`: Old default: `false`, new default: `true`.
  - `-ingester.max-stale-chunk-idle`: Old default: 0, new default: 2m. This lets us expire series that we know are stale early.
  - `-ingester.spread-flushes`: Old default: false, new default: true. This allows to better de-duplicate data and use less space.
  - `-ingester.chunk-age-jitter`: Old default: 20mins, new default: 0. This is to enable the `-ingester.spread-flushes` to true.
  - `-<prefix>.memcached.batchsize`: Old default: 0, new default: 1024. This allows batching of requests and keeps the concurrent requests low.
  - `-<prefix>.memcached.consistent-hash`: Old default: false, new default: true. This allows for better cache hits when the memcaches are scaled up and down.
  - `-querier.batch-iterators`: Old default: false, new default: true.
  - `-querier.ingester-streaming`: Old default: false, new default: true.
* [CHANGE] Experimental TSDB: Added `-experimental.tsdb.bucket-store.postings-cache-compression-enabled` to enable postings compression when storing to cache. #2335
* [CHANGE] Experimental TSDB: Added `-compactor.deletion-delay`, which is time before a block marked for deletion is deleted from bucket. If not 0, blocks will be marked for deletion and compactor component will delete blocks marked for deletion from the bucket. If delete-delay is 0, blocks will be deleted straight away. Note that deleting blocks immediately can cause query failures, if store gateway / querier still has the block loaded, or compactor is ignoring the deletion because it's compacting the block at the same time. Default value is 48h. #2335
* [CHANGE] Experimental TSDB: Added `-experimental.tsdb.bucket-store.index-cache.postings-compression-enabled`, to set duration after which the blocks marked for deletion will be filtered out while fetching blocks used for querying. This option allows querier to ignore blocks that are marked for deletion with some delay. This ensures store can still serve blocks that are meant to be deleted but do not have a replacement yet. Default is 24h, half of the default value for `-compactor.deletion-delay`. #2335
* [CHANGE] Experimental TSDB: Added `-experimental.tsdb.bucket-store.index-cache.memcached.max-item-size` to control maximum size of item that is stored to memcached. Defaults to 1 MiB. #2335
* [FEATURE] Added experimental storage API to the ruler service that is enabled when the `-experimental.ruler.enable-api` is set to true #2269
  * `-ruler.storage.type` flag now allows `s3`,`gcs`, and `azure` values
  * `-ruler.storage.(s3|gcs|azure)` flags exist to allow the configuration of object clients set for rule storage
* [CHANGE] Renamed table manager metrics. #2307 #2359
  * `cortex_dynamo_sync_tables_seconds` -> `cortex_table_manager_sync_duration_seconds`
  * `cortex_dynamo_table_capacity_units` -> `cortex_table_capacity_units`
* [FEATURE] Flusher target to flush the WAL. #2075
  * `-flusher.wal-dir` for the WAL directory to recover from.
  * `-flusher.concurrent-flushes` for number of concurrent flushes.
  * `-flusher.flush-op-timeout` is duration after which a flush should timeout.
* [FEATURE] Ingesters can now have an optional availability zone set, to ensure metric replication is distributed across zones. This is set via the `-ingester.availability-zone` flag or the `availability_zone` field in the config file. #2317
* [ENHANCEMENT] Better re-use of connections to DynamoDB and S3. #2268
* [ENHANCEMENT] Reduce number of goroutines used while executing a single index query. #2280
* [ENHANCEMENT] Experimental TSDB: Add support for local `filesystem` backend. #2245
* [ENHANCEMENT] Experimental TSDB: Added memcached support for the TSDB index cache. #2290
* [ENHANCEMENT] Experimental TSDB: Removed gRPC server to communicate between querier and BucketStore. #2324
* [ENHANCEMENT] Allow 1w (where w denotes week) and 1y (where y denotes year) when setting table period and retention. #2252
* [ENHANCEMENT] Added FIFO cache metrics for current number of entries and memory usage. #2270
* [ENHANCEMENT] Output all config fields to /config API, including those with empty value. #2209
* [ENHANCEMENT] Add "missing_metric_name" and "metric_name_invalid" reasons to cortex_discarded_samples_total metric. #2346
* [ENHANCEMENT] Experimental TSDB: sample ingestion errors are now reported via existing `cortex_discarded_samples_total` metric. #2370
* [BUGFIX] Ensure user state metrics are updated if a transfer fails. #2338
* [BUGFIX] Fixed etcd client keepalive settings. #2278
* [BUGFIX] Register the metrics of the WAL. #2295
* [BUXFIX] Experimental TSDB: fixed error handling when ingesting out of bound samples. #2342

### Known issues

- This experimental blocks storage in Cortex `1.0.0` has a bug which may lead to the error `cannot iterate chunk for series` when running queries. This bug has been fixed in #2400. If you're running the experimental blocks storage, please build Cortex from `master`.

### Config file breaking changes

In this section you can find a config file diff showing the breaking changes introduced in Cortex. You can also find the [full configuration file reference doc](https://cortexmetrics.io/docs/configuration/configuration-file/) in the website.

```diff
### ingester_config

 # Period with which to attempt to flush chunks.
 # CLI flag: -ingester.flush-period
-[flushcheckperiod: <duration> | default = 1m0s]
+[flush_period: <duration> | default = 1m0s]

 # Period chunks will remain in memory after flushing.
 # CLI flag: -ingester.retain-period
-[retainperiod: <duration> | default = 5m0s]
+[retain_period: <duration> | default = 5m0s]

 # Maximum chunk idle time before flushing.
 # CLI flag: -ingester.max-chunk-idle
-[maxchunkidle: <duration> | default = 5m0s]
+[max_chunk_idle_time: <duration> | default = 5m0s]

 # Maximum chunk idle time for chunks terminating in stale markers before
 # flushing. 0 disables it and a stale series is not flushed until the
 # max-chunk-idle timeout is reached.
 # CLI flag: -ingester.max-stale-chunk-idle
-[maxstalechunkidle: <duration> | default = 0s]
+[max_stale_chunk_idle_time: <duration> | default = 2m0s]

 # Timeout for individual flush operations.
 # CLI flag: -ingester.flush-op-timeout
-[flushoptimeout: <duration> | default = 1m0s]
+[flush_op_timeout: <duration> | default = 1m0s]

 # Maximum chunk age before flushing.
 # CLI flag: -ingester.max-chunk-age
-[maxchunkage: <duration> | default = 12h0m0s]
+[max_chunk_age: <duration> | default = 12h0m0s]

-# Range of time to subtract from MaxChunkAge to spread out flushes
+# Range of time to subtract from -ingester.max-chunk-age to spread out flushes
 # CLI flag: -ingester.chunk-age-jitter
-[chunkagejitter: <duration> | default = 20m0s]
+[chunk_age_jitter: <duration> | default = 0]

 # Number of concurrent goroutines flushing to dynamodb.
 # CLI flag: -ingester.concurrent-flushes
-[concurrentflushes: <int> | default = 50]
+[concurrent_flushes: <int> | default = 50]

-# If true, spread series flushes across the whole period of MaxChunkAge
+# If true, spread series flushes across the whole period of
+# -ingester.max-chunk-age.
 # CLI flag: -ingester.spread-flushes
-[spreadflushes: <boolean> | default = false]
+[spread_flushes: <boolean> | default = true]

 # Period with which to update the per-user ingestion rates.
 # CLI flag: -ingester.rate-update-period
-[rateupdateperiod: <duration> | default = 15s]
+[rate_update_period: <duration> | default = 15s]


### querier_config

 # The maximum number of concurrent queries.
 # CLI flag: -querier.max-concurrent
-[maxconcurrent: <int> | default = 20]
+[max_concurrent: <int> | default = 20]

 # Use batch iterators to execute query, as opposed to fully materialising the
 # series in memory.  Takes precedent over the -querier.iterators flag.
 # CLI flag: -querier.batch-iterators
-[batchiterators: <boolean> | default = false]
+[batch_iterators: <boolean> | default = true]

 # Use streaming RPCs to query ingester.
 # CLI flag: -querier.ingester-streaming
-[ingesterstreaming: <boolean> | default = false]
+[ingester_streaming: <boolean> | default = true]

 # Maximum number of samples a single query can load into memory.
 # CLI flag: -querier.max-samples
-[maxsamples: <int> | default = 50000000]
+[max_samples: <int> | default = 50000000]

 # The default evaluation interval or step size for subqueries.
 # CLI flag: -querier.default-evaluation-interval
-[defaultevaluationinterval: <duration> | default = 1m0s]
+[default_evaluation_interval: <duration> | default = 1m0s]

### query_frontend_config

 # URL of downstream Prometheus.
 # CLI flag: -frontend.downstream-url
-[downstream: <string> | default = ""]
+[downstream_url: <string> | default = ""]


### ruler_config

 # URL of alerts return path.
 # CLI flag: -ruler.external.url
-[externalurl: <url> | default = ]
+[external_url: <url> | default = ]

 # How frequently to evaluate rules
 # CLI flag: -ruler.evaluation-interval
-[evaluationinterval: <duration> | default = 1m0s]
+[evaluation_interval: <duration> | default = 1m0s]

 # How frequently to poll for rule changes
 # CLI flag: -ruler.poll-interval
-[pollinterval: <duration> | default = 1m0s]
+[poll_interval: <duration> | default = 1m0s]

-storeconfig:
+storage:

 # file path to store temporary rule files for the prometheus rule managers
 # CLI flag: -ruler.rule-path
-[rulepath: <string> | default = "/rules"]
+[rule_path: <string> | default = "/rules"]

 # URL of the Alertmanager to send notifications to.
 # CLI flag: -ruler.alertmanager-url
-[alertmanagerurl: <url> | default = ]
+[alertmanager_url: <url> | default = ]

 # Use DNS SRV records to discover alertmanager hosts.
 # CLI flag: -ruler.alertmanager-discovery
-[alertmanagerdiscovery: <boolean> | default = false]
+[enable_alertmanager_discovery: <boolean> | default = false]

 # How long to wait between refreshing alertmanager hosts.
 # CLI flag: -ruler.alertmanager-refresh-interval
-[alertmanagerrefreshinterval: <duration> | default = 1m0s]
+[alertmanager_refresh_interval: <duration> | default = 1m0s]

 # If enabled requests to alertmanager will utilize the V2 API.
 # CLI flag: -ruler.alertmanager-use-v2
-[alertmanangerenablev2api: <boolean> | default = false]
+[enable_alertmanager_v2: <boolean> | default = false]

 # Capacity of the queue for notifications to be sent to the Alertmanager.
 # CLI flag: -ruler.notification-queue-capacity
-[notificationqueuecapacity: <int> | default = 10000]
+[notification_queue_capacity: <int> | default = 10000]

 # HTTP timeout duration when sending notifications to the Alertmanager.
 # CLI flag: -ruler.notification-timeout
-[notificationtimeout: <duration> | default = 10s]
+[notification_timeout: <duration> | default = 10s]

 # Distribute rule evaluation using ring backend
 # CLI flag: -ruler.enable-sharding
-[enablesharding: <boolean> | default = false]
+[enable_sharding: <boolean> | default = false]

 # Time to spend searching for a pending ruler when shutting down.
 # CLI flag: -ruler.search-pending-for
-[searchpendingfor: <duration> | default = 5m0s]
+[search_pending_for: <duration> | default = 5m0s]

 # Period with which to attempt to flush rule groups.
 # CLI flag: -ruler.flush-period
-[flushcheckperiod: <duration> | default = 1m0s]
+[flush_period: <duration> | default = 1m0s]

### alertmanager_config

 # Base path for data storage.
 # CLI flag: -alertmanager.storage.path
-[datadir: <string> | default = "data/"]
+[data_dir: <string> | default = "data/"]

 # will be used to prefix all HTTP endpoints served by Alertmanager. If omitted,
 # relevant URL components will be derived automatically.
 # CLI flag: -alertmanager.web.external-url
-[externalurl: <url> | default = ]
+[external_url: <url> | default = ]

 # How frequently to poll Cortex configs
 # CLI flag: -alertmanager.configs.poll-interval
-[pollinterval: <duration> | default = 15s]
+[poll_interval: <duration> | default = 15s]

 # Listen address for cluster.
 # CLI flag: -cluster.listen-address
-[clusterbindaddr: <string> | default = "0.0.0.0:9094"]
+[cluster_bind_address: <string> | default = "0.0.0.0:9094"]

 # Explicit address to advertise in cluster.
 # CLI flag: -cluster.advertise-address
-[clusteradvertiseaddr: <string> | default = ""]
+[cluster_advertise_address: <string> | default = ""]

 # Time to wait between peers to send notifications.
 # CLI flag: -cluster.peer-timeout
-[peertimeout: <duration> | default = 15s]
+[peer_timeout: <duration> | default = 15s]

 # Filename of fallback config to use if none specified for instance.
 # CLI flag: -alertmanager.configs.fallback
-[fallbackconfigfile: <string> | default = ""]
+[fallback_config_file: <string> | default = ""]

 # Root of URL to generate if config is http://internal.monitor
 # CLI flag: -alertmanager.configs.auto-webhook-root
-[autowebhookroot: <string> | default = ""]
+[auto_webhook_root: <string> | default = ""]

### table_manager_config

-store:
+storage:

-# How frequently to poll DynamoDB to learn our capacity.
-# CLI flag: -dynamodb.poll-interval
-[dynamodb_poll_interval: <duration> | default = 2m0s]
+# How frequently to poll backend to learn our capacity.
+# CLI flag: -table-manager.poll-interval
+[poll_interval: <duration> | default = 2m0s]

-# DynamoDB periodic tables grace period (duration which table will be
-# created/deleted before/after it's needed).
-# CLI flag: -dynamodb.periodic-table.grace-period
+# Periodic tables grace period (duration which table will be created/deleted
+# before/after it's needed).
+# CLI flag: -table-manager.periodic-table.grace-period
 [creation_grace_period: <duration> | default = 10m0s]

 index_tables_provisioning:
   # Enables on demand throughput provisioning for the storage provider (if
-  # supported). Applies only to tables which are not autoscaled
-  # CLI flag: -dynamodb.periodic-table.enable-ondemand-throughput-mode
-  [provisioned_throughput_on_demand_mode: <boolean> | default = false]
+  # supported). Applies only to tables which are not autoscaled. Supported by
+  # DynamoDB
+  # CLI flag: -table-manager.index-table.enable-ondemand-throughput-mode
+  [enable_ondemand_throughput_mode: <boolean> | default = false]


   # Enables on demand throughput provisioning for the storage provider (if
-  # supported). Applies only to tables which are not autoscaled
-  # CLI flag: -dynamodb.periodic-table.inactive-enable-ondemand-throughput-mode
-  [inactive_throughput_on_demand_mode: <boolean> | default = false]
+  # supported). Applies only to tables which are not autoscaled. Supported by
+  # DynamoDB
+  # CLI flag: -table-manager.index-table.inactive-enable-ondemand-throughput-mode
+  [enable_inactive_throughput_on_demand_mode: <boolean> | default = false]


 chunk_tables_provisioning:
   # Enables on demand throughput provisioning for the storage provider (if
-  # supported). Applies only to tables which are not autoscaled
-  # CLI flag: -dynamodb.chunk-table.enable-ondemand-throughput-mode
-  [provisioned_throughput_on_demand_mode: <boolean> | default = false]
+  # supported). Applies only to tables which are not autoscaled. Supported by
+  # DynamoDB
+  # CLI flag: -table-manager.chunk-table.enable-ondemand-throughput-mode
+  [enable_ondemand_throughput_mode: <boolean> | default = false]

### storage_config

 aws:
-  dynamodbconfig:
+  dynamodb:
     # DynamoDB endpoint URL with escaped Key and Secret encoded. If only region
     # is specified as a host, proper endpoint will be deduced. Use
     # inmemory:///<table-name> to use a mock in-memory implementation.
     # CLI flag: -dynamodb.url
-    [dynamodb: <url> | default = ]
+    [dynamodb_url: <url> | default = ]

     # DynamoDB table management requests per second limit.
     # CLI flag: -dynamodb.api-limit
-    [apilimit: <float> | default = 2]
+    [api_limit: <float> | default = 2]

     # DynamoDB rate cap to back off when throttled.
     # CLI flag: -dynamodb.throttle-limit
-    [throttlelimit: <float> | default = 10]
+    [throttle_limit: <float> | default = 10]
-
-    # ApplicationAutoscaling endpoint URL with escaped Key and Secret encoded.
-    # CLI flag: -applicationautoscaling.url
-    [applicationautoscaling: <url> | default = ]


       # Queue length above which we will scale up capacity
       # CLI flag: -metrics.target-queue-length
-      [targetqueuelen: <int> | default = 100000]
+      [target_queue_length: <int> | default = 100000]

       # Scale up capacity by this multiple
       # CLI flag: -metrics.scale-up-factor
-      [scaleupfactor: <float> | default = 1.3]
+      [scale_up_factor: <float> | default = 1.3]

       # Ignore throttling below this level (rate per second)
       # CLI flag: -metrics.ignore-throttle-below
-      [minthrottling: <float> | default = 1]
+      [ignore_throttle_below: <float> | default = 1]

       # query to fetch ingester queue length
       # CLI flag: -metrics.queue-length-query
-      [queuelengthquery: <string> | default = "sum(avg_over_time(cortex_ingester_flush_queue_length{job=\"cortex/ingester\"}[2m]))"]
+      [queue_length_query: <string> | default = "sum(avg_over_time(cortex_ingester_flush_queue_length{job=\"cortex/ingester\"}[2m]))"]

       # query to fetch throttle rates per table
       # CLI flag: -metrics.write-throttle-query
-      [throttlequery: <string> | default = "sum(rate(cortex_dynamo_throttled_total{operation=\"DynamoDB.BatchWriteItem\"}[1m])) by (table) > 0"]
+      [write_throttle_query: <string> | default = "sum(rate(cortex_dynamo_throttled_total{operation=\"DynamoDB.BatchWriteItem\"}[1m])) by (table) > 0"]

       # query to fetch write capacity usage per table
       # CLI flag: -metrics.usage-query
-      [usagequery: <string> | default = "sum(rate(cortex_dynamo_consumed_capacity_total{operation=\"DynamoDB.BatchWriteItem\"}[15m])) by (table) > 0"]
+      [write_usage_query: <string> | default = "sum(rate(cortex_dynamo_consumed_capacity_total{operation=\"DynamoDB.BatchWriteItem\"}[15m])) by (table) > 0"]

       # query to fetch read capacity usage per table
       # CLI flag: -metrics.read-usage-query
-      [readusagequery: <string> | default = "sum(rate(cortex_dynamo_consumed_capacity_total{operation=\"DynamoDB.QueryPages\"}[1h])) by (table) > 0"]
+      [read_usage_query: <string> | default = "sum(rate(cortex_dynamo_consumed_capacity_total{operation=\"DynamoDB.QueryPages\"}[1h])) by (table) > 0"]

       # query to fetch read errors per table
       # CLI flag: -metrics.read-error-query
-      [readerrorquery: <string> | default = "sum(increase(cortex_dynamo_failures_total{operation=\"DynamoDB.QueryPages\",error=\"ProvisionedThroughputExceededException\"}[1m])) by (table) > 0"]
+      [read_error_query: <string> | default = "sum(increase(cortex_dynamo_failures_total{operation=\"DynamoDB.QueryPages\",error=\"ProvisionedThroughputExceededException\"}[1m])) by (table) > 0"]

     # Number of chunks to group together to parallelise fetches (zero to
     # disable)
-    # CLI flag: -dynamodb.chunk.gang.size
-    [chunkgangsize: <int> | default = 10]
+    # CLI flag: -dynamodb.chunk-gang-size
+    [chunk_gang_size: <int> | default = 10]

     # Max number of chunk-get operations to start in parallel
-    # CLI flag: -dynamodb.chunk.get.max.parallelism
-    [chunkgetmaxparallelism: <int> | default = 32]
+    # CLI flag: -dynamodb.chunk.get-max-parallelism
+    [chunk_get_max_parallelism: <int> | default = 32]

     backoff_config:
       # Minimum delay when backing off.
       # CLI flag: -bigtable.backoff-min-period
-      [minbackoff: <duration> | default = 100ms]
+      [min_period: <duration> | default = 100ms]

       # Maximum delay when backing off.
       # CLI flag: -bigtable.backoff-max-period
-      [maxbackoff: <duration> | default = 10s]
+      [max_period: <duration> | default = 10s]

       # Number of times to backoff and retry before failing.
       # CLI flag: -bigtable.backoff-retries
-      [maxretries: <int> | default = 10]
+      [max_retries: <int> | default = 10]

   # If enabled, once a tables info is fetched, it is cached.
   # CLI flag: -bigtable.table-cache.enabled
-  [tablecacheenabled: <boolean> | default = true]
+  [table_cache_enabled: <boolean> | default = true]

   # Duration to cache tables before checking again.
   # CLI flag: -bigtable.table-cache.expiration
-  [tablecacheexpiration: <duration> | default = 30m0s]
+  [table_cache_expiration: <duration> | default = 30m0s]

 # Cache validity for active index entries. Should be no higher than
 # -ingester.max-chunk-idle.
 # CLI flag: -store.index-cache-validity
-[indexcachevalidity: <duration> | default = 5m0s]
+[index_cache_validity: <duration> | default = 5m0s]

### ingester_client_config

 grpc_client_config:
   backoff_config:
     # Minimum delay when backing off.
     # CLI flag: -ingester.client.backoff-min-period
-    [minbackoff: <duration> | default = 100ms]
+    [min_period: <duration> | default = 100ms]

     # Maximum delay when backing off.
     # CLI flag: -ingester.client.backoff-max-period
-    [maxbackoff: <duration> | default = 10s]
+    [max_period: <duration> | default = 10s]

     # Number of times to backoff and retry before failing.
     # CLI flag: -ingester.client.backoff-retries
-    [maxretries: <int> | default = 10]
+    [max_retries: <int> | default = 10]

### frontend_worker_config

-# Address of query frontend service.
+# Address of query frontend service, in host:port format.
 # CLI flag: -querier.frontend-address
-[address: <string> | default = ""]
+[frontend_address: <string> | default = ""]

 # How often to query DNS.
 # CLI flag: -querier.dns-lookup-period
-[dnslookupduration: <duration> | default = 10s]
+[dns_lookup_duration: <duration> | default = 10s]

 grpc_client_config:
   backoff_config:
     # Minimum delay when backing off.
     # CLI flag: -querier.frontend-client.backoff-min-period
-    [minbackoff: <duration> | default = 100ms]
+    [min_period: <duration> | default = 100ms]

     # Maximum delay when backing off.
     # CLI flag: -querier.frontend-client.backoff-max-period
-    [maxbackoff: <duration> | default = 10s]
+    [max_period: <duration> | default = 10s]

     # Number of times to backoff and retry before failing.
     # CLI flag: -querier.frontend-client.backoff-retries
-    [maxretries: <int> | default = 10]
+    [max_retries: <int> | default = 10]

### consul_config

 # ACL Token used to interact with Consul.
-# CLI flag: -<prefix>.consul.acltoken
-[acltoken: <string> | default = ""]
+# CLI flag: -<prefix>.consul.acl-token
+[acl_token: <string> | default = ""]

 # HTTP timeout when talking to Consul
 # CLI flag: -<prefix>.consul.client-timeout
-[httpclienttimeout: <duration> | default = 20s]
+[http_client_timeout: <duration> | default = 20s]

 # Enable consistent reads to Consul.
 # CLI flag: -<prefix>.consul.consistent-reads
-[consistentreads: <boolean> | default = true]
+[consistent_reads: <boolean> | default = false]

 # Rate limit when watching key or prefix in Consul, in requests per second. 0
 # disables the rate limit.
 # CLI flag: -<prefix>.consul.watch-rate-limit
-[watchkeyratelimit: <float> | default = 0]
+[watch_rate_limit: <float> | default = 1]

 # Burst size used in rate limit. Values less than 1 are treated as 1.
 # CLI flag: -<prefix>.consul.watch-burst-size
-[watchkeyburstsize: <int> | default = 1]
+[watch_burst_size: <int> | default = 1]


### configstore_config
 # URL of configs API server.
 # CLI flag: -<prefix>.configs.url
-[configsapiurl: <url> | default = ]
+[configs_api_url: <url> | default = ]

 # Timeout for requests to Weave Cloud configs service.
 # CLI flag: -<prefix>.configs.client-timeout
-[clienttimeout: <duration> | default = 5s]
+[client_timeout: <duration> | default = 5s]
```

## 0.7.0 / 2020-03-16

Cortex `0.7.0` is a major step forward the upcoming `1.0` release. In this release, we've got 164 contributions from 26 authors. Thanks to all contributors! ❤️

Please be aware that Cortex `0.7.0` introduces some **breaking changes**. You're encouraged to read all the `[CHANGE]` entries below before upgrading your Cortex cluster. In particular:

- Cleaned up some configuration options in preparation for the Cortex `1.0.0` release (see also the [annotated config file breaking changes](#annotated-config-file-breaking-changes) below):
  - Removed CLI flags support to configure the schema (see [how to migrate from flags to schema file](https://cortexmetrics.io/docs/configuration/schema-configuration/#migrating-from-flags-to-schema-file))
  - Renamed CLI flag `-config-yaml` to `-schema-config-file`
  - Removed CLI flag `-store.min-chunk-age` in favor of `-querier.query-store-after`. The corresponding YAML config option `ingestermaxquerylookback` has been renamed to [`query_ingesters_within`](https://cortexmetrics.io/docs/configuration/configuration-file/#querier-config)
  - Deprecated CLI flag `-frontend.cache-split-interval` in favor of `-querier.split-queries-by-interval`
  - Renamed the YAML config option `defaul_validity` to `default_validity`
  - Removed the YAML config option `config_store` (in the [`alertmanager YAML config`](https://cortexmetrics.io/docs/configuration/configuration-file/#alertmanager-config)) in favor of `store`
  - Removed the YAML config root block `configdb` in favor of [`configs`](https://cortexmetrics.io/docs/configuration/configuration-file/#configs-config). This change is also reflected in the following CLI flags renaming:
      * `-database.*` -> `-configs.database.*`
      * `-database.migrations` -> `-configs.database.migrations-dir`
  - Removed the fluentd-based billing infrastructure including the CLI flags:
      * `-distributor.enable-billing`
      * `-billing.max-buffered-events`
      * `-billing.retry-delay`
      * `-billing.ingester`
- Removed support for using denormalised tokens in the ring. Before upgrading, make sure your Cortex cluster is already running `v0.6.0` or an earlier version with `-ingester.normalise-tokens=true`

### Full changelog

* [CHANGE] Removed support for flags to configure schema. Further, the flag for specifying the config file (`-config-yaml`) has been deprecated. Please use `-schema-config-file`. See the [Schema Configuration documentation](https://cortexmetrics.io/docs/configuration/schema-configuration/) for more details on how to configure the schema using the YAML file. #2221
* [CHANGE] In the config file, the root level `config_store` config option has been moved to `alertmanager` > `store` > `configdb`. #2125
* [CHANGE] Removed unnecessary `frontend.cache-split-interval` in favor of `querier.split-queries-by-interval` both to reduce configuration complexity and guarantee alignment of these two configs. Starting from now, `-querier.cache-results` may only be enabled in conjunction with `-querier.split-queries-by-interval` (previously the cache interval default was `24h` so if you want to preserve the same behaviour you should set `-querier.split-queries-by-interval=24h`). #2040
* [CHANGE] Renamed Configs configuration options. #2187
  * configuration options
    * `-database.*` -> `-configs.database.*`
    * `-database.migrations` -> `-configs.database.migrations-dir`
  * config file
    * `configdb.uri:` -> `configs.database.uri:`
    * `configdb.migrationsdir:` -> `configs.database.migrations_dir:`
    * `configdb.passwordfile:` -> `configs.database.password_file:`
* [CHANGE] Moved `-store.min-chunk-age` to the Querier config as `-querier.query-store-after`, allowing the store to be skipped during query time if the metrics wouldn't be found. The YAML config option `ingestermaxquerylookback` has been renamed to `query_ingesters_within` to match its CLI flag. #1893
* [CHANGE] Renamed the cache configuration setting `defaul_validity` to `default_validity`. #2140
* [CHANGE] Remove fluentd-based billing infrastructure and flags such as `-distributor.enable-billing`. #1491
* [CHANGE] Removed remaining support for using denormalised tokens in the ring. If you're still running ingesters with denormalised tokens (Cortex 0.4 or earlier, with `-ingester.normalise-tokens=false`), such ingesters will now be completely invisible to distributors and need to be either switched to Cortex 0.6.0 or later, or be configured to use normalised tokens. #2034
* [CHANGE] The frontend http server will now send 502 in case of deadline exceeded and 499 if the user requested cancellation. #2156
* [CHANGE] We now enforce queries to be up to `-querier.max-query-into-future` into the future (defaults to 10m). #1929
  * `-store.min-chunk-age` has been removed
  * `-querier.query-store-after` has been added in it's place.
* [CHANGE] Removed unused `/validate_expr endpoint`. #2152
* [CHANGE] Updated Prometheus dependency to v2.16.0. This Prometheus version uses Active Query Tracker to limit concurrent queries. In order to keep `-querier.max-concurrent` working, Active Query Tracker is enabled by default, and is configured to store its data to `active-query-tracker` directory (relative to current directory when Cortex started). This can be changed by using `-querier.active-query-tracker-dir` option. Purpose of Active Query Tracker is to log queries that were running when Cortex crashes. This logging happens on next Cortex start. #2088
* [CHANGE] Default to BigChunk encoding; may result in slightly higher disk usage if many timeseries have a constant value, but should generally result in fewer, bigger chunks. #2207
* [CHANGE] WAL replays are now done while the rest of Cortex is starting, and more specifically, when HTTP server is running. This makes it possible to scrape metrics during WAL replays. Applies to both chunks and experimental blocks storage. #2222
* [CHANGE] Cortex now has `/ready` probe for all services, not just ingester and querier as before. In single-binary mode, /ready reports 204 only if all components are running properly. #2166
* [CHANGE] If you are vendoring Cortex and use its components in your project, be aware that many Cortex components no longer start automatically when they are created. You may want to review PR and attached document. #2166
* [CHANGE] Experimental TSDB: the querier in-memory index cache used by the experimental blocks storage shifted from per-tenant to per-querier. The `-experimental.tsdb.bucket-store.index-cache-size-bytes` now configures the per-querier index cache max size instead of a per-tenant cache and its default has been increased to 1GB. #2189
* [CHANGE] Experimental TSDB: TSDB head compaction interval and concurrency is now configurable (defaults to 1 min interval and 5 concurrent head compactions). New options: `-experimental.tsdb.head-compaction-interval` and `-experimental.tsdb.head-compaction-concurrency`. #2172
* [CHANGE] Experimental TSDB: switched the blocks storage index header to the binary format. This change is expected to have no visible impact, except lower startup times and memory usage in the queriers. It's possible to switch back to the old JSON format via the flag `-experimental.tsdb.bucket-store.binary-index-header-enabled=false`. #2223
* [CHANGE] Experimental Memberlist KV store can now be used in single-binary Cortex. Attempts to use it previously would fail with panic. This change also breaks existing binary protocol used to exchange gossip messages, so this version will not be able to understand gossiped Ring when used in combination with the previous version of Cortex. Easiest way to upgrade is to shutdown old Cortex installation, and restart it with new version. Incremental rollout works too, but with reduced functionality until all components run the same version. #2016
* [FEATURE] Added a read-only local alertmanager config store using files named corresponding to their tenant id. #2125
* [FEATURE] Added flag `-experimental.ruler.enable-api` to enable the ruler api which implements the Prometheus API `/api/v1/rules` and `/api/v1/alerts` endpoints under the configured `-http.prefix`. #1999
* [FEATURE] Added sharding support to compactor when using the experimental TSDB blocks storage. #2113
* [FEATURE] Added ability to override YAML config file settings using environment variables. #2147
  * `-config.expand-env`
* [FEATURE] Added flags to disable Alertmanager notifications methods. #2187
  * `-configs.notifications.disable-email`
  * `-configs.notifications.disable-webhook`
* [FEATURE] Add /config HTTP endpoint which exposes the current Cortex configuration as YAML. #2165
* [FEATURE] Allow Prometheus remote write directly to ingesters. #1491
* [FEATURE] Introduced new standalone service `query-tee` that can be used for testing purposes to send the same Prometheus query to multiple backends (ie. two Cortex clusters ingesting the same metrics) and compare the performances. #2203
* [FEATURE] Fan out parallelizable queries to backend queriers concurrently. #1878
  * `querier.parallelise-shardable-queries` (bool)
  * Requires a shard-compatible schema (v10+)
  * This causes the number of traces to increase accordingly.
  * The query-frontend now requires a schema config to determine how/when to shard queries, either from a file or from flags (i.e. by the `config-yaml` CLI flag). This is the same schema config the queriers consume. The schema is only required to use this option.
  * It's also advised to increase downstream concurrency controls as well:
    * `querier.max-outstanding-requests-per-tenant`
    * `querier.max-query-parallelism`
    * `querier.max-concurrent`
    * `server.grpc-max-concurrent-streams` (for both query-frontends and queriers)
* [FEATURE] Added user sub rings to distribute users to a subset of ingesters. #1947
  * `-experimental.distributor.user-subring-size`
* [FEATURE] Add flag `-experimental.tsdb.stripe-size` to expose TSDB stripe size option. #2185
* [FEATURE] Experimental Delete Series: Added support for Deleting Series with Prometheus style API. Needs to be enabled first by setting `-purger.enable` to `true`. Deletion only supported when using `boltdb` and `filesystem` as index and object store respectively. Support for other stores to follow in separate PRs #2103
* [ENHANCEMENT] Alertmanager: Expose Per-tenant alertmanager metrics #2124
* [ENHANCEMENT] Add `status` label to `cortex_alertmanager_configs` metric to gauge the number of valid and invalid configs. #2125
* [ENHANCEMENT] Cassandra Authentication: added the `custom_authenticators` config option that allows users to authenticate with cassandra clusters using password authenticators that are not approved by default in [gocql](https://github.com/gocql/gocql/blob/81b8263d9fe526782a588ef94d3fa5c6148e5d67/conn.go#L27) #2093
* [ENHANCEMENT] Cassandra Storage: added `max_retries`, `retry_min_backoff` and `retry_max_backoff` configuration options to enable retrying recoverable errors. #2054
* [ENHANCEMENT] Allow to configure HTTP and gRPC server listen address, maximum number of simultaneous connections and connection keepalive settings.
  * `-server.http-listen-address`
  * `-server.http-conn-limit`
  * `-server.grpc-listen-address`
  * `-server.grpc-conn-limit`
  * `-server.grpc.keepalive.max-connection-idle`
  * `-server.grpc.keepalive.max-connection-age`
  * `-server.grpc.keepalive.max-connection-age-grace`
  * `-server.grpc.keepalive.time`
  * `-server.grpc.keepalive.timeout`
* [ENHANCEMENT] PostgreSQL: Bump up `github.com/lib/pq` from `v1.0.0` to `v1.3.0` to support PostgreSQL SCRAM-SHA-256 authentication. #2097
* [ENHANCEMENT] Cassandra Storage: User no longer need `CREATE` privilege on `<all keyspaces>` if given keyspace exists. #2032
* [ENHANCEMENT] Cassandra Storage: added `password_file` configuration options to enable reading Cassandra password from file. #2096
* [ENHANCEMENT] Configs API: Allow GET/POST configs in YAML format. #2181
* [ENHANCEMENT] Background cache writes are batched to improve parallelism and observability. #2135
* [ENHANCEMENT] Add automatic repair for checkpoint and WAL. #2105
* [ENHANCEMENT] Support `lastEvaluation` and `evaluationTime` in `/api/v1/rules` endpoints and make order of groups stable. #2196
* [ENHANCEMENT] Skip expired requests in query-frontend scheduling. #2082
* [ENHANCEMENT] Add ability to configure gRPC keepalive settings. #2066
* [ENHANCEMENT] Experimental TSDB: Export TSDB Syncer metrics from Compactor component, they are prefixed with `cortex_compactor_`. #2023
* [ENHANCEMENT] Experimental TSDB: Added dedicated flag `-experimental.tsdb.bucket-store.tenant-sync-concurrency` to configure the maximum number of concurrent tenants for which blocks are synched. #2026
* [ENHANCEMENT] Experimental TSDB: Expose metrics for objstore operations (prefixed with `cortex_<component>_thanos_objstore_`, component being one of `ingester`, `querier` and `compactor`). #2027
* [ENHANCEMENT] Experimental TSDB: Added support for Azure Storage to be used for block storage, in addition to S3 and GCS. #2083
* [ENHANCEMENT] Experimental TSDB: Reduced memory allocations in the ingesters when using the experimental blocks storage. #2057
* [ENHANCEMENT] Experimental Memberlist KV: expose `-memberlist.gossip-to-dead-nodes-time` and `-memberlist.dead-node-reclaim-time` options to control how memberlist library handles dead nodes and name reuse. #2131
* [BUGFIX] Alertmanager: fixed panic upon applying a new config, caused by duplicate metrics registration in the `NewPipelineBuilder` function. #211
* [BUGFIX] Azure Blob ChunkStore: Fixed issue causing `invalid chunk checksum` errors. #2074
* [BUGFIX] The gauge `cortex_overrides_last_reload_successful` is now only exported by components that use a `RuntimeConfigManager`. Previously, for components that do not initialize a `RuntimeConfigManager` (such as the compactor) the gauge was initialized with 0 (indicating error state) and then never updated, resulting in a false-negative permanent error state. #2092
* [BUGFIX] Fixed WAL metric names, added the `cortex_` prefix.
* [BUGFIX] Restored histogram `cortex_configs_request_duration_seconds` #2138
* [BUGFIX] Fix wrong syntax for `url` in config-file-reference. #2148
* [BUGFIX] Fixed some 5xx status code returned by the query-frontend when they should actually be 4xx. #2122
* [BUGFIX] Fixed leaked goroutines in the querier. #2070
* [BUGFIX] Experimental TSDB: fixed `/all_user_stats` and `/api/prom/user_stats` endpoints when using the experimental TSDB blocks storage. #2042
* [BUGFIX] Experimental TSDB: fixed ruler to correctly work with the experimental TSDB blocks storage. #2101

### Changes to denormalised tokens in the ring

Cortex 0.4.0 is the last version that can *write* denormalised tokens. Cortex 0.5.0 and above always write normalised tokens.

Cortex 0.6.0 is the last version that can *read* denormalised tokens. Starting with Cortex 0.7.0 only normalised tokens are supported, and ingesters writing denormalised tokens to the ring (running Cortex 0.4.0 or earlier with `-ingester.normalise-tokens=false`) are ignored by distributors. Such ingesters should either switch to using normalised tokens, or be upgraded to Cortex 0.5.0 or later.

### Known issues

- The gRPC streaming for ingesters doesn't work when using the experimental TSDB blocks storage. Please do not enable `-querier.ingester-streaming` if you're using the TSDB blocks storage. If you want to enable it, you can build Cortex from `master` given the issue has been fixed after Cortex `0.7` branch has been cut and the fix wasn't included in the `0.7` because related to an experimental feature.

### Annotated config file breaking changes

In this section you can find a config file diff showing the breaking changes introduced in Cortex `0.7`. You can also find the [full configuration file reference doc](https://cortexmetrics.io/docs/configuration/configuration-file/) in the website.

 ```diff
### Root level config

 # "configdb" has been moved to "alertmanager > store > configdb".
-[configdb: <configdb_config>]

 # "config_store" has been renamed to "configs".
-[config_store: <configstore_config>]
+[configs: <configs_config>]


### `distributor_config`

 # The support to hook an external billing system has been removed.
-[enable_billing: <boolean> | default = false]
-billing:
-  [maxbufferedevents: <int> | default = 1024]
-  [retrydelay: <duration> | default = 500ms]
-  [ingesterhostport: <string> | default = "localhost:24225"]


### `querier_config`

 # "ingestermaxquerylookback" has been renamed to "query_ingesters_within".
-[ingestermaxquerylookback: <duration> | default = 0s]
+[query_ingesters_within: <duration> | default = 0s]


### `queryrange_config`

results_cache:
  cache:
     # "defaul_validity" has been renamed to "default_validity".
-    [defaul_validity: <duration> | default = 0s]
+    [default_validity: <duration> | default = 0s]

   # "cache_split_interval" has been deprecated in favor of "split_queries_by_interval".
-  [cache_split_interval: <duration> | default = 24h0m0s]


### `alertmanager_config`

# The "store" config block has been added. This includes "configdb" which previously
# was the "configdb" root level config block.
+store:
+  [type: <string> | default = "configdb"]
+  [configdb: <configstore_config>]
+  local:
+    [path: <string> | default = ""]


### `storage_config`

index_queries_cache_config:
   # "defaul_validity" has been renamed to "default_validity".
-  [defaul_validity: <duration> | default = 0s]
+  [default_validity: <duration> | default = 0s]


### `chunk_store_config`

chunk_cache_config:
   # "defaul_validity" has been renamed to "default_validity".
-  [defaul_validity: <duration> | default = 0s]
+  [default_validity: <duration> | default = 0s]

write_dedupe_cache_config:
   # "defaul_validity" has been renamed to "default_validity".
-  [defaul_validity: <duration> | default = 0s]
+  [default_validity: <duration> | default = 0s]

 # "min_chunk_age" has been removed in favor of "querier > query_store_after".
-[min_chunk_age: <duration> | default = 0s]


### `configs_config`

-# "uri" has been moved to "database > uri".
-[uri: <string> | default = "postgres://postgres@configs-db.weave.local/configs?sslmode=disable"]

-# "migrationsdir" has been moved to "database > migrations_dir".
-[migrationsdir: <string> | default = ""]

-# "passwordfile" has been moved to "database > password_file".
-[passwordfile: <string> | default = ""]

+database:
+  [uri: <string> | default = "postgres://postgres@configs-db.weave.local/configs?sslmode=disable"]
+  [migrations_dir: <string> | default = ""]
+  [password_file: <string> | default = ""]
```

## 0.6.1 / 2020-02-05

* [BUGFIX] Fixed parsing of the WAL configuration when specified in the YAML config file. #2071

## 0.6.0 / 2020-01-28

Note that the ruler flags need to be changed in this upgrade. You're moving from a single node ruler to something that might need to be sharded.
Further, if you're using the configs service, we've upgraded the migration library and this requires some manual intervention. See full instructions below to upgrade your PostgreSQL.

* [CHANGE] The frontend component now does not cache results if it finds a `Cache-Control` header and if one of its values is `no-store`. #1974
* [CHANGE] Flags changed with transition to upstream Prometheus rules manager:
  * `-ruler.client-timeout` is now `ruler.configs.client-timeout` in order to match `ruler.configs.url`.
  * `-ruler.group-timeout`has been removed.
  * `-ruler.num-workers` has been removed.
  * `-ruler.rule-path` has been added to specify where the prometheus rule manager will sync rule files.
  * `-ruler.storage.type` has beem added to specify the rule store backend type, currently only the configdb.
  * `-ruler.poll-interval` has been added to specify the interval in which to poll new rule groups.
  * `-ruler.evaluation-interval` default value has changed from `15s` to `1m` to match the default evaluation interval in Prometheus.
  * Ruler sharding requires a ring which can be configured via the ring flags prefixed by `ruler.ring.`. #1987
* [CHANGE] Use relative links from /ring page to make it work when used behind reverse proxy. #1896
* [CHANGE] Deprecated `-distributor.limiter-reload-period` flag. #1766
* [CHANGE] Ingesters now write only normalised tokens to the ring, although they can still read denormalised tokens used by other ingesters. `-ingester.normalise-tokens` is now deprecated, and ignored. If you want to switch back to using denormalised tokens, you need to downgrade to Cortex 0.4.0. Previous versions don't handle claiming tokens from normalised ingesters correctly. #1809
* [CHANGE] Overrides mechanism has been renamed to "runtime config", and is now separate from limits. Runtime config is simply a file that is reloaded by Cortex every couple of seconds. Limits and now also multi KV use this mechanism.<br />New arguments were introduced: `-runtime-config.file` (defaults to empty) and `-runtime-config.reload-period` (defaults to 10 seconds), which replace previously used `-limits.per-user-override-config` and `-limits.per-user-override-period` options. Old options are still used if `-runtime-config.file` is not specified. This change is also reflected in YAML configuration, where old `limits.per_tenant_override_config` and `limits.per_tenant_override_period` fields are replaced with `runtime_config.file` and `runtime_config.period` respectively. #1749
* [CHANGE] Cortex now rejects data with duplicate labels. Previously, such data was accepted, with duplicate labels removed with only one value left. #1964
* [CHANGE] Changed the default value for `-distributor.ha-tracker.prefix` from `collectors/` to `ha-tracker/` in order to not clash with other keys (ie. ring) stored in the same key-value store. #1940
* [FEATURE] Experimental: Write-Ahead-Log added in ingesters for more data reliability against ingester crashes. #1103
  * `--ingester.wal-enabled`: Setting this to `true` enables writing to WAL during ingestion.
  * `--ingester.wal-dir`: Directory where the WAL data should be stored and/or recovered from.
  * `--ingester.checkpoint-enabled`: Set this to `true` to enable checkpointing of in-memory chunks to disk.
  * `--ingester.checkpoint-duration`: This is the interval at which checkpoints should be created.
  * `--ingester.recover-from-wal`: Set this to `true` to recover data from an existing WAL.
  * For more information, please checkout the ["Ingesters with WAL" guide](https://cortexmetrics.io/docs/guides/ingesters-with-wal/).
* [FEATURE] The distributor can now drop labels from samples (similar to the removal of the replica label for HA ingestion) per user via the `distributor.drop-label` flag. #1726
* [FEATURE] Added flag `debug.mutex-profile-fraction` to enable mutex profiling #1969
* [FEATURE] Added `global` ingestion rate limiter strategy. Deprecated `-distributor.limiter-reload-period` flag. #1766
* [FEATURE] Added support for Microsoft Azure blob storage to be used for storing chunk data. #1913
* [FEATURE] Added readiness probe endpoint`/ready` to queriers. #1934
* [FEATURE] Added "multi" KV store that can interact with two other KV stores, primary one for all reads and writes, and secondary one, which only receives writes. Primary/secondary store can be modified in runtime via runtime-config mechanism (previously "overrides"). #1749
* [FEATURE] Added support to store ring tokens to a file and read it back on startup, instead of generating/fetching the tokens to/from the ring. This feature can be enabled with the flag `-ingester.tokens-file-path`. #1750
* [FEATURE] Experimental TSDB: Added `/series` API endpoint support with TSDB blocks storage. #1830
* [FEATURE] Experimental TSDB: Added TSDB blocks `compactor` component, which iterates over users blocks stored in the bucket and compact them according to the configured block ranges. #1942
* [ENHANCEMENT] metric `cortex_ingester_flush_reasons` gets a new `reason` value: `Spread`, when `-ingester.spread-flushes` option is enabled. #1978
* [ENHANCEMENT] Added `password` and `enable_tls` options to redis cache configuration. Enables usage of Microsoft Azure Cache for Redis service. #1923
* [ENHANCEMENT] Upgraded Kubernetes API version for deployments from `extensions/v1beta1` to `apps/v1`. #1941
* [ENHANCEMENT] Experimental TSDB: Open existing TSDB on startup to prevent ingester from becoming ready before it can accept writes. The max concurrency is set via `--experimental.tsdb.max-tsdb-opening-concurrency-on-startup`. #1917
* [ENHANCEMENT] Experimental TSDB: Querier now exports aggregate metrics from Thanos bucket store and in memory index cache (many metrics to list, but all have `cortex_querier_bucket_store_` or `cortex_querier_blocks_index_cache_` prefix). #1996
* [ENHANCEMENT] Experimental TSDB: Improved multi-tenant bucket store. #1991
  * Allowed to configure the blocks sync interval via `-experimental.tsdb.bucket-store.sync-interval` (0 disables the sync)
  * Limited the number of tenants concurrently synched by `-experimental.tsdb.bucket-store.block-sync-concurrency`
  * Renamed `cortex_querier_sync_seconds` metric to `cortex_querier_blocks_sync_seconds`
  * Track `cortex_querier_blocks_sync_seconds` metric for the initial sync too
* [BUGFIX] Fixed unnecessary CAS operations done by the HA tracker when the jitter is enabled. #1861
* [BUGFIX] Fixed ingesters getting stuck in a LEAVING state after coming up from an ungraceful exit. #1921
* [BUGFIX] Reduce memory usage when ingester Push() errors. #1922
* [BUGFIX] Table Manager: Fixed calculation of expected tables and creation of tables from next active schema considering grace period. #1976
* [BUGFIX] Experimental TSDB: Fixed ingesters consistency during hand-over when using experimental TSDB blocks storage. #1854 #1818
* [BUGFIX] Experimental TSDB: Fixed metrics when using experimental TSDB blocks storage. #1981 #1982 #1990 #1983
* [BUGFIX] Experimental memberlist: Use the advertised address when sending packets to other peers of the Gossip memberlist. #1857
* [BUGFIX] Experimental TSDB: Fixed incorrect query results introduced in #2604 caused by a buffer incorrectly reused while iterating samples. #2697

### Upgrading PostgreSQL (if you're using configs service)

Reference: <https://github.com/golang-migrate/migrate/tree/master/database/postgres#upgrading-from-v1>

1. Install the migrate package cli tool: <https://github.com/golang-migrate/migrate/tree/master/cmd/migrate#installation>
2. Drop the `schema_migrations` table: `DROP TABLE schema_migrations;`.
2. Run the migrate command:

```bash
migrate  -path <absolute_path_to_cortex>/cmd/cortex/migrations -database postgres://localhost:5432/database force 2
```

### Known issues

- The `cortex_prometheus_rule_group_last_evaluation_timestamp_seconds` metric, tracked by the ruler, is not unregistered for rule groups not being used anymore. This issue will be fixed in the next Cortex release (see [2033](https://github.com/cortexproject/cortex/issues/2033)).

- Write-Ahead-Log (WAL) does not have automatic repair of corrupt checkpoint or WAL segments, which is possible if ingester crashes abruptly or the underlying disk corrupts. Currently the only way to resolve this is to manually delete the affected checkpoint and/or WAL segments. Automatic repair will be added in the future releases.

## 0.4.0 / 2019-12-02

* [CHANGE] The frontend component has been refactored to be easier to re-use. When upgrading the frontend, cache entries will be discarded and re-created with the new protobuf schema. #1734
* [CHANGE] Removed direct DB/API access from the ruler. `-ruler.configs.url` has been now deprecated. #1579
* [CHANGE] Removed `Delta` encoding. Any old chunks with `Delta` encoding cannot be read anymore. If `ingester.chunk-encoding` is set to `Delta` the ingester will fail to start. #1706
* [CHANGE] Setting `-ingester.max-transfer-retries` to 0 now disables hand-over when ingester is shutting down. Previously, zero meant infinite number of attempts. #1771
* [CHANGE] `dynamo` has been removed as a valid storage name to make it consistent for all components. `aws` and `aws-dynamo` remain as valid storage names.
* [CHANGE/FEATURE] The frontend split and cache intervals can now be configured using the respective flag `--querier.split-queries-by-interval` and `--frontend.cache-split-interval`.
  * If `--querier.split-queries-by-interval` is not provided request splitting is disabled by default.
  * __`--querier.split-queries-by-day` is still accepted for backward compatibility but has been deprecated. You should now use `--querier.split-queries-by-interval`. We recommend a to use a multiple of 24 hours.__
* [FEATURE] Global limit on the max series per user and metric #1760
  * `-ingester.max-global-series-per-user`
  * `-ingester.max-global-series-per-metric`
  * Requires `-distributor.replication-factor` and `-distributor.shard-by-all-labels` set for the ingesters too
* [FEATURE] Flush chunks with stale markers early with `ingester.max-stale-chunk-idle`. #1759
* [FEATURE] EXPERIMENTAL: Added new KV Store backend based on memberlist library. Components can gossip about tokens and ingester states, instead of using Consul or Etcd. #1721
* [FEATURE] EXPERIMENTAL: Use TSDB in the ingesters & flush blocks to S3/GCS ala Thanos. This will let us use an Object Store more efficiently and reduce costs. #1695
* [FEATURE] Allow Query Frontend to log slow queries with `frontend.log-queries-longer-than`. #1744
* [FEATURE] Add HTTP handler to trigger ingester flush & shutdown - used when running as a stateful set with the WAL enabled.  #1746
* [FEATURE] EXPERIMENTAL: Added GCS support to TSDB blocks storage. #1772
* [ENHANCEMENT] Reduce memory allocations in the write path. #1706
* [ENHANCEMENT] Consul client now follows recommended practices for blocking queries wrt returned Index value. #1708
* [ENHANCEMENT] Consul client can optionally rate-limit itself during Watch (used e.g. by ring watchers) and WatchPrefix (used by HA feature) operations. Rate limiting is disabled by default. New flags added: `--consul.watch-rate-limit`, and `--consul.watch-burst-size`. #1708
* [ENHANCEMENT] Added jitter to HA deduping heartbeats, configure using `distributor.ha-tracker.update-timeout-jitter-max` #1534
* [ENHANCEMENT] Add ability to flush chunks with stale markers early. #1759
* [BUGFIX] Stop reporting successful actions as 500 errors in KV store metrics. #1798
* [BUGFIX] Fix bug where duplicate labels can be returned through metadata APIs. #1790
* [BUGFIX] Fix reading of old, v3 chunk data. #1779
* [BUGFIX] Now support IAM roles in service accounts in AWS EKS. #1803
* [BUGFIX] Fixed duplicated series returned when querying both ingesters and store with the experimental TSDB blocks storage. #1778

In this release we updated the following dependencies:

- gRPC v1.25.0  (resulted in a drop of 30% CPU usage when compression is on)
- jaeger-client v2.20.0
- aws-sdk-go to v1.25.22

## 0.3.0 / 2019-10-11

This release adds support for Redis as an alternative to Memcached, and also includes many optimisations which reduce CPU and memory usage.

* [CHANGE] Gauge metrics were renamed to drop the `_total` suffix. #1685
  * In Alertmanager, `alertmanager_configs_total` is now `alertmanager_configs`
  * In Ruler, `scheduler_configs_total` is now `scheduler_configs`
  * `scheduler_groups_total` is now `scheduler_groups`.
* [CHANGE] `--alertmanager.configs.auto-slack-root` flag was dropped as auto Slack root is not supported anymore. #1597
* [CHANGE] In table-manager, default DynamoDB capacity was reduced from 3,000 units to 1,000 units. We recommend you do not run with the defaults: find out what figures are needed for your environment and set that via `-dynamodb.periodic-table.write-throughput` and `-dynamodb.chunk-table.write-throughput`.
* [FEATURE] Add Redis support for caching #1612
* [FEATURE] Allow spreading chunk writes across multiple S3 buckets #1625
* [FEATURE] Added `/shutdown` endpoint for ingester to shutdown all operations of the ingester. #1746
* [ENHANCEMENT] Upgraded Prometheus to 2.12.0 and Alertmanager to 0.19.0. #1597
* [ENHANCEMENT] Cortex is now built with Go 1.13 #1675, #1676, #1679
* [ENHANCEMENT] Many optimisations, mostly impacting ingester and querier: #1574, #1624, #1638, #1644, #1649, #1654, #1702

Full list of changes: <https://github.com/cortexproject/cortex/compare/v0.2.0...v0.3.0>

## 0.2.0 / 2019-09-05

This release has several exciting features, the most notable of them being setting `-ingester.spread-flushes` to potentially reduce your storage space by upto 50%.

* [CHANGE] Flags changed due to changes upstream in Prometheus Alertmanager #929:
  * `alertmanager.mesh.listen-address` is now `cluster.listen-address`
  * `alertmanager.mesh.peer.host` and `alertmanager.mesh.peer.service` can be replaced by `cluster.peer`
  * `alertmanager.mesh.hardware-address`, `alertmanager.mesh.nickname`, `alertmanager.mesh.password`, and `alertmanager.mesh.peer.refresh-interval` all disappear.
* [CHANGE] --claim-on-rollout flag deprecated; feature is now always on #1566
* [CHANGE] Retention period must now be a multiple of periodic table duration #1564
* [CHANGE] The value for the name label for the chunks memcache in all `cortex_cache_` metrics is now `chunksmemcache` (before it was `memcache`) #1569
* [FEATURE] Makes the ingester flush each timeseries at a specific point in the max-chunk-age cycle with `-ingester.spread-flushes`. This means multiple replicas of a chunk are very likely to contain the same contents which cuts chunk storage space by up to 66%. #1578
* [FEATURE] Make minimum number of chunk samples configurable per user #1620
* [FEATURE] Honor HTTPS for custom S3 URLs #1603
* [FEATURE] You can now point the query-frontend at a normal Prometheus for parallelisation and caching #1441
* [FEATURE] You can now specify `http_config` on alert receivers #929
* [FEATURE] Add option to use jump hashing to load balance requests to memcached #1554
* [FEATURE] Add status page for HA tracker to distributors #1546
* [FEATURE] The distributor ring page is now easier to read with alternate rows grayed out #1621

## 0.1.0 / 2019-08-07

* [CHANGE] HA Tracker flags were renamed to provide more clarity #1465
  * `distributor.accept-ha-labels` is now `distributor.ha-tracker.enable`
  * `distributor.accept-ha-samples` is now `distributor.ha-tracker.enable-for-all-users`
  * `ha-tracker.replica` is now `distributor.ha-tracker.replica`
  * `ha-tracker.cluster` is now `distributor.ha-tracker.cluster`
* [FEATURE] You can specify "heap ballast" to reduce Go GC Churn #1489
* [BUGFIX] HA Tracker no longer always makes a request to Consul/Etcd when a request is not from the active replica #1516
* [BUGFIX] Queries are now correctly cancelled by the query-frontend #1508<|MERGE_RESOLUTION|>--- conflicted
+++ resolved
@@ -1,22 +1,13 @@
 # Changelog
 
 ## master / unreleased
-<<<<<<< HEAD
+
 * [FEATURE] Compactor: Added `-compactor.block-files-concurrency` allowing to configure number of go routines for download/upload block files during compaction. #4784
 * [FEATURE] Compactor: Added -compactor.blocks-fetch-concurrency` allowing to configure number of go routines for blocks during compaction. #4787
 * [ENHANCEMENT] Querier/Ruler: Retry store-gateway in case of unexpected failure, instead of failing the query. #4532
 * [ENHANCEMENT] Ring: DoBatch prioritize 4xx errors when failing. #4783
 * [ENHANCEMENT] Compactor: Introduced lock file for blocks so blocks are under compaction will not be picked up by another compactor. #4805
 * [BUGFIX] Memberlist: Add join with no retrying when starting service. #4804
-=======
-* [ENHANCEMENT] Querier/Ruler: Retry store-gateway in case of unexpected failure, instead of failing the query. #4532
-* [ENHANCEMENT] Ring: DoBatch prioritize 4xx errors when failing. #4783
-* [FEATURE] Compactor: Added `-compactor.block-files-concurrency` allowing to configure number of go routines for download/upload block files during compaction. #4784
-* [FEATURE] Compactor: Added -compactor.blocks-fetch-concurrency` allowing to configure number of go routines for blocks during compaction. #4787
-* [BUGFIX] Memberlist: Add join with no retrying when starting service. #4804
-
-
->>>>>>> 70f1ea26
 
 ## 1.13.0 2022-07-14
 
