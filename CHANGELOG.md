--- conflicted
+++ resolved
@@ -39,13 +39,9 @@
 * [BUGFIX] Ingester: Ingesters returning empty response for metadata APIs. #5081
 * [BUGFIX] Ingester: Fix panic when querying metadata from blocks that are being deleted. #5119
 * [BUGFIX] Ring: Fix case when dynamodb kv reaches the limit of 25 actions per batch call. #5136
-<<<<<<< HEAD
-* [BUGFIX] Query-frontend:  Fix sorted queries do not produce sorted results for shardable queries. #5148
-* [BUGFIX] Alertmanager: Route web-ui requests to the alertmanager distributor when sharding is enabled. #5120
-=======
 * [BUGFIX] Query-frontend: Fix shardable instant queries do not produce sorted results for `sort`, `sort_desc`, `topk`, `bottomk` functions. #5148, #5170
 * [BUGFIX] Querier: Fix `/api/v1/series` returning 5XX instead of 4XX when limits are hit. #5169
->>>>>>> dfe3fb99
+* [BUGFIX] Alertmanager: Route web-ui requests to the alertmanager distributor when sharding is enabled. #5120
 * [FEATURE] Alertmanager: Add support for time_intervals. #5102
 
 ## 1.14.0 2022-12-02
