--- conflicted
+++ resolved
@@ -46,10 +46,6 @@
 
 // 64-bit file system and 32-bit uid calls
 // (16-bit uid calls are not always supported in newer kernels)
-<<<<<<< HEAD
-//sys	dup2(oldfd int, newfd int) (err error)
-=======
->>>>>>> 4e9fc3a2
 //sys	EpollWait(epfd int, events []EpollEvent, msec int) (n int, err error)
 //sys	Fchown(fd int, uid int, gid int) (err error) = SYS_FCHOWN32
 //sys	Fstat(fd int, stat *Stat_t) (err error) = SYS_FSTAT64
