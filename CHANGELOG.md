# Changelog

## master / unreleased
* [CHANGE] Alertmanager: Local file disclosure vulnerability in OpsGenie configuration has been fixed. #5045
* [ENHANCEMENT] Update Go version to 1.19.3. #4988
* [ENHANCEMENT] Querier: limit series query to only ingesters if `start` param is not specified. #4976
* [ENHANCEMENT] Query-frontend/scheduler: add a new limit `frontend.max-outstanding-requests-per-tenant` for configuring queue size per tenant. Started deprecating two flags `-query-scheduler.max-outstanding-requests-per-tenant` and `-querier.max-outstanding-requests-per-tenant`, and change their value default to 0. Now if both the old flag and new flag are specified, the old flag's queue size will be picked. #5005
* [ENHANCEMENT] Query-tee: Add `/api/v1/query_exemplars` API endpoint support. #5010
* [ENHANCEMENT] Let blocks_cleaner delete blocks concurrently(default 16 goroutines). #5028
* [ENHANCEMENT] Query Frontend/Query Scheduler: Increase upper bound to 60s for queue duration histogram metric. #5029
* [ENHANCEMENT] Query Frontend: Log Vertical sharding information when `query_stats_enabled` is enabled. #5037
* [ENHANCEMENT] Ingester: The metadata APIs should honour `querier.query-ingesters-within` when `querier.query-store-for-labels-enabled` is true. #5027
<<<<<<< HEAD
* [ENHANCEMENT] Distributor: added per-tenant request limit: #5024
  - `distributor.request-rate-limit`
  - `distributor.request-burst-limit`
  - `cortex_discarded_requests_total`
=======
* [ENHANCEMENT] Query Frontend: Skip instant query roundtripper if sharding is not applicable. #5062
>>>>>>> fe25f660
* [FEATURE] Querier/Query Frontend: support Prometheus /api/v1/status/buildinfo API. #4978
* [FEATURE] Ingester: Add active series to all_user_stats page. #4972
* [FEATURE] Ingester: Added `-blocks-storage.tsdb.head-chunks-write-queue-size` allowing to configure the size of the in-memory queue used before flushing chunks to the disk . #5000
* [FEATURE] Query Frontend: Log query params in query frontend even if error happens. #5005
* [FEATURE] Ingester: Enable snapshotting of In-memory TSDB on disk during shutdown via `-blocks-storage.tsdb.memory-snapshot-on-shutdown`. #5011
* [FEATURE] Query Frontend/Scheduler: Add a new counter metric `cortex_request_queue_requests_total` for total requests going to queue. #5030
* [FEATURE] Build ARM docker images. #5041
* [FEATURE] Query-frontend/Querier: Create spans to measure time to merge promql responses. #5041
* [BUGFIX] Updated `golang.org/x/net` dependency to fix CVE-2022-27664. #5008
* [BUGFIX] Fix panic when otel and xray tracing is enabled. #5044
* [BUGFIX] Fixed no compact block got grouped in shuffle sharding grouper. #5055
* [BUGFIX] Tracing: Fix missing object storage span instrumentation. #5074


## 1.14.0 2022-12-02

  **This release removes support for chunks storage. See below for more.**
* [CHANGE] Remove support for chunks storage entirely. If you are using chunks storage on a previous version, you must [migrate your data](https://github.com/cortexproject/cortex/blob/v1.13.1/docs/blocks-storage/migrate-from-chunks-to-blocks.md) on version 1.13.1 or earlier. Before upgrading to this release, you should also remove any deprecated chunks-related configuration, as this release will no longer accept that. The following flags are gone:
  - `-dynamodb.*`
  - `-metrics.*`
  - `-s3.*`
  - `-azure.*`
  - `-bigtable.*`
  - `-gcs.*`
  - `-cassandra.*`
  - `-boltdb.*`
  - `-local.*`
  - some `-ingester` flags:
    - `-ingester.wal-enabled`
    - `-ingester.checkpoint-enabled`
    - `-ingester.recover-from-wal`
    - `-ingester.wal-dir`
    - `-ingester.checkpoint-duration`
    - `-ingester.flush-on-shutdown-with-wal-enabled`
    - `-ingester.max-transfer-retries`
    - `-ingester.max-samples-per-query`
    - `-ingester.min-chunk-length`
    - `-ingester.flush-period`
    - `-ingester.retain-period`
    - `-ingester.max-chunk-idle`
    - `-ingester.max-stale-chunk-idle`
    - `-ingester.flush-op-timeout`
    - `-ingester.max-chunk-age`
    - `-ingester.chunk-age-jitter`
    - `-ingester.concurrent-flushes`
    - `-ingester.spread-flushes`
    - `-store.*` except `-store.engine` and `-store.max-query-length`
    - `-store.query-chunk-limit` was deprecated and replaced by `-querier.max-fetched-chunks-per-query`
  - `-deletes.*`
  - `-grpc-store.*`
  - `-flusher.wal-dir`, `-flusher.concurrent-flushes`, `-flusher.flush-op-timeout`
* [CHANGE] Remove support for alertmanager and ruler legacy store configuration. Before upgrading, you need to convert your configuration to use the `alertmanager-storage` and `ruler-storage` configuration on the version that you're already running, then upgrade.
* [CHANGE] Disables TSDB isolation. #4825
* [CHANGE] Drops support Prometheus 1.x rule format on configdb. #4826
* [CHANGE] Removes `-ingester.stream-chunks-when-using-blocks` experimental flag and stream chunks by default when `querier.ingester-streaming` is enabled. #4864
* [CHANGE] Compactor: Added `cortex_compactor_runs_interrupted_total` to separate compaction interruptions from failures
* [CHANGE] Enable PromQL `@` modifier, negative offset always. #4927
* [CHANGE] Store-gateway: Add user label to `cortex_bucket_store_blocks_loaded` metric. #4918
* [CHANGE] AlertManager: include `status` label in `cortex_alertmanager_alerts_received_total`. #4907
* [FEATURE] Compactor: Added `-compactor.block-files-concurrency` allowing to configure number of go routines for download/upload block files during compaction. #4784
* [FEATURE] Compactor: Added `-compactor.blocks-fetch-concurrency` allowing to configure number of go routines for blocks during compaction. #4787
* [FEATURE] Compactor: Added configurations for Azure MSI in blocks-storage, ruler-storage and alertmanager-storage. #4818
* [FEATURE] Ruler: Add support to pass custom implementations of queryable and pusher. #4782
* [FEATURE] Create OpenTelemetry Bridge for Tracing. Now cortex can send traces to multiple destinations using OTEL Collectors. #4834
* [FEATURE] Added `-api.http-request-headers-to-log` allowing for the addition of HTTP Headers to logs #4803
* [FEATURE] Distributor: Added a new limit `-validation.max-labels-size-bytes` allowing to limit the combined size of labels for each timeseries. #4848
* [FEATURE] Storage/Bucket: Added `-*.s3.bucket-lookup-type` allowing to configure the s3 bucket lookup type. #4794
* [FEATURE] QueryFrontend: Implement experimental vertical sharding at query frontend for range/instant queries. #4863
* [FEATURE] QueryFrontend: Support vertical sharding for subqueries. #4955
* [FEATURE] Querier: Added a new limit `-querier.max-fetched-data-bytes-per-query` allowing to limit the maximum size of all data in bytes that a query can fetch from each ingester and storage. #4854
* [FEATURE] Added 2 flags `-alertmanager.alertmanager-client.grpc-compression` and `-querier.store-gateway-client.grpc-compression` to configure compression methods for grpc clients. #4889
* [BUGFIX] Storage/Bucket: Enable AWS SDK for go authentication for s3 to fix IMDSv1 authentication. #4897
* [ENHANCEMENT] AlertManager: Retrying AlertManager Get Requests (Get Alertmanager status, Get Alertmanager Receivers) on next replica on error #4840
* [ENHANCEMENT] Querier/Ruler: Retry store-gateway in case of unexpected failure, instead of failing the query. #4532 #4839
* [ENHANCEMENT] Ring: DoBatch prioritize 4xx errors when failing. #4783
* [ENHANCEMENT] Cortex now built with Go 1.18. #4829
* [ENHANCEMENT] Ingester: Prevent ingesters to become unhealthy during wall replay. #4847
* [ENHANCEMENT] Compactor: Introduced visit marker file for blocks so blocks are under compaction will not be picked up by another compactor. #4805
* [ENHANCEMENT] Distributor: Add label name to labelValueTooLongError. #4855
* [ENHANCEMENT] Enhance traces with hostname information. #4898
* [ENHANCEMENT] Improve the documentation around limits. #4905
* [ENHANCEMENT] Distributor: cache user overrides to reduce lock contention. #4904
* [BUGFIX] Memberlist: Add join with no retrying when starting service. #4804
* [BUGFIX] Ruler: Fix /ruler/rule_groups returns YAML with extra fields. #4767
* [BUGFIX] Respecting `-tracing.otel.sample-ratio` configuration when enabling OpenTelemetry tracing with X-ray. #4862
* [BUGFIX] QueryFrontend: fixed query_range requests when query has `start` equals to `end`. #4877
* [BUGFIX] AlertManager: fixed issue introduced by #4495 where templates files were being deleted when using alertmanager local store. #4890
* [BUGFIX] Ingester: fixed incorrect logging at the start of ingester block shipping logic. #4934
* [BUGFIX] Storage/Bucket: fixed global mark missing on deletion. #4949
* [BUGFIX] QueryFrontend/Querier: fixed regression added by #4863 where we stopped compressing the response between querier and query frontend. #4960
* [BUGFIX] QueryFrontend/Querier: fixed fix response error to be ungzipped when status code is not 2xx. #4975

## 1.13.0 2022-07-14

* [CHANGE] Changed default for `-ingester.min-ready-duration` from 1 minute to 15 seconds. #4539
* [CHANGE] query-frontend: Do not print anything in the logs of `query-frontend` if a in-progress query has been canceled (context canceled) to avoid spam. #4562
* [CHANGE] Compactor block deletion mark migration, needed when upgrading from v1.7, is now disabled by default. #4597
* [CHANGE] The `status_code` label on gRPC client metrics has changed from '200' and '500' to '2xx', '5xx', '4xx', 'cancel' or 'error'. #4601
* [CHANGE] Memberlist: changed probe interval from `1s` to `5s` and probe timeout from `500ms` to `2s`. #4601
* [CHANGE] Fix incorrectly named `cortex_cache_fetched_keys` and `cortex_cache_hits` metrics. Renamed to `cortex_cache_fetched_keys_total` and `cortex_cache_hits_total` respectively. #4686
* [CHANGE] Enable Thanos series limiter in store-gateway. #4702
* [CHANGE] Distributor: Apply `max_fetched_series_per_query` limit for `/series` API. #4683
* [CHANGE] Re-enable the `proxy_url` option for receiver configuration. #4741
* [FEATURE] Ruler: Add `external_labels` option to tag all alerts with a given set of labels. #4499
* [FEATURE] Compactor: Add `-compactor.skip-blocks-with-out-of-order-chunks-enabled` configuration to mark blocks containing index with out-of-order chunks for no compact instead of halting the compaction. #4707
* [FEATURE] Querier/Query-Frontend: Add `-querier.per-step-stats-enabled` and `-frontend.cache-queryable-samples-stats` configurations to enable query sample statistics. #4708
* [FEATURE] Add shuffle sharding for the compactor #4433
* [FEATURE] Querier: Use streaming for ingester metdata APIs. #4725
* [ENHANCEMENT] Update Go version to 1.17.8. #4602 #4604 #4658
* [ENHANCEMENT] Keep track of discarded samples due to bad relabel configuration in `cortex_discarded_samples_total`. #4503
* [ENHANCEMENT] Ruler: Add `-ruler.disable-rule-group-label` to disable the `rule_group` label on exported metrics. #4571
* [ENHANCEMENT] Query federation: improve performance in MergeQueryable by memoizing labels. #4502
* [ENHANCEMENT] Added new ring related config `-ingester.readiness-check-ring-health` when enabled the readiness probe will succeed only after all instances are ACTIVE and healthy in the ring, this is enabled by default. #4539
* [ENHANCEMENT] Added new ring related config `-distributor.excluded-zones` when set this will exclude the comma-separated zones from the ring, default is "". #4539
* [ENHANCEMENT] Upgraded Docker base images to `alpine:3.14`. #4514
* [ENHANCEMENT] Updated Prometheus to latest. Includes changes from prometheus#9239, adding 15 new functions. Multiple TSDB bugfixes prometheus#9438 & prometheus#9381. #4524
* [ENHANCEMENT] Query Frontend: Add setting `-frontend.forward-headers-list` in frontend  to configure the set of headers from the requests to be forwarded to downstream requests. #4486
* [ENHANCEMENT] Blocks storage: Add `-blocks-storage.azure.http.*`, `-alertmanager-storage.azure.http.*`, and `-ruler-storage.azure.http.*` to configure the Azure storage client. #4581
* [ENHANCEMENT] Optimise memberlist receive path when used as a backing store for rings with a large number of members. #4601
* [ENHANCEMENT] Add length and limit to labelNameTooLongError and labelValueTooLongError #4595
* [ENHANCEMENT] Add jitter to rejoinInterval. #4747
* [ENHANCEMENT] Compactor: uploading blocks no compaction marks to the global location and introduce a new metric #4729
  * `cortex_bucket_blocks_marked_for_no_compaction_count`: Total number of blocks marked for no compaction in the bucket.
* [ENHANCEMENT] Querier: Reduce the number of series that are kept in memory while streaming from ingesters. #4745
* [BUGFIX] AlertManager: remove stale template files. #4495
* [BUGFIX] Distributor: fix bug in query-exemplar where some results would get dropped. #4583
* [BUGFIX] Update Thanos dependency: compactor tracing support, azure blocks storage memory fix. #4585
* [BUGFIX] Set appropriate `Content-Type` header for /services endpoint, which previously hard-coded `text/plain`. #4596
* [BUGFIX] Querier: Disable query scheduler SRV DNS lookup, which removes noisy log messages about "failed DNS SRV record lookup". #4601
* [BUGFIX] Memberlist: fixed corrupted packets when sending compound messages with more than 255 messages or messages bigger than 64KB. #4601
* [BUGFIX] Query Frontend: If 'LogQueriesLongerThan' is set to < 0, log all queries as described in the docs. #4633
* [BUGFIX] Distributor: update defaultReplicationStrategy to not fail with extend-write when a single instance is unhealthy. #4636
* [BUGFIX] Distributor: Fix race condition on `/series` introduced by #4683. #4716
* [BUGFIX] Ruler: Fixed leaking notifiers after users are removed #4718
* [BUGFIX] Distributor: Fix a memory leak in distributor due to the cluster label. #4739
* [BUGFIX] Memberlist: Avoid clock skew by limiting the timestamp accepted on gossip. #4750
* [BUGFIX] Compactor: skip compaction if there is only 1 block available for shuffle-sharding compactor. #4756
* [BUGFIX] Compactor: Fixes #4770 - an edge case in compactor with shulffle sharding where compaction stops when a tenant stops ingesting samples. #4771
* [BUGFIX] Compactor: fix cortex_compactor_remaining_planned_compactions not set after plan generation for shuffle sharding compactor. #4772

## 1.11.0 2021-11-25

* [CHANGE] Memberlist: Expose default configuration values to the command line options. Note that setting these explicitly to zero will no longer cause the default to be used. If the default is desired, then do set the option. The following are affected: #4276
  - `-memberlist.stream-timeout`
  - `-memberlist.retransmit-factor`
  - `-memberlist.pull-push-interval`
  - `-memberlist.gossip-interval`
  - `-memberlist.gossip-nodes`
  - `-memberlist.gossip-to-dead-nodes-time`
  - `-memberlist.dead-node-reclaim-time`
* [CHANGE] `-querier.max-fetched-chunks-per-query` previously applied to chunks from ingesters and store separately; now the two combined should not exceed the limit. #4260
* [CHANGE] Memberlist: the metric `memberlist_kv_store_value_bytes` has been removed due to values no longer being stored in-memory as encoded bytes. #4345
* [CHANGE] Some files and directories created by Cortex components on local disk now have stricter permissions, and are only readable by owner, but not group or others. #4394
* [CHANGE] The metric `cortex_deprecated_flags_inuse_total` has been renamed to `deprecated_flags_inuse_total` as part of using grafana/dskit functionality. #4443
* [FEATURE] Ruler: Add new `-ruler.query-stats-enabled` which when enabled will report the `cortex_ruler_query_seconds_total` as a per-user metric that tracks the sum of the wall time of executing queries in the ruler in seconds. #4317
* [FEATURE] Query Frontend: Add `cortex_query_fetched_series_total` and `cortex_query_fetched_chunks_bytes_total` per-user counters to expose the number of series and bytes fetched as part of queries. These metrics can be enabled with the `-frontend.query-stats-enabled` flag (or its respective YAML config option `query_stats_enabled`). #4343
* [FEATURE] AlertManager: Add support for SNS Receiver. #4382
* [FEATURE] Distributor: Add label `status` to metric `cortex_distributor_ingester_append_failures_total` #4442
* [FEATURE] Queries: Added `present_over_time` PromQL function, also some TSDB optimisations. #4505
* [ENHANCEMENT] Add timeout for waiting on compactor to become ACTIVE in the ring. #4262
* [ENHANCEMENT] Reduce memory used by streaming queries, particularly in ruler. #4341
* [ENHANCEMENT] Ring: allow experimental configuration of disabling of heartbeat timeouts by setting the relevant configuration value to zero. Applies to the following: #4342
  * `-distributor.ring.heartbeat-timeout`
  * `-ring.heartbeat-timeout`
  * `-ruler.ring.heartbeat-timeout`
  * `-alertmanager.sharding-ring.heartbeat-timeout`
  * `-compactor.ring.heartbeat-timeout`
  * `-store-gateway.sharding-ring.heartbeat-timeout`
* [ENHANCEMENT] Ring: allow heartbeats to be explicitly disabled by setting the interval to zero. This is considered experimental. This applies to the following configuration options: #4344
  * `-distributor.ring.heartbeat-period`
  * `-ingester.heartbeat-period`
  * `-ruler.ring.heartbeat-period`
  * `-alertmanager.sharding-ring.heartbeat-period`
  * `-compactor.ring.heartbeat-period`
  * `-store-gateway.sharding-ring.heartbeat-period`
* [ENHANCEMENT] Memberlist: optimized receive path for processing ring state updates, to help reduce CPU utilization in large clusters. #4345
* [ENHANCEMENT] Memberlist: expose configuration of memberlist packet compression via `-memberlist.compression=enabled`. #4346
* [ENHANCEMENT] Update Go version to 1.16.6. #4362
* [ENHANCEMENT] Updated Prometheus to include changes from prometheus/prometheus#9083. Now whenever `/labels` API calls include matchers, blocks store is queried for `LabelNames` with matchers instead of `Series` calls which was inefficient. #4380
* [ENHANCEMENT] Querier: performance improvements in socket and memory handling. #4429 #4377
* [ENHANCEMENT] Exemplars are now emitted for all gRPC calls and many operations tracked by histograms. #4462
* [ENHANCEMENT] New options `-server.http-listen-network` and `-server.grpc-listen-network` allow binding as 'tcp4' or 'tcp6'. #4462
* [ENHANCEMENT] Rulers: Using shuffle sharding subring on GetRules API. #4466
* [ENHANCEMENT] Support memcached auto-discovery via `auto-discovery` flag, introduced by thanos in https://github.com/thanos-io/thanos/pull/4487. Both AWS and Google Cloud memcached service support auto-discovery, which returns a list of nodes of the memcached cluster. #4412
* [BUGFIX] Fixes a panic in the query-tee when comparing result. #4465
* [BUGFIX] Frontend: Fixes @ modifier functions (start/end) when splitting queries by time. #4464
* [BUGFIX] Compactor: compactor will no longer try to compact blocks that are already marked for deletion. Previously compactor would consider blocks marked for deletion within `-compactor.deletion-delay / 2` period as eligible for compaction. #4328
* [BUGFIX] HA Tracker: when cleaning up obsolete elected replicas from KV store, tracker didn't update number of cluster per user correctly. #4336
* [BUGFIX] Ruler: fixed counting of PromQL evaluation errors as user-errors when updating `cortex_ruler_queries_failed_total`. #4335
* [BUGFIX] Ingester: When using block storage, prevent any reads or writes while the ingester is stopping. This will prevent accessing TSDB blocks once they have been already closed. #4304
* [BUGFIX] Ingester: fixed ingester stuck on start up (LEAVING ring state) when `-ingester.heartbeat-period=0` and `-ingester.unregister-on-shutdown=false`. #4366
* [BUGFIX] Ingester: panic during shutdown while fetching batches from cache. #4397
* [BUGFIX] Querier: After query-frontend restart, querier may have lower than configured concurrency. #4417
* [BUGFIX] Memberlist: forward only changes, not entire original message. #4419
* [BUGFIX] Memberlist: don't accept old tombstones as incoming change, and don't forward such messages to other gossip members. #4420
* [BUGFIX] Querier: fixed panic when querying exemplars and using `-distributor.shard-by-all-labels=false`. #4473
* [BUGFIX] Querier: honor querier minT,maxT if `nil` SelectHints are passed to Select(). #4413
* [BUGFIX] Compactor: fixed panic while collecting Prometheus metrics. #4483
* [BUGFIX] Update go-kit package to fix spurious log messages #4544

## 1.10.0 / 2021-08-03

* [CHANGE] Prevent path traversal attack from users able to control the HTTP header `X-Scope-OrgID`. #4375 (CVE-2021-36157)
  * Users only have control of the HTTP header when Cortex is not frontend by an auth proxy validating the tenant IDs
* [CHANGE] Enable strict JSON unmarshal for `pkg/util/validation.Limits` struct. The custom `UnmarshalJSON()` will now fail if the input has unknown fields. #4298
* [CHANGE] Cortex chunks storage has been deprecated and it's now in maintenance mode: all Cortex users are encouraged to migrate to the blocks storage. No new features will be added to the chunks storage. The default Cortex configuration still runs the chunks engine; please check out the [blocks storage doc](https://cortexmetrics.io/docs/blocks-storage/) on how to configure Cortex to run with the blocks storage.  #4268
* [CHANGE] The example Kubernetes manifests (stored at `k8s/`) have been removed due to a lack of proper support and maintenance. #4268
* [CHANGE] Querier / ruler: deprecated `-store.query-chunk-limit` CLI flag (and its respective YAML config option `max_chunks_per_query`) in favour of `-querier.max-fetched-chunks-per-query` (and its respective YAML config option `max_fetched_chunks_per_query`). The new limit specifies the maximum number of chunks that can be fetched in a single query from ingesters and long-term storage: the total number of actual fetched chunks could be 2x the limit, being independently applied when querying ingesters and long-term storage. #4125
* [CHANGE] Alertmanager: allowed to configure the experimental receivers firewall on a per-tenant basis. The following CLI flags (and their respective YAML config options) have been changed and moved to the limits config section: #4143
  - `-alertmanager.receivers-firewall.block.cidr-networks` renamed to `-alertmanager.receivers-firewall-block-cidr-networks`
  - `-alertmanager.receivers-firewall.block.private-addresses` renamed to `-alertmanager.receivers-firewall-block-private-addresses`
* [CHANGE] Change default value of `-server.grpc.keepalive.min-time-between-pings` from `5m` to `10s` and `-server.grpc.keepalive.ping-without-stream-allowed` to `true`. #4168
* [CHANGE] Ingester: Change default value of `-ingester.active-series-metrics-enabled` to `true`. This incurs a small increase in memory usage, between 1.2% and 1.6% as measured on ingesters with 1.3M active series. #4257
* [CHANGE] Dependency: update go-redis from v8.2.3 to v8.9.0. #4236
* [FEATURE] Querier: Added new `-querier.max-fetched-series-per-query` flag. When Cortex is running with blocks storage, the max series per query limit is enforced in the querier and applies to unique series received from ingesters and store-gateway (long-term storage). #4179
* [FEATURE] Querier/Ruler: Added new `-querier.max-fetched-chunk-bytes-per-query` flag. When Cortex is running with blocks storage, the max chunk bytes limit is enforced in the querier and ruler and limits the size of all aggregated chunks returned from ingesters and storage as bytes for a query. #4216
* [FEATURE] Alertmanager: support negative matchers, time-based muting - [upstream release notes](https://github.com/prometheus/alertmanager/releases/tag/v0.22.0). #4237
* [FEATURE] Alertmanager: Added rate-limits to notifiers. Rate limits used by all integrations can be configured using `-alertmanager.notification-rate-limit`, while per-integration rate limits can be specified via `-alertmanager.notification-rate-limit-per-integration` parameter. Both shared and per-integration limits can be overwritten using overrides mechanism. These limits are applied on individual (per-tenant) alertmanagers. Rate-limited notifications are failed notifications. It is possible to monitor rate-limited notifications via new `cortex_alertmanager_notification_rate_limited_total` metric. #4135 #4163
* [FEATURE] Alertmanager: Added `-alertmanager.max-config-size-bytes` limit to control size of configuration files that Cortex users can upload to Alertmanager via API. This limit is configurable per-tenant. #4201
* [FEATURE] Alertmanager: Added `-alertmanager.max-templates-count` and `-alertmanager.max-template-size-bytes` options to control number and size of templates uploaded to Alertmanager via API. These limits are configurable per-tenant. #4223
* [FEATURE] Added flag `-debug.block-profile-rate` to enable goroutine blocking events profiling. #4217
* [FEATURE] Alertmanager: The experimental sharding feature is now considered complete. Detailed information about the configuration options can be found [here for alertmanager](https://cortexmetrics.io/docs/configuration/configuration-file/#alertmanager_config) and [here for the alertmanager storage](https://cortexmetrics.io/docs/configuration/configuration-file/#alertmanager_storage_config). To use the feature: #3925 #4020 #4021 #4031 #4084 #4110 #4126 #4127 #4141 #4146 #4161 #4162 #4222
  * Ensure that a remote storage backend is configured for Alertmanager to store state using `-alertmanager-storage.backend`, and flags related to the backend. Note that the `local` and `configdb` storage backends are not supported.
  * Ensure that a ring store is configured using `-alertmanager.sharding-ring.store`, and set the flags relevant to the chosen store type.
  * Enable the feature using `-alertmanager.sharding-enabled`.
  * Note the prior addition of a new configuration option `-alertmanager.persist-interval`. This sets the interval between persisting the current alertmanager state (notification log and silences) to object storage. See the [configuration file reference](https://cortexmetrics.io/docs/configuration/configuration-file/#alertmanager_config) for more information.
* [ENHANCEMENT] Alertmanager: Cleanup persisted state objects from remote storage when a tenant configuration is deleted. #4167
* [ENHANCEMENT] Storage: Added the ability to disable Open Census within GCS client (e.g `-gcs.enable-opencensus=false`). #4219
* [ENHANCEMENT] Etcd: Added username and password to etcd config. #4205
* [ENHANCEMENT] Alertmanager: introduced new metrics to monitor operation when using `-alertmanager.sharding-enabled`: #4149
  * `cortex_alertmanager_state_fetch_replica_state_total`
  * `cortex_alertmanager_state_fetch_replica_state_failed_total`
  * `cortex_alertmanager_state_initial_sync_total`
  * `cortex_alertmanager_state_initial_sync_completed_total`
  * `cortex_alertmanager_state_initial_sync_duration_seconds`
  * `cortex_alertmanager_state_persist_total`
  * `cortex_alertmanager_state_persist_failed_total`
* [ENHANCEMENT] Blocks storage: support ingesting exemplars and querying of exemplars.  Enabled by setting new CLI flag `-blocks-storage.tsdb.max-exemplars=<n>` or config option `blocks_storage.tsdb.max_exemplars` to positive value. #4124 #4181
* [ENHANCEMENT] Distributor: Added distributors ring status section in the admin page. #4151
* [ENHANCEMENT] Added zone-awareness support to alertmanager for use when sharding is enabled. When zone-awareness is enabled, alerts will be replicated across availability zones. #4204
* [ENHANCEMENT] Added `tenant_ids` tag to tracing spans #4186
* [ENHANCEMENT] Ring, query-frontend: Avoid using automatic private IPs (APIPA) when discovering IP address from the interface during the registration of the instance in the ring, or by query-frontend when used with query-scheduler. APIPA still used as last resort with logging indicating usage. #4032
* [ENHANCEMENT] Memberlist: introduced new metrics to aid troubleshooting tombstone convergence: #4231
  * `memberlist_client_kv_store_value_tombstones`
  * `memberlist_client_kv_store_value_tombstones_removed_total`
  * `memberlist_client_messages_to_broadcast_dropped_total`
* [ENHANCEMENT] Alertmanager: Added `-alertmanager.max-dispatcher-aggregation-groups` option to control max number of active dispatcher groups in Alertmanager (per tenant, also overrideable). When the limit is reached, Dispatcher produces log message and increases `cortex_alertmanager_dispatcher_aggregation_group_limit_reached_total` metric. #4254
* [ENHANCEMENT] Alertmanager: Added `-alertmanager.max-alerts-count` and `-alertmanager.max-alerts-size-bytes` to control max number of alerts and total size of alerts that a single user can have in Alertmanager's memory. Adding more alerts will fail with a log message and incrementing `cortex_alertmanager_alerts_insert_limited_total` metric (per-user). These limits can be overrided by using per-tenant overrides. Current values are tracked in `cortex_alertmanager_alerts_limiter_current_alerts` and `cortex_alertmanager_alerts_limiter_current_alerts_size_bytes` metrics. #4253
* [ENHANCEMENT] Store-gateway: added `-store-gateway.sharding-ring.wait-stability-min-duration` and `-store-gateway.sharding-ring.wait-stability-max-duration` support to store-gateway, to wait for ring stability at startup. #4271
* [ENHANCEMENT] Ruler: added `rule_group` label to metrics `cortex_prometheus_rule_group_iterations_total` and `cortex_prometheus_rule_group_iterations_missed_total`. #4121
* [ENHANCEMENT] Ruler: added new metrics for tracking total number of queries and push requests sent to ingester, as well as failed queries and push requests. Failures are only counted for internal errors, but not user-errors like limits or invalid query. This is in contrast to existing `cortex_prometheus_rule_evaluation_failures_total`, which is incremented also when query or samples appending fails due to user-errors. #4281
  * `cortex_ruler_write_requests_total`
  * `cortex_ruler_write_requests_failed_total`
  * `cortex_ruler_queries_total`
  * `cortex_ruler_queries_failed_total`
* [ENHANCEMENT] Ingester: Added option `-ingester.ignore-series-limit-for-metric-names` with comma-separated list of metric names that will be ignored in max series per metric limit. #4302
* [ENHANCEMENT] Added instrumentation to Redis client, with the following metrics: #3976
  - `cortex_rediscache_request_duration_seconds`
* [BUGFIX] Purger: fix `Invalid null value in condition for column range` caused by `nil` value in range for WriteBatch query. #4128
* [BUGFIX] Ingester: fixed infrequent panic caused by a race condition between TSDB mmap-ed head chunks truncation and queries. #4176
* [BUGFIX] Alertmanager: fix Alertmanager status page if clustering via gossip is disabled or sharding is enabled. #4184
* [BUGFIX] Ruler: fix `/ruler/rule_groups` endpoint doesn't work when used with object store. #4182
* [BUGFIX] Ruler: Honor the evaluation delay for the `ALERTS` and `ALERTS_FOR_STATE` series. #4227
* [BUGFIX] Make multiple Get requests instead of MGet on Redis Cluster. #4056
* [BUGFIX] Ingester: fix issue where runtime limits erroneously override default limits. #4246
* [BUGFIX] Ruler: fix startup in single-binary mode when the new `ruler_storage` is used. #4252
* [BUGFIX] Querier: fix queries failing with "at least 1 healthy replica required, could only find 0" error right after scaling up store-gateways until they're ACTIVE in the ring. #4263
* [BUGFIX] Store-gateway: when blocks sharding is enabled, do not load all blocks in each store-gateway in case of a cold startup, but load only blocks owned by the store-gateway replica. #4271
* [BUGFIX] Memberlist: fix to setting the default configuration value for `-memberlist.retransmit-factor` when not provided. This should improve propagation delay of the ring state (including, but not limited to, tombstones). Note that if the configuration is already explicitly given, this fix has no effect. #4269
* [BUGFIX] Querier: Fix issue where samples in a chunk might get skipped by batch iterator. #4218

## Blocksconvert

* [ENHANCEMENT] Scanner: add support for DynamoDB (v9 schema only). #3828
* [ENHANCEMENT] Add Cassandra support. #3795
* [ENHANCEMENT] Scanner: retry failed uploads. #4188

## 1.9.0 / 2021-05-14

* [CHANGE] Alertmanager now removes local files after Alertmanager is no longer running for removed or resharded user. #3910
* [CHANGE] Alertmanager now stores local files in per-tenant folders. Files stored by Alertmanager previously are migrated to new hierarchy. Support for this migration will be removed in Cortex 1.11. #3910
* [CHANGE] Ruler: deprecated `-ruler.storage.*` CLI flags (and their respective YAML config options) in favour of `-ruler-storage.*`. The deprecated config will be removed in Cortex 1.11. #3945
* [CHANGE] Alertmanager: deprecated `-alertmanager.storage.*` CLI flags (and their respective YAML config options) in favour of `-alertmanager-storage.*`. This change doesn't apply to `alertmanager.storage.path` and `alertmanager.storage.retention`. The deprecated config will be removed in Cortex 1.11. #4002
* [CHANGE] Alertmanager: removed `-cluster.` CLI flags deprecated in Cortex 1.7. The new config options to use are: #3946
  * `-alertmanager.cluster.listen-address` instead of `-cluster.listen-address`
  * `-alertmanager.cluster.advertise-address` instead of `-cluster.advertise-address`
  * `-alertmanager.cluster.peers` instead of `-cluster.peer`
  * `-alertmanager.cluster.peer-timeout` instead of `-cluster.peer-timeout`
* [CHANGE] Blocks storage: removed the config option `-blocks-storage.bucket-store.index-cache.postings-compression-enabled`, which was deprecated in Cortex 1.6. Postings compression is always enabled. #4101
* [CHANGE] Querier: removed the config option `-store.max-look-back-period`, which was deprecated in Cortex 1.6 and was used only by the chunks storage. You should use `-querier.max-query-lookback` instead. #4101
* [CHANGE] Query Frontend: removed the config option `-querier.compress-http-responses`, which was deprecated in Cortex 1.6. You should use`-api.response-compression-enabled` instead. #4101
* [CHANGE] Runtime-config / overrides: removed the config options `-limits.per-user-override-config` (use `-runtime-config.file`) and `-limits.per-user-override-period` (use `-runtime-config.reload-period`), both deprecated since Cortex 0.6.0. #4112
* [CHANGE] Cortex now fails fast on startup if unable to connect to the ring backend. #4068
* [FEATURE] The following features have been marked as stable: #4101
  - Shuffle-sharding
  - Querier support for querying chunks and blocks store at the same time
  - Tracking of active series and exporting them as metrics (`-ingester.active-series-metrics-enabled` and related flags)
  - Blocks storage: lazy mmap of block indexes in the store-gateway (`-blocks-storage.bucket-store.index-header-lazy-loading-enabled`)
  - Ingester: close idle TSDB and remove them from local disk (`-blocks-storage.tsdb.close-idle-tsdb-timeout`)
* [FEATURE] Memberlist: add TLS configuration options for the memberlist transport layer used by the gossip KV store. #4046
  * New flags added for memberlist communication:
    * `-memberlist.tls-enabled`
    * `-memberlist.tls-cert-path`
    * `-memberlist.tls-key-path`
    * `-memberlist.tls-ca-path`
    * `-memberlist.tls-server-name`
    * `-memberlist.tls-insecure-skip-verify`
* [FEATURE] Ruler: added `local` backend support to the ruler storage configuration under the `-ruler-storage.` flag prefix. #3932
* [ENHANCEMENT] Upgraded Docker base images to `alpine:3.13`. #4042
* [ENHANCEMENT] Blocks storage: reduce ingester memory by eliminating series reference cache. #3951
* [ENHANCEMENT] Ruler: optimized `<prefix>/api/v1/rules` and `<prefix>/api/v1/alerts` when ruler sharding is enabled. #3916
* [ENHANCEMENT] Ruler: added the following metrics when ruler sharding is enabled: #3916
  * `cortex_ruler_clients`
  * `cortex_ruler_client_request_duration_seconds`
* [ENHANCEMENT] Alertmanager: Add API endpoint to list all tenant alertmanager configs: `GET /multitenant_alertmanager/configs`. #3529
* [ENHANCEMENT] Ruler: Add API endpoint to list all tenant ruler rule groups: `GET /ruler/rule_groups`. #3529
* [ENHANCEMENT] Query-frontend/scheduler: added querier forget delay (`-query-frontend.querier-forget-delay` and `-query-scheduler.querier-forget-delay`) to mitigate the blast radius in the event queriers crash because of a repeatedly sent "query of death" when shuffle-sharding is enabled. #3901
* [ENHANCEMENT] Query-frontend: reduced memory allocations when serializing query response. #3964
* [ENHANCEMENT] Querier / ruler: some optimizations to PromQL query engine. #3934 #3989
* [ENHANCEMENT] Ingester: reduce CPU and memory when an high number of errors are returned by the ingester on the write path with the blocks storage. #3969 #3971 #3973
* [ENHANCEMENT] Distributor: reduce CPU and memory when an high number of errors are returned by the distributor on the write path. #3990
* [ENHANCEMENT] Put metric before label value in the "label value too long" error message. #4018
* [ENHANCEMENT] Allow use of `y|w|d` suffixes for duration related limits and per-tenant limits. #4044
* [ENHANCEMENT] Query-frontend: Small optimization on top of PR #3968 to avoid unnecessary Extents merging. #4026
* [ENHANCEMENT] Add a metric `cortex_compactor_compaction_interval_seconds` for the compaction interval config value. #4040
* [ENHANCEMENT] Ingester: added following per-ingester (instance) experimental limits: max number of series in memory (`-ingester.instance-limits.max-series`), max number of users in memory (`-ingester.instance-limits.max-tenants`), max ingestion rate (`-ingester.instance-limits.max-ingestion-rate`), and max inflight requests (`-ingester.instance-limits.max-inflight-push-requests`). These limits are only used when using blocks storage. Limits can also be configured using runtime-config feature, and current values are exported as `cortex_ingester_instance_limits` metric. #3992.
* [ENHANCEMENT] Cortex is now built with Go 1.16. #4062
* [ENHANCEMENT] Distributor: added per-distributor experimental limits: max number of inflight requests (`-distributor.instance-limits.max-inflight-push-requests`) and max ingestion rate in samples/sec (`-distributor.instance-limits.max-ingestion-rate`). If not set, these two are unlimited. Also added metrics to expose current values (`cortex_distributor_inflight_push_requests`, `cortex_distributor_ingestion_rate_samples_per_second`) as well as limits (`cortex_distributor_instance_limits` with various `limit` label values). #4071
* [ENHANCEMENT] Ruler: Added `-ruler.enabled-tenants` and `-ruler.disabled-tenants` to explicitly enable or disable rules processing for specific tenants. #4074
* [ENHANCEMENT] Block Storage Ingester: `/flush` now accepts two new parameters: `tenant` to specify tenant to flush and `wait=true` to make call synchronous. Multiple tenants can be specified by repeating `tenant` parameter. If no `tenant` is specified, all tenants are flushed, as before. #4073
* [ENHANCEMENT] Alertmanager: validate configured `-alertmanager.web.external-url` and fail if ends with `/`. #4081
* [ENHANCEMENT] Alertmanager: added `-alertmanager.receivers-firewall.block.cidr-networks` and `-alertmanager.receivers-firewall.block.private-addresses` to block specific network addresses in HTTP-based Alertmanager receiver integrations. #4085
* [ENHANCEMENT] Allow configuration of Cassandra's host selection policy. #4069
* [ENHANCEMENT] Store-gateway: retry synching blocks if a per-tenant sync fails. #3975 #4088
* [ENHANCEMENT] Add metric `cortex_tcp_connections` exposing the current number of accepted TCP connections. #4099
* [ENHANCEMENT] Querier: Allow federated queries to run concurrently. #4065
* [ENHANCEMENT] Label Values API call now supports `match[]` parameter when querying blocks on storage (assuming `-querier.query-store-for-labels-enabled` is enabled). #4133
* [BUGFIX] Ruler-API: fix bug where `/api/v1/rules/<namespace>/<group_name>` endpoint return `400` instead of `404`. #4013
* [BUGFIX] Distributor: reverted changes done to rate limiting in #3825. #3948
* [BUGFIX] Ingester: Fix race condition when opening and closing tsdb concurrently. #3959
* [BUGFIX] Querier: streamline tracing spans. #3924
* [BUGFIX] Ruler Storage: ignore objects with empty namespace or group in the name. #3999
* [BUGFIX] Distributor: fix issue causing distributors to not extend the replication set because of failing instances when zone-aware replication is enabled. #3977
* [BUGFIX] Query-frontend: Fix issue where cached entry size keeps increasing when making tiny query repeatedly. #3968
* [BUGFIX] Compactor: `-compactor.blocks-retention-period` now supports weeks (`w`) and years (`y`). #4027
* [BUGFIX] Querier: returning 422 (instead of 500) when query hits `max_chunks_per_query` limit with block storage, when the limit is hit in the store-gateway. #3937
* [BUGFIX] Ruler: Rule group limit enforcement should now allow the same number of rules in a group as the limit. #3616
* [BUGFIX] Frontend, Query-scheduler: allow querier to notify about shutdown without providing any authentication. #4066
* [BUGFIX] Querier: fixed race condition causing queries to fail right after querier startup with the "empty ring" error. #4068
* [BUGFIX] Compactor: Increment `cortex_compactor_runs_failed_total` if compactor failed compact a single tenant. #4094
* [BUGFIX] Tracing: hot fix to avoid the Jaeger tracing client to indefinitely block the Cortex process shutdown in case the HTTP connection to the tracing backend is blocked. #4134
* [BUGFIX] Forward proper EndsAt from ruler to Alertmanager inline with Prometheus behaviour. #4017
* [BUGFIX] Querier: support filtering LabelValues with matchers when using tenant federation. #4277

## Blocksconvert

* [ENHANCEMENT] Builder: add `-builder.timestamp-tolerance` option which may reduce block size by rounding timestamps to make difference whole seconds. #3891

## 1.8.1 / 2021-04-27

* [CHANGE] Fix for CVE-2021-31232: Local file disclosure vulnerability when `-experimental.alertmanager.enable-api` is used. The HTTP basic auth `password_file` can be used as an attack vector to send any file content via a webhook. The alertmanager templates can be used as an attack vector to send any file content because the alertmanager can load any text file specified in the templates list.

## 1.8.0 / 2021-03-24

* [CHANGE] Alertmanager: Don't expose cluster information to tenants via the `/alertmanager/api/v1/status` API endpoint when operating with clustering enabled. #3903
* [CHANGE] Ingester: don't update internal "last updated" timestamp of TSDB if tenant only sends invalid samples. This affects how "idle" time is computed. #3727
* [CHANGE] Require explicit flag `-<prefix>.tls-enabled` to enable TLS in GRPC clients. Previously it was enough to specify a TLS flag to enable TLS validation. #3156
* [CHANGE] Query-frontend: removed `-querier.split-queries-by-day` (deprecated in Cortex 0.4.0). Please use `-querier.split-queries-by-interval` instead. #3813
* [CHANGE] Store-gateway: the chunks pool controlled by `-blocks-storage.bucket-store.max-chunk-pool-bytes` is now shared across all tenants. #3830
* [CHANGE] Ingester: return error code 400 instead of 429 when per-user/per-tenant series/metadata limits are reached. #3833
* [CHANGE] Compactor: add `reason` label to `cortex_compactor_blocks_marked_for_deletion_total` metric. Source blocks marked for deletion by compactor are labelled as `compaction`, while blocks passing the retention period are labelled as `retention`. #3879
* [CHANGE] Alertmanager: the `DELETE /api/v1/alerts` is now idempotent. No error is returned if the alertmanager config doesn't exist. #3888
* [FEATURE] Experimental Ruler Storage: Add a separate set of configuration options to configure the ruler storage backend under the `-ruler-storage.` flag prefix. All blocks storage bucket clients and the config service are currently supported. Clients using this implementation will only be enabled if the existing `-ruler.storage` flags are left unset. #3805 #3864
* [FEATURE] Experimental Alertmanager Storage: Add a separate set of configuration options to configure the alertmanager storage backend under the `-alertmanager-storage.` flag prefix. All blocks storage bucket clients and the config service are currently supported. Clients using this implementation will only be enabled if the existing `-alertmanager.storage` flags are left unset. #3888
* [FEATURE] Adds support to S3 server-side encryption using KMS. The S3 server-side encryption config can be overridden on a per-tenant basis for the blocks storage, ruler and alertmanager. Deprecated `-<prefix>.s3.sse-encryption`, please use the following CLI flags that have been added. #3651 #3810 #3811 #3870 #3886 #3906
  - `-<prefix>.s3.sse.type`
  - `-<prefix>.s3.sse.kms-key-id`
  - `-<prefix>.s3.sse.kms-encryption-context`
* [FEATURE] Querier: Enable `@ <timestamp>` modifier in PromQL using the new `-querier.at-modifier-enabled` flag. #3744
* [FEATURE] Overrides Exporter: Add `overrides-exporter` module for exposing per-tenant resource limit overrides as metrics. It is not included in `all` target (single-binary mode), and must be explicitly enabled. #3785
* [FEATURE] Experimental thanosconvert: introduce an experimental tool `thanosconvert` to migrate Thanos block metadata to Cortex metadata. #3770
* [FEATURE] Alertmanager: It now shards the `/api/v1/alerts` API using the ring when sharding is enabled. #3671
  * Added `-alertmanager.max-recv-msg-size` (defaults to 16M) to limit the size of HTTP request body handled by the alertmanager.
  * New flags added for communication between alertmanagers:
    * `-alertmanager.max-recv-msg-size`
    * `-alertmanager.alertmanager-client.remote-timeout`
    * `-alertmanager.alertmanager-client.tls-enabled`
    * `-alertmanager.alertmanager-client.tls-cert-path`
    * `-alertmanager.alertmanager-client.tls-key-path`
    * `-alertmanager.alertmanager-client.tls-ca-path`
    * `-alertmanager.alertmanager-client.tls-server-name`
    * `-alertmanager.alertmanager-client.tls-insecure-skip-verify`
* [FEATURE] Compactor: added blocks storage per-tenant retention support. This is configured via `-compactor.retention-period`, and can be overridden on a per-tenant basis. #3879
* [ENHANCEMENT] Queries: Instrument queries that were discarded due to the configured `max_outstanding_requests_per_tenant`. #3894
  * `cortex_query_frontend_discarded_requests_total`
  * `cortex_query_scheduler_discarded_requests_total`
* [ENHANCEMENT] Ruler: Add TLS and explicit basis authentication configuration options for the HTTP client the ruler uses to communicate with the alertmanager. #3752
  * `-ruler.alertmanager-client.basic-auth-username`: Configure the basic authentication username used by the client. Takes precedent over a URL configured username.
  * `-ruler.alertmanager-client.basic-auth-password`: Configure the basic authentication password used by the client. Takes precedent over a URL configured password.
  * `-ruler.alertmanager-client.tls-ca-path`: File path to the CA file.
  * `-ruler.alertmanager-client.tls-cert-path`: File path to the TLS certificate.
  * `-ruler.alertmanager-client.tls-insecure-skip-verify`: Boolean to disable verifying the certificate.
  * `-ruler.alertmanager-client.tls-key-path`: File path to the TLS key certificate.
  * `-ruler.alertmanager-client.tls-server-name`: Expected name on the TLS certificate.
* [ENHANCEMENT] Ingester: exposed metric `cortex_ingester_oldest_unshipped_block_timestamp_seconds`, tracking the unix timestamp of the oldest TSDB block not shipped to the storage yet. #3705
* [ENHANCEMENT] Prometheus upgraded. #3739 #3806
  * Avoid unnecessary `runtime.GC()` during compactions.
  * Prevent compaction loop in TSDB on data gap.
* [ENHANCEMENT] Query-Frontend now returns server side performance metrics using `Server-Timing` header when query stats is enabled. #3685
* [ENHANCEMENT] Runtime Config: Add a `mode` query parameter for the runtime config endpoint. `/runtime_config?mode=diff` now shows the YAML runtime configuration with all values that differ from the defaults. #3700
* [ENHANCEMENT] Distributor: Enable downstream projects to wrap distributor push function and access the deserialized write requests berfore/after they are pushed. #3755
* [ENHANCEMENT] Add flag `-<prefix>.tls-server-name` to require a specific server name instead of the hostname on the certificate. #3156
* [ENHANCEMENT] Alertmanager: Remove a tenant's alertmanager instead of pausing it as we determine it is no longer needed. #3722
* [ENHANCEMENT] Blocks storage: added more configuration options to S3 client. #3775
  * `-blocks-storage.s3.tls-handshake-timeout`: Maximum time to wait for a TLS handshake. 0 means no limit.
  * `-blocks-storage.s3.expect-continue-timeout`: The time to wait for a server's first response headers after fully writing the request headers if the request has an Expect header. 0 to send the request body immediately.
  * `-blocks-storage.s3.max-idle-connections`: Maximum number of idle (keep-alive) connections across all hosts. 0 means no limit.
  * `-blocks-storage.s3.max-idle-connections-per-host`: Maximum number of idle (keep-alive) connections to keep per-host. If 0, a built-in default value is used.
  * `-blocks-storage.s3.max-connections-per-host`: Maximum number of connections per host. 0 means no limit.
* [ENHANCEMENT] Ingester: when tenant's TSDB is closed, Ingester now removes pushed metrics-metadata from memory, and removes metadata (`cortex_ingester_memory_metadata`, `cortex_ingester_memory_metadata_created_total`, `cortex_ingester_memory_metadata_removed_total`) and validation metrics (`cortex_discarded_samples_total`, `cortex_discarded_metadata_total`). #3782
* [ENHANCEMENT] Distributor: cleanup metrics for inactive tenants. #3784
* [ENHANCEMENT] Ingester: Have ingester to re-emit following TSDB metrics. #3800
  * `cortex_ingester_tsdb_blocks_loaded`
  * `cortex_ingester_tsdb_reloads_total`
  * `cortex_ingester_tsdb_reloads_failures_total`
  * `cortex_ingester_tsdb_symbol_table_size_bytes`
  * `cortex_ingester_tsdb_storage_blocks_bytes`
  * `cortex_ingester_tsdb_time_retentions_total`
* [ENHANCEMENT] Querier: distribute workload across `-store-gateway.sharding-ring.replication-factor` store-gateway replicas when querying blocks and `-store-gateway.sharding-enabled=true`. #3824
* [ENHANCEMENT] Distributor / HA Tracker: added cleanup of unused elected HA replicas from KV store. Added following metrics to monitor this process: #3809
  * `cortex_ha_tracker_replicas_cleanup_started_total`
  * `cortex_ha_tracker_replicas_cleanup_marked_for_deletion_total`
  * `cortex_ha_tracker_replicas_cleanup_deleted_total`
  * `cortex_ha_tracker_replicas_cleanup_delete_failed_total`
* [ENHANCEMENT] Ruler now has new API endpoint `/ruler/delete_tenant_config` that can be used to delete all ruler groups for tenant. It is intended to be used by administrators who wish to clean up state after removed user. Note that this endpoint is enabled regardless of `-experimental.ruler.enable-api`. #3750 #3899
* [ENHANCEMENT] Query-frontend, query-scheduler: cleanup metrics for inactive tenants. #3826
* [ENHANCEMENT] Blocks storage: added `-blocks-storage.s3.region` support to S3 client configuration. #3811
* [ENHANCEMENT] Distributor: Remove cached subrings for inactive users when using shuffle sharding. #3849
* [ENHANCEMENT] Store-gateway: Reduced memory used to fetch chunks at query time. #3855
* [ENHANCEMENT] Ingester: attempt to prevent idle compaction from happening in concurrent ingesters by introducing a 25% jitter to the configured idle timeout (`-blocks-storage.tsdb.head-compaction-idle-timeout`). #3850
* [ENHANCEMENT] Compactor: cleanup local files for users that are no longer owned by compactor. #3851
* [ENHANCEMENT] Store-gateway: close empty bucket stores, and delete leftover local files for tenants that no longer belong to store-gateway. #3853
* [ENHANCEMENT] Store-gateway: added metrics to track partitioner behaviour. #3877
  * `cortex_bucket_store_partitioner_requested_bytes_total`
  * `cortex_bucket_store_partitioner_requested_ranges_total`
  * `cortex_bucket_store_partitioner_expanded_bytes_total`
  * `cortex_bucket_store_partitioner_expanded_ranges_total`
* [ENHANCEMENT] Store-gateway: added metrics to monitor chunk buffer pool behaviour. #3880
  * `cortex_bucket_store_chunk_pool_requested_bytes_total`
  * `cortex_bucket_store_chunk_pool_returned_bytes_total`
* [ENHANCEMENT] Alertmanager: load alertmanager configurations from object storage concurrently, and only load necessary configurations, speeding configuration synchronization process and executing fewer "GET object" operations to the storage when sharding is enabled. #3898
* [ENHANCEMENT] Ingester (blocks storage): Ingester can now stream entire chunks instead of individual samples to the querier. At the moment this feature must be explicitly enabled either by using `-ingester.stream-chunks-when-using-blocks` flag or `ingester_stream_chunks_when_using_blocks` (boolean) field in runtime config file, but these configuration options are temporary and will be removed when feature is stable. #3889
* [ENHANCEMENT] Alertmanager: New endpoint `/multitenant_alertmanager/delete_tenant_config` to delete configuration for tenant identified by `X-Scope-OrgID` header. This is an internal endpoint, available even if Alertmanager API is not enabled by using `-experimental.alertmanager.enable-api`. #3900
* [ENHANCEMENT] MemCached: Add `max_item_size` support. #3929
* [BUGFIX] Cortex: Fixed issue where fatal errors and various log messages where not logged. #3778
* [BUGFIX] HA Tracker: don't track as error in the `cortex_kv_request_duration_seconds` metric a CAS operation intentionally aborted. #3745
* [BUGFIX] Querier / ruler: do not log "error removing stale clients" if the ring is empty. #3761
* [BUGFIX] Store-gateway: fixed a panic caused by a race condition when the index-header lazy loading is enabled. #3775 #3789
* [BUGFIX] Compactor: fixed "could not guess file size" log when uploading blocks deletion marks to the global location. #3807
* [BUGFIX] Prevent panic at start if the http_prefix setting doesn't have a valid value. #3796
* [BUGFIX] Memberlist: fixed panic caused by race condition in `armon/go-metrics` used by memberlist client. #3725
* [BUGFIX] Querier: returning 422 (instead of 500) when query hits `max_chunks_per_query` limit with block storage. #3895
* [BUGFIX] Alertmanager: Ensure that experimental `/api/v1/alerts` endpoints work when `-http.prefix` is empty. #3905
* [BUGFIX] Chunk store: fix panic in inverted index when deleted fingerprint is no longer in the index. #3543

## 1.7.1 / 2021-04-27

* [CHANGE] Fix for CVE-2021-31232: Local file disclosure vulnerability when `-experimental.alertmanager.enable-api` is used. The HTTP basic auth `password_file` can be used as an attack vector to send any file content via a webhook. The alertmanager templates can be used as an attack vector to send any file content because the alertmanager can load any text file specified in the templates list.

## 1.7.0 / 2021-02-23

Note the blocks storage compactor runs a migration task at startup in this version, which can take many minutes and use a lot of RAM.
[Turn this off after first run](https://cortexmetrics.io/docs/blocks-storage/production-tips/#ensure-deletion-marks-migration-is-disabled-after-first-run).

* [CHANGE] FramedSnappy encoding support has been removed from Push and Remote Read APIs. This means Prometheus 1.6 support has been removed and the oldest Prometheus version supported in the remote write is 1.7. #3682
* [CHANGE] Ruler: removed the flag `-ruler.evaluation-delay-duration-deprecated` which was deprecated in 1.4.0. Please use the `ruler_evaluation_delay_duration` per-tenant limit instead. #3694
* [CHANGE] Removed the flags `-<prefix>.grpc-use-gzip-compression` which were deprecated in 1.3.0: #3694
  * `-query-scheduler.grpc-client-config.grpc-use-gzip-compression`: use `-query-scheduler.grpc-client-config.grpc-compression` instead
  * `-frontend.grpc-client-config.grpc-use-gzip-compression`: use `-frontend.grpc-client-config.grpc-compression` instead
  * `-ruler.client.grpc-use-gzip-compression`: use `-ruler.client.grpc-compression` instead
  * `-bigtable.grpc-use-gzip-compression`: use `-bigtable.grpc-compression` instead
  * `-ingester.client.grpc-use-gzip-compression`: use `-ingester.client.grpc-compression` instead
  * `-querier.frontend-client.grpc-use-gzip-compression`: use `-querier.frontend-client.grpc-compression` instead
* [CHANGE] Querier: it's not required to set `-frontend.query-stats-enabled=true` in the querier anymore to enable query statistics logging in the query-frontend. The flag is now required to be configured only in the query-frontend and it will be propagated to the queriers. #3595 #3695
* [CHANGE] Blocks storage: compactor is now required when running a Cortex cluster with the blocks storage, because it also keeps the bucket index updated. #3583
* [CHANGE] Blocks storage: block deletion marks are now stored in a per-tenant global markers/ location too, other than within the block location. The compactor, at startup, will copy deletion marks from the block location to the global location. This migration is required only once, so it can be safely disabled via `-compactor.block-deletion-marks-migration-enabled=false` after new compactor has successfully started at least once in the cluster. #3583
* [CHANGE] OpenStack Swift: the default value for the `-ruler.storage.swift.container-name` and `-swift.container-name` config options has changed from `cortex` to empty string. If you were relying on the default value, please set it back to `cortex`. #3660
* [CHANGE] HA Tracker: configured replica label is now verified against label value length limit (`-validation.max-length-label-value`). #3668
* [CHANGE] Distributor: `extend_writes` field in YAML configuration has moved from `lifecycler` (inside `ingester_config`) to `distributor_config`. This doesn't affect command line option `-distributor.extend-writes`, which stays the same. #3719
* [CHANGE] Alertmanager: Deprecated `-cluster.` CLI flags in favor of their `-alertmanager.cluster.` equivalent. The deprecated flags (and their respective YAML config options) are: #3677
  * `-cluster.listen-address` in favor of `-alertmanager.cluster.listen-address`
  * `-cluster.advertise-address` in favor of `-alertmanager.cluster.advertise-address`
  * `-cluster.peer` in favor of `-alertmanager.cluster.peers`
  * `-cluster.peer-timeout` in favor of `-alertmanager.cluster.peer-timeout`
* [CHANGE] Blocks storage: the default value of `-blocks-storage.bucket-store.sync-interval` has been changed from `5m` to `15m`. #3724
* [FEATURE] Querier: Queries can be federated across multiple tenants. The tenants IDs involved need to be specified separated by a `|` character in the `X-Scope-OrgID` request header. This is an experimental feature, which can be enabled by setting `-tenant-federation.enabled=true` on all Cortex services. #3250
* [FEATURE] Alertmanager: introduced the experimental option `-alertmanager.sharding-enabled` to shard tenants across multiple Alertmanager instances. This feature is still under heavy development and its usage is discouraged. The following new metrics are exported by the Alertmanager: #3664
  * `cortex_alertmanager_ring_check_errors_total`
  * `cortex_alertmanager_sync_configs_total`
  * `cortex_alertmanager_sync_configs_failed_total`
  * `cortex_alertmanager_tenants_discovered`
  * `cortex_alertmanager_tenants_owned`
* [ENHANCEMENT] Allow specifying JAEGER_ENDPOINT instead of sampling server or local agent port. #3682
* [ENHANCEMENT] Blocks storage: introduced a per-tenant bucket index, periodically updated by the compactor, used to avoid full bucket scanning done by queriers, store-gateways and rulers. The bucket index is updated by the compactor during blocks cleanup, on every `-compactor.cleanup-interval`. #3553 #3555 #3561 #3583 #3625 #3711 #3715
* [ENHANCEMENT] Blocks storage: introduced an option `-blocks-storage.bucket-store.bucket-index.enabled` to enable the usage of the bucket index in the querier, store-gateway and ruler. When enabled, the querier, store-gateway and ruler will use the bucket index to find a tenant's blocks instead of running the periodic bucket scan. The following new metrics are exported by the querier and ruler: #3614 #3625
  * `cortex_bucket_index_loads_total`
  * `cortex_bucket_index_load_failures_total`
  * `cortex_bucket_index_load_duration_seconds`
  * `cortex_bucket_index_loaded`
* [ENHANCEMENT] Compactor: exported the following metrics. #3583 #3625
  * `cortex_bucket_blocks_count`: Total number of blocks per tenant in the bucket. Includes blocks marked for deletion, but not partial blocks.
  * `cortex_bucket_blocks_marked_for_deletion_count`: Total number of blocks per tenant marked for deletion in the bucket.
  * `cortex_bucket_blocks_partials_count`: Total number of partial blocks.
  * `cortex_bucket_index_last_successful_update_timestamp_seconds`: Timestamp of the last successful update of a tenant's bucket index.
* [ENHANCEMENT] Ruler: Add `cortex_prometheus_last_evaluation_samples` to expose the number of samples generated by a rule group per tenant. #3582
* [ENHANCEMENT] Memberlist: add status page (/memberlist) with available details about memberlist-based KV store and memberlist cluster. It's also possible to view KV values in Go struct or JSON format, or download for inspection. #3575
* [ENHANCEMENT] Memberlist: client can now keep a size-bounded buffer with sent and received messages and display them in the admin UI (/memberlist) for troubleshooting. #3581 #3602
* [ENHANCEMENT] Blocks storage: added block index attributes caching support to metadata cache. The TTL can be configured via `-blocks-storage.bucket-store.metadata-cache.block-index-attributes-ttl`. #3629
* [ENHANCEMENT] Alertmanager: Add support for Azure blob storage. #3634
* [ENHANCEMENT] Compactor: tenants marked for deletion will now be fully cleaned up after some delay since deletion of last block. Cleanup includes removal of remaining marker files (including tenant deletion mark file) and files under `debug/metas`. #3613
* [ENHANCEMENT] Compactor: retry compaction of a single tenant on failure instead of re-running compaction for all tenants. #3627
* [ENHANCEMENT] Querier: Implement result caching for tenant query federation. #3640
* [ENHANCEMENT] API: Add a `mode` query parameter for the config endpoint: #3645
  * `/config?mode=diff`: Shows the YAML configuration with all values that differ from the defaults.
  * `/config?mode=defaults`: Shows the YAML configuration with all the default values.
* [ENHANCEMENT] OpenStack Swift: added the following config options to OpenStack Swift backend client: #3660
  - Chunks storage: `-swift.auth-version`, `-swift.max-retries`, `-swift.connect-timeout`, `-swift.request-timeout`.
  - Blocks storage: ` -blocks-storage.swift.auth-version`, ` -blocks-storage.swift.max-retries`, ` -blocks-storage.swift.connect-timeout`, ` -blocks-storage.swift.request-timeout`.
  - Ruler: `-ruler.storage.swift.auth-version`, `-ruler.storage.swift.max-retries`, `-ruler.storage.swift.connect-timeout`, `-ruler.storage.swift.request-timeout`.
* [ENHANCEMENT] Disabled in-memory shuffle-sharding subring cache in the store-gateway, ruler and compactor. This should reduce the memory utilisation in these services when shuffle-sharding is enabled, without introducing a significantly increase CPU utilisation. #3601
* [ENHANCEMENT] Shuffle sharding: optimised subring generation used by shuffle sharding. #3601
* [ENHANCEMENT] New /runtime_config endpoint that returns the defined runtime configuration in YAML format. The returned configuration includes overrides. #3639
* [ENHANCEMENT] Query-frontend: included the parameter name failed to validate in HTTP 400 message. #3703
* [ENHANCEMENT] Fail to startup Cortex if provided runtime config is invalid. #3707
* [ENHANCEMENT] Alertmanager: Add flags to customize the cluster configuration: #3667
  * `-alertmanager.cluster.gossip-interval`: The interval between sending gossip messages. By lowering this value (more frequent) gossip messages are propagated across cluster more quickly at the expense of increased bandwidth usage.
  * `-alertmanager.cluster.push-pull-interval`: The interval between gossip state syncs. Setting this interval lower (more frequent) will increase convergence speeds across larger clusters at the expense of increased bandwidth usage.
* [ENHANCEMENT] Distributor: change the error message returned when a received series has too many label values. The new message format has the series at the end and this plays better with Prometheus logs truncation. #3718
  - From: `sample for '<series>' has <value> label names; limit <value>`
  - To: `series has too many labels (actual: <value>, limit: <value>) series: '<series>'`
* [ENHANCEMENT] Improve bucket index loader to handle edge case where new tenant has not had blocks uploaded to storage yet. #3717
* [BUGFIX] Allow `-querier.max-query-lookback` use `y|w|d` suffix like deprecated `-store.max-look-back-period`. #3598
* [BUGFIX] Memberlist: Entry in the ring should now not appear again after using "Forget" feature (unless it's still heartbeating). #3603
* [BUGFIX] Ingester: do not close idle TSDBs while blocks shipping is in progress. #3630 #3632
* [BUGFIX] Ingester: correctly update `cortex_ingester_memory_users` and `cortex_ingester_active_series` when a tenant's idle TSDB is closed, when running Cortex with the blocks storage. #3646
* [BUGFIX] Querier: fix default value incorrectly overriding `-querier.frontend-address` in single-binary mode. #3650
* [BUGFIX] Compactor: delete `deletion-mark.json` at last when deleting a block in order to not leave partial blocks without deletion mark in the bucket if the compactor is interrupted while deleting a block. #3660
* [BUGFIX] Blocks storage: do not cleanup a partially uploaded block when `meta.json` upload fails. Despite failure to upload `meta.json`, this file may in some cases still appear in the bucket later. By skipping early cleanup, we avoid having corrupted blocks in the storage. #3660
* [BUGFIX] Alertmanager: disable access to `/alertmanager/metrics` (which exposes all Cortex metrics), `/alertmanager/-/reload` and `/alertmanager/debug/*`, which were available to any authenticated user with enabled AlertManager. #3678
* [BUGFIX] Query-Frontend: avoid creating many small sub-queries by discarding cache extents under 5 minutes #3653
* [BUGFIX] Ruler: Ensure the stale markers generated for evaluated rules respect the configured `-ruler.evaluation-delay-duration`. This will avoid issues with samples with NaN be persisted with timestamps set ahead of the next rule evaluation. #3687
* [BUGFIX] Alertmanager: don't serve HTTP requests until Alertmanager has fully started. Serving HTTP requests earlier may result in loss of configuration for the user. #3679
* [BUGFIX] Do not log "failed to load config" if runtime config file is empty. #3706
* [BUGFIX] Do not allow to use a runtime config file containing multiple YAML documents. #3706
* [BUGFIX] HA Tracker: don't track as error in the `cortex_kv_request_duration_seconds` metric a CAS operation intentionally aborted. #3745

## 1.6.0 / 2020-12-29

* [CHANGE] Query Frontend: deprecate `-querier.compress-http-responses` in favour of `-api.response-compression-enabled`. #3544
* [CHANGE] Querier: deprecated `-store.max-look-back-period`. You should use `-querier.max-query-lookback` instead. #3452
* [CHANGE] Blocks storage: increased `-blocks-storage.bucket-store.chunks-cache.attributes-ttl` default from `24h` to `168h` (1 week). #3528
* [CHANGE] Blocks storage: the config option `-blocks-storage.bucket-store.index-cache.postings-compression-enabled` has been deprecated and postings compression is always enabled. #3538
* [CHANGE] Ruler: gRPC message size default limits on the Ruler-client side have changed: #3523
  - limit for outgoing gRPC messages has changed from 2147483647 to 16777216 bytes
  - limit for incoming gRPC messages has changed from 4194304 to 104857600 bytes
* [FEATURE] Distributor/Ingester: Provide ability to not overflow writes in the presence of a leaving or unhealthy ingester. This allows for more efficient ingester rolling restarts. #3305
* [FEATURE] Query-frontend: introduced query statistics logged in the query-frontend when enabled via `-frontend.query-stats-enabled=true`. When enabled, the metric `cortex_query_seconds_total` is tracked, counting the sum of the wall time spent across all queriers while running queries (on a per-tenant basis). The metrics `cortex_request_duration_seconds` and `cortex_query_seconds_total` are different: the first one tracks the request duration (eg. HTTP request from the client), while the latter tracks the sum of the wall time on all queriers involved executing the query. #3539
* [ENHANCEMENT] API: Add GZIP HTTP compression to the API responses. Compression can be enabled via `-api.response-compression-enabled`. #3536
* [ENHANCEMENT] Added zone-awareness support on queries. When zone-awareness is enabled, queries will still succeed if all ingesters in a single zone will fail. #3414
* [ENHANCEMENT] Blocks storage ingester: exported more TSDB-related metrics. #3412
  - `cortex_ingester_tsdb_wal_corruptions_total`
  - `cortex_ingester_tsdb_head_truncations_failed_total`
  - `cortex_ingester_tsdb_head_truncations_total`
  - `cortex_ingester_tsdb_head_gc_duration_seconds`
* [ENHANCEMENT] Enforced keepalive on all gRPC clients used for inter-service communication. #3431
* [ENHANCEMENT] Added `cortex_alertmanager_config_hash` metric to expose hash of Alertmanager Config loaded per user. #3388
* [ENHANCEMENT] Query-Frontend / Query-Scheduler: New component called "Query-Scheduler" has been introduced. Query-Scheduler is simply a queue of requests, moved outside of Query-Frontend. This allows Query-Frontend to be scaled separately from number of queues. To make Query-Frontend and Querier use Query-Scheduler, they need to be started with `-frontend.scheduler-address` and `-querier.scheduler-address` options respectively. #3374 #3471
* [ENHANCEMENT] Query-frontend / Querier / Ruler: added `-querier.max-query-lookback` to limit how long back data (series and metadata) can be queried. This setting can be overridden on a per-tenant basis and is enforced in the query-frontend, querier and ruler. #3452 #3458
* [ENHANCEMENT] Querier: added `-querier.query-store-for-labels-enabled` to query store for label names, label values and series APIs. Only works with blocks storage engine. #3461 #3520
* [ENHANCEMENT] Ingester: exposed `-blocks-storage.tsdb.wal-segment-size-bytes` config option to customise the TSDB WAL segment max size. #3476
* [ENHANCEMENT] Compactor: concurrently run blocks cleaner for multiple tenants. Concurrency can be configured via `-compactor.cleanup-concurrency`. #3483
* [ENHANCEMENT] Compactor: shuffle tenants before running compaction. #3483
* [ENHANCEMENT] Compactor: wait for a stable ring at startup, when sharding is enabled. #3484
* [ENHANCEMENT] Store-gateway: added `-blocks-storage.bucket-store.index-header-lazy-loading-enabled` to enable index-header lazy loading (experimental). When enabled, index-headers will be mmap-ed only once required by a query and will be automatically released after `-blocks-storage.bucket-store.index-header-lazy-loading-idle-timeout` time of inactivity. #3498
* [ENHANCEMENT] Alertmanager: added metrics `cortex_alertmanager_notification_requests_total` and `cortex_alertmanager_notification_requests_failed_total`. #3518
* [ENHANCEMENT] Ingester: added `-blocks-storage.tsdb.head-chunks-write-buffer-size-bytes` to fine-tune the TSDB head chunks write buffer size when running Cortex blocks storage. #3518
* [ENHANCEMENT] /metrics now supports OpenMetrics output. HTTP and gRPC servers metrics can now include exemplars. #3524
* [ENHANCEMENT] Expose gRPC keepalive policy options by gRPC server. #3524
* [ENHANCEMENT] Blocks storage: enabled caching of `meta.json` attributes, configurable via `-blocks-storage.bucket-store.metadata-cache.metafile-attributes-ttl`. #3528
* [ENHANCEMENT] Compactor: added a config validation check to fail fast if the compactor has been configured invalid block range periods (each period is expected to be a multiple of the previous one). #3534
* [ENHANCEMENT] Blocks storage: concurrently fetch deletion marks from object storage. #3538
* [ENHANCEMENT] Blocks storage ingester: ingester can now close idle TSDB and delete local data. #3491 #3552
* [ENHANCEMENT] Blocks storage: add option to use V2 signatures for S3 authentication. #3540
* [ENHANCEMENT] Exported process metrics to monitor the number of memory map areas allocated. #3537
  * - `process_memory_map_areas`
  * - `process_memory_map_areas_limit`
* [ENHANCEMENT] Ruler: Expose gRPC client options. #3523
* [ENHANCEMENT] Compactor: added metrics to track on-going compaction. #3535
  * `cortex_compactor_tenants_discovered`
  * `cortex_compactor_tenants_skipped`
  * `cortex_compactor_tenants_processing_succeeded`
  * `cortex_compactor_tenants_processing_failed`
* [ENHANCEMENT] Added new experimental API endpoints: `POST /purger/delete_tenant` and `GET /purger/delete_tenant_status` for deleting all tenant data. Only works with blocks storage. Compactor removes blocks that belong to user marked for deletion. #3549 #3558
* [ENHANCEMENT] Chunks storage: add option to use V2 signatures for S3 authentication. #3560
* [ENHANCEMENT] HA Tracker: Added new limit `ha_max_clusters` to set the max number of clusters tracked for single user. This limit is disabled by default. #3668
* [BUGFIX] Query-Frontend: `cortex_query_seconds_total` now return seconds not nanoseconds. #3589
* [BUGFIX] Blocks storage ingester: fixed some cases leading to a TSDB WAL corruption after a partial write to disk. #3423
* [BUGFIX] Blocks storage: Fix the race between ingestion and `/flush` call resulting in overlapping blocks. #3422
* [BUGFIX] Querier: fixed `-querier.max-query-into-future` which wasn't correctly enforced on range queries. #3452
* [BUGFIX] Fixed float64 precision stability when aggregating metrics before exposing them. This could have lead to false counters resets when querying some metrics exposed by Cortex. #3506
* [BUGFIX] Querier: the meta.json sync concurrency done when running Cortex with the blocks storage is now controlled by `-blocks-storage.bucket-store.meta-sync-concurrency` instead of the incorrect `-blocks-storage.bucket-store.block-sync-concurrency` (default values are the same). #3531
* [BUGFIX] Querier: fixed initialization order of querier module when using blocks storage. It now (again) waits until blocks have been synchronized. #3551

## Blocksconvert

* [ENHANCEMENT] Scheduler: ability to ignore users based on regexp, using `-scheduler.ignore-users-regex` flag. #3477
* [ENHANCEMENT] Builder: Parallelize reading chunks in the final stage of building block. #3470
* [ENHANCEMENT] Builder: remove duplicate label names from chunk. #3547

## 1.5.0 / 2020-11-09

### Cortex

* [CHANGE] Blocks storage: update the default HTTP configuration values for the S3 client to the upstream Thanos default values. #3244
  - `-blocks-storage.s3.http.idle-conn-timeout` is set 90 seconds.
  - `-blocks-storage.s3.http.response-header-timeout` is set to 2 minutes.
* [CHANGE] Improved shuffle sharding support in the write path. This work introduced some config changes: #3090
  * Introduced `-distributor.sharding-strategy` CLI flag (and its respective `sharding_strategy` YAML config option) to explicitly specify which sharding strategy should be used in the write path
  * `-experimental.distributor.user-subring-size` flag renamed to `-distributor.ingestion-tenant-shard-size`
  * `user_subring_size` limit YAML config option renamed to `ingestion_tenant_shard_size`
* [CHANGE] Dropped "blank Alertmanager configuration; using fallback" message from Info to Debug level. #3205
* [CHANGE] Zone-awareness replication for time-series now should be explicitly enabled in the distributor via the `-distributor.zone-awareness-enabled` CLI flag (or its respective YAML config option). Before, zone-aware replication was implicitly enabled if a zone was set on ingesters. #3200
* [CHANGE] Removed the deprecated CLI flag `-config-yaml`. You should use `-schema-config-file` instead. #3225
* [CHANGE] Enforced the HTTP method required by some API endpoints which did (incorrectly) allow any method before that. #3228
  - `GET /`
  - `GET /config`
  - `GET /debug/fgprof`
  - `GET /distributor/all_user_stats`
  - `GET /distributor/ha_tracker`
  - `GET /all_user_stats`
  - `GET /ha-tracker`
  - `GET /api/v1/user_stats`
  - `GET /api/v1/chunks`
  - `GET <legacy-http-prefix>/user_stats`
  - `GET <legacy-http-prefix>/chunks`
  - `GET /services`
  - `GET /multitenant_alertmanager/status`
  - `GET /status` (alertmanager microservice)
  - `GET|POST /ingester/ring`
  - `GET|POST /ring`
  - `GET|POST /store-gateway/ring`
  - `GET|POST /compactor/ring`
  - `GET|POST /ingester/flush`
  - `GET|POST /ingester/shutdown`
  - `GET|POST /flush`
  - `GET|POST /shutdown`
  - `GET|POST /ruler/ring`
  - `POST /api/v1/push`
  - `POST <legacy-http-prefix>/push`
  - `POST /push`
  - `POST /ingester/push`
* [CHANGE] Renamed CLI flags to configure the network interface names from which automatically detect the instance IP. #3295
  - `-compactor.ring.instance-interface` renamed to `-compactor.ring.instance-interface-names`
  - `-store-gateway.sharding-ring.instance-interface` renamed to `-store-gateway.sharding-ring.instance-interface-names`
  - `-distributor.ring.instance-interface` renamed to `-distributor.ring.instance-interface-names`
  - `-ruler.ring.instance-interface` renamed to `-ruler.ring.instance-interface-names`
* [CHANGE] Renamed `-<prefix>.redis.enable-tls` CLI flag to `-<prefix>.redis.tls-enabled`, and its respective YAML config option from `enable_tls` to `tls_enabled`. #3298
* [CHANGE] Increased default `-<prefix>.redis.timeout` from `100ms` to `500ms`. #3301
* [CHANGE] `cortex_alertmanager_config_invalid` has been removed in favor of `cortex_alertmanager_config_last_reload_successful`. #3289
* [CHANGE] Query-frontend: POST requests whose body size exceeds 10MiB will be rejected. The max body size can be customised via `-frontend.max-body-size`. #3276
* [FEATURE] Shuffle sharding: added support for shuffle-sharding queriers in the query-frontend. When configured (`-frontend.max-queriers-per-tenant` globally, or using per-tenant limit `max_queriers_per_tenant`), each tenants's requests will be handled by different set of queriers. #3113 #3257
* [FEATURE] Shuffle sharding: added support for shuffle-sharding ingesters on the read path. When ingesters shuffle-sharding is enabled and `-querier.shuffle-sharding-ingesters-lookback-period` is set, queriers will fetch in-memory series from the minimum set of required ingesters, selecting only ingesters which may have received series since 'now - lookback period'. #3252
* [FEATURE] Query-frontend: added `compression` config to support results cache with compression. #3217
* [FEATURE] Add OpenStack Swift support to blocks storage. #3303
* [FEATURE] Added support for applying Prometheus relabel configs on series received by the distributor. A `metric_relabel_configs` field has been added to the per-tenant limits configuration. #3329
* [FEATURE] Support for Cassandra client SSL certificates. #3384
* [ENHANCEMENT] Ruler: Introduces two new limits `-ruler.max-rules-per-rule-group` and `-ruler.max-rule-groups-per-tenant` to control the number of rules per rule group and the total number of rule groups for a given user. They are disabled by default. #3366
* [ENHANCEMENT] Allow to specify multiple comma-separated Cortex services to `-target` CLI option (or its respective YAML config option). For example, `-target=all,compactor` can be used to start Cortex single-binary with compactor as well. #3275
* [ENHANCEMENT] Expose additional HTTP configs for the S3 backend client. New flag are listed below: #3244
  - `-blocks-storage.s3.http.idle-conn-timeout`
  - `-blocks-storage.s3.http.response-header-timeout`
  - `-blocks-storage.s3.http.insecure-skip-verify`
* [ENHANCEMENT] Added `cortex_query_frontend_connected_clients` metric to show the number of workers currently connected to the frontend. #3207
* [ENHANCEMENT] Shuffle sharding: improved shuffle sharding in the write path. Shuffle sharding now should be explicitly enabled via `-distributor.sharding-strategy` CLI flag (or its respective YAML config option) and guarantees stability, consistency, shuffling and balanced zone-awareness properties. #3090 #3214
* [ENHANCEMENT] Ingester: added new metric `cortex_ingester_active_series` to track active series more accurately. Also added options to control whether active series tracking is enabled (`-ingester.active-series-metrics-enabled`, defaults to false), and how often this metric is updated (`-ingester.active-series-metrics-update-period`) and max idle time for series to be considered inactive (`-ingester.active-series-metrics-idle-timeout`). #3153
* [ENHANCEMENT] Store-gateway: added zone-aware replication support to blocks replication in the store-gateway. #3200
* [ENHANCEMENT] Store-gateway: exported new metrics. #3231
  - `cortex_bucket_store_cached_series_fetch_duration_seconds`
  - `cortex_bucket_store_cached_postings_fetch_duration_seconds`
  - `cortex_bucket_stores_gate_queries_max`
* [ENHANCEMENT] Added `-version` flag to Cortex. #3233
* [ENHANCEMENT] Hash ring: added instance registered timestamp to the ring. #3248
* [ENHANCEMENT] Reduce tail latency by smoothing out spikes in rate of chunk flush operations. #3191
* [ENHANCEMENT] User Cortex as User Agent in http requests issued by Configs DB client. #3264
* [ENHANCEMENT] Experimental Ruler API: Fetch rule groups from object storage in parallel. #3218
* [ENHANCEMENT] Chunks GCS object storage client uses the `fields` selector to limit the payload size when listing objects in the bucket. #3218 #3292
* [ENHANCEMENT] Added shuffle sharding support to ruler. Added new metric `cortex_ruler_sync_rules_total`. #3235
* [ENHANCEMENT] Return an explicit error when the store-gateway is explicitly requested without a blocks storage engine. #3287
* [ENHANCEMENT] Ruler: only load rules that belong to the ruler. Improves rules synching performances when ruler sharding is enabled. #3269
* [ENHANCEMENT] Added `-<prefix>.redis.tls-insecure-skip-verify` flag. #3298
* [ENHANCEMENT] Added `cortex_alertmanager_config_last_reload_successful_seconds` metric to show timestamp of last successful AM config reload. #3289
* [ENHANCEMENT] Blocks storage: reduced number of bucket listing operations to list block content (applies to newly created blocks only). #3363
* [ENHANCEMENT] Ruler: Include the tenant ID on the notifier logs. #3372
* [ENHANCEMENT] Blocks storage Compactor: Added `-compactor.enabled-tenants` and `-compactor.disabled-tenants` to explicitly enable or disable compaction of specific tenants. #3385
* [ENHANCEMENT] Blocks storage ingester: Creating checkpoint only once even when there are multiple Head compactions in a single `Compact()` call. #3373
* [BUGFIX] Blocks storage ingester: Read repair memory-mapped chunks file which can end up being empty on abrupt shutdowns combined with faulty disks. #3373
* [BUGFIX] Blocks storage ingester: Close TSDB resources on failed startup preventing ingester OOMing. #3373
* [BUGFIX] No-longer-needed ingester operations for queries triggered by queriers and rulers are now canceled. #3178
* [BUGFIX] Ruler: directories in the configured `rules-path` will be removed on startup and shutdown in order to ensure they don't persist between runs. #3195
* [BUGFIX] Handle hash-collisions in the query path. #3192
* [BUGFIX] Check for postgres rows errors. #3197
* [BUGFIX] Ruler Experimental API: Don't allow rule groups without names or empty rule groups. #3210
* [BUGFIX] Experimental Alertmanager API: Do not allow empty Alertmanager configurations or bad template filenames to be submitted through the configuration API. #3185
* [BUGFIX] Reduce failures to update heartbeat when using Consul. #3259
* [BUGFIX] When using ruler sharding, moving all user rule groups from ruler to a different one and then back could end up with some user groups not being evaluated at all. #3235
* [BUGFIX] Fixed shuffle sharding consistency when zone-awareness is enabled and the shard size is increased or instances in a new zone are added. #3299
* [BUGFIX] Use a valid grpc header when logging IP addresses. #3307
* [BUGFIX] Fixed the metric `cortex_prometheus_rule_group_duration_seconds` in the Ruler, it wouldn't report any values. #3310
* [BUGFIX] Fixed gRPC connections leaking in rulers when rulers sharding is enabled and APIs called. #3314
* [BUGFIX] Fixed shuffle sharding consistency when zone-awareness is enabled and the shard size is increased or instances in a new zone are added. #3299
* [BUGFIX] Fixed Gossip memberlist members joining when addresses are configured using DNS-based service discovery. #3360
* [BUGFIX] Ingester: fail to start an ingester running the blocks storage, if unable to load any existing TSDB at startup. #3354
* [BUGFIX] Blocks storage: Avoid deletion of blocks in the ingester which are not shipped to the storage yet. #3346
* [BUGFIX] Fix common prefixes returned by List method of S3 client. #3358
* [BUGFIX] Honor configured timeout in Azure and GCS object clients. #3285
* [BUGFIX] Blocks storage: Avoid creating blocks larger than configured block range period on forced compaction and when TSDB is idle. #3344
* [BUGFIX] Shuffle sharding: fixed max global series per user/metric limit when shuffle sharding and `-distributor.shard-by-all-labels=true` are both enabled in distributor. When using these global limits you should now set `-distributor.sharding-strategy` and `-distributor.zone-awareness-enabled` to ingesters too. #3369
* [BUGFIX] Slow query logging: when using downstream server request parameters were not logged. #3276
* [BUGFIX] Fixed tenant detection in the ruler and alertmanager API when running without auth. #3343

### Blocksconvert

* [ENHANCEMENT] Blocksconvert – Builder: download plan file locally before processing it. #3209
* [ENHANCEMENT] Blocksconvert – Cleaner: added new tool for deleting chunks data. #3283
* [ENHANCEMENT] Blocksconvert – Scanner: support for scanning specific date-range only. #3222
* [ENHANCEMENT] Blocksconvert – Scanner: metrics for tracking progress. #3222
* [ENHANCEMENT] Blocksconvert – Builder: retry block upload before giving up. #3245
* [ENHANCEMENT] Blocksconvert – Scanner: upload plans concurrently. #3340
* [BUGFIX] Blocksconvert: fix chunks ordering in the block. Chunks in different order than series work just fine in TSDB blocks at the moment, but it's not consistent with what Prometheus does and future Prometheus and Cortex optimizations may rely on this ordering. #3371

## 1.4.0 / 2020-10-02

* [CHANGE] TLS configuration for gRPC, HTTP and etcd clients is now marked as experimental. These features are not yet fully baked, and we expect possible small breaking changes in Cortex 1.5. #3198
* [CHANGE] Cassandra backend support is now GA (stable). #3180
* [CHANGE] Blocks storage is now GA (stable). The `-experimental` prefix has been removed from all CLI flags related to the blocks storage (no YAML config changes). #3180 #3201
  - `-experimental.blocks-storage.*` flags renamed to `-blocks-storage.*`
  - `-experimental.store-gateway.*` flags renamed to `-store-gateway.*`
  - `-experimental.querier.store-gateway-client.*` flags renamed to `-querier.store-gateway-client.*`
  - `-experimental.querier.store-gateway-addresses` flag renamed to `-querier.store-gateway-addresses`
  - `-store-gateway.replication-factor` flag renamed to `-store-gateway.sharding-ring.replication-factor`
  - `-store-gateway.tokens-file-path` flag renamed to `store-gateway.sharding-ring.tokens-file-path`
* [CHANGE] Ingester: Removed deprecated untyped record from chunks WAL. Only if you are running `v1.0` or below, it is recommended to first upgrade to `v1.1`/`v1.2`/`v1.3` and run it for a day before upgrading to `v1.4` to avoid data loss. #3115
* [CHANGE] Distributor API endpoints are no longer served unless target is set to `distributor` or `all`. #3112
* [CHANGE] Increase the default Cassandra client replication factor to 3. #3007
* [CHANGE] Blocks storage: removed the support to transfer blocks between ingesters on shutdown. When running the Cortex blocks storage, ingesters are expected to run with a persistent disk. The following metrics have been removed: #2996
  * `cortex_ingester_sent_files`
  * `cortex_ingester_received_files`
  * `cortex_ingester_received_bytes_total`
  * `cortex_ingester_sent_bytes_total`
* [CHANGE] The buckets for the `cortex_chunk_store_index_lookups_per_query` metric have been changed to 1, 2, 4, 8, 16. #3021
* [CHANGE] Blocks storage: the `operation` label value `getrange` has changed into `get_range` for the metrics `thanos_store_bucket_cache_operation_requests_total` and `thanos_store_bucket_cache_operation_hits_total`. #3000
* [CHANGE] Experimental Delete Series: `/api/v1/admin/tsdb/delete_series` and `/api/v1/admin/tsdb/cancel_delete_request` purger APIs to return status code `204` instead of `200` for success. #2946
* [CHANGE] Histogram `cortex_memcache_request_duration_seconds` `method` label value changes from `Memcached.Get` to `Memcached.GetBatched` for batched lookups, and is not reported for non-batched lookups (label value `Memcached.GetMulti` remains, and had exactly the same value as `Get` in nonbatched lookups).  The same change applies to tracing spans. #3046
* [CHANGE] TLS server validation is now enabled by default, a new parameter `tls_insecure_skip_verify` can be set to true to skip validation optionally. #3030
* [CHANGE] `cortex_ruler_config_update_failures_total` has been removed in favor of `cortex_ruler_config_last_reload_successful`. #3056
* [CHANGE] `ruler.evaluation_delay_duration` field in YAML config has been moved and renamed to `limits.ruler_evaluation_delay_duration`. #3098
* [CHANGE] Removed obsolete `results_cache.max_freshness` from YAML config (deprecated since Cortex 1.2). #3145
* [CHANGE] Removed obsolete `-promql.lookback-delta` option (deprecated since Cortex 1.2, replaced with `-querier.lookback-delta`). #3144
* [CHANGE] Cache: added support for Redis Cluster and Redis Sentinel. #2961
  - The following changes have been made in Redis configuration:
   - `-redis.master_name` added
   - `-redis.db` added
   - `-redis.max-active-conns` changed to `-redis.pool-size`
   - `-redis.max-conn-lifetime` changed to `-redis.max-connection-age`
   - `-redis.max-idle-conns` removed
   - `-redis.wait-on-pool-exhaustion` removed
* [CHANGE] TLS configuration for gRPC, HTTP and etcd clients is now marked as experimental. These features are not yet fully baked, and we expect possible small breaking changes in Cortex 1.5. #3198
* [CHANGE] Fixed store-gateway CLI flags inconsistencies. #3201
  - `-store-gateway.replication-factor` flag renamed to `-store-gateway.sharding-ring.replication-factor`
  - `-store-gateway.tokens-file-path` flag renamed to `store-gateway.sharding-ring.tokens-file-path`
* [FEATURE] Logging of the source IP passed along by a reverse proxy is now supported by setting the `-server.log-source-ips-enabled`. For non standard headers the settings `-server.log-source-ips-header` and `-server.log-source-ips-regex` can be used. #2985
* [FEATURE] Blocks storage: added shuffle sharding support to store-gateway blocks sharding. Added the following additional metrics to store-gateway: #3069
  * `cortex_bucket_stores_tenants_discovered`
  * `cortex_bucket_stores_tenants_synced`
* [FEATURE] Experimental blocksconvert: introduce an experimental tool `blocksconvert` to migrate long-term storage chunks to blocks. #3092 #3122 #3127 #3162
* [ENHANCEMENT] Improve the Alertmanager logging when serving requests from its API / UI. #3397
* [ENHANCEMENT] Add support for azure storage in China, German and US Government environments. #2988
* [ENHANCEMENT] Query-tee: added a small tolerance to floating point sample values comparison. #2994
* [ENHANCEMENT] Query-tee: add support for doing a passthrough of requests to preferred backend for unregistered routes #3018
* [ENHANCEMENT] Expose `storage.aws.dynamodb.backoff_config` configuration file field. #3026
* [ENHANCEMENT] Added `cortex_request_message_bytes` and `cortex_response_message_bytes` histograms to track received and sent gRPC message and HTTP request/response sizes. Added `cortex_inflight_requests` gauge to track number of inflight gRPC and HTTP requests. #3064
* [ENHANCEMENT] Publish ruler's ring metrics. #3074
* [ENHANCEMENT] Add config validation to the experimental Alertmanager API. Invalid configs are no longer accepted. #3053
* [ENHANCEMENT] Add "integration" as a label for `cortex_alertmanager_notifications_total` and `cortex_alertmanager_notifications_failed_total` metrics. #3056
* [ENHANCEMENT] Add `cortex_ruler_config_last_reload_successful` and `cortex_ruler_config_last_reload_successful_seconds` to check status of users rule manager. #3056
* [ENHANCEMENT] The configuration validation now fails if an empty YAML node has been set for a root YAML config property. #3080
* [ENHANCEMENT] Memcached dial() calls now have a circuit-breaker to avoid hammering a broken cache. #3051, #3189
* [ENHANCEMENT] `-ruler.evaluation-delay-duration` is now overridable as a per-tenant limit, `ruler_evaluation_delay_duration`. #3098
* [ENHANCEMENT] Add TLS support to etcd client. #3102
* [ENHANCEMENT] When a tenant accesses the Alertmanager UI or its API, if we have valid `-alertmanager.configs.fallback` we'll use that to start the manager and avoid failing the request. #3073
* [ENHANCEMENT] Add `DELETE api/v1/rules/{namespace}` to the Ruler. It allows all the rule groups of a namespace to be deleted. #3120
* [ENHANCEMENT] Experimental Delete Series: Retry processing of Delete requests during failures. #2926
* [ENHANCEMENT] Improve performance of QueryStream() in ingesters. #3177
* [ENHANCEMENT] Modules included in "All" target are now visible in output of `-modules` CLI flag. #3155
* [ENHANCEMENT] Added `/debug/fgprof` endpoint to debug running Cortex process using `fgprof`. This adds up to the existing `/debug/...` endpoints. #3131
* [ENHANCEMENT] Blocks storage: optimised `/api/v1/series` for blocks storage. (#2976)
* [BUGFIX] Ruler: when loading rules from "local" storage, check for directory after resolving symlink. #3137
* [BUGFIX] Query-frontend: Fixed rounding for incoming query timestamps, to be 100% Prometheus compatible. #2990
* [BUGFIX] Querier: Merge results from chunks and blocks ingesters when using streaming of results. #3013
* [BUGFIX] Querier: query /series from ingesters regardless the `-querier.query-ingesters-within` setting. #3035
* [BUGFIX] Blocks storage: Ingester is less likely to hit gRPC message size limit when streaming data to queriers. #3015
* [BUGFIX] Blocks storage: fixed memberlist support for the store-gateways and compactors ring used when blocks sharding is enabled. #3058 #3095
* [BUGFIX] Fix configuration for TLS server validation, TLS skip verify was hardcoded to true for all TLS configurations and prevented validation of server certificates. #3030
* [BUGFIX] Fixes the Alertmanager panicking when no `-alertmanager.web.external-url` is provided. #3017
* [BUGFIX] Fixes the registration of the Alertmanager API metrics `cortex_alertmanager_alerts_received_total` and `cortex_alertmanager_alerts_invalid_total`. #3065
* [BUGFIX] Fixes `flag needs an argument: -config.expand-env` error. #3087
* [BUGFIX] An index optimisation actually slows things down when using caching. Moved it to the right location. #2973
* [BUGFIX] Ingester: If push request contained both valid and invalid samples, valid samples were ingested but not stored to WAL of the chunks storage. This has been fixed. #3067
* [BUGFIX] Cassandra: fixed consistency setting in the CQL session when creating the keyspace. #3105
* [BUGFIX] Ruler: Config API would return both the `record` and `alert` in `YAML` response keys even when one of them must be empty. #3120
* [BUGFIX] Index page now uses configured HTTP path prefix when creating links. #3126
* [BUGFIX] Purger: fixed deadlock when reloading of tombstones failed. #3182
* [BUGFIX] Fixed panic in flusher job, when error writing chunks to the store would cause "idle" chunks to be flushed, which triggered panic. #3140
* [BUGFIX] Index page no longer shows links that are not valid for running Cortex instance. #3133
* [BUGFIX] Configs: prevent validation of templates to fail when using template functions. #3157
* [BUGFIX] Configuring the S3 URL with an `@` but without username and password doesn't enable the AWS static credentials anymore. #3170
* [BUGFIX] Limit errors on ranged queries (`api/v1/query_range`) no longer return a status code `500` but `422` instead. #3167
* [BUGFIX] Handle hash-collisions in the query path. Before this fix, Cortex could occasionally mix up two different series in a query, leading to invalid results, when `-querier.ingester-streaming` was used. #3192

## 1.3.0 / 2020-08-21

* [CHANGE] Replace the metric `cortex_alertmanager_configs` with `cortex_alertmanager_config_invalid` exposed by Alertmanager. #2960
* [CHANGE] Experimental Delete Series: Change target flag for purger from `data-purger` to `purger`. #2777
* [CHANGE] Experimental blocks storage: The max concurrent queries against the long-term storage, configured via `-experimental.blocks-storage.bucket-store.max-concurrent`, is now a limit shared across all tenants and not a per-tenant limit anymore. The default value has changed from `20` to `100` and the following new metrics have been added: #2797
  * `cortex_bucket_stores_gate_queries_concurrent_max`
  * `cortex_bucket_stores_gate_queries_in_flight`
  * `cortex_bucket_stores_gate_duration_seconds`
* [CHANGE] Metric `cortex_ingester_flush_reasons` has been renamed to `cortex_ingester_flushing_enqueued_series_total`, and new metric `cortex_ingester_flushing_dequeued_series_total` with `outcome` label (superset of reason) has been added. #2802 #2818 #2998
* [CHANGE] Experimental Delete Series: Metric `cortex_purger_oldest_pending_delete_request_age_seconds` would track age of delete requests since they are over their cancellation period instead of their creation time. #2806
* [CHANGE] Experimental blocks storage: the store-gateway service is required in a Cortex cluster running with the experimental blocks storage. Removed the `-experimental.tsdb.store-gateway-enabled` CLI flag and `store_gateway_enabled` YAML config option. The store-gateway is now always enabled when the storage engine is `blocks`. #2822
* [CHANGE] Experimental blocks storage: removed support for `-experimental.blocks-storage.bucket-store.max-sample-count` flag because the implementation was flawed. To limit the number of samples/chunks processed by a single query you can set `-store.query-chunk-limit`, which is now supported by the blocks storage too. #2852
* [CHANGE] Ingester: Chunks flushed via /flush stay in memory until retention period is reached. This affects `cortex_ingester_memory_chunks` metric. #2778
* [CHANGE] Querier: the error message returned when the query time range exceeds `-store.max-query-length` has changed from `invalid query, length > limit (X > Y)` to `the query time range exceeds the limit (query length: X, limit: Y)`. #2826
* [CHANGE] Add `component` label to metrics exposed by chunk, delete and index store clients. #2774
* [CHANGE] Querier: when `-querier.query-ingesters-within` is configured, the time range of the query sent to ingesters is now manipulated to ensure the query start time is not older than 'now - query-ingesters-within'. #2904
* [CHANGE] KV: The `role` label which was a label of `multi` KV store client only has been added to metrics of every KV store client. If KV store client is not `multi`, then the value of `role` label is `primary`. #2837
* [CHANGE] Added the `engine` label to the metrics exposed by the Prometheus query engine, to distinguish between `ruler` and `querier` metrics. #2854
* [CHANGE] Added ruler to the single binary when started with `-target=all` (default). #2854
* [CHANGE] Experimental blocks storage: compact head when opening TSDB. This should only affect ingester startup after it was unable to compact head in previous run. #2870
* [CHANGE] Metric `cortex_overrides_last_reload_successful` has been renamed to `cortex_runtime_config_last_reload_successful`. #2874
* [CHANGE] HipChat support has been removed from the alertmanager (because removed from the Prometheus upstream too). #2902
* [CHANGE] Add constant label `name` to metric `cortex_cache_request_duration_seconds`. #2903
* [CHANGE] Add `user` label to metric `cortex_query_frontend_queue_length`. #2939
* [CHANGE] Experimental blocks storage: cleaned up the config and renamed "TSDB" to "blocks storage". #2937
  - The storage engine setting value has been changed from `tsdb` to `blocks`; this affects `-store.engine` CLI flag and its respective YAML option.
  - The root level YAML config has changed from `tsdb` to `blocks_storage`
  - The prefix of all CLI flags has changed from `-experimental.tsdb.` to `-experimental.blocks-storage.`
  - The following settings have been grouped under `tsdb` property in the YAML config and their CLI flags changed:
    - `-experimental.tsdb.dir` changed to `-experimental.blocks-storage.tsdb.dir`
    - `-experimental.tsdb.block-ranges-period` changed to `-experimental.blocks-storage.tsdb.block-ranges-period`
    - `-experimental.tsdb.retention-period` changed to `-experimental.blocks-storage.tsdb.retention-period`
    - `-experimental.tsdb.ship-interval` changed to `-experimental.blocks-storage.tsdb.ship-interval`
    - `-experimental.tsdb.ship-concurrency` changed to `-experimental.blocks-storage.tsdb.ship-concurrency`
    - `-experimental.tsdb.max-tsdb-opening-concurrency-on-startup` changed to `-experimental.blocks-storage.tsdb.max-tsdb-opening-concurrency-on-startup`
    - `-experimental.tsdb.head-compaction-interval` changed to `-experimental.blocks-storage.tsdb.head-compaction-interval`
    - `-experimental.tsdb.head-compaction-concurrency` changed to `-experimental.blocks-storage.tsdb.head-compaction-concurrency`
    - `-experimental.tsdb.head-compaction-idle-timeout` changed to `-experimental.blocks-storage.tsdb.head-compaction-idle-timeout`
    - `-experimental.tsdb.stripe-size` changed to `-experimental.blocks-storage.tsdb.stripe-size`
    - `-experimental.tsdb.wal-compression-enabled` changed to `-experimental.blocks-storage.tsdb.wal-compression-enabled`
    - `-experimental.tsdb.flush-blocks-on-shutdown` changed to `-experimental.blocks-storage.tsdb.flush-blocks-on-shutdown`
* [CHANGE] Flags `-bigtable.grpc-use-gzip-compression`, `-ingester.client.grpc-use-gzip-compression`, `-querier.frontend-client.grpc-use-gzip-compression` are now deprecated. #2940
* [CHANGE] Limit errors reported by ingester during query-time now return HTTP status code 422. #2941
* [FEATURE] Introduced `ruler.for-outage-tolerance`, Max time to tolerate outage for restoring "for" state of alert. #2783
* [FEATURE] Introduced `ruler.for-grace-period`, Minimum duration between alert and restored "for" state. This is maintained only for alerts with configured "for" time greater than grace period. #2783
* [FEATURE] Introduced `ruler.resend-delay`, Minimum amount of time to wait before resending an alert to Alertmanager. #2783
* [FEATURE] Ruler: added `local` filesystem support to store rules (read-only). #2854
* [ENHANCEMENT] Upgraded Docker base images to `alpine:3.12`. #2862
* [ENHANCEMENT] Experimental: Querier can now optionally query secondary store. This is specified by using `-querier.second-store-engine` option, with values `chunks` or `blocks`. Standard configuration options for this store are used. Additionally, this querying can be configured to happen only for queries that need data older than `-querier.use-second-store-before-time`. Default value of zero will always query secondary store. #2747
* [ENHANCEMENT] Query-tee: increased the `cortex_querytee_request_duration_seconds` metric buckets granularity. #2799
* [ENHANCEMENT] Query-tee: fail to start if the configured `-backend.preferred` is unknown. #2799
* [ENHANCEMENT] Ruler: Added the following metrics: #2786
  * `cortex_prometheus_notifications_latency_seconds`
  * `cortex_prometheus_notifications_errors_total`
  * `cortex_prometheus_notifications_sent_total`
  * `cortex_prometheus_notifications_dropped_total`
  * `cortex_prometheus_notifications_queue_length`
  * `cortex_prometheus_notifications_queue_capacity`
  * `cortex_prometheus_notifications_alertmanagers_discovered`
* [ENHANCEMENT] The behavior of the `/ready` was changed for the query frontend to indicate when it was ready to accept queries. This is intended for use by a read path load balancer that would want to wait for the frontend to have attached queriers before including it in the backend. #2733
* [ENHANCEMENT] Experimental Delete Series: Add support for deletion of chunks for remaining stores. #2801
* [ENHANCEMENT] Add `-modules` command line flag to list possible values for `-target`. Also, log warning if given target is internal component. #2752
* [ENHANCEMENT] Added `-ingester.flush-on-shutdown-with-wal-enabled` option to enable chunks flushing even when WAL is enabled. #2780
* [ENHANCEMENT] Query-tee: Support for custom API prefix by using `-server.path-prefix` option. #2814
* [ENHANCEMENT] Query-tee: Forward `X-Scope-OrgId` header to backend, if present in the request. #2815
* [ENHANCEMENT] Experimental blocks storage: Added `-experimental.blocks-storage.tsdb.head-compaction-idle-timeout` option to force compaction of data in memory into a block. #2803
* [ENHANCEMENT] Experimental blocks storage: Added support for flushing blocks via `/flush`, `/shutdown` (previously these only worked for chunks storage) and by using `-experimental.blocks-storage.tsdb.flush-blocks-on-shutdown` option. #2794
* [ENHANCEMENT] Experimental blocks storage: Added support to enforce max query time range length via `-store.max-query-length`. #2826
* [ENHANCEMENT] Experimental blocks storage: Added support to limit the max number of chunks that can be fetched from the long-term storage while executing a query. The limit is enforced both in the querier and store-gateway, and is configurable via `-store.query-chunk-limit`. #2852 #2922
* [ENHANCEMENT] Ingester: Added new metric `cortex_ingester_flush_series_in_progress` that reports number of ongoing flush-series operations. Useful when calling `/flush` handler: if `cortex_ingester_flush_queue_length + cortex_ingester_flush_series_in_progress` is 0, all flushes are finished. #2778
* [ENHANCEMENT] Memberlist members can join cluster via SRV records. #2788
* [ENHANCEMENT] Added configuration options for chunks s3 client. #2831
  * `s3.endpoint`
  * `s3.region`
  * `s3.access-key-id`
  * `s3.secret-access-key`
  * `s3.insecure`
  * `s3.sse-encryption`
  * `s3.http.idle-conn-timeout`
  * `s3.http.response-header-timeout`
  * `s3.http.insecure-skip-verify`
* [ENHANCEMENT] Prometheus upgraded. #2798 #2849 #2867 #2902 #2918
  * Optimized labels regex matchers for patterns containing literals (eg. `foo.*`, `.*foo`, `.*foo.*`)
* [ENHANCEMENT] Add metric `cortex_ruler_config_update_failures_total` to Ruler to track failures of loading rules files. #2857
* [ENHANCEMENT] Experimental Alertmanager: Alertmanager configuration persisted to object storage using an experimental API that accepts and returns YAML-based Alertmanager configuration. #2768
* [ENHANCEMENT] Ruler: `-ruler.alertmanager-url` now supports multiple URLs. Each URL is treated as a separate Alertmanager group. Support for multiple Alertmanagers in a group can be achieved by using DNS service discovery. #2851
* [ENHANCEMENT] Experimental blocks storage: Cortex Flusher now works with blocks engine. Flusher needs to be provided with blocks-engine configuration, existing Flusher flags are not used (they are only relevant for chunks engine). Note that flush errors are only reported via log. #2877
* [ENHANCEMENT] Flusher: Added `-flusher.exit-after-flush` option (defaults to true) to control whether Cortex should stop completely after Flusher has finished its work. #2877
* [ENHANCEMENT] Added metrics `cortex_config_hash` and `cortex_runtime_config_hash` to expose hash of the currently active config file. #2874
* [ENHANCEMENT] Logger: added JSON logging support, configured via the `-log.format=json` CLI flag or its respective YAML config option. #2386
* [ENHANCEMENT] Added new flags `-bigtable.grpc-compression`, `-ingester.client.grpc-compression`, `-querier.frontend-client.grpc-compression` to configure compression used by gRPC. Valid values are `gzip`, `snappy`, or empty string (no compression, default). #2940
* [ENHANCEMENT] Clarify limitations of the `/api/v1/series`, `/api/v1/labels` and `/api/v1/label/{name}/values` endpoints. #2953
* [ENHANCEMENT] Ingester: added `Dropped` outcome to metric `cortex_ingester_flushing_dequeued_series_total`. #2998
* [BUGFIX] Fixed a bug with `api/v1/query_range` where no responses would return null values for `result` and empty values for `resultType`. #2962
* [BUGFIX] Fixed a bug in the index intersect code causing storage to return more chunks/series than required. #2796
* [BUGFIX] Fixed the number of reported keys in the background cache queue. #2764
* [BUGFIX] Fix race in processing of headers in sharded queries. #2762
* [BUGFIX] Query Frontend: Do not re-split sharded requests around ingester boundaries. #2766
* [BUGFIX] Experimental Delete Series: Fixed a problem with cache generation numbers prefixed to cache keys. #2800
* [BUGFIX] Ingester: Flushing chunks via `/flush` endpoint could previously lead to panic, if chunks were already flushed before and then removed from memory during the flush caused by `/flush` handler. Immediate flush now doesn't cause chunks to be flushed again. Samples received during flush triggered via `/flush` handler are no longer discarded. #2778
* [BUGFIX] Prometheus upgraded. #2849
  * Fixed unknown symbol error during head compaction
* [BUGFIX] Fix panic when using cassandra as store for both index and delete requests. #2774
* [BUGFIX] Experimental Delete Series: Fixed a data race in Purger. #2817
* [BUGFIX] KV: Fixed a bug that triggered a panic due to metrics being registered with the same name but different labels when using a `multi` configured KV client. #2837
* [BUGFIX] Query-frontend: Fix passing HTTP `Host` header if `-frontend.downstream-url` is configured. #2880
* [BUGFIX] Ingester: Improve time-series distribution when `-experimental.distributor.user-subring-size` is enabled. #2887
* [BUGFIX] Set content type to `application/x-protobuf` for remote_read responses. #2915
* [BUGFIX] Fixed ruler and store-gateway instance registration in the ring (when sharding is enabled) when a new instance replaces abruptly terminated one, and the only difference between the two instances is the address. #2954
* [BUGFIX] Fixed `Missing chunks and index config causing silent failure` Absence of chunks and index from schema config is not validated. #2732
* [BUGFIX] Fix panic caused by KVs from boltdb being used beyond their life. #2971
* [BUGFIX] Experimental blocks storage: `/api/v1/series`, `/api/v1/labels` and `/api/v1/label/{name}/values` only query the TSDB head regardless of the configured `-experimental.blocks-storage.tsdb.retention-period`. #2974
* [BUGFIX] Ingester: Avoid indefinite checkpointing in case of surge in number of series. #2955
* [BUGFIX] Querier: query /series from ingesters regardless the `-querier.query-ingesters-within` setting. #3035
* [BUGFIX] Ruler: fixed an unintentional breaking change introduced in the ruler's `alertmanager_url` YAML config option, which changed the value from a string to a list of strings. #2989

## 1.2.0 / 2020-07-01

* [CHANGE] Metric `cortex_kv_request_duration_seconds` now includes `name` label to denote which client is being used as well as the `backend` label to denote the KV backend implementation in use. #2648
* [CHANGE] Experimental Ruler: Rule groups persisted to object storage using the experimental API have an updated object key encoding to better handle special characters. Rule groups previously-stored using object storage must be renamed to the new format. #2646
* [CHANGE] Query Frontend now uses Round Robin to choose a tenant queue to service next. #2553
* [CHANGE] `-promql.lookback-delta` is now deprecated and has been replaced by `-querier.lookback-delta` along with `lookback_delta` entry under `querier` in the config file. `-promql.lookback-delta` will be removed in v1.4.0. #2604
* [CHANGE] Experimental TSDB: removed `-experimental.tsdb.bucket-store.binary-index-header-enabled` flag. Now the binary index-header is always enabled.
* [CHANGE] Experimental TSDB: Renamed index-cache metrics to use original metric names from Thanos, as Cortex is not aggregating them in any way: #2627
  * `cortex_<service>_blocks_index_cache_items_evicted_total` => `thanos_store_index_cache_items_evicted_total{name="index-cache"}`
  * `cortex_<service>_blocks_index_cache_items_added_total` => `thanos_store_index_cache_items_added_total{name="index-cache"}`
  * `cortex_<service>_blocks_index_cache_requests_total` => `thanos_store_index_cache_requests_total{name="index-cache"}`
  * `cortex_<service>_blocks_index_cache_items_overflowed_total` => `thanos_store_index_cache_items_overflowed_total{name="index-cache"}`
  * `cortex_<service>_blocks_index_cache_hits_total` => `thanos_store_index_cache_hits_total{name="index-cache"}`
  * `cortex_<service>_blocks_index_cache_items` => `thanos_store_index_cache_items{name="index-cache"}`
  * `cortex_<service>_blocks_index_cache_items_size_bytes` => `thanos_store_index_cache_items_size_bytes{name="index-cache"}`
  * `cortex_<service>_blocks_index_cache_total_size_bytes` => `thanos_store_index_cache_total_size_bytes{name="index-cache"}`
  * `cortex_<service>_blocks_index_cache_memcached_operations_total` =>  `thanos_memcached_operations_total{name="index-cache"}`
  * `cortex_<service>_blocks_index_cache_memcached_operation_failures_total` =>  `thanos_memcached_operation_failures_total{name="index-cache"}`
  * `cortex_<service>_blocks_index_cache_memcached_operation_duration_seconds` =>  `thanos_memcached_operation_duration_seconds{name="index-cache"}`
  * `cortex_<service>_blocks_index_cache_memcached_operation_skipped_total` =>  `thanos_memcached_operation_skipped_total{name="index-cache"}`
* [CHANGE] Experimental TSDB: Renamed metrics in bucket stores: #2627
  * `cortex_<service>_blocks_meta_syncs_total` => `cortex_blocks_meta_syncs_total{component="<service>"}`
  * `cortex_<service>_blocks_meta_sync_failures_total` => `cortex_blocks_meta_sync_failures_total{component="<service>"}`
  * `cortex_<service>_blocks_meta_sync_duration_seconds` => `cortex_blocks_meta_sync_duration_seconds{component="<service>"}`
  * `cortex_<service>_blocks_meta_sync_consistency_delay_seconds` => `cortex_blocks_meta_sync_consistency_delay_seconds{component="<service>"}`
  * `cortex_<service>_blocks_meta_synced` => `cortex_blocks_meta_synced{component="<service>"}`
  * `cortex_<service>_bucket_store_block_loads_total` => `cortex_bucket_store_block_loads_total{component="<service>"}`
  * `cortex_<service>_bucket_store_block_load_failures_total` => `cortex_bucket_store_block_load_failures_total{component="<service>"}`
  * `cortex_<service>_bucket_store_block_drops_total` => `cortex_bucket_store_block_drops_total{component="<service>"}`
  * `cortex_<service>_bucket_store_block_drop_failures_total` => `cortex_bucket_store_block_drop_failures_total{component="<service>"}`
  * `cortex_<service>_bucket_store_blocks_loaded` => `cortex_bucket_store_blocks_loaded{component="<service>"}`
  * `cortex_<service>_bucket_store_series_data_touched` => `cortex_bucket_store_series_data_touched{component="<service>"}`
  * `cortex_<service>_bucket_store_series_data_fetched` => `cortex_bucket_store_series_data_fetched{component="<service>"}`
  * `cortex_<service>_bucket_store_series_data_size_touched_bytes` => `cortex_bucket_store_series_data_size_touched_bytes{component="<service>"}`
  * `cortex_<service>_bucket_store_series_data_size_fetched_bytes` => `cortex_bucket_store_series_data_size_fetched_bytes{component="<service>"}`
  * `cortex_<service>_bucket_store_series_blocks_queried` => `cortex_bucket_store_series_blocks_queried{component="<service>"}`
  * `cortex_<service>_bucket_store_series_get_all_duration_seconds` => `cortex_bucket_store_series_get_all_duration_seconds{component="<service>"}`
  * `cortex_<service>_bucket_store_series_merge_duration_seconds` => `cortex_bucket_store_series_merge_duration_seconds{component="<service>"}`
  * `cortex_<service>_bucket_store_series_refetches_total` => `cortex_bucket_store_series_refetches_total{component="<service>"}`
  * `cortex_<service>_bucket_store_series_result_series` => `cortex_bucket_store_series_result_series{component="<service>"}`
  * `cortex_<service>_bucket_store_cached_postings_compressions_total` => `cortex_bucket_store_cached_postings_compressions_total{component="<service>"}`
  * `cortex_<service>_bucket_store_cached_postings_compression_errors_total` => `cortex_bucket_store_cached_postings_compression_errors_total{component="<service>"}`
  * `cortex_<service>_bucket_store_cached_postings_compression_time_seconds` => `cortex_bucket_store_cached_postings_compression_time_seconds{component="<service>"}`
  * `cortex_<service>_bucket_store_cached_postings_original_size_bytes_total` => `cortex_bucket_store_cached_postings_original_size_bytes_total{component="<service>"}`
  * `cortex_<service>_bucket_store_cached_postings_compressed_size_bytes_total` => `cortex_bucket_store_cached_postings_compressed_size_bytes_total{component="<service>"}`
  * `cortex_<service>_blocks_sync_seconds` => `cortex_bucket_stores_blocks_sync_seconds{component="<service>"}`
  * `cortex_<service>_blocks_last_successful_sync_timestamp_seconds` => `cortex_bucket_stores_blocks_last_successful_sync_timestamp_seconds{component="<service>"}`
* [CHANGE] Available command-line flags are printed to stdout, and only when requested via `-help`. Using invalid flag no longer causes printing of all available flags. #2691
* [CHANGE] Experimental Memberlist ring: randomize gossip node names to avoid conflicts when running multiple clients on the same host, or reusing host names (eg. pods in statefulset). Node name randomization can be disabled by using `-memberlist.randomize-node-name=false`. #2715
* [CHANGE] Memberlist KV client is no longer considered experimental. #2725
* [CHANGE] Experimental Delete Series: Make delete request cancellation duration configurable. #2760
* [CHANGE] Removed `-store.fullsize-chunks` option which was undocumented and unused (it broke ingester hand-overs). #2656
* [CHANGE] Query with no metric name that has previously resulted in HTTP status code 500 now returns status code 422 instead. #2571
* [FEATURE] TLS config options added for GRPC clients in Querier (Query-frontend client & Ingester client), Ruler, Store Gateway, as well as HTTP client in Config store client. #2502
* [FEATURE] The flag `-frontend.max-cache-freshness` is now supported within the limits overrides, to specify per-tenant max cache freshness values. The corresponding YAML config parameter has been changed from `results_cache.max_freshness` to `limits_config.max_cache_freshness`. The legacy YAML config parameter (`results_cache.max_freshness`) will continue to be supported till Cortex release `v1.4.0`. #2609
* [FEATURE] Experimental gRPC Store: Added support to 3rd parties index and chunk stores using gRPC client/server plugin mechanism. #2220
* [FEATURE] Add `-cassandra.table-options` flag to customize table options of Cassandra when creating the index or chunk table. #2575
* [ENHANCEMENT] Propagate GOPROXY value when building `build-image`. This is to help the builders building the code in a Network where default Go proxy is not accessible (e.g. when behind some corporate VPN). #2741
* [ENHANCEMENT] Querier: Added metric `cortex_querier_request_duration_seconds` for all requests to the querier. #2708
* [ENHANCEMENT] Cortex is now built with Go 1.14. #2480 #2749 #2753
* [ENHANCEMENT] Experimental TSDB: added the following metrics to the ingester: #2580 #2583 #2589 #2654
  * `cortex_ingester_tsdb_appender_add_duration_seconds`
  * `cortex_ingester_tsdb_appender_commit_duration_seconds`
  * `cortex_ingester_tsdb_refcache_purge_duration_seconds`
  * `cortex_ingester_tsdb_compactions_total`
  * `cortex_ingester_tsdb_compaction_duration_seconds`
  * `cortex_ingester_tsdb_wal_fsync_duration_seconds`
  * `cortex_ingester_tsdb_wal_page_flushes_total`
  * `cortex_ingester_tsdb_wal_completed_pages_total`
  * `cortex_ingester_tsdb_wal_truncations_failed_total`
  * `cortex_ingester_tsdb_wal_truncations_total`
  * `cortex_ingester_tsdb_wal_writes_failed_total`
  * `cortex_ingester_tsdb_checkpoint_deletions_failed_total`
  * `cortex_ingester_tsdb_checkpoint_deletions_total`
  * `cortex_ingester_tsdb_checkpoint_creations_failed_total`
  * `cortex_ingester_tsdb_checkpoint_creations_total`
  * `cortex_ingester_tsdb_wal_truncate_duration_seconds`
  * `cortex_ingester_tsdb_head_active_appenders`
  * `cortex_ingester_tsdb_head_series_not_found_total`
  * `cortex_ingester_tsdb_head_chunks`
  * `cortex_ingester_tsdb_mmap_chunk_corruptions_total`
  * `cortex_ingester_tsdb_head_chunks_created_total`
  * `cortex_ingester_tsdb_head_chunks_removed_total`
* [ENHANCEMENT] Experimental TSDB: added metrics useful to alert on critical conditions of the blocks storage: #2573
  * `cortex_compactor_last_successful_run_timestamp_seconds`
  * `cortex_querier_blocks_last_successful_sync_timestamp_seconds` (when store-gateway is disabled)
  * `cortex_querier_blocks_last_successful_scan_timestamp_seconds` (when store-gateway is enabled)
  * `cortex_storegateway_blocks_last_successful_sync_timestamp_seconds`
* [ENHANCEMENT] Experimental TSDB: added the flag `-experimental.tsdb.wal-compression-enabled` to allow to enable TSDB WAL compression. #2585
* [ENHANCEMENT] Experimental TSDB: Querier and store-gateway components can now use so-called "caching bucket", which can currently cache fetched chunks into shared memcached server. #2572
* [ENHANCEMENT] Ruler: Automatically remove unhealthy rulers from the ring. #2587
* [ENHANCEMENT] Query-tee: added support to `/metadata`, `/alerts`, and `/rules` endpoints #2600
* [ENHANCEMENT] Query-tee: added support to query results comparison between two different backends. The comparison is disabled by default and can be enabled via `-proxy.compare-responses=true`. #2611
* [ENHANCEMENT] Query-tee: improved the query-tee to not wait all backend responses before sending back the response to the client. The query-tee now sends back to the client first successful response, while honoring the `-backend.preferred` option. #2702
* [ENHANCEMENT] Thanos and Prometheus upgraded. #2602 #2604 #2634 #2659 #2686 #2756
  * TSDB now holds less WAL files after Head Truncation.
  * TSDB now does memory-mapping of Head chunks and reduces memory usage.
* [ENHANCEMENT] Experimental TSDB: decoupled blocks deletion from blocks compaction in the compactor, so that blocks deletion is not blocked by a busy compactor. The following metrics have been added: #2623
  * `cortex_compactor_block_cleanup_started_total`
  * `cortex_compactor_block_cleanup_completed_total`
  * `cortex_compactor_block_cleanup_failed_total`
  * `cortex_compactor_block_cleanup_last_successful_run_timestamp_seconds`
* [ENHANCEMENT] Experimental TSDB: Use shared cache for metadata. This is especially useful when running multiple querier and store-gateway components to reduce number of object store API calls. #2626 #2640
* [ENHANCEMENT] Experimental TSDB: when `-querier.query-store-after` is configured and running the experimental blocks storage, the time range of the query sent to the store is now manipulated to ensure the query end time is not more recent than 'now - query-store-after'. #2642
* [ENHANCEMENT] Experimental TSDB: small performance improvement in concurrent usage of RefCache, used during samples ingestion. #2651
* [ENHANCEMENT] The following endpoints now respond appropriately to an `Accept` header with the value `application/json` #2673
  * `/distributor/all_user_stats`
  * `/distributor/ha_tracker`
  * `/ingester/ring`
  * `/store-gateway/ring`
  * `/compactor/ring`
  * `/ruler/ring`
  * `/services`
* [ENHANCEMENT] Experimental Cassandra backend: Add `-cassandra.num-connections` to allow increasing the number of TCP connections to each Cassandra server. #2666
* [ENHANCEMENT] Experimental Cassandra backend: Use separate Cassandra clients and connections for reads and writes. #2666
* [ENHANCEMENT] Experimental Cassandra backend: Add `-cassandra.reconnect-interval` to allow specifying the reconnect interval to a Cassandra server that has been marked `DOWN` by the gocql driver. Also change the default value of the reconnect interval from `60s` to `1s`. #2687
* [ENHANCEMENT] Experimental Cassandra backend: Add option `-cassandra.convict-hosts-on-failure=false` to not convict host of being down when a request fails. #2684
* [ENHANCEMENT] Experimental TSDB: Applied a jitter to the period bucket scans in order to better distribute bucket operations over the time and increase the probability of hitting the shared cache (if configured). #2693
* [ENHANCEMENT] Experimental TSDB: Series limit per user and per metric now work in TSDB blocks. #2676
* [ENHANCEMENT] Experimental Memberlist: Added ability to periodically rejoin the memberlist cluster. #2724
* [ENHANCEMENT] Experimental Delete Series: Added the following metrics for monitoring processing of delete requests: #2730
  - `cortex_purger_load_pending_requests_attempts_total`: Number of attempts that were made to load pending requests with status.
  - `cortex_purger_oldest_pending_delete_request_age_seconds`: Age of oldest pending delete request in seconds.
  - `cortex_purger_pending_delete_requests_count`: Count of requests which are in process or are ready to be processed.
* [ENHANCEMENT] Experimental TSDB: Improved compactor to hard-delete also partial blocks with an deletion mark (even if the deletion mark threshold has not been reached). #2751
* [ENHANCEMENT] Experimental TSDB: Introduced a consistency check done by the querier to ensure all expected blocks have been queried via the store-gateway. If a block is missing on a store-gateway, the querier retries fetching series from missing blocks up to 3 times. If the consistency check fails once all retries have been exhausted, the query execution fails. The following metrics have been added: #2593 #2630 #2689 #2695
  * `cortex_querier_blocks_consistency_checks_total`
  * `cortex_querier_blocks_consistency_checks_failed_total`
  * `cortex_querier_storegateway_refetches_per_query`
* [ENHANCEMENT] Delete requests can now be canceled #2555
* [ENHANCEMENT] Table manager can now provision tables for delete store #2546
* [BUGFIX] Ruler: Ensure temporary rule files with special characters are properly mapped and cleaned up. #2506
* [BUGFIX] Fixes #2411, Ensure requests are properly routed to the prometheus api embedded in the query if `-server.path-prefix` is set. #2372
* [BUGFIX] Experimental TSDB: fixed chunk data corruption when querying back series using the experimental blocks storage. #2400
* [BUGFIX] Fixed collection of tracing spans from Thanos components used internally. #2655
* [BUGFIX] Experimental TSDB: fixed memory leak in ingesters. #2586
* [BUGFIX] QueryFrontend: fixed a situation where HTTP error is ignored and an incorrect status code is set. #2590
* [BUGFIX] Ingester: Fix an ingester starting up in the JOINING state and staying there forever. #2565
* [BUGFIX] QueryFrontend: fixed a panic (`integer divide by zero`) in the query-frontend. The query-frontend now requires the `-querier.default-evaluation-interval` config to be set to the same value of the querier. #2614
* [BUGFIX] Experimental TSDB: when the querier receives a `/series` request with a time range older than the data stored in the ingester, it now ignores the requested time range and returns known series anyway instead of returning an empty response. This aligns the behaviour with the chunks storage. #2617
* [BUGFIX] Cassandra: fixed an edge case leading to an invalid CQL query when querying the index on a Cassandra store. #2639
* [BUGFIX] Ingester: increment series per metric when recovering from WAL or transfer. #2674
* [BUGFIX] Fixed `wrong number of arguments for 'mget' command` Redis error when a query has no chunks to lookup from storage. #2700 #2796
* [BUGFIX] Ingester: Automatically remove old tmp checkpoints, fixing a potential disk space leak after an ingester crashes. #2726

## 1.1.0 / 2020-05-21

This release brings the usual mix of bugfixes and improvements. The biggest change is that WAL support for chunks is now considered to be production-ready!

Please make sure to review renamed metrics, and update your dashboards and alerts accordingly.

* [CHANGE] Added v1 API routes documented in #2327. #2372
  * Added `-http.alertmanager-http-prefix` flag which allows the configuration of the path where the Alertmanager API and UI can be reached. The default is set to `/alertmanager`.
  * Added `-http.prometheus-http-prefix` flag which allows the configuration of the path where the Prometheus API and UI can be reached. The default is set to `/prometheus`.
  * Updated the index hosted at the root prefix to point to the updated routes.
  * Legacy routes hardcoded with the `/api/prom` prefix now respect the `-http.prefix` flag.
* [CHANGE] The metrics `cortex_distributor_ingester_appends_total` and `distributor_ingester_append_failures_total` now include a `type` label to differentiate between `samples` and `metadata`. #2336
* [CHANGE] The metrics for number of chunks and bytes flushed to the chunk store are renamed. Note that previous metrics were counted pre-deduplication, while new metrics are counted after deduplication. #2463
  * `cortex_ingester_chunks_stored_total` > `cortex_chunk_store_stored_chunks_total`
  * `cortex_ingester_chunk_stored_bytes_total` > `cortex_chunk_store_stored_chunk_bytes_total`
* [CHANGE] Experimental TSDB: renamed blocks meta fetcher metrics: #2375
  * `cortex_querier_bucket_store_blocks_meta_syncs_total` > `cortex_querier_blocks_meta_syncs_total`
  * `cortex_querier_bucket_store_blocks_meta_sync_failures_total` > `cortex_querier_blocks_meta_sync_failures_total`
  * `cortex_querier_bucket_store_blocks_meta_sync_duration_seconds` > `cortex_querier_blocks_meta_sync_duration_seconds`
  * `cortex_querier_bucket_store_blocks_meta_sync_consistency_delay_seconds` > `cortex_querier_blocks_meta_sync_consistency_delay_seconds`
* [CHANGE] Experimental TSDB: Modified default values for `compactor.deletion-delay` option from 48h to 12h and `-experimental.tsdb.bucket-store.ignore-deletion-marks-delay` from 24h to 6h. #2414
* [CHANGE] WAL: Default value of `-ingester.checkpoint-enabled` changed to `true`. #2416
* [CHANGE] `trace_id` field in log files has been renamed to `traceID`. #2518
* [CHANGE] Slow query log has a different output now. Previously used `url` field has been replaced with `host` and `path`, and query parameters are logged as individual log fields with `qs_` prefix. #2520
* [CHANGE] WAL: WAL and checkpoint compression is now disabled. #2436
* [CHANGE] Update in dependency `go-kit/kit` from `v0.9.0` to `v0.10.0`. HTML escaping disabled in JSON Logger. #2535
* [CHANGE] Experimental TSDB: Removed `cortex_<service>_` prefix from Thanos objstore metrics and added `component` label to distinguish which Cortex component is doing API calls to the object storage when running in single-binary mode: #2568
  - `cortex_<service>_thanos_objstore_bucket_operations_total` renamed to `thanos_objstore_bucket_operations_total{component="<name>"}`
  - `cortex_<service>_thanos_objstore_bucket_operation_failures_total` renamed to `thanos_objstore_bucket_operation_failures_total{component="<name>"}`
  - `cortex_<service>_thanos_objstore_bucket_operation_duration_seconds` renamed to `thanos_objstore_bucket_operation_duration_seconds{component="<name>"}`
  - `cortex_<service>_thanos_objstore_bucket_last_successful_upload_time` renamed to `thanos_objstore_bucket_last_successful_upload_time{component="<name>"}`
* [CHANGE] FIFO cache: The `-<prefix>.fifocache.size` CLI flag has been renamed to `-<prefix>.fifocache.max-size-items` as well as its YAML config option `size` renamed to `max_size_items`. #2319
* [FEATURE] Ruler: The `-ruler.evaluation-delay` flag was added to allow users to configure a default evaluation delay for all rules in cortex. The default value is 0 which is the current behavior. #2423
* [FEATURE] Experimental: Added a new object storage client for OpenStack Swift. #2440
* [FEATURE] TLS config options added to the Server. #2535
* [FEATURE] Experimental: Added support for `/api/v1/metadata` Prometheus-based endpoint. #2549
* [FEATURE] Add ability to limit concurrent queries to Cassandra with `-cassandra.query-concurrency` flag. #2562
* [FEATURE] Experimental TSDB: Introduced store-gateway service used by the experimental blocks storage to load and query blocks. The store-gateway optionally supports blocks sharding and replication via a dedicated hash ring, configurable via `-experimental.store-gateway.sharding-enabled` and `-experimental.store-gateway.sharding-ring.*` flags. The following metrics have been added: #2433 #2458 #2469 #2523
  * `cortex_querier_storegateway_instances_hit_per_query`
* [ENHANCEMENT] Experimental TSDB: sample ingestion errors are now reported via existing `cortex_discarded_samples_total` metric. #2370
* [ENHANCEMENT] Failures on samples at distributors and ingesters return the first validation error as opposed to the last. #2383
* [ENHANCEMENT] Experimental TSDB: Added `cortex_querier_blocks_meta_synced`, which reflects current state of synced blocks over all tenants. #2392
* [ENHANCEMENT] Added `cortex_distributor_latest_seen_sample_timestamp_seconds` metric to see how far behind Prometheus servers are in sending data. #2371
* [ENHANCEMENT] FIFO cache to support eviction based on memory usage. Added `-<prefix>.fifocache.max-size-bytes` CLI flag and YAML config option `max_size_bytes` to specify memory limit of the cache. #2319, #2527
* [ENHANCEMENT] Added `-querier.worker-match-max-concurrent`. Force worker concurrency to match the `-querier.max-concurrent` option.  Overrides `-querier.worker-parallelism`.  #2456
* [ENHANCEMENT] Added the following metrics for monitoring delete requests: #2445
  - `cortex_purger_delete_requests_received_total`: Number of delete requests received per user.
  - `cortex_purger_delete_requests_processed_total`: Number of delete requests processed per user.
  - `cortex_purger_delete_requests_chunks_selected_total`: Number of chunks selected while building delete plans per user.
  - `cortex_purger_delete_requests_processing_failures_total`: Number of delete requests processing failures per user.
* [ENHANCEMENT] Single Binary: Added query-frontend to the single binary.  Single binary users will now benefit from various query-frontend features.  Primarily: sharding, parallelization, load shedding, additional caching (if configured), and query retries. #2437
* [ENHANCEMENT] Allow 1w (where w denotes week) and 1y (where y denotes year) when setting `-store.cache-lookups-older-than` and `-store.max-look-back-period`. #2454
* [ENHANCEMENT] Optimize index queries for matchers using "a|b|c"-type regex. #2446 #2475
* [ENHANCEMENT] Added per tenant metrics for queries and chunks and bytes read from chunk store: #2463
  * `cortex_chunk_store_fetched_chunks_total` and `cortex_chunk_store_fetched_chunk_bytes_total`
  * `cortex_query_frontend_queries_total` (per tenant queries counted by the frontend)
* [ENHANCEMENT] WAL: New metrics `cortex_ingester_wal_logged_bytes_total` and `cortex_ingester_checkpoint_logged_bytes_total` added to track total bytes logged to disk for WAL and checkpoints. #2497
* [ENHANCEMENT] Add de-duplicated chunks counter `cortex_chunk_store_deduped_chunks_total` which counts every chunk not sent to the store because it was already sent by another replica. #2485
* [ENHANCEMENT] Query-frontend now also logs the POST data of long queries. #2481
* [ENHANCEMENT] WAL: Ingester WAL records now have type header and the custom WAL records have been replaced by Prometheus TSDB's WAL records. Old records will not be supported from 1.3 onwards. Note: once this is deployed, you cannot downgrade without data loss. #2436
* [ENHANCEMENT] Redis Cache: Added `idle_timeout`, `wait_on_pool_exhaustion` and `max_conn_lifetime` options to redis cache configuration. #2550
* [ENHANCEMENT] WAL: the experimental tag has been removed on the WAL in ingesters. #2560
* [ENHANCEMENT] Use newer AWS API for paginated queries - removes 'Deprecated' message from logfiles. #2452
* [ENHANCEMENT] Experimental memberlist: Add retry with backoff on memberlist join other members. #2705
* [ENHANCEMENT] Experimental TSDB: when the store-gateway sharding is enabled, unhealthy store-gateway instances are automatically removed from the ring after 10 consecutive `-experimental.store-gateway.sharding-ring.heartbeat-timeout` periods. #2526
* [BUGFIX] Ruler: Ensure temporary rule files with special characters are properly mapped and cleaned up. #2506
* [BUGFIX] Ensure requests are properly routed to the prometheus api embedded in the query if `-server.path-prefix` is set. Fixes #2411. #2372
* [BUGFIX] Experimental TSDB: Fixed chunk data corruption when querying back series using the experimental blocks storage. #2400
* [BUGFIX] Cassandra Storage: Fix endpoint TLS host verification. #2109
* [BUGFIX] Experimental TSDB: Fixed response status code from `422` to `500` when an error occurs while iterating chunks with the experimental blocks storage. #2402
* [BUGFIX] Ring: Fixed a situation where upgrading from pre-1.0 cortex with a rolling strategy caused new 1.0 ingesters to lose their zone value in the ring until manually forced to re-register. #2404
* [BUGFIX] Distributor: `/all_user_stats` now show API and Rule Ingest Rate correctly. #2457
* [BUGFIX] Fixed `version`, `revision` and `branch` labels exported by the `cortex_build_info` metric. #2468
* [BUGFIX] QueryFrontend: fixed a situation where span context missed when downstream_url is used. #2539
* [BUGFIX] Querier: Fixed a situation where querier would crash because of an unresponsive frontend instance. #2569

## 1.0.1 / 2020-04-23

* [BUGFIX] Fix gaps when querying ingesters with replication factor = 3 and 2 ingesters in the cluster. #2503

## 1.0.0 / 2020-04-02

This is the first major release of Cortex. We made a lot of **breaking changes** in this release which have been detailed below. Please also see the stability guarantees we provide as part of a major release: https://cortexmetrics.io/docs/configuration/v1guarantees/

* [CHANGE] Remove the following deprecated flags: #2339
  - `-metrics.error-rate-query` (use `-metrics.write-throttle-query` instead).
  - `-store.cardinality-cache-size` (use `-store.index-cache-read.enable-fifocache` and `-store.index-cache-read.fifocache.size` instead).
  - `-store.cardinality-cache-validity` (use `-store.index-cache-read.enable-fifocache` and `-store.index-cache-read.fifocache.duration` instead).
  - `-distributor.limiter-reload-period` (flag unused)
  - `-ingester.claim-on-rollout` (flag unused)
  - `-ingester.normalise-tokens` (flag unused)
* [CHANGE] Renamed YAML file options to be more consistent. See [full config file changes below](#config-file-breaking-changes). #2273
* [CHANGE] AWS based autoscaling has been removed. You can only use metrics based autoscaling now. `-applicationautoscaling.url` has been removed. See https://cortexmetrics.io/docs/production/aws/#dynamodb-capacity-provisioning on how to migrate. #2328
* [CHANGE] Renamed the `memcache.write-back-goroutines` and `memcache.write-back-buffer` flags to `background.write-back-concurrency` and `background.write-back-buffer`. This affects the following flags: #2241
  - `-frontend.memcache.write-back-buffer` --> `-frontend.background.write-back-buffer`
  - `-frontend.memcache.write-back-goroutines` --> `-frontend.background.write-back-concurrency`
  - `-store.index-cache-read.memcache.write-back-buffer` --> `-store.index-cache-read.background.write-back-buffer`
  - `-store.index-cache-read.memcache.write-back-goroutines` --> `-store.index-cache-read.background.write-back-concurrency`
  - `-store.index-cache-write.memcache.write-back-buffer` --> `-store.index-cache-write.background.write-back-buffer`
  - `-store.index-cache-write.memcache.write-back-goroutines` --> `-store.index-cache-write.background.write-back-concurrency`
  - `-memcache.write-back-buffer` --> `-store.chunks-cache.background.write-back-buffer`. Note the next change log for the difference.
  - `-memcache.write-back-goroutines` --> `-store.chunks-cache.background.write-back-concurrency`. Note the next change log for the difference.

* [CHANGE] Renamed the chunk cache flags to have `store.chunks-cache.` as prefix. This means the following flags have been changed: #2241
  - `-cache.enable-fifocache` --> `-store.chunks-cache.cache.enable-fifocache`
  - `-default-validity` --> `-store.chunks-cache.default-validity`
  - `-fifocache.duration` --> `-store.chunks-cache.fifocache.duration`
  - `-fifocache.size` --> `-store.chunks-cache.fifocache.size`
  - `-memcache.write-back-buffer` --> `-store.chunks-cache.background.write-back-buffer`. Note the previous change log for the difference.
  - `-memcache.write-back-goroutines` --> `-store.chunks-cache.background.write-back-concurrency`. Note the previous change log for the difference.
  - `-memcached.batchsize` --> `-store.chunks-cache.memcached.batchsize`
  - `-memcached.consistent-hash` --> `-store.chunks-cache.memcached.consistent-hash`
  - `-memcached.expiration` --> `-store.chunks-cache.memcached.expiration`
  - `-memcached.hostname` --> `-store.chunks-cache.memcached.hostname`
  - `-memcached.max-idle-conns` --> `-store.chunks-cache.memcached.max-idle-conns`
  - `-memcached.parallelism` --> `-store.chunks-cache.memcached.parallelism`
  - `-memcached.service` --> `-store.chunks-cache.memcached.service`
  - `-memcached.timeout` --> `-store.chunks-cache.memcached.timeout`
  - `-memcached.update-interval` --> `-store.chunks-cache.memcached.update-interval`
  - `-redis.enable-tls` --> `-store.chunks-cache.redis.enable-tls`
  - `-redis.endpoint` --> `-store.chunks-cache.redis.endpoint`
  - `-redis.expiration` --> `-store.chunks-cache.redis.expiration`
  - `-redis.max-active-conns` --> `-store.chunks-cache.redis.max-active-conns`
  - `-redis.max-idle-conns` --> `-store.chunks-cache.redis.max-idle-conns`
  - `-redis.password` --> `-store.chunks-cache.redis.password`
  - `-redis.timeout` --> `-store.chunks-cache.redis.timeout`
* [CHANGE] Rename the `-store.chunk-cache-stubs` to `-store.chunks-cache.cache-stubs` to be more inline with above. #2241
* [CHANGE] Change prefix of flags `-dynamodb.periodic-table.*` to `-table-manager.index-table.*`. #2359
* [CHANGE] Change prefix of flags `-dynamodb.chunk-table.*` to `-table-manager.chunk-table.*`. #2359
* [CHANGE] Change the following flags: #2359
  - `-dynamodb.poll-interval` --> `-table-manager.poll-interval`
  - `-dynamodb.periodic-table.grace-period` --> `-table-manager.periodic-table.grace-period`
* [CHANGE] Renamed the following flags: #2273
  - `-dynamodb.chunk.gang.size` --> `-dynamodb.chunk-gang-size`
  - `-dynamodb.chunk.get.max.parallelism` --> `-dynamodb.chunk-get-max-parallelism`
* [CHANGE] Don't support mixed time units anymore for duration. For example, 168h5m0s doesn't work anymore, please use just one unit (s|m|h|d|w|y). #2252
* [CHANGE] Utilize separate protos for rule state and storage. Experimental ruler API will not be functional until the rollout is complete. #2226
* [CHANGE] Frontend worker in querier now starts after all Querier module dependencies are started. This fixes issue where frontend worker started to send queries to querier before it was ready to serve them (mostly visible when using experimental blocks storage). #2246
* [CHANGE] Lifecycler component now enters Failed state on errors, and doesn't exit the process. (Important if you're vendoring Cortex and use Lifecycler) #2251
* [CHANGE] `/ready` handler now returns 200 instead of 204. #2330
* [CHANGE] Better defaults for the following options: #2344
  - `-<prefix>.consul.consistent-reads`: Old default: `true`, new default: `false`. This reduces the load on Consul.
  - `-<prefix>.consul.watch-rate-limit`: Old default: 0, new default: 1. This rate limits the reads to 1 per second. Which is good enough for ring watches.
  - `-distributor.health-check-ingesters`: Old default: `false`, new default: `true`.
  - `-ingester.max-stale-chunk-idle`: Old default: 0, new default: 2m. This lets us expire series that we know are stale early.
  - `-ingester.spread-flushes`: Old default: false, new default: true. This allows to better de-duplicate data and use less space.
  - `-ingester.chunk-age-jitter`: Old default: 20mins, new default: 0. This is to enable the `-ingester.spread-flushes` to true.
  - `-<prefix>.memcached.batchsize`: Old default: 0, new default: 1024. This allows batching of requests and keeps the concurrent requests low.
  - `-<prefix>.memcached.consistent-hash`: Old default: false, new default: true. This allows for better cache hits when the memcaches are scaled up and down.
  - `-querier.batch-iterators`: Old default: false, new default: true.
  - `-querier.ingester-streaming`: Old default: false, new default: true.
* [CHANGE] Experimental TSDB: Added `-experimental.tsdb.bucket-store.postings-cache-compression-enabled` to enable postings compression when storing to cache. #2335
* [CHANGE] Experimental TSDB: Added `-compactor.deletion-delay`, which is time before a block marked for deletion is deleted from bucket. If not 0, blocks will be marked for deletion and compactor component will delete blocks marked for deletion from the bucket. If delete-delay is 0, blocks will be deleted straight away. Note that deleting blocks immediately can cause query failures, if store gateway / querier still has the block loaded, or compactor is ignoring the deletion because it's compacting the block at the same time. Default value is 48h. #2335
* [CHANGE] Experimental TSDB: Added `-experimental.tsdb.bucket-store.index-cache.postings-compression-enabled`, to set duration after which the blocks marked for deletion will be filtered out while fetching blocks used for querying. This option allows querier to ignore blocks that are marked for deletion with some delay. This ensures store can still serve blocks that are meant to be deleted but do not have a replacement yet. Default is 24h, half of the default value for `-compactor.deletion-delay`. #2335
* [CHANGE] Experimental TSDB: Added `-experimental.tsdb.bucket-store.index-cache.memcached.max-item-size` to control maximum size of item that is stored to memcached. Defaults to 1 MiB. #2335
* [FEATURE] Added experimental storage API to the ruler service that is enabled when the `-experimental.ruler.enable-api` is set to true #2269
  * `-ruler.storage.type` flag now allows `s3`,`gcs`, and `azure` values
  * `-ruler.storage.(s3|gcs|azure)` flags exist to allow the configuration of object clients set for rule storage
* [CHANGE] Renamed table manager metrics. #2307 #2359
  * `cortex_dynamo_sync_tables_seconds` -> `cortex_table_manager_sync_duration_seconds`
  * `cortex_dynamo_table_capacity_units` -> `cortex_table_capacity_units`
* [FEATURE] Flusher target to flush the WAL. #2075
  * `-flusher.wal-dir` for the WAL directory to recover from.
  * `-flusher.concurrent-flushes` for number of concurrent flushes.
  * `-flusher.flush-op-timeout` is duration after which a flush should timeout.
* [FEATURE] Ingesters can now have an optional availability zone set, to ensure metric replication is distributed across zones. This is set via the `-ingester.availability-zone` flag or the `availability_zone` field in the config file. #2317
* [ENHANCEMENT] Better re-use of connections to DynamoDB and S3. #2268
* [ENHANCEMENT] Reduce number of goroutines used while executing a single index query. #2280
* [ENHANCEMENT] Experimental TSDB: Add support for local `filesystem` backend. #2245
* [ENHANCEMENT] Experimental TSDB: Added memcached support for the TSDB index cache. #2290
* [ENHANCEMENT] Experimental TSDB: Removed gRPC server to communicate between querier and BucketStore. #2324
* [ENHANCEMENT] Allow 1w (where w denotes week) and 1y (where y denotes year) when setting table period and retention. #2252
* [ENHANCEMENT] Added FIFO cache metrics for current number of entries and memory usage. #2270
* [ENHANCEMENT] Output all config fields to /config API, including those with empty value. #2209
* [ENHANCEMENT] Add "missing_metric_name" and "metric_name_invalid" reasons to cortex_discarded_samples_total metric. #2346
* [ENHANCEMENT] Experimental TSDB: sample ingestion errors are now reported via existing `cortex_discarded_samples_total` metric. #2370
* [BUGFIX] Ensure user state metrics are updated if a transfer fails. #2338
* [BUGFIX] Fixed etcd client keepalive settings. #2278
* [BUGFIX] Register the metrics of the WAL. #2295
* [BUXFIX] Experimental TSDB: fixed error handling when ingesting out of bound samples. #2342

### Known issues

- This experimental blocks storage in Cortex `1.0.0` has a bug which may lead to the error `cannot iterate chunk for series` when running queries. This bug has been fixed in #2400. If you're running the experimental blocks storage, please build Cortex from `master`.

### Config file breaking changes

In this section you can find a config file diff showing the breaking changes introduced in Cortex. You can also find the [full configuration file reference doc](https://cortexmetrics.io/docs/configuration/configuration-file/) in the website.

```diff
### ingester_config

 # Period with which to attempt to flush chunks.
 # CLI flag: -ingester.flush-period
-[flushcheckperiod: <duration> | default = 1m0s]
+[flush_period: <duration> | default = 1m0s]

 # Period chunks will remain in memory after flushing.
 # CLI flag: -ingester.retain-period
-[retainperiod: <duration> | default = 5m0s]
+[retain_period: <duration> | default = 5m0s]

 # Maximum chunk idle time before flushing.
 # CLI flag: -ingester.max-chunk-idle
-[maxchunkidle: <duration> | default = 5m0s]
+[max_chunk_idle_time: <duration> | default = 5m0s]

 # Maximum chunk idle time for chunks terminating in stale markers before
 # flushing. 0 disables it and a stale series is not flushed until the
 # max-chunk-idle timeout is reached.
 # CLI flag: -ingester.max-stale-chunk-idle
-[maxstalechunkidle: <duration> | default = 0s]
+[max_stale_chunk_idle_time: <duration> | default = 2m0s]

 # Timeout for individual flush operations.
 # CLI flag: -ingester.flush-op-timeout
-[flushoptimeout: <duration> | default = 1m0s]
+[flush_op_timeout: <duration> | default = 1m0s]

 # Maximum chunk age before flushing.
 # CLI flag: -ingester.max-chunk-age
-[maxchunkage: <duration> | default = 12h0m0s]
+[max_chunk_age: <duration> | default = 12h0m0s]

-# Range of time to subtract from MaxChunkAge to spread out flushes
+# Range of time to subtract from -ingester.max-chunk-age to spread out flushes
 # CLI flag: -ingester.chunk-age-jitter
-[chunkagejitter: <duration> | default = 20m0s]
+[chunk_age_jitter: <duration> | default = 0]

 # Number of concurrent goroutines flushing to dynamodb.
 # CLI flag: -ingester.concurrent-flushes
-[concurrentflushes: <int> | default = 50]
+[concurrent_flushes: <int> | default = 50]

-# If true, spread series flushes across the whole period of MaxChunkAge
+# If true, spread series flushes across the whole period of
+# -ingester.max-chunk-age.
 # CLI flag: -ingester.spread-flushes
-[spreadflushes: <boolean> | default = false]
+[spread_flushes: <boolean> | default = true]

 # Period with which to update the per-user ingestion rates.
 # CLI flag: -ingester.rate-update-period
-[rateupdateperiod: <duration> | default = 15s]
+[rate_update_period: <duration> | default = 15s]


### querier_config

 # The maximum number of concurrent queries.
 # CLI flag: -querier.max-concurrent
-[maxconcurrent: <int> | default = 20]
+[max_concurrent: <int> | default = 20]

 # Use batch iterators to execute query, as opposed to fully materialising the
 # series in memory.  Takes precedent over the -querier.iterators flag.
 # CLI flag: -querier.batch-iterators
-[batchiterators: <boolean> | default = false]
+[batch_iterators: <boolean> | default = true]

 # Use streaming RPCs to query ingester.
 # CLI flag: -querier.ingester-streaming
-[ingesterstreaming: <boolean> | default = false]
+[ingester_streaming: <boolean> | default = true]

 # Maximum number of samples a single query can load into memory.
 # CLI flag: -querier.max-samples
-[maxsamples: <int> | default = 50000000]
+[max_samples: <int> | default = 50000000]

 # The default evaluation interval or step size for subqueries.
 # CLI flag: -querier.default-evaluation-interval
-[defaultevaluationinterval: <duration> | default = 1m0s]
+[default_evaluation_interval: <duration> | default = 1m0s]

### query_frontend_config

 # URL of downstream Prometheus.
 # CLI flag: -frontend.downstream-url
-[downstream: <string> | default = ""]
+[downstream_url: <string> | default = ""]


### ruler_config

 # URL of alerts return path.
 # CLI flag: -ruler.external.url
-[externalurl: <url> | default = ]
+[external_url: <url> | default = ]

 # How frequently to evaluate rules
 # CLI flag: -ruler.evaluation-interval
-[evaluationinterval: <duration> | default = 1m0s]
+[evaluation_interval: <duration> | default = 1m0s]

 # How frequently to poll for rule changes
 # CLI flag: -ruler.poll-interval
-[pollinterval: <duration> | default = 1m0s]
+[poll_interval: <duration> | default = 1m0s]

-storeconfig:
+storage:

 # file path to store temporary rule files for the prometheus rule managers
 # CLI flag: -ruler.rule-path
-[rulepath: <string> | default = "/rules"]
+[rule_path: <string> | default = "/rules"]

 # URL of the Alertmanager to send notifications to.
 # CLI flag: -ruler.alertmanager-url
-[alertmanagerurl: <url> | default = ]
+[alertmanager_url: <url> | default = ]

 # Use DNS SRV records to discover alertmanager hosts.
 # CLI flag: -ruler.alertmanager-discovery
-[alertmanagerdiscovery: <boolean> | default = false]
+[enable_alertmanager_discovery: <boolean> | default = false]

 # How long to wait between refreshing alertmanager hosts.
 # CLI flag: -ruler.alertmanager-refresh-interval
-[alertmanagerrefreshinterval: <duration> | default = 1m0s]
+[alertmanager_refresh_interval: <duration> | default = 1m0s]

 # If enabled requests to alertmanager will utilize the V2 API.
 # CLI flag: -ruler.alertmanager-use-v2
-[alertmanangerenablev2api: <boolean> | default = false]
+[enable_alertmanager_v2: <boolean> | default = false]

 # Capacity of the queue for notifications to be sent to the Alertmanager.
 # CLI flag: -ruler.notification-queue-capacity
-[notificationqueuecapacity: <int> | default = 10000]
+[notification_queue_capacity: <int> | default = 10000]

 # HTTP timeout duration when sending notifications to the Alertmanager.
 # CLI flag: -ruler.notification-timeout
-[notificationtimeout: <duration> | default = 10s]
+[notification_timeout: <duration> | default = 10s]

 # Distribute rule evaluation using ring backend
 # CLI flag: -ruler.enable-sharding
-[enablesharding: <boolean> | default = false]
+[enable_sharding: <boolean> | default = false]

 # Time to spend searching for a pending ruler when shutting down.
 # CLI flag: -ruler.search-pending-for
-[searchpendingfor: <duration> | default = 5m0s]
+[search_pending_for: <duration> | default = 5m0s]

 # Period with which to attempt to flush rule groups.
 # CLI flag: -ruler.flush-period
-[flushcheckperiod: <duration> | default = 1m0s]
+[flush_period: <duration> | default = 1m0s]

### alertmanager_config

 # Base path for data storage.
 # CLI flag: -alertmanager.storage.path
-[datadir: <string> | default = "data/"]
+[data_dir: <string> | default = "data/"]

 # will be used to prefix all HTTP endpoints served by Alertmanager. If omitted,
 # relevant URL components will be derived automatically.
 # CLI flag: -alertmanager.web.external-url
-[externalurl: <url> | default = ]
+[external_url: <url> | default = ]

 # How frequently to poll Cortex configs
 # CLI flag: -alertmanager.configs.poll-interval
-[pollinterval: <duration> | default = 15s]
+[poll_interval: <duration> | default = 15s]

 # Listen address for cluster.
 # CLI flag: -cluster.listen-address
-[clusterbindaddr: <string> | default = "0.0.0.0:9094"]
+[cluster_bind_address: <string> | default = "0.0.0.0:9094"]

 # Explicit address to advertise in cluster.
 # CLI flag: -cluster.advertise-address
-[clusteradvertiseaddr: <string> | default = ""]
+[cluster_advertise_address: <string> | default = ""]

 # Time to wait between peers to send notifications.
 # CLI flag: -cluster.peer-timeout
-[peertimeout: <duration> | default = 15s]
+[peer_timeout: <duration> | default = 15s]

 # Filename of fallback config to use if none specified for instance.
 # CLI flag: -alertmanager.configs.fallback
-[fallbackconfigfile: <string> | default = ""]
+[fallback_config_file: <string> | default = ""]

 # Root of URL to generate if config is http://internal.monitor
 # CLI flag: -alertmanager.configs.auto-webhook-root
-[autowebhookroot: <string> | default = ""]
+[auto_webhook_root: <string> | default = ""]

### table_manager_config

-store:
+storage:

-# How frequently to poll DynamoDB to learn our capacity.
-# CLI flag: -dynamodb.poll-interval
-[dynamodb_poll_interval: <duration> | default = 2m0s]
+# How frequently to poll backend to learn our capacity.
+# CLI flag: -table-manager.poll-interval
+[poll_interval: <duration> | default = 2m0s]

-# DynamoDB periodic tables grace period (duration which table will be
-# created/deleted before/after it's needed).
-# CLI flag: -dynamodb.periodic-table.grace-period
+# Periodic tables grace period (duration which table will be created/deleted
+# before/after it's needed).
+# CLI flag: -table-manager.periodic-table.grace-period
 [creation_grace_period: <duration> | default = 10m0s]

 index_tables_provisioning:
   # Enables on demand throughput provisioning for the storage provider (if
-  # supported). Applies only to tables which are not autoscaled
-  # CLI flag: -dynamodb.periodic-table.enable-ondemand-throughput-mode
-  [provisioned_throughput_on_demand_mode: <boolean> | default = false]
+  # supported). Applies only to tables which are not autoscaled. Supported by
+  # DynamoDB
+  # CLI flag: -table-manager.index-table.enable-ondemand-throughput-mode
+  [enable_ondemand_throughput_mode: <boolean> | default = false]


   # Enables on demand throughput provisioning for the storage provider (if
-  # supported). Applies only to tables which are not autoscaled
-  # CLI flag: -dynamodb.periodic-table.inactive-enable-ondemand-throughput-mode
-  [inactive_throughput_on_demand_mode: <boolean> | default = false]
+  # supported). Applies only to tables which are not autoscaled. Supported by
+  # DynamoDB
+  # CLI flag: -table-manager.index-table.inactive-enable-ondemand-throughput-mode
+  [enable_inactive_throughput_on_demand_mode: <boolean> | default = false]


 chunk_tables_provisioning:
   # Enables on demand throughput provisioning for the storage provider (if
-  # supported). Applies only to tables which are not autoscaled
-  # CLI flag: -dynamodb.chunk-table.enable-ondemand-throughput-mode
-  [provisioned_throughput_on_demand_mode: <boolean> | default = false]
+  # supported). Applies only to tables which are not autoscaled. Supported by
+  # DynamoDB
+  # CLI flag: -table-manager.chunk-table.enable-ondemand-throughput-mode
+  [enable_ondemand_throughput_mode: <boolean> | default = false]

### storage_config

 aws:
-  dynamodbconfig:
+  dynamodb:
     # DynamoDB endpoint URL with escaped Key and Secret encoded. If only region
     # is specified as a host, proper endpoint will be deduced. Use
     # inmemory:///<table-name> to use a mock in-memory implementation.
     # CLI flag: -dynamodb.url
-    [dynamodb: <url> | default = ]
+    [dynamodb_url: <url> | default = ]

     # DynamoDB table management requests per second limit.
     # CLI flag: -dynamodb.api-limit
-    [apilimit: <float> | default = 2]
+    [api_limit: <float> | default = 2]

     # DynamoDB rate cap to back off when throttled.
     # CLI flag: -dynamodb.throttle-limit
-    [throttlelimit: <float> | default = 10]
+    [throttle_limit: <float> | default = 10]
-
-    # ApplicationAutoscaling endpoint URL with escaped Key and Secret encoded.
-    # CLI flag: -applicationautoscaling.url
-    [applicationautoscaling: <url> | default = ]


       # Queue length above which we will scale up capacity
       # CLI flag: -metrics.target-queue-length
-      [targetqueuelen: <int> | default = 100000]
+      [target_queue_length: <int> | default = 100000]

       # Scale up capacity by this multiple
       # CLI flag: -metrics.scale-up-factor
-      [scaleupfactor: <float> | default = 1.3]
+      [scale_up_factor: <float> | default = 1.3]

       # Ignore throttling below this level (rate per second)
       # CLI flag: -metrics.ignore-throttle-below
-      [minthrottling: <float> | default = 1]
+      [ignore_throttle_below: <float> | default = 1]

       # query to fetch ingester queue length
       # CLI flag: -metrics.queue-length-query
-      [queuelengthquery: <string> | default = "sum(avg_over_time(cortex_ingester_flush_queue_length{job=\"cortex/ingester\"}[2m]))"]
+      [queue_length_query: <string> | default = "sum(avg_over_time(cortex_ingester_flush_queue_length{job=\"cortex/ingester\"}[2m]))"]

       # query to fetch throttle rates per table
       # CLI flag: -metrics.write-throttle-query
-      [throttlequery: <string> | default = "sum(rate(cortex_dynamo_throttled_total{operation=\"DynamoDB.BatchWriteItem\"}[1m])) by (table) > 0"]
+      [write_throttle_query: <string> | default = "sum(rate(cortex_dynamo_throttled_total{operation=\"DynamoDB.BatchWriteItem\"}[1m])) by (table) > 0"]

       # query to fetch write capacity usage per table
       # CLI flag: -metrics.usage-query
-      [usagequery: <string> | default = "sum(rate(cortex_dynamo_consumed_capacity_total{operation=\"DynamoDB.BatchWriteItem\"}[15m])) by (table) > 0"]
+      [write_usage_query: <string> | default = "sum(rate(cortex_dynamo_consumed_capacity_total{operation=\"DynamoDB.BatchWriteItem\"}[15m])) by (table) > 0"]

       # query to fetch read capacity usage per table
       # CLI flag: -metrics.read-usage-query
-      [readusagequery: <string> | default = "sum(rate(cortex_dynamo_consumed_capacity_total{operation=\"DynamoDB.QueryPages\"}[1h])) by (table) > 0"]
+      [read_usage_query: <string> | default = "sum(rate(cortex_dynamo_consumed_capacity_total{operation=\"DynamoDB.QueryPages\"}[1h])) by (table) > 0"]

       # query to fetch read errors per table
       # CLI flag: -metrics.read-error-query
-      [readerrorquery: <string> | default = "sum(increase(cortex_dynamo_failures_total{operation=\"DynamoDB.QueryPages\",error=\"ProvisionedThroughputExceededException\"}[1m])) by (table) > 0"]
+      [read_error_query: <string> | default = "sum(increase(cortex_dynamo_failures_total{operation=\"DynamoDB.QueryPages\",error=\"ProvisionedThroughputExceededException\"}[1m])) by (table) > 0"]

     # Number of chunks to group together to parallelise fetches (zero to
     # disable)
-    # CLI flag: -dynamodb.chunk.gang.size
-    [chunkgangsize: <int> | default = 10]
+    # CLI flag: -dynamodb.chunk-gang-size
+    [chunk_gang_size: <int> | default = 10]

     # Max number of chunk-get operations to start in parallel
-    # CLI flag: -dynamodb.chunk.get.max.parallelism
-    [chunkgetmaxparallelism: <int> | default = 32]
+    # CLI flag: -dynamodb.chunk.get-max-parallelism
+    [chunk_get_max_parallelism: <int> | default = 32]

     backoff_config:
       # Minimum delay when backing off.
       # CLI flag: -bigtable.backoff-min-period
-      [minbackoff: <duration> | default = 100ms]
+      [min_period: <duration> | default = 100ms]

       # Maximum delay when backing off.
       # CLI flag: -bigtable.backoff-max-period
-      [maxbackoff: <duration> | default = 10s]
+      [max_period: <duration> | default = 10s]

       # Number of times to backoff and retry before failing.
       # CLI flag: -bigtable.backoff-retries
-      [maxretries: <int> | default = 10]
+      [max_retries: <int> | default = 10]

   # If enabled, once a tables info is fetched, it is cached.
   # CLI flag: -bigtable.table-cache.enabled
-  [tablecacheenabled: <boolean> | default = true]
+  [table_cache_enabled: <boolean> | default = true]

   # Duration to cache tables before checking again.
   # CLI flag: -bigtable.table-cache.expiration
-  [tablecacheexpiration: <duration> | default = 30m0s]
+  [table_cache_expiration: <duration> | default = 30m0s]

 # Cache validity for active index entries. Should be no higher than
 # -ingester.max-chunk-idle.
 # CLI flag: -store.index-cache-validity
-[indexcachevalidity: <duration> | default = 5m0s]
+[index_cache_validity: <duration> | default = 5m0s]

### ingester_client_config

 grpc_client_config:
   backoff_config:
     # Minimum delay when backing off.
     # CLI flag: -ingester.client.backoff-min-period
-    [minbackoff: <duration> | default = 100ms]
+    [min_period: <duration> | default = 100ms]

     # Maximum delay when backing off.
     # CLI flag: -ingester.client.backoff-max-period
-    [maxbackoff: <duration> | default = 10s]
+    [max_period: <duration> | default = 10s]

     # Number of times to backoff and retry before failing.
     # CLI flag: -ingester.client.backoff-retries
-    [maxretries: <int> | default = 10]
+    [max_retries: <int> | default = 10]

### frontend_worker_config

-# Address of query frontend service.
+# Address of query frontend service, in host:port format.
 # CLI flag: -querier.frontend-address
-[address: <string> | default = ""]
+[frontend_address: <string> | default = ""]

 # How often to query DNS.
 # CLI flag: -querier.dns-lookup-period
-[dnslookupduration: <duration> | default = 10s]
+[dns_lookup_duration: <duration> | default = 10s]

 grpc_client_config:
   backoff_config:
     # Minimum delay when backing off.
     # CLI flag: -querier.frontend-client.backoff-min-period
-    [minbackoff: <duration> | default = 100ms]
+    [min_period: <duration> | default = 100ms]

     # Maximum delay when backing off.
     # CLI flag: -querier.frontend-client.backoff-max-period
-    [maxbackoff: <duration> | default = 10s]
+    [max_period: <duration> | default = 10s]

     # Number of times to backoff and retry before failing.
     # CLI flag: -querier.frontend-client.backoff-retries
-    [maxretries: <int> | default = 10]
+    [max_retries: <int> | default = 10]

### consul_config

 # ACL Token used to interact with Consul.
-# CLI flag: -<prefix>.consul.acltoken
-[acltoken: <string> | default = ""]
+# CLI flag: -<prefix>.consul.acl-token
+[acl_token: <string> | default = ""]

 # HTTP timeout when talking to Consul
 # CLI flag: -<prefix>.consul.client-timeout
-[httpclienttimeout: <duration> | default = 20s]
+[http_client_timeout: <duration> | default = 20s]

 # Enable consistent reads to Consul.
 # CLI flag: -<prefix>.consul.consistent-reads
-[consistentreads: <boolean> | default = true]
+[consistent_reads: <boolean> | default = false]

 # Rate limit when watching key or prefix in Consul, in requests per second. 0
 # disables the rate limit.
 # CLI flag: -<prefix>.consul.watch-rate-limit
-[watchkeyratelimit: <float> | default = 0]
+[watch_rate_limit: <float> | default = 1]

 # Burst size used in rate limit. Values less than 1 are treated as 1.
 # CLI flag: -<prefix>.consul.watch-burst-size
-[watchkeyburstsize: <int> | default = 1]
+[watch_burst_size: <int> | default = 1]


### configstore_config
 # URL of configs API server.
 # CLI flag: -<prefix>.configs.url
-[configsapiurl: <url> | default = ]
+[configs_api_url: <url> | default = ]

 # Timeout for requests to Weave Cloud configs service.
 # CLI flag: -<prefix>.configs.client-timeout
-[clienttimeout: <duration> | default = 5s]
+[client_timeout: <duration> | default = 5s]
```

## 0.7.0 / 2020-03-16

Cortex `0.7.0` is a major step forward the upcoming `1.0` release. In this release, we've got 164 contributions from 26 authors. Thanks to all contributors! ❤️

Please be aware that Cortex `0.7.0` introduces some **breaking changes**. You're encouraged to read all the `[CHANGE]` entries below before upgrading your Cortex cluster. In particular:

- Cleaned up some configuration options in preparation for the Cortex `1.0.0` release (see also the [annotated config file breaking changes](#annotated-config-file-breaking-changes) below):
  - Removed CLI flags support to configure the schema (see [how to migrate from flags to schema file](https://cortexmetrics.io/docs/configuration/schema-configuration/#migrating-from-flags-to-schema-file))
  - Renamed CLI flag `-config-yaml` to `-schema-config-file`
  - Removed CLI flag `-store.min-chunk-age` in favor of `-querier.query-store-after`. The corresponding YAML config option `ingestermaxquerylookback` has been renamed to [`query_ingesters_within`](https://cortexmetrics.io/docs/configuration/configuration-file/#querier-config)
  - Deprecated CLI flag `-frontend.cache-split-interval` in favor of `-querier.split-queries-by-interval`
  - Renamed the YAML config option `defaul_validity` to `default_validity`
  - Removed the YAML config option `config_store` (in the [`alertmanager YAML config`](https://cortexmetrics.io/docs/configuration/configuration-file/#alertmanager-config)) in favor of `store`
  - Removed the YAML config root block `configdb` in favor of [`configs`](https://cortexmetrics.io/docs/configuration/configuration-file/#configs-config). This change is also reflected in the following CLI flags renaming:
      * `-database.*` -> `-configs.database.*`
      * `-database.migrations` -> `-configs.database.migrations-dir`
  - Removed the fluentd-based billing infrastructure including the CLI flags:
      * `-distributor.enable-billing`
      * `-billing.max-buffered-events`
      * `-billing.retry-delay`
      * `-billing.ingester`
- Removed support for using denormalised tokens in the ring. Before upgrading, make sure your Cortex cluster is already running `v0.6.0` or an earlier version with `-ingester.normalise-tokens=true`

### Full changelog

* [CHANGE] Removed support for flags to configure schema. Further, the flag for specifying the config file (`-config-yaml`) has been deprecated. Please use `-schema-config-file`. See the [Schema Configuration documentation](https://cortexmetrics.io/docs/configuration/schema-configuration/) for more details on how to configure the schema using the YAML file. #2221
* [CHANGE] In the config file, the root level `config_store` config option has been moved to `alertmanager` > `store` > `configdb`. #2125
* [CHANGE] Removed unnecessary `frontend.cache-split-interval` in favor of `querier.split-queries-by-interval` both to reduce configuration complexity and guarantee alignment of these two configs. Starting from now, `-querier.cache-results` may only be enabled in conjunction with `-querier.split-queries-by-interval` (previously the cache interval default was `24h` so if you want to preserve the same behaviour you should set `-querier.split-queries-by-interval=24h`). #2040
* [CHANGE] Renamed Configs configuration options. #2187
  * configuration options
    * `-database.*` -> `-configs.database.*`
    * `-database.migrations` -> `-configs.database.migrations-dir`
  * config file
    * `configdb.uri:` -> `configs.database.uri:`
    * `configdb.migrationsdir:` -> `configs.database.migrations_dir:`
    * `configdb.passwordfile:` -> `configs.database.password_file:`
* [CHANGE] Moved `-store.min-chunk-age` to the Querier config as `-querier.query-store-after`, allowing the store to be skipped during query time if the metrics wouldn't be found. The YAML config option `ingestermaxquerylookback` has been renamed to `query_ingesters_within` to match its CLI flag. #1893
* [CHANGE] Renamed the cache configuration setting `defaul_validity` to `default_validity`. #2140
* [CHANGE] Remove fluentd-based billing infrastructure and flags such as `-distributor.enable-billing`. #1491
* [CHANGE] Removed remaining support for using denormalised tokens in the ring. If you're still running ingesters with denormalised tokens (Cortex 0.4 or earlier, with `-ingester.normalise-tokens=false`), such ingesters will now be completely invisible to distributors and need to be either switched to Cortex 0.6.0 or later, or be configured to use normalised tokens. #2034
* [CHANGE] The frontend http server will now send 502 in case of deadline exceeded and 499 if the user requested cancellation. #2156
* [CHANGE] We now enforce queries to be up to `-querier.max-query-into-future` into the future (defaults to 10m). #1929
  * `-store.min-chunk-age` has been removed
  * `-querier.query-store-after` has been added in it's place.
* [CHANGE] Removed unused `/validate_expr endpoint`. #2152
* [CHANGE] Updated Prometheus dependency to v2.16.0. This Prometheus version uses Active Query Tracker to limit concurrent queries. In order to keep `-querier.max-concurrent` working, Active Query Tracker is enabled by default, and is configured to store its data to `active-query-tracker` directory (relative to current directory when Cortex started). This can be changed by using `-querier.active-query-tracker-dir` option. Purpose of Active Query Tracker is to log queries that were running when Cortex crashes. This logging happens on next Cortex start. #2088
* [CHANGE] Default to BigChunk encoding; may result in slightly higher disk usage if many timeseries have a constant value, but should generally result in fewer, bigger chunks. #2207
* [CHANGE] WAL replays are now done while the rest of Cortex is starting, and more specifically, when HTTP server is running. This makes it possible to scrape metrics during WAL replays. Applies to both chunks and experimental blocks storage. #2222
* [CHANGE] Cortex now has `/ready` probe for all services, not just ingester and querier as before. In single-binary mode, /ready reports 204 only if all components are running properly. #2166
* [CHANGE] If you are vendoring Cortex and use its components in your project, be aware that many Cortex components no longer start automatically when they are created. You may want to review PR and attached document. #2166
* [CHANGE] Experimental TSDB: the querier in-memory index cache used by the experimental blocks storage shifted from per-tenant to per-querier. The `-experimental.tsdb.bucket-store.index-cache-size-bytes` now configures the per-querier index cache max size instead of a per-tenant cache and its default has been increased to 1GB. #2189
* [CHANGE] Experimental TSDB: TSDB head compaction interval and concurrency is now configurable (defaults to 1 min interval and 5 concurrent head compactions). New options: `-experimental.tsdb.head-compaction-interval` and `-experimental.tsdb.head-compaction-concurrency`. #2172
* [CHANGE] Experimental TSDB: switched the blocks storage index header to the binary format. This change is expected to have no visible impact, except lower startup times and memory usage in the queriers. It's possible to switch back to the old JSON format via the flag `-experimental.tsdb.bucket-store.binary-index-header-enabled=false`. #2223
* [CHANGE] Experimental Memberlist KV store can now be used in single-binary Cortex. Attempts to use it previously would fail with panic. This change also breaks existing binary protocol used to exchange gossip messages, so this version will not be able to understand gossiped Ring when used in combination with the previous version of Cortex. Easiest way to upgrade is to shutdown old Cortex installation, and restart it with new version. Incremental rollout works too, but with reduced functionality until all components run the same version. #2016
* [FEATURE] Added a read-only local alertmanager config store using files named corresponding to their tenant id. #2125
* [FEATURE] Added flag `-experimental.ruler.enable-api` to enable the ruler api which implements the Prometheus API `/api/v1/rules` and `/api/v1/alerts` endpoints under the configured `-http.prefix`. #1999
* [FEATURE] Added sharding support to compactor when using the experimental TSDB blocks storage. #2113
* [FEATURE] Added ability to override YAML config file settings using environment variables. #2147
  * `-config.expand-env`
* [FEATURE] Added flags to disable Alertmanager notifications methods. #2187
  * `-configs.notifications.disable-email`
  * `-configs.notifications.disable-webhook`
* [FEATURE] Add /config HTTP endpoint which exposes the current Cortex configuration as YAML. #2165
* [FEATURE] Allow Prometheus remote write directly to ingesters. #1491
* [FEATURE] Introduced new standalone service `query-tee` that can be used for testing purposes to send the same Prometheus query to multiple backends (ie. two Cortex clusters ingesting the same metrics) and compare the performances. #2203
* [FEATURE] Fan out parallelizable queries to backend queriers concurrently. #1878
  * `querier.parallelise-shardable-queries` (bool)
  * Requires a shard-compatible schema (v10+)
  * This causes the number of traces to increase accordingly.
  * The query-frontend now requires a schema config to determine how/when to shard queries, either from a file or from flags (i.e. by the `config-yaml` CLI flag). This is the same schema config the queriers consume. The schema is only required to use this option.
  * It's also advised to increase downstream concurrency controls as well:
    * `querier.max-outstanding-requests-per-tenant`
    * `querier.max-query-parallelism`
    * `querier.max-concurrent`
    * `server.grpc-max-concurrent-streams` (for both query-frontends and queriers)
* [FEATURE] Added user sub rings to distribute users to a subset of ingesters. #1947
  * `-experimental.distributor.user-subring-size`
* [FEATURE] Add flag `-experimental.tsdb.stripe-size` to expose TSDB stripe size option. #2185
* [FEATURE] Experimental Delete Series: Added support for Deleting Series with Prometheus style API. Needs to be enabled first by setting `-purger.enable` to `true`. Deletion only supported when using `boltdb` and `filesystem` as index and object store respectively. Support for other stores to follow in separate PRs #2103
* [ENHANCEMENT] Alertmanager: Expose Per-tenant alertmanager metrics #2124
* [ENHANCEMENT] Add `status` label to `cortex_alertmanager_configs` metric to gauge the number of valid and invalid configs. #2125
* [ENHANCEMENT] Cassandra Authentication: added the `custom_authenticators` config option that allows users to authenticate with cassandra clusters using password authenticators that are not approved by default in [gocql](https://github.com/gocql/gocql/blob/81b8263d9fe526782a588ef94d3fa5c6148e5d67/conn.go#L27) #2093
* [ENHANCEMENT] Cassandra Storage: added `max_retries`, `retry_min_backoff` and `retry_max_backoff` configuration options to enable retrying recoverable errors. #2054
* [ENHANCEMENT] Allow to configure HTTP and gRPC server listen address, maximum number of simultaneous connections and connection keepalive settings.
  * `-server.http-listen-address`
  * `-server.http-conn-limit`
  * `-server.grpc-listen-address`
  * `-server.grpc-conn-limit`
  * `-server.grpc.keepalive.max-connection-idle`
  * `-server.grpc.keepalive.max-connection-age`
  * `-server.grpc.keepalive.max-connection-age-grace`
  * `-server.grpc.keepalive.time`
  * `-server.grpc.keepalive.timeout`
* [ENHANCEMENT] PostgreSQL: Bump up `github.com/lib/pq` from `v1.0.0` to `v1.3.0` to support PostgreSQL SCRAM-SHA-256 authentication. #2097
* [ENHANCEMENT] Cassandra Storage: User no longer need `CREATE` privilege on `<all keyspaces>` if given keyspace exists. #2032
* [ENHANCEMENT] Cassandra Storage: added `password_file` configuration options to enable reading Cassandra password from file. #2096
* [ENHANCEMENT] Configs API: Allow GET/POST configs in YAML format. #2181
* [ENHANCEMENT] Background cache writes are batched to improve parallelism and observability. #2135
* [ENHANCEMENT] Add automatic repair for checkpoint and WAL. #2105
* [ENHANCEMENT] Support `lastEvaluation` and `evaluationTime` in `/api/v1/rules` endpoints and make order of groups stable. #2196
* [ENHANCEMENT] Skip expired requests in query-frontend scheduling. #2082
* [ENHANCEMENT] Add ability to configure gRPC keepalive settings. #2066
* [ENHANCEMENT] Experimental TSDB: Export TSDB Syncer metrics from Compactor component, they are prefixed with `cortex_compactor_`. #2023
* [ENHANCEMENT] Experimental TSDB: Added dedicated flag `-experimental.tsdb.bucket-store.tenant-sync-concurrency` to configure the maximum number of concurrent tenants for which blocks are synched. #2026
* [ENHANCEMENT] Experimental TSDB: Expose metrics for objstore operations (prefixed with `cortex_<component>_thanos_objstore_`, component being one of `ingester`, `querier` and `compactor`). #2027
* [ENHANCEMENT] Experimental TSDB: Added support for Azure Storage to be used for block storage, in addition to S3 and GCS. #2083
* [ENHANCEMENT] Experimental TSDB: Reduced memory allocations in the ingesters when using the experimental blocks storage. #2057
* [ENHANCEMENT] Experimental Memberlist KV: expose `-memberlist.gossip-to-dead-nodes-time` and `-memberlist.dead-node-reclaim-time` options to control how memberlist library handles dead nodes and name reuse. #2131
* [BUGFIX] Alertmanager: fixed panic upon applying a new config, caused by duplicate metrics registration in the `NewPipelineBuilder` function. #211
* [BUGFIX] Azure Blob ChunkStore: Fixed issue causing `invalid chunk checksum` errors. #2074
* [BUGFIX] The gauge `cortex_overrides_last_reload_successful` is now only exported by components that use a `RuntimeConfigManager`. Previously, for components that do not initialize a `RuntimeConfigManager` (such as the compactor) the gauge was initialized with 0 (indicating error state) and then never updated, resulting in a false-negative permanent error state. #2092
* [BUGFIX] Fixed WAL metric names, added the `cortex_` prefix.
* [BUGFIX] Restored histogram `cortex_configs_request_duration_seconds` #2138
* [BUGFIX] Fix wrong syntax for `url` in config-file-reference. #2148
* [BUGFIX] Fixed some 5xx status code returned by the query-frontend when they should actually be 4xx. #2122
* [BUGFIX] Fixed leaked goroutines in the querier. #2070
* [BUGFIX] Experimental TSDB: fixed `/all_user_stats` and `/api/prom/user_stats` endpoints when using the experimental TSDB blocks storage. #2042
* [BUGFIX] Experimental TSDB: fixed ruler to correctly work with the experimental TSDB blocks storage. #2101

### Changes to denormalised tokens in the ring

Cortex 0.4.0 is the last version that can *write* denormalised tokens. Cortex 0.5.0 and above always write normalised tokens.

Cortex 0.6.0 is the last version that can *read* denormalised tokens. Starting with Cortex 0.7.0 only normalised tokens are supported, and ingesters writing denormalised tokens to the ring (running Cortex 0.4.0 or earlier with `-ingester.normalise-tokens=false`) are ignored by distributors. Such ingesters should either switch to using normalised tokens, or be upgraded to Cortex 0.5.0 or later.

### Known issues

- The gRPC streaming for ingesters doesn't work when using the experimental TSDB blocks storage. Please do not enable `-querier.ingester-streaming` if you're using the TSDB blocks storage. If you want to enable it, you can build Cortex from `master` given the issue has been fixed after Cortex `0.7` branch has been cut and the fix wasn't included in the `0.7` because related to an experimental feature.

### Annotated config file breaking changes

In this section you can find a config file diff showing the breaking changes introduced in Cortex `0.7`. You can also find the [full configuration file reference doc](https://cortexmetrics.io/docs/configuration/configuration-file/) in the website.

 ```diff
### Root level config

 # "configdb" has been moved to "alertmanager > store > configdb".
-[configdb: <configdb_config>]

 # "config_store" has been renamed to "configs".
-[config_store: <configstore_config>]
+[configs: <configs_config>]


### `distributor_config`

 # The support to hook an external billing system has been removed.
-[enable_billing: <boolean> | default = false]
-billing:
-  [maxbufferedevents: <int> | default = 1024]
-  [retrydelay: <duration> | default = 500ms]
-  [ingesterhostport: <string> | default = "localhost:24225"]


### `querier_config`

 # "ingestermaxquerylookback" has been renamed to "query_ingesters_within".
-[ingestermaxquerylookback: <duration> | default = 0s]
+[query_ingesters_within: <duration> | default = 0s]


### `queryrange_config`

results_cache:
  cache:
     # "defaul_validity" has been renamed to "default_validity".
-    [defaul_validity: <duration> | default = 0s]
+    [default_validity: <duration> | default = 0s]

   # "cache_split_interval" has been deprecated in favor of "split_queries_by_interval".
-  [cache_split_interval: <duration> | default = 24h0m0s]


### `alertmanager_config`

# The "store" config block has been added. This includes "configdb" which previously
# was the "configdb" root level config block.
+store:
+  [type: <string> | default = "configdb"]
+  [configdb: <configstore_config>]
+  local:
+    [path: <string> | default = ""]


### `storage_config`

index_queries_cache_config:
   # "defaul_validity" has been renamed to "default_validity".
-  [defaul_validity: <duration> | default = 0s]
+  [default_validity: <duration> | default = 0s]


### `chunk_store_config`

chunk_cache_config:
   # "defaul_validity" has been renamed to "default_validity".
-  [defaul_validity: <duration> | default = 0s]
+  [default_validity: <duration> | default = 0s]

write_dedupe_cache_config:
   # "defaul_validity" has been renamed to "default_validity".
-  [defaul_validity: <duration> | default = 0s]
+  [default_validity: <duration> | default = 0s]

 # "min_chunk_age" has been removed in favor of "querier > query_store_after".
-[min_chunk_age: <duration> | default = 0s]


### `configs_config`

-# "uri" has been moved to "database > uri".
-[uri: <string> | default = "postgres://postgres@configs-db.weave.local/configs?sslmode=disable"]

-# "migrationsdir" has been moved to "database > migrations_dir".
-[migrationsdir: <string> | default = ""]

-# "passwordfile" has been moved to "database > password_file".
-[passwordfile: <string> | default = ""]

+database:
+  [uri: <string> | default = "postgres://postgres@configs-db.weave.local/configs?sslmode=disable"]
+  [migrations_dir: <string> | default = ""]
+  [password_file: <string> | default = ""]
```

## 0.6.1 / 2020-02-05

* [BUGFIX] Fixed parsing of the WAL configuration when specified in the YAML config file. #2071

## 0.6.0 / 2020-01-28

Note that the ruler flags need to be changed in this upgrade. You're moving from a single node ruler to something that might need to be sharded.
Further, if you're using the configs service, we've upgraded the migration library and this requires some manual intervention. See full instructions below to upgrade your PostgreSQL.

* [CHANGE] The frontend component now does not cache results if it finds a `Cache-Control` header and if one of its values is `no-store`. #1974
* [CHANGE] Flags changed with transition to upstream Prometheus rules manager:
  * `-ruler.client-timeout` is now `ruler.configs.client-timeout` in order to match `ruler.configs.url`.
  * `-ruler.group-timeout`has been removed.
  * `-ruler.num-workers` has been removed.
  * `-ruler.rule-path` has been added to specify where the prometheus rule manager will sync rule files.
  * `-ruler.storage.type` has beem added to specify the rule store backend type, currently only the configdb.
  * `-ruler.poll-interval` has been added to specify the interval in which to poll new rule groups.
  * `-ruler.evaluation-interval` default value has changed from `15s` to `1m` to match the default evaluation interval in Prometheus.
  * Ruler sharding requires a ring which can be configured via the ring flags prefixed by `ruler.ring.`. #1987
* [CHANGE] Use relative links from /ring page to make it work when used behind reverse proxy. #1896
* [CHANGE] Deprecated `-distributor.limiter-reload-period` flag. #1766
* [CHANGE] Ingesters now write only normalised tokens to the ring, although they can still read denormalised tokens used by other ingesters. `-ingester.normalise-tokens` is now deprecated, and ignored. If you want to switch back to using denormalised tokens, you need to downgrade to Cortex 0.4.0. Previous versions don't handle claiming tokens from normalised ingesters correctly. #1809
* [CHANGE] Overrides mechanism has been renamed to "runtime config", and is now separate from limits. Runtime config is simply a file that is reloaded by Cortex every couple of seconds. Limits and now also multi KV use this mechanism.<br />New arguments were introduced: `-runtime-config.file` (defaults to empty) and `-runtime-config.reload-period` (defaults to 10 seconds), which replace previously used `-limits.per-user-override-config` and `-limits.per-user-override-period` options. Old options are still used if `-runtime-config.file` is not specified. This change is also reflected in YAML configuration, where old `limits.per_tenant_override_config` and `limits.per_tenant_override_period` fields are replaced with `runtime_config.file` and `runtime_config.period` respectively. #1749
* [CHANGE] Cortex now rejects data with duplicate labels. Previously, such data was accepted, with duplicate labels removed with only one value left. #1964
* [CHANGE] Changed the default value for `-distributor.ha-tracker.prefix` from `collectors/` to `ha-tracker/` in order to not clash with other keys (ie. ring) stored in the same key-value store. #1940
* [FEATURE] Experimental: Write-Ahead-Log added in ingesters for more data reliability against ingester crashes. #1103
  * `--ingester.wal-enabled`: Setting this to `true` enables writing to WAL during ingestion.
  * `--ingester.wal-dir`: Directory where the WAL data should be stored and/or recovered from.
  * `--ingester.checkpoint-enabled`: Set this to `true` to enable checkpointing of in-memory chunks to disk.
  * `--ingester.checkpoint-duration`: This is the interval at which checkpoints should be created.
  * `--ingester.recover-from-wal`: Set this to `true` to recover data from an existing WAL.
  * For more information, please checkout the ["Ingesters with WAL" guide](https://cortexmetrics.io/docs/guides/ingesters-with-wal/).
* [FEATURE] The distributor can now drop labels from samples (similar to the removal of the replica label for HA ingestion) per user via the `distributor.drop-label` flag. #1726
* [FEATURE] Added flag `debug.mutex-profile-fraction` to enable mutex profiling #1969
* [FEATURE] Added `global` ingestion rate limiter strategy. Deprecated `-distributor.limiter-reload-period` flag. #1766
* [FEATURE] Added support for Microsoft Azure blob storage to be used for storing chunk data. #1913
* [FEATURE] Added readiness probe endpoint`/ready` to queriers. #1934
* [FEATURE] Added "multi" KV store that can interact with two other KV stores, primary one for all reads and writes, and secondary one, which only receives writes. Primary/secondary store can be modified in runtime via runtime-config mechanism (previously "overrides"). #1749
* [FEATURE] Added support to store ring tokens to a file and read it back on startup, instead of generating/fetching the tokens to/from the ring. This feature can be enabled with the flag `-ingester.tokens-file-path`. #1750
* [FEATURE] Experimental TSDB: Added `/series` API endpoint support with TSDB blocks storage. #1830
* [FEATURE] Experimental TSDB: Added TSDB blocks `compactor` component, which iterates over users blocks stored in the bucket and compact them according to the configured block ranges. #1942
* [ENHANCEMENT] metric `cortex_ingester_flush_reasons` gets a new `reason` value: `Spread`, when `-ingester.spread-flushes` option is enabled. #1978
* [ENHANCEMENT] Added `password` and `enable_tls` options to redis cache configuration. Enables usage of Microsoft Azure Cache for Redis service. #1923
* [ENHANCEMENT] Upgraded Kubernetes API version for deployments from `extensions/v1beta1` to `apps/v1`. #1941
* [ENHANCEMENT] Experimental TSDB: Open existing TSDB on startup to prevent ingester from becoming ready before it can accept writes. The max concurrency is set via `--experimental.tsdb.max-tsdb-opening-concurrency-on-startup`. #1917
* [ENHANCEMENT] Experimental TSDB: Querier now exports aggregate metrics from Thanos bucket store and in memory index cache (many metrics to list, but all have `cortex_querier_bucket_store_` or `cortex_querier_blocks_index_cache_` prefix). #1996
* [ENHANCEMENT] Experimental TSDB: Improved multi-tenant bucket store. #1991
  * Allowed to configure the blocks sync interval via `-experimental.tsdb.bucket-store.sync-interval` (0 disables the sync)
  * Limited the number of tenants concurrently synched by `-experimental.tsdb.bucket-store.block-sync-concurrency`
  * Renamed `cortex_querier_sync_seconds` metric to `cortex_querier_blocks_sync_seconds`
  * Track `cortex_querier_blocks_sync_seconds` metric for the initial sync too
* [BUGFIX] Fixed unnecessary CAS operations done by the HA tracker when the jitter is enabled. #1861
* [BUGFIX] Fixed ingesters getting stuck in a LEAVING state after coming up from an ungraceful exit. #1921
* [BUGFIX] Reduce memory usage when ingester Push() errors. #1922
* [BUGFIX] Table Manager: Fixed calculation of expected tables and creation of tables from next active schema considering grace period. #1976
* [BUGFIX] Experimental TSDB: Fixed ingesters consistency during hand-over when using experimental TSDB blocks storage. #1854 #1818
* [BUGFIX] Experimental TSDB: Fixed metrics when using experimental TSDB blocks storage. #1981 #1982 #1990 #1983
* [BUGFIX] Experimental memberlist: Use the advertised address when sending packets to other peers of the Gossip memberlist. #1857
* [BUGFIX] Experimental TSDB: Fixed incorrect query results introduced in #2604 caused by a buffer incorrectly reused while iterating samples. #2697

### Upgrading PostgreSQL (if you're using configs service)

Reference: <https://github.com/golang-migrate/migrate/tree/master/database/postgres#upgrading-from-v1>

1. Install the migrate package cli tool: <https://github.com/golang-migrate/migrate/tree/master/cmd/migrate#installation>
2. Drop the `schema_migrations` table: `DROP TABLE schema_migrations;`.
2. Run the migrate command:

```bash
migrate  -path <absolute_path_to_cortex>/cmd/cortex/migrations -database postgres://localhost:5432/database force 2
```

### Known issues

- The `cortex_prometheus_rule_group_last_evaluation_timestamp_seconds` metric, tracked by the ruler, is not unregistered for rule groups not being used anymore. This issue will be fixed in the next Cortex release (see [2033](https://github.com/cortexproject/cortex/issues/2033)).

- Write-Ahead-Log (WAL) does not have automatic repair of corrupt checkpoint or WAL segments, which is possible if ingester crashes abruptly or the underlying disk corrupts. Currently the only way to resolve this is to manually delete the affected checkpoint and/or WAL segments. Automatic repair will be added in the future releases.

## 0.4.0 / 2019-12-02

* [CHANGE] The frontend component has been refactored to be easier to re-use. When upgrading the frontend, cache entries will be discarded and re-created with the new protobuf schema. #1734
* [CHANGE] Removed direct DB/API access from the ruler. `-ruler.configs.url` has been now deprecated. #1579
* [CHANGE] Removed `Delta` encoding. Any old chunks with `Delta` encoding cannot be read anymore. If `ingester.chunk-encoding` is set to `Delta` the ingester will fail to start. #1706
* [CHANGE] Setting `-ingester.max-transfer-retries` to 0 now disables hand-over when ingester is shutting down. Previously, zero meant infinite number of attempts. #1771
* [CHANGE] `dynamo` has been removed as a valid storage name to make it consistent for all components. `aws` and `aws-dynamo` remain as valid storage names.
* [CHANGE/FEATURE] The frontend split and cache intervals can now be configured using the respective flag `--querier.split-queries-by-interval` and `--frontend.cache-split-interval`.
  * If `--querier.split-queries-by-interval` is not provided request splitting is disabled by default.
  * __`--querier.split-queries-by-day` is still accepted for backward compatibility but has been deprecated. You should now use `--querier.split-queries-by-interval`. We recommend a to use a multiple of 24 hours.__
* [FEATURE] Global limit on the max series per user and metric #1760
  * `-ingester.max-global-series-per-user`
  * `-ingester.max-global-series-per-metric`
  * Requires `-distributor.replication-factor` and `-distributor.shard-by-all-labels` set for the ingesters too
* [FEATURE] Flush chunks with stale markers early with `ingester.max-stale-chunk-idle`. #1759
* [FEATURE] EXPERIMENTAL: Added new KV Store backend based on memberlist library. Components can gossip about tokens and ingester states, instead of using Consul or Etcd. #1721
* [FEATURE] EXPERIMENTAL: Use TSDB in the ingesters & flush blocks to S3/GCS ala Thanos. This will let us use an Object Store more efficiently and reduce costs. #1695
* [FEATURE] Allow Query Frontend to log slow queries with `frontend.log-queries-longer-than`. #1744
* [FEATURE] Add HTTP handler to trigger ingester flush & shutdown - used when running as a stateful set with the WAL enabled.  #1746
* [FEATURE] EXPERIMENTAL: Added GCS support to TSDB blocks storage. #1772
* [ENHANCEMENT] Reduce memory allocations in the write path. #1706
* [ENHANCEMENT] Consul client now follows recommended practices for blocking queries wrt returned Index value. #1708
* [ENHANCEMENT] Consul client can optionally rate-limit itself during Watch (used e.g. by ring watchers) and WatchPrefix (used by HA feature) operations. Rate limiting is disabled by default. New flags added: `--consul.watch-rate-limit`, and `--consul.watch-burst-size`. #1708
* [ENHANCEMENT] Added jitter to HA deduping heartbeats, configure using `distributor.ha-tracker.update-timeout-jitter-max` #1534
* [ENHANCEMENT] Add ability to flush chunks with stale markers early. #1759
* [BUGFIX] Stop reporting successful actions as 500 errors in KV store metrics. #1798
* [BUGFIX] Fix bug where duplicate labels can be returned through metadata APIs. #1790
* [BUGFIX] Fix reading of old, v3 chunk data. #1779
* [BUGFIX] Now support IAM roles in service accounts in AWS EKS. #1803
* [BUGFIX] Fixed duplicated series returned when querying both ingesters and store with the experimental TSDB blocks storage. #1778

In this release we updated the following dependencies:

- gRPC v1.25.0  (resulted in a drop of 30% CPU usage when compression is on)
- jaeger-client v2.20.0
- aws-sdk-go to v1.25.22

## 0.3.0 / 2019-10-11

This release adds support for Redis as an alternative to Memcached, and also includes many optimisations which reduce CPU and memory usage.

* [CHANGE] Gauge metrics were renamed to drop the `_total` suffix. #1685
  * In Alertmanager, `alertmanager_configs_total` is now `alertmanager_configs`
  * In Ruler, `scheduler_configs_total` is now `scheduler_configs`
  * `scheduler_groups_total` is now `scheduler_groups`.
* [CHANGE] `--alertmanager.configs.auto-slack-root` flag was dropped as auto Slack root is not supported anymore. #1597
* [CHANGE] In table-manager, default DynamoDB capacity was reduced from 3,000 units to 1,000 units. We recommend you do not run with the defaults: find out what figures are needed for your environment and set that via `-dynamodb.periodic-table.write-throughput` and `-dynamodb.chunk-table.write-throughput`.
* [FEATURE] Add Redis support for caching #1612
* [FEATURE] Allow spreading chunk writes across multiple S3 buckets #1625
* [FEATURE] Added `/shutdown` endpoint for ingester to shutdown all operations of the ingester. #1746
* [ENHANCEMENT] Upgraded Prometheus to 2.12.0 and Alertmanager to 0.19.0. #1597
* [ENHANCEMENT] Cortex is now built with Go 1.13 #1675, #1676, #1679
* [ENHANCEMENT] Many optimisations, mostly impacting ingester and querier: #1574, #1624, #1638, #1644, #1649, #1654, #1702

Full list of changes: <https://github.com/cortexproject/cortex/compare/v0.2.0...v0.3.0>

## 0.2.0 / 2019-09-05

This release has several exciting features, the most notable of them being setting `-ingester.spread-flushes` to potentially reduce your storage space by upto 50%.

* [CHANGE] Flags changed due to changes upstream in Prometheus Alertmanager #929:
  * `alertmanager.mesh.listen-address` is now `cluster.listen-address`
  * `alertmanager.mesh.peer.host` and `alertmanager.mesh.peer.service` can be replaced by `cluster.peer`
  * `alertmanager.mesh.hardware-address`, `alertmanager.mesh.nickname`, `alertmanager.mesh.password`, and `alertmanager.mesh.peer.refresh-interval` all disappear.
* [CHANGE] --claim-on-rollout flag deprecated; feature is now always on #1566
* [CHANGE] Retention period must now be a multiple of periodic table duration #1564
* [CHANGE] The value for the name label for the chunks memcache in all `cortex_cache_` metrics is now `chunksmemcache` (before it was `memcache`) #1569
* [FEATURE] Makes the ingester flush each timeseries at a specific point in the max-chunk-age cycle with `-ingester.spread-flushes`. This means multiple replicas of a chunk are very likely to contain the same contents which cuts chunk storage space by up to 66%. #1578
* [FEATURE] Make minimum number of chunk samples configurable per user #1620
* [FEATURE] Honor HTTPS for custom S3 URLs #1603
* [FEATURE] You can now point the query-frontend at a normal Prometheus for parallelisation and caching #1441
* [FEATURE] You can now specify `http_config` on alert receivers #929
* [FEATURE] Add option to use jump hashing to load balance requests to memcached #1554
* [FEATURE] Add status page for HA tracker to distributors #1546
* [FEATURE] The distributor ring page is now easier to read with alternate rows grayed out #1621

## 0.1.0 / 2019-08-07

* [CHANGE] HA Tracker flags were renamed to provide more clarity #1465
  * `distributor.accept-ha-labels` is now `distributor.ha-tracker.enable`
  * `distributor.accept-ha-samples` is now `distributor.ha-tracker.enable-for-all-users`
  * `ha-tracker.replica` is now `distributor.ha-tracker.replica`
  * `ha-tracker.cluster` is now `distributor.ha-tracker.cluster`
* [FEATURE] You can specify "heap ballast" to reduce Go GC Churn #1489
* [BUGFIX] HA Tracker no longer always makes a request to Consul/Etcd when a request is not from the active replica #1516
* [BUGFIX] Queries are now correctly cancelled by the query-frontend #1508<|MERGE_RESOLUTION|>--- conflicted
+++ resolved
@@ -10,14 +10,11 @@
 * [ENHANCEMENT] Query Frontend/Query Scheduler: Increase upper bound to 60s for queue duration histogram metric. #5029
 * [ENHANCEMENT] Query Frontend: Log Vertical sharding information when `query_stats_enabled` is enabled. #5037
 * [ENHANCEMENT] Ingester: The metadata APIs should honour `querier.query-ingesters-within` when `querier.query-store-for-labels-enabled` is true. #5027
-<<<<<<< HEAD
 * [ENHANCEMENT] Distributor: added per-tenant request limit: #5024
   - `distributor.request-rate-limit`
   - `distributor.request-burst-limit`
   - `cortex_discarded_requests_total`
-=======
 * [ENHANCEMENT] Query Frontend: Skip instant query roundtripper if sharding is not applicable. #5062
->>>>>>> fe25f660
 * [FEATURE] Querier/Query Frontend: support Prometheus /api/v1/status/buildinfo API. #4978
 * [FEATURE] Ingester: Add active series to all_user_stats page. #4972
 * [FEATURE] Ingester: Added `-blocks-storage.tsdb.head-chunks-write-queue-size` allowing to configure the size of the in-memory queue used before flushing chunks to the disk . #5000
