--- conflicted
+++ resolved
@@ -47,11 +47,8 @@
   * `cortex_<service>_bucket_store_cached_postings_compressed_size_bytes_total` => `cortex_bucket_store_cached_postings_compressed_size_bytes_total{component="<service>"}`
   * `cortex_<service>_blocks_sync_seconds` => `cortex_bucket_stores_blocks_sync_seconds{component="<service>"}`
   * `cortex_<service>_blocks_last_successful_sync_timestamp_seconds` => `cortex_bucket_stores_blocks_last_successful_sync_timestamp_seconds{component="<service>"}`
-<<<<<<< HEAD
+* [CHANGE] Available command-line flags are printed to stdout, and only when requested via `-help`. Using invalid flag no longer causes printing of all available flags. #2691
 * [CHANGE] Experimental Memberlist ring: randomize gossip node names to avoid conflicts when running multiple clients on the same host, or reusing host names (eg. pods in statefulset). #2715
-=======
-* [CHANGE] Available command-line flags are printed to stdout, and only when requested via `-help`. Using invalid flag no longer causes printing of all available flags. #2691
->>>>>>> b75fe5ab
 * [FEATURE] TLS config options added for GRPC clients in Querier (Query-frontend client & Ingester client), Ruler, Store Gateway, as well as HTTP client in Config store client. #2502
 * [FEATURE] The flag `-frontend.max-cache-freshness` is now supported within the limits overrides, to specify per-tenant max cache freshness values. The corresponding YAML config parameter has been changed from `results_cache.max_freshness` to `limits_config.max_cache_freshness`. The legacy YAML config parameter (`results_cache.max_freshness`) will continue to be supported till Cortex release `v1.4.0`. #2609
 * [FEATURE] Experimental gRPC Store: Added support to 3rd parties index and chunk stores using gRPC client/server plugin mechanism. #2220
