# Changelog

## master / unreleased

  **This release removes support for chunks storage. See below for more.**
* [CHANGE] Remove support for chunks storage entirely. If you are using chunks storage on a previous version, you must [migrate your data](https://github.com/cortexproject/cortex/blob/v1.11.1/docs/blocks-storage/migrate-from-chunks-to-blocks.md) on version 1.12 or earlier. Before upgrading to this release, you should also remove any deprecated chunks-related configuration, as this release will no longer accept that. The following flags are gone:
  - `-dynamodb.*`
  - `-metrics.*`
  - `-s3.*`
  - `-azure.*`
  - `-bigtable.*`
  - `-gcs.*`
  - `-cassandra.*`
  - `-boltdb.*`
  - `-local.*`
  - some `-ingester` flags:
    - `-ingester.wal-enabled`
    - `-ingester.checkpoint-enabled`
    - `-ingester.recover-from-wal`
    - `-ingester.wal-dir`
    - `-ingester.checkpoint-duration`
    - `-ingester.flush-on-shutdown-with-wal-enabled`
    - `-ingester.max-transfer-retries`
    - `-ingester.max-samples-per-query`
    - `-ingester.min-chunk-length`
    - `-ingester.flush-period`
    - `-ingester.retain-period`
    - `-ingester.max-chunk-idle`
    - `-ingester.max-stale-chunk-idle`
    - `-ingester.flush-op-timeout`
    - `-ingester.max-chunk-age`
    - `-ingester.chunk-age-jitter`
    - `-ingester.concurrent-flushes`
    - `-ingester.spread-flushes`
    - `-store.*` except `-store.engine` and `-store.max-query-length`
    - `-store.query-chunk-limit` was deprecated and replaced by `-querier.max-fetched-chunks-per-query`
  - `-deletes.*`
  - `-grpc-store.*`
  - `-flusher.wal-dir`, `-flusher.concurrent-flushes`, `-flusher.flush-op-timeout`
* [CHANGE] Remove support for alertmanager and ruler legacy store configuration. Before upgrading, you need to convert your configuration to use the `alertmanager-storage` and `ruler-storage` configuration on the version that you're already running, then upgrade.
* [CHANGE] Disables TSDB isolation. #4825
* [CHANGE] Drops support Prometheus 1.x rule format on configdb. #4826
* [ENHANCEMENT] Querier/Ruler: Retry store-gateway in case of unexpected failure, instead of failing the query. #4532 #4839
* [ENHANCEMENT] Ring: DoBatch prioritize 4xx errors when failing. #4783
* [ENHANCEMENT] Cortex now built with Go 1.18. #4829
<<<<<<< HEAD
* [ENHANCEMENT] Compactor: Introduced lock file for blocks so blocks are under compaction will not be picked up by another compactor. #4805
=======
* [ENHANCEMENT] Ingester: Prevent ingesters to become unhealthy during wall replay. #4847
>>>>>>> 99411243
* [FEATURE] Compactor: Added `-compactor.block-files-concurrency` allowing to configure number of go routines for download/upload block files during compaction. #4784
* [FEATURE] Compactor: Added -compactor.blocks-fetch-concurrency` allowing to configure number of go routines for blocks during compaction. #4787
* [FEATURE] Compactor: Added configurations for Azure MSI in blocks-storage, ruler-storage and alertmanager-storage. #4818
* [FEATURE] Ruler: Add support to pass custom implementations of queryable and pusher. #4782
* [FEATURE] Create OpenTelemetry Bridge for Tracing. Now cortex can send traces to multiple destinations using OTEL Collectors. #4834
* [BUGFIX] Memberlist: Add join with no retrying when starting service. #4804
* [BUGFIX] Ruler: Fix /ruler/rule_groups returns YAML with extra fields. #4767

## 1.13.0 2022-07-14

* [CHANGE] Changed default for `-ingester.min-ready-duration` from 1 minute to 15 seconds. #4539
* [CHANGE] query-frontend: Do not print anything in the logs of `query-frontend` if a in-progress query has been canceled (context canceled) to avoid spam. #4562
* [CHANGE] Compactor block deletion mark migration, needed when upgrading from v1.7, is now disabled by default. #4597
* [CHANGE] The `status_code` label on gRPC client metrics has changed from '200' and '500' to '2xx', '5xx', '4xx', 'cancel' or 'error'. #4601
* [CHANGE] Memberlist: changed probe interval from `1s` to `5s` and probe timeout from `500ms` to `2s`. #4601
* [CHANGE] Fix incorrectly named `cortex_cache_fetched_keys` and `cortex_cache_hits` metrics. Renamed to `cortex_cache_fetched_keys_total` and `cortex_cache_hits_total` respectively. #4686
* [CHANGE] Enable Thanos series limiter in store-gateway. #4702
* [CHANGE] Distributor: Apply `max_fetched_series_per_query` limit for `/series` API. #4683
* [CHANGE] Re-enable the `proxy_url` option for receiver configuration. #4741
* [FEATURE] Ruler: Add `external_labels` option to tag all alerts with a given set of labels. #4499
* [FEATURE] Compactor: Add `-compactor.skip-blocks-with-out-of-order-chunks-enabled` configuration to mark blocks containing index with out-of-order chunks for no compact instead of halting the compaction. #4707
* [FEATURE] Querier/Query-Frontend: Add `-querier.per-step-stats-enabled` and `-frontend.cache-queryable-samples-stats` configurations to enable query sample statistics. #4708
* [FEATURE] Add shuffle sharding for the compactor #4433
* [FEATURE] Querier: Use streaming for ingester metdata APIs. #4725
* [ENHANCEMENT] Update Go version to 1.17.8. #4602 #4604 #4658
* [ENHANCEMENT] Keep track of discarded samples due to bad relabel configuration in `cortex_discarded_samples_total`. #4503
* [ENHANCEMENT] Ruler: Add `-ruler.disable-rule-group-label` to disable the `rule_group` label on exported metrics. #4571
* [ENHANCEMENT] Query federation: improve performance in MergeQueryable by memoizing labels. #4502
* [ENHANCEMENT] Added new ring related config `-ingester.readiness-check-ring-health` when enabled the readiness probe will succeed only after all instances are ACTIVE and healthy in the ring, this is enabled by default. #4539
* [ENHANCEMENT] Added new ring related config `-distributor.excluded-zones` when set this will exclude the comma-separated zones from the ring, default is "". #4539
* [ENHANCEMENT] Upgraded Docker base images to `alpine:3.14`. #4514
* [ENHANCEMENT] Updated Prometheus to latest. Includes changes from prometheus#9239, adding 15 new functions. Multiple TSDB bugfixes prometheus#9438 & prometheus#9381. #4524
* [ENHANCEMENT] Query Frontend: Add setting `-frontend.forward-headers-list` in frontend  to configure the set of headers from the requests to be forwarded to downstream requests. #4486
* [ENHANCEMENT] Blocks storage: Add `-blocks-storage.azure.http.*`, `-alertmanager-storage.azure.http.*`, and `-ruler-storage.azure.http.*` to configure the Azure storage client. #4581
* [ENHANCEMENT] Optimise memberlist receive path when used as a backing store for rings with a large number of members. #4601
* [ENHANCEMENT] Add length and limit to labelNameTooLongError and labelValueTooLongError #4595
* [ENHANCEMENT] Add jitter to rejoinInterval. #4747
* [ENHANCEMENT] Compactor: uploading blocks no compaction marks to the global location and introduce a new metric #4729
  * `cortex_bucket_blocks_marked_for_no_compaction_count`: Total number of blocks marked for no compaction in the bucket.
* [ENHANCEMENT] Querier: Reduce the number of series that are kept in memory while streaming from ingesters. #4745
* [BUGFIX] AlertManager: remove stale template files. #4495
* [BUGFIX] Distributor: fix bug in query-exemplar where some results would get dropped. #4583
* [BUGFIX] Update Thanos dependency: compactor tracing support, azure blocks storage memory fix. #4585
* [BUGFIX] Set appropriate `Content-Type` header for /services endpoint, which previously hard-coded `text/plain`. #4596
* [BUGFIX] Querier: Disable query scheduler SRV DNS lookup, which removes noisy log messages about "failed DNS SRV record lookup". #4601
* [BUGFIX] Memberlist: fixed corrupted packets when sending compound messages with more than 255 messages or messages bigger than 64KB. #4601
* [BUGFIX] Query Frontend: If 'LogQueriesLongerThan' is set to < 0, log all queries as described in the docs. #4633
* [BUGFIX] Distributor: update defaultReplicationStrategy to not fail with extend-write when a single instance is unhealthy. #4636
* [BUGFIX] Distributor: Fix race condition on `/series` introduced by #4683. #4716
* [BUGFIX] Ruler: Fixed leaking notifiers after users are removed #4718
* [BUGFIX] Distributor: Fix a memory leak in distributor due to the cluster label. #4739
* [BUGFIX] Memberlist: Avoid clock skew by limiting the timestamp accepted on gossip. #4750
* [BUGFIX] Compactor: skip compaction if there is only 1 block available for shuffle-sharding compactor. #4756
* [BUGFIX] Compactor: Fixes #4770 - an edge case in compactor with shulffle sharding where compaction stops when a tenant stops ingesting samples. #4771
* [BUGFIX] Compactor: fix cortex_compactor_remaining_planned_compactions not set after plan generation for shuffle sharding compactor. #4772

## 1.11.0 2021-11-25

* [CHANGE] Memberlist: Expose default configuration values to the command line options. Note that setting these explicitly to zero will no longer cause the default to be used. If the default is desired, then do set the option. The following are affected: #4276
  - `-memberlist.stream-timeout`
  - `-memberlist.retransmit-factor`
  - `-memberlist.pull-push-interval`
  - `-memberlist.gossip-interval`
  - `-memberlist.gossip-nodes`
  - `-memberlist.gossip-to-dead-nodes-time`
  - `-memberlist.dead-node-reclaim-time`
* [CHANGE] `-querier.max-fetched-chunks-per-query` previously applied to chunks from ingesters and store separately; now the two combined should not exceed the limit. #4260
* [CHANGE] Memberlist: the metric `memberlist_kv_store_value_bytes` has been removed due to values no longer being stored in-memory as encoded bytes. #4345
* [CHANGE] Some files and directories created by Cortex components on local disk now have stricter permissions, and are only readable by owner, but not group or others. #4394
* [CHANGE] The metric `cortex_deprecated_flags_inuse_total` has been renamed to `deprecated_flags_inuse_total` as part of using grafana/dskit functionality. #4443
* [FEATURE] Ruler: Add new `-ruler.query-stats-enabled` which when enabled will report the `cortex_ruler_query_seconds_total` as a per-user metric that tracks the sum of the wall time of executing queries in the ruler in seconds. #4317
* [FEATURE] Query Frontend: Add `cortex_query_fetched_series_total` and `cortex_query_fetched_chunks_bytes_total` per-user counters to expose the number of series and bytes fetched as part of queries. These metrics can be enabled with the `-frontend.query-stats-enabled` flag (or its respective YAML config option `query_stats_enabled`). #4343
* [FEATURE] AlertManager: Add support for SNS Receiver. #4382
* [FEATURE] Distributor: Add label `status` to metric `cortex_distributor_ingester_append_failures_total` #4442
* [FEATURE] Queries: Added `present_over_time` PromQL function, also some TSDB optimisations. #4505
* [ENHANCEMENT] Add timeout for waiting on compactor to become ACTIVE in the ring. #4262
* [ENHANCEMENT] Reduce memory used by streaming queries, particularly in ruler. #4341
* [ENHANCEMENT] Ring: allow experimental configuration of disabling of heartbeat timeouts by setting the relevant configuration value to zero. Applies to the following: #4342
  * `-distributor.ring.heartbeat-timeout`
  * `-ring.heartbeat-timeout`
  * `-ruler.ring.heartbeat-timeout`
  * `-alertmanager.sharding-ring.heartbeat-timeout`
  * `-compactor.ring.heartbeat-timeout`
  * `-store-gateway.sharding-ring.heartbeat-timeout`
* [ENHANCEMENT] Ring: allow heartbeats to be explicitly disabled by setting the interval to zero. This is considered experimental. This applies to the following configuration options: #4344
  * `-distributor.ring.heartbeat-period`
  * `-ingester.heartbeat-period`
  * `-ruler.ring.heartbeat-period`
  * `-alertmanager.sharding-ring.heartbeat-period`
  * `-compactor.ring.heartbeat-period`
  * `-store-gateway.sharding-ring.heartbeat-period`
* [ENHANCEMENT] Memberlist: optimized receive path for processing ring state updates, to help reduce CPU utilization in large clusters. #4345
* [ENHANCEMENT] Memberlist: expose configuration of memberlist packet compression via `-memberlist.compression=enabled`. #4346
* [ENHANCEMENT] Update Go version to 1.16.6. #4362
* [ENHANCEMENT] Updated Prometheus to include changes from prometheus/prometheus#9083. Now whenever `/labels` API calls include matchers, blocks store is queried for `LabelNames` with matchers instead of `Series` calls which was inefficient. #4380
* [ENHANCEMENT] Querier: performance improvements in socket and memory handling. #4429 #4377
* [ENHANCEMENT] Exemplars are now emitted for all gRPC calls and many operations tracked by histograms. #4462
* [ENHANCEMENT] New options `-server.http-listen-network` and `-server.grpc-listen-network` allow binding as 'tcp4' or 'tcp6'. #4462
* [ENHANCEMENT] Rulers: Using shuffle sharding subring on GetRules API. #4466
* [ENHANCEMENT] Support memcached auto-discovery via `auto-discovery` flag, introduced by thanos in https://github.com/thanos-io/thanos/pull/4487. Both AWS and Google Cloud memcached service support auto-discovery, which returns a list of nodes of the memcached cluster. #4412
* [BUGFIX] Fixes a panic in the query-tee when comparing result. #4465
* [BUGFIX] Frontend: Fixes @ modifier functions (start/end) when splitting queries by time. #4464
* [BUGFIX] Compactor: compactor will no longer try to compact blocks that are already marked for deletion. Previously compactor would consider blocks marked for deletion within `-compactor.deletion-delay / 2` period as eligible for compaction. #4328
* [BUGFIX] HA Tracker: when cleaning up obsolete elected replicas from KV store, tracker didn't update number of cluster per user correctly. #4336
* [BUGFIX] Ruler: fixed counting of PromQL evaluation errors as user-errors when updating `cortex_ruler_queries_failed_total`. #4335
* [BUGFIX] Ingester: When using block storage, prevent any reads or writes while the ingester is stopping. This will prevent accessing TSDB blocks once they have been already closed. #4304
* [BUGFIX] Ingester: fixed ingester stuck on start up (LEAVING ring state) when `-ingester.heartbeat-period=0` and `-ingester.unregister-on-shutdown=false`. #4366
* [BUGFIX] Ingester: panic during shutdown while fetching batches from cache. #4397
* [BUGFIX] Querier: After query-frontend restart, querier may have lower than configured concurrency. #4417
* [BUGFIX] Memberlist: forward only changes, not entire original message. #4419
* [BUGFIX] Memberlist: don't accept old tombstones as incoming change, and don't forward such messages to other gossip members. #4420
* [BUGFIX] Querier: fixed panic when querying exemplars and using `-distributor.shard-by-all-labels=false`. #4473
* [BUGFIX] Querier: honor querier minT,maxT if `nil` SelectHints are passed to Select(). #4413
* [BUGFIX] Compactor: fixed panic while collecting Prometheus metrics. #4483
* [BUGFIX] Update go-kit package to fix spurious log messages #4544

## 1.10.0 / 2021-08-03

* [CHANGE] Prevent path traversal attack from users able to control the HTTP header `X-Scope-OrgID`. #4375 (CVE-2021-36157)
  * Users only have control of the HTTP header when Cortex is not frontend by an auth proxy validating the tenant IDs
* [CHANGE] Enable strict JSON unmarshal for `pkg/util/validation.Limits` struct. The custom `UnmarshalJSON()` will now fail if the input has unknown fields. #4298
* [CHANGE] Cortex chunks storage has been deprecated and it's now in maintenance mode: all Cortex users are encouraged to migrate to the blocks storage. No new features will be added to the chunks storage. The default Cortex configuration still runs the chunks engine; please check out the [blocks storage doc](https://cortexmetrics.io/docs/blocks-storage/) on how to configure Cortex to run with the blocks storage.  #4268
* [CHANGE] The example Kubernetes manifests (stored at `k8s/`) have been removed due to a lack of proper support and maintenance. #4268
* [CHANGE] Querier / ruler: deprecated `-store.query-chunk-limit` CLI flag (and its respective YAML config option `max_chunks_per_query`) in favour of `-querier.max-fetched-chunks-per-query` (and its respective YAML config option `max_fetched_chunks_per_query`). The new limit specifies the maximum number of chunks that can be fetched in a single query from ingesters and long-term storage: the total number of actual fetched chunks could be 2x the limit, being independently applied when querying ingesters and long-term storage. #4125
* [CHANGE] Alertmanager: allowed to configure the experimental receivers firewall on a per-tenant basis. The following CLI flags (and their respective YAML config options) have been changed and moved to the limits config section: #4143
  - `-alertmanager.receivers-firewall.block.cidr-networks` renamed to `-alertmanager.receivers-firewall-block-cidr-networks`
  - `-alertmanager.receivers-firewall.block.private-addresses` renamed to `-alertmanager.receivers-firewall-block-private-addresses`
* [CHANGE] Change default value of `-server.grpc.keepalive.min-time-between-pings` from `5m` to `10s` and `-server.grpc.keepalive.ping-without-stream-allowed` to `true`. #4168
* [CHANGE] Ingester: Change default value of `-ingester.active-series-metrics-enabled` to `true`. This incurs a small increase in memory usage, between 1.2% and 1.6% as measured on ingesters with 1.3M active series. #4257
* [CHANGE] Dependency: update go-redis from v8.2.3 to v8.9.0. #4236
* [FEATURE] Querier: Added new `-querier.max-fetched-series-per-query` flag. When Cortex is running with blocks storage, the max series per query limit is enforced in the querier and applies to unique series received from ingesters and store-gateway (long-term storage). #4179
* [FEATURE] Querier/Ruler: Added new `-querier.max-fetched-chunk-bytes-per-query` flag. When Cortex is running with blocks storage, the max chunk bytes limit is enforced in the querier and ruler and limits the size of all aggregated chunks returned from ingesters and storage as bytes for a query. #4216
* [FEATURE] Alertmanager: support negative matchers, time-based muting - [upstream release notes](https://github.com/prometheus/alertmanager/releases/tag/v0.22.0). #4237
* [FEATURE] Alertmanager: Added rate-limits to notifiers. Rate limits used by all integrations can be configured using `-alertmanager.notification-rate-limit`, while per-integration rate limits can be specified via `-alertmanager.notification-rate-limit-per-integration` parameter. Both shared and per-integration limits can be overwritten using overrides mechanism. These limits are applied on individual (per-tenant) alertmanagers. Rate-limited notifications are failed notifications. It is possible to monitor rate-limited notifications via new `cortex_alertmanager_notification_rate_limited_total` metric. #4135 #4163
* [FEATURE] Alertmanager: Added `-alertmanager.max-config-size-bytes` limit to control size of configuration files that Cortex users can upload to Alertmanager via API. This limit is configurable per-tenant. #4201
* [FEATURE] Alertmanager: Added `-alertmanager.max-templates-count` and `-alertmanager.max-template-size-bytes` options to control number and size of templates uploaded to Alertmanager via API. These limits are configurable per-tenant. #4223
* [FEATURE] Added flag `-debug.block-profile-rate` to enable goroutine blocking events profiling. #4217
* [FEATURE] Alertmanager: The experimental sharding feature is now considered complete. Detailed information about the configuration options can be found [here for alertmanager](https://cortexmetrics.io/docs/configuration/configuration-file/#alertmanager_config) and [here for the alertmanager storage](https://cortexmetrics.io/docs/configuration/configuration-file/#alertmanager_storage_config). To use the feature: #3925 #4020 #4021 #4031 #4084 #4110 #4126 #4127 #4141 #4146 #4161 #4162 #4222
  * Ensure that a remote storage backend is configured for Alertmanager to store state using `-alertmanager-storage.backend`, and flags related to the backend. Note that the `local` and `configdb` storage backends are not supported.
  * Ensure that a ring store is configured using `-alertmanager.sharding-ring.store`, and set the flags relevant to the chosen store type.
  * Enable the feature using `-alertmanager.sharding-enabled`.
  * Note the prior addition of a new configuration option `-alertmanager.persist-interval`. This sets the interval between persisting the current alertmanager state (notification log and silences) to object storage. See the [configuration file reference](https://cortexmetrics.io/docs/configuration/configuration-file/#alertmanager_config) for more information.
* [ENHANCEMENT] Alertmanager: Cleanup persisted state objects from remote storage when a tenant configuration is deleted. #4167
* [ENHANCEMENT] Storage: Added the ability to disable Open Census within GCS client (e.g `-gcs.enable-opencensus=false`). #4219
* [ENHANCEMENT] Etcd: Added username and password to etcd config. #4205
* [ENHANCEMENT] Alertmanager: introduced new metrics to monitor operation when using `-alertmanager.sharding-enabled`: #4149
  * `cortex_alertmanager_state_fetch_replica_state_total`
  * `cortex_alertmanager_state_fetch_replica_state_failed_total`
  * `cortex_alertmanager_state_initial_sync_total`
  * `cortex_alertmanager_state_initial_sync_completed_total`
  * `cortex_alertmanager_state_initial_sync_duration_seconds`
  * `cortex_alertmanager_state_persist_total`
  * `cortex_alertmanager_state_persist_failed_total`
* [ENHANCEMENT] Blocks storage: support ingesting exemplars and querying of exemplars.  Enabled by setting new CLI flag `-blocks-storage.tsdb.max-exemplars=<n>` or config option `blocks_storage.tsdb.max_exemplars` to positive value. #4124 #4181
* [ENHANCEMENT] Distributor: Added distributors ring status section in the admin page. #4151
* [ENHANCEMENT] Added zone-awareness support to alertmanager for use when sharding is enabled. When zone-awareness is enabled, alerts will be replicated across availability zones. #4204
* [ENHANCEMENT] Added `tenant_ids` tag to tracing spans #4186
* [ENHANCEMENT] Ring, query-frontend: Avoid using automatic private IPs (APIPA) when discovering IP address from the interface during the registration of the instance in the ring, or by query-frontend when used with query-scheduler. APIPA still used as last resort with logging indicating usage. #4032
* [ENHANCEMENT] Memberlist: introduced new metrics to aid troubleshooting tombstone convergence: #4231
  * `memberlist_client_kv_store_value_tombstones`
  * `memberlist_client_kv_store_value_tombstones_removed_total`
  * `memberlist_client_messages_to_broadcast_dropped_total`
* [ENHANCEMENT] Alertmanager: Added `-alertmanager.max-dispatcher-aggregation-groups` option to control max number of active dispatcher groups in Alertmanager (per tenant, also overrideable). When the limit is reached, Dispatcher produces log message and increases `cortex_alertmanager_dispatcher_aggregation_group_limit_reached_total` metric. #4254
* [ENHANCEMENT] Alertmanager: Added `-alertmanager.max-alerts-count` and `-alertmanager.max-alerts-size-bytes` to control max number of alerts and total size of alerts that a single user can have in Alertmanager's memory. Adding more alerts will fail with a log message and incrementing `cortex_alertmanager_alerts_insert_limited_total` metric (per-user). These limits can be overrided by using per-tenant overrides. Current values are tracked in `cortex_alertmanager_alerts_limiter_current_alerts` and `cortex_alertmanager_alerts_limiter_current_alerts_size_bytes` metrics. #4253
* [ENHANCEMENT] Store-gateway: added `-store-gateway.sharding-ring.wait-stability-min-duration` and `-store-gateway.sharding-ring.wait-stability-max-duration` support to store-gateway, to wait for ring stability at startup. #4271
* [ENHANCEMENT] Ruler: added `rule_group` label to metrics `cortex_prometheus_rule_group_iterations_total` and `cortex_prometheus_rule_group_iterations_missed_total`. #4121
* [ENHANCEMENT] Ruler: added new metrics for tracking total number of queries and push requests sent to ingester, as well as failed queries and push requests. Failures are only counted for internal errors, but not user-errors like limits or invalid query. This is in contrast to existing `cortex_prometheus_rule_evaluation_failures_total`, which is incremented also when query or samples appending fails due to user-errors. #4281
  * `cortex_ruler_write_requests_total`
  * `cortex_ruler_write_requests_failed_total`
  * `cortex_ruler_queries_total`
  * `cortex_ruler_queries_failed_total`
* [ENHANCEMENT] Ingester: Added option `-ingester.ignore-series-limit-for-metric-names` with comma-separated list of metric names that will be ignored in max series per metric limit. #4302
* [ENHANCEMENT] Added instrumentation to Redis client, with the following metrics: #3976
  - `cortex_rediscache_request_duration_seconds`
* [BUGFIX] Purger: fix `Invalid null value in condition for column range` caused by `nil` value in range for WriteBatch query. #4128
* [BUGFIX] Ingester: fixed infrequent panic caused by a race condition between TSDB mmap-ed head chunks truncation and queries. #4176
* [BUGFIX] Alertmanager: fix Alertmanager status page if clustering via gossip is disabled or sharding is enabled. #4184
* [BUGFIX] Ruler: fix `/ruler/rule_groups` endpoint doesn't work when used with object store. #4182
* [BUGFIX] Ruler: Honor the evaluation delay for the `ALERTS` and `ALERTS_FOR_STATE` series. #4227
* [BUGFIX] Make multiple Get requests instead of MGet on Redis Cluster. #4056
* [BUGFIX] Ingester: fix issue where runtime limits erroneously override default limits. #4246
* [BUGFIX] Ruler: fix startup in single-binary mode when the new `ruler_storage` is used. #4252
* [BUGFIX] Querier: fix queries failing with "at least 1 healthy replica required, could only find 0" error right after scaling up store-gateways until they're ACTIVE in the ring. #4263
* [BUGFIX] Store-gateway: when blocks sharding is enabled, do not load all blocks in each store-gateway in case of a cold startup, but load only blocks owned by the store-gateway replica. #4271
* [BUGFIX] Memberlist: fix to setting the default configuration value for `-memberlist.retransmit-factor` when not provided. This should improve propagation delay of the ring state (including, but not limited to, tombstones). Note that if the configuration is already explicitly given, this fix has no effect. #4269
* [BUGFIX] Querier: Fix issue where samples in a chunk might get skipped by batch iterator. #4218

## Blocksconvert

* [ENHANCEMENT] Scanner: add support for DynamoDB (v9 schema only). #3828
* [ENHANCEMENT] Add Cassandra support. #3795
* [ENHANCEMENT] Scanner: retry failed uploads. #4188

## 1.9.0 / 2021-05-14

* [CHANGE] Alertmanager now removes local files after Alertmanager is no longer running for removed or resharded user. #3910
* [CHANGE] Alertmanager now stores local files in per-tenant folders. Files stored by Alertmanager previously are migrated to new hierarchy. Support for this migration will be removed in Cortex 1.11. #3910
* [CHANGE] Ruler: deprecated `-ruler.storage.*` CLI flags (and their respective YAML config options) in favour of `-ruler-storage.*`. The deprecated config will be removed in Cortex 1.11. #3945
* [CHANGE] Alertmanager: deprecated `-alertmanager.storage.*` CLI flags (and their respective YAML config options) in favour of `-alertmanager-storage.*`. This change doesn't apply to `alertmanager.storage.path` and `alertmanager.storage.retention`. The deprecated config will be removed in Cortex 1.11. #4002
* [CHANGE] Alertmanager: removed `-cluster.` CLI flags deprecated in Cortex 1.7. The new config options to use are: #3946
  * `-alertmanager.cluster.listen-address` instead of `-cluster.listen-address`
  * `-alertmanager.cluster.advertise-address` instead of `-cluster.advertise-address`
  * `-alertmanager.cluster.peers` instead of `-cluster.peer`
  * `-alertmanager.cluster.peer-timeout` instead of `-cluster.peer-timeout`
* [CHANGE] Blocks storage: removed the config option `-blocks-storage.bucket-store.index-cache.postings-compression-enabled`, which was deprecated in Cortex 1.6. Postings compression is always enabled. #4101
* [CHANGE] Querier: removed the config option `-store.max-look-back-period`, which was deprecated in Cortex 1.6 and was used only by the chunks storage. You should use `-querier.max-query-lookback` instead. #4101
* [CHANGE] Query Frontend: removed the config option `-querier.compress-http-responses`, which was deprecated in Cortex 1.6. You should use`-api.response-compression-enabled` instead. #4101
* [CHANGE] Runtime-config / overrides: removed the config options `-limits.per-user-override-config` (use `-runtime-config.file`) and `-limits.per-user-override-period` (use `-runtime-config.reload-period`), both deprecated since Cortex 0.6.0. #4112
* [CHANGE] Cortex now fails fast on startup if unable to connect to the ring backend. #4068
* [FEATURE] The following features have been marked as stable: #4101
  - Shuffle-sharding
  - Querier support for querying chunks and blocks store at the same time
  - Tracking of active series and exporting them as metrics (`-ingester.active-series-metrics-enabled` and related flags)
  - Blocks storage: lazy mmap of block indexes in the store-gateway (`-blocks-storage.bucket-store.index-header-lazy-loading-enabled`)
  - Ingester: close idle TSDB and remove them from local disk (`-blocks-storage.tsdb.close-idle-tsdb-timeout`)
* [FEATURE] Memberlist: add TLS configuration options for the memberlist transport layer used by the gossip KV store. #4046
  * New flags added for memberlist communication:
    * `-memberlist.tls-enabled`
    * `-memberlist.tls-cert-path`
    * `-memberlist.tls-key-path`
    * `-memberlist.tls-ca-path`
    * `-memberlist.tls-server-name`
    * `-memberlist.tls-insecure-skip-verify`
* [FEATURE] Ruler: added `local` backend support to the ruler storage configuration under the `-ruler-storage.` flag prefix. #3932
* [ENHANCEMENT] Upgraded Docker base images to `alpine:3.13`. #4042
* [ENHANCEMENT] Blocks storage: reduce ingester memory by eliminating series reference cache. #3951
* [ENHANCEMENT] Ruler: optimized `<prefix>/api/v1/rules` and `<prefix>/api/v1/alerts` when ruler sharding is enabled. #3916
* [ENHANCEMENT] Ruler: added the following metrics when ruler sharding is enabled: #3916
  * `cortex_ruler_clients`
  * `cortex_ruler_client_request_duration_seconds`
* [ENHANCEMENT] Alertmanager: Add API endpoint to list all tenant alertmanager configs: `GET /multitenant_alertmanager/configs`. #3529
* [ENHANCEMENT] Ruler: Add API endpoint to list all tenant ruler rule groups: `GET /ruler/rule_groups`. #3529
* [ENHANCEMENT] Query-frontend/scheduler: added querier forget delay (`-query-frontend.querier-forget-delay` and `-query-scheduler.querier-forget-delay`) to mitigate the blast radius in the event queriers crash because of a repeatedly sent "query of death" when shuffle-sharding is enabled. #3901
* [ENHANCEMENT] Query-frontend: reduced memory allocations when serializing query response. #3964
* [ENHANCEMENT] Querier / ruler: some optimizations to PromQL query engine. #3934 #3989
* [ENHANCEMENT] Ingester: reduce CPU and memory when an high number of errors are returned by the ingester on the write path with the blocks storage. #3969 #3971 #3973
* [ENHANCEMENT] Distributor: reduce CPU and memory when an high number of errors are returned by the distributor on the write path. #3990
* [ENHANCEMENT] Put metric before label value in the "label value too long" error message. #4018
* [ENHANCEMENT] Allow use of `y|w|d` suffixes for duration related limits and per-tenant limits. #4044
* [ENHANCEMENT] Query-frontend: Small optimization on top of PR #3968 to avoid unnecessary Extents merging. #4026
* [ENHANCEMENT] Add a metric `cortex_compactor_compaction_interval_seconds` for the compaction interval config value. #4040
* [ENHANCEMENT] Ingester: added following per-ingester (instance) experimental limits: max number of series in memory (`-ingester.instance-limits.max-series`), max number of users in memory (`-ingester.instance-limits.max-tenants`), max ingestion rate (`-ingester.instance-limits.max-ingestion-rate`), and max inflight requests (`-ingester.instance-limits.max-inflight-push-requests`). These limits are only used when using blocks storage. Limits can also be configured using runtime-config feature, and current values are exported as `cortex_ingester_instance_limits` metric. #3992.
* [ENHANCEMENT] Cortex is now built with Go 1.16. #4062
* [ENHANCEMENT] Distributor: added per-distributor experimental limits: max number of inflight requests (`-distributor.instance-limits.max-inflight-push-requests`) and max ingestion rate in samples/sec (`-distributor.instance-limits.max-ingestion-rate`). If not set, these two are unlimited. Also added metrics to expose current values (`cortex_distributor_inflight_push_requests`, `cortex_distributor_ingestion_rate_samples_per_second`) as well as limits (`cortex_distributor_instance_limits` with various `limit` label values). #4071
* [ENHANCEMENT] Ruler: Added `-ruler.enabled-tenants` and `-ruler.disabled-tenants` to explicitly enable or disable rules processing for specific tenants. #4074
* [ENHANCEMENT] Block Storage Ingester: `/flush` now accepts two new parameters: `tenant` to specify tenant to flush and `wait=true` to make call synchronous. Multiple tenants can be specified by repeating `tenant` parameter. If no `tenant` is specified, all tenants are flushed, as before. #4073
* [ENHANCEMENT] Alertmanager: validate configured `-alertmanager.web.external-url` and fail if ends with `/`. #4081
* [ENHANCEMENT] Alertmanager: added `-alertmanager.receivers-firewall.block.cidr-networks` and `-alertmanager.receivers-firewall.block.private-addresses` to block specific network addresses in HTTP-based Alertmanager receiver integrations. #4085
* [ENHANCEMENT] Allow configuration of Cassandra's host selection policy. #4069
* [ENHANCEMENT] Store-gateway: retry synching blocks if a per-tenant sync fails. #3975 #4088
* [ENHANCEMENT] Add metric `cortex_tcp_connections` exposing the current number of accepted TCP connections. #4099
* [ENHANCEMENT] Querier: Allow federated queries to run concurrently. #4065
* [ENHANCEMENT] Label Values API call now supports `match[]` parameter when querying blocks on storage (assuming `-querier.query-store-for-labels-enabled` is enabled). #4133
* [BUGFIX] Ruler-API: fix bug where `/api/v1/rules/<namespace>/<group_name>` endpoint return `400` instead of `404`. #4013
* [BUGFIX] Distributor: reverted changes done to rate limiting in #3825. #3948
* [BUGFIX] Ingester: Fix race condition when opening and closing tsdb concurrently. #3959
* [BUGFIX] Querier: streamline tracing spans. #3924
* [BUGFIX] Ruler Storage: ignore objects with empty namespace or group in the name. #3999
* [BUGFIX] Distributor: fix issue causing distributors to not extend the replication set because of failing instances when zone-aware replication is enabled. #3977
* [BUGFIX] Query-frontend: Fix issue where cached entry size keeps increasing when making tiny query repeatedly. #3968
* [BUGFIX] Compactor: `-compactor.blocks-retention-period` now supports weeks (`w`) and years (`y`). #4027
* [BUGFIX] Querier: returning 422 (instead of 500) when query hits `max_chunks_per_query` limit with block storage, when the limit is hit in the store-gateway. #3937
* [BUGFIX] Ruler: Rule group limit enforcement should now allow the same number of rules in a group as the limit. #3616
* [BUGFIX] Frontend, Query-scheduler: allow querier to notify about shutdown without providing any authentication. #4066
* [BUGFIX] Querier: fixed race condition causing queries to fail right after querier startup with the "empty ring" error. #4068
* [BUGFIX] Compactor: Increment `cortex_compactor_runs_failed_total` if compactor failed compact a single tenant. #4094
* [BUGFIX] Tracing: hot fix to avoid the Jaeger tracing client to indefinitely block the Cortex process shutdown in case the HTTP connection to the tracing backend is blocked. #4134
* [BUGFIX] Forward proper EndsAt from ruler to Alertmanager inline with Prometheus behaviour. #4017
* [BUGFIX] Querier: support filtering LabelValues with matchers when using tenant federation. #4277

## Blocksconvert

* [ENHANCEMENT] Builder: add `-builder.timestamp-tolerance` option which may reduce block size by rounding timestamps to make difference whole seconds. #3891

## 1.8.1 / 2021-04-27

* [CHANGE] Fix for CVE-2021-31232: Local file disclosure vulnerability when `-experimental.alertmanager.enable-api` is used. The HTTP basic auth `password_file` can be used as an attack vector to send any file content via a webhook. The alertmanager templates can be used as an attack vector to send any file content because the alertmanager can load any text file specified in the templates list.

## 1.8.0 / 2021-03-24

* [CHANGE] Alertmanager: Don't expose cluster information to tenants via the `/alertmanager/api/v1/status` API endpoint when operating with clustering enabled. #3903
* [CHANGE] Ingester: don't update internal "last updated" timestamp of TSDB if tenant only sends invalid samples. This affects how "idle" time is computed. #3727
* [CHANGE] Require explicit flag `-<prefix>.tls-enabled` to enable TLS in GRPC clients. Previously it was enough to specify a TLS flag to enable TLS validation. #3156
* [CHANGE] Query-frontend: removed `-querier.split-queries-by-day` (deprecated in Cortex 0.4.0). Please use `-querier.split-queries-by-interval` instead. #3813
* [CHANGE] Store-gateway: the chunks pool controlled by `-blocks-storage.bucket-store.max-chunk-pool-bytes` is now shared across all tenants. #3830
* [CHANGE] Ingester: return error code 400 instead of 429 when per-user/per-tenant series/metadata limits are reached. #3833
* [CHANGE] Compactor: add `reason` label to `cortex_compactor_blocks_marked_for_deletion_total` metric. Source blocks marked for deletion by compactor are labelled as `compaction`, while blocks passing the retention period are labelled as `retention`. #3879
* [CHANGE] Alertmanager: the `DELETE /api/v1/alerts` is now idempotent. No error is returned if the alertmanager config doesn't exist. #3888
* [FEATURE] Experimental Ruler Storage: Add a separate set of configuration options to configure the ruler storage backend under the `-ruler-storage.` flag prefix. All blocks storage bucket clients and the config service are currently supported. Clients using this implementation will only be enabled if the existing `-ruler.storage` flags are left unset. #3805 #3864
* [FEATURE] Experimental Alertmanager Storage: Add a separate set of configuration options to configure the alertmanager storage backend under the `-alertmanager-storage.` flag prefix. All blocks storage bucket clients and the config service are currently supported. Clients using this implementation will only be enabled if the existing `-alertmanager.storage` flags are left unset. #3888
* [FEATURE] Adds support to S3 server-side encryption using KMS. The S3 server-side encryption config can be overridden on a per-tenant basis for the blocks storage, ruler and alertmanager. Deprecated `-<prefix>.s3.sse-encryption`, please use the following CLI flags that have been added. #3651 #3810 #3811 #3870 #3886 #3906
  - `-<prefix>.s3.sse.type`
  - `-<prefix>.s3.sse.kms-key-id`
  - `-<prefix>.s3.sse.kms-encryption-context`
* [FEATURE] Querier: Enable `@ <timestamp>` modifier in PromQL using the new `-querier.at-modifier-enabled` flag. #3744
* [FEATURE] Overrides Exporter: Add `overrides-exporter` module for exposing per-tenant resource limit overrides as metrics. It is not included in `all` target (single-binary mode), and must be explicitly enabled. #3785
* [FEATURE] Experimental thanosconvert: introduce an experimental tool `thanosconvert` to migrate Thanos block metadata to Cortex metadata. #3770
* [FEATURE] Alertmanager: It now shards the `/api/v1/alerts` API using the ring when sharding is enabled. #3671
  * Added `-alertmanager.max-recv-msg-size` (defaults to 16M) to limit the size of HTTP request body handled by the alertmanager.
  * New flags added for communication between alertmanagers:
    * `-alertmanager.max-recv-msg-size`
    * `-alertmanager.alertmanager-client.remote-timeout`
    * `-alertmanager.alertmanager-client.tls-enabled`
    * `-alertmanager.alertmanager-client.tls-cert-path`
    * `-alertmanager.alertmanager-client.tls-key-path`
    * `-alertmanager.alertmanager-client.tls-ca-path`
    * `-alertmanager.alertmanager-client.tls-server-name`
    * `-alertmanager.alertmanager-client.tls-insecure-skip-verify`
* [FEATURE] Compactor: added blocks storage per-tenant retention support. This is configured via `-compactor.retention-period`, and can be overridden on a per-tenant basis. #3879
* [ENHANCEMENT] Queries: Instrument queries that were discarded due to the configured `max_outstanding_requests_per_tenant`. #3894
  * `cortex_query_frontend_discarded_requests_total`
  * `cortex_query_scheduler_discarded_requests_total`
* [ENHANCEMENT] Ruler: Add TLS and explicit basis authentication configuration options for the HTTP client the ruler uses to communicate with the alertmanager. #3752
  * `-ruler.alertmanager-client.basic-auth-username`: Configure the basic authentication username used by the client. Takes precedent over a URL configured username.
  * `-ruler.alertmanager-client.basic-auth-password`: Configure the basic authentication password used by the client. Takes precedent over a URL configured password.
  * `-ruler.alertmanager-client.tls-ca-path`: File path to the CA file.
  * `-ruler.alertmanager-client.tls-cert-path`: File path to the TLS certificate.
  * `-ruler.alertmanager-client.tls-insecure-skip-verify`: Boolean to disable verifying the certificate.
  * `-ruler.alertmanager-client.tls-key-path`: File path to the TLS key certificate.
  * `-ruler.alertmanager-client.tls-server-name`: Expected name on the TLS certificate.
* [ENHANCEMENT] Ingester: exposed metric `cortex_ingester_oldest_unshipped_block_timestamp_seconds`, tracking the unix timestamp of the oldest TSDB block not shipped to the storage yet. #3705
* [ENHANCEMENT] Prometheus upgraded. #3739 #3806
  * Avoid unnecessary `runtime.GC()` during compactions.
  * Prevent compaction loop in TSDB on data gap.
* [ENHANCEMENT] Query-Frontend now returns server side performance metrics using `Server-Timing` header when query stats is enabled. #3685
* [ENHANCEMENT] Runtime Config: Add a `mode` query parameter for the runtime config endpoint. `/runtime_config?mode=diff` now shows the YAML runtime configuration with all values that differ from the defaults. #3700
* [ENHANCEMENT] Distributor: Enable downstream projects to wrap distributor push function and access the deserialized write requests berfore/after they are pushed. #3755
* [ENHANCEMENT] Add flag `-<prefix>.tls-server-name` to require a specific server name instead of the hostname on the certificate. #3156
* [ENHANCEMENT] Alertmanager: Remove a tenant's alertmanager instead of pausing it as we determine it is no longer needed. #3722
* [ENHANCEMENT] Blocks storage: added more configuration options to S3 client. #3775
  * `-blocks-storage.s3.tls-handshake-timeout`: Maximum time to wait for a TLS handshake. 0 means no limit.
  * `-blocks-storage.s3.expect-continue-timeout`: The time to wait for a server's first response headers after fully writing the request headers if the request has an Expect header. 0 to send the request body immediately.
  * `-blocks-storage.s3.max-idle-connections`: Maximum number of idle (keep-alive) connections across all hosts. 0 means no limit.
  * `-blocks-storage.s3.max-idle-connections-per-host`: Maximum number of idle (keep-alive) connections to keep per-host. If 0, a built-in default value is used.
  * `-blocks-storage.s3.max-connections-per-host`: Maximum number of connections per host. 0 means no limit.
* [ENHANCEMENT] Ingester: when tenant's TSDB is closed, Ingester now removes pushed metrics-metadata from memory, and removes metadata (`cortex_ingester_memory_metadata`, `cortex_ingester_memory_metadata_created_total`, `cortex_ingester_memory_metadata_removed_total`) and validation metrics (`cortex_discarded_samples_total`, `cortex_discarded_metadata_total`). #3782
* [ENHANCEMENT] Distributor: cleanup metrics for inactive tenants. #3784
* [ENHANCEMENT] Ingester: Have ingester to re-emit following TSDB metrics. #3800
  * `cortex_ingester_tsdb_blocks_loaded`
  * `cortex_ingester_tsdb_reloads_total`
  * `cortex_ingester_tsdb_reloads_failures_total`
  * `cortex_ingester_tsdb_symbol_table_size_bytes`
  * `cortex_ingester_tsdb_storage_blocks_bytes`
  * `cortex_ingester_tsdb_time_retentions_total`
* [ENHANCEMENT] Querier: distribute workload across `-store-gateway.sharding-ring.replication-factor` store-gateway replicas when querying blocks and `-store-gateway.sharding-enabled=true`. #3824
* [ENHANCEMENT] Distributor / HA Tracker: added cleanup of unused elected HA replicas from KV store. Added following metrics to monitor this process: #3809
  * `cortex_ha_tracker_replicas_cleanup_started_total`
  * `cortex_ha_tracker_replicas_cleanup_marked_for_deletion_total`
  * `cortex_ha_tracker_replicas_cleanup_deleted_total`
  * `cortex_ha_tracker_replicas_cleanup_delete_failed_total`
* [ENHANCEMENT] Ruler now has new API endpoint `/ruler/delete_tenant_config` that can be used to delete all ruler groups for tenant. It is intended to be used by administrators who wish to clean up state after removed user. Note that this endpoint is enabled regardless of `-experimental.ruler.enable-api`. #3750 #3899
* [ENHANCEMENT] Query-frontend, query-scheduler: cleanup metrics for inactive tenants. #3826
* [ENHANCEMENT] Blocks storage: added `-blocks-storage.s3.region` support to S3 client configuration. #3811
* [ENHANCEMENT] Distributor: Remove cached subrings for inactive users when using shuffle sharding. #3849
* [ENHANCEMENT] Store-gateway: Reduced memory used to fetch chunks at query time. #3855
* [ENHANCEMENT] Ingester: attempt to prevent idle compaction from happening in concurrent ingesters by introducing a 25% jitter to the configured idle timeout (`-blocks-storage.tsdb.head-compaction-idle-timeout`). #3850
* [ENHANCEMENT] Compactor: cleanup local files for users that are no longer owned by compactor. #3851
* [ENHANCEMENT] Store-gateway: close empty bucket stores, and delete leftover local files for tenants that no longer belong to store-gateway. #3853
* [ENHANCEMENT] Store-gateway: added metrics to track partitioner behaviour. #3877
  * `cortex_bucket_store_partitioner_requested_bytes_total`
  * `cortex_bucket_store_partitioner_requested_ranges_total`
  * `cortex_bucket_store_partitioner_expanded_bytes_total`
  * `cortex_bucket_store_partitioner_expanded_ranges_total`
* [ENHANCEMENT] Store-gateway: added metrics to monitor chunk buffer pool behaviour. #3880
  * `cortex_bucket_store_chunk_pool_requested_bytes_total`
  * `cortex_bucket_store_chunk_pool_returned_bytes_total`
* [ENHANCEMENT] Alertmanager: load alertmanager configurations from object storage concurrently, and only load necessary configurations, speeding configuration synchronization process and executing fewer "GET object" operations to the storage when sharding is enabled. #3898
* [ENHANCEMENT] Ingester (blocks storage): Ingester can now stream entire chunks instead of individual samples to the querier. At the moment this feature must be explicitly enabled either by using `-ingester.stream-chunks-when-using-blocks` flag or `ingester_stream_chunks_when_using_blocks` (boolean) field in runtime config file, but these configuration options are temporary and will be removed when feature is stable. #3889
* [ENHANCEMENT] Alertmanager: New endpoint `/multitenant_alertmanager/delete_tenant_config` to delete configuration for tenant identified by `X-Scope-OrgID` header. This is an internal endpoint, available even if Alertmanager API is not enabled by using `-experimental.alertmanager.enable-api`. #3900
* [ENHANCEMENT] MemCached: Add `max_item_size` support. #3929
* [BUGFIX] Cortex: Fixed issue where fatal errors and various log messages where not logged. #3778
* [BUGFIX] HA Tracker: don't track as error in the `cortex_kv_request_duration_seconds` metric a CAS operation intentionally aborted. #3745
* [BUGFIX] Querier / ruler: do not log "error removing stale clients" if the ring is empty. #3761
* [BUGFIX] Store-gateway: fixed a panic caused by a race condition when the index-header lazy loading is enabled. #3775 #3789
* [BUGFIX] Compactor: fixed "could not guess file size" log when uploading blocks deletion marks to the global location. #3807
* [BUGFIX] Prevent panic at start if the http_prefix setting doesn't have a valid value. #3796
* [BUGFIX] Memberlist: fixed panic caused by race condition in `armon/go-metrics` used by memberlist client. #3725
* [BUGFIX] Querier: returning 422 (instead of 500) when query hits `max_chunks_per_query` limit with block storage. #3895
* [BUGFIX] Alertmanager: Ensure that experimental `/api/v1/alerts` endpoints work when `-http.prefix` is empty. #3905
* [BUGFIX] Chunk store: fix panic in inverted index when deleted fingerprint is no longer in the index. #3543

## 1.7.1 / 2021-04-27

* [CHANGE] Fix for CVE-2021-31232: Local file disclosure vulnerability when `-experimental.alertmanager.enable-api` is used. The HTTP basic auth `password_file` can be used as an attack vector to send any file content via a webhook. The alertmanager templates can be used as an attack vector to send any file content because the alertmanager can load any text file specified in the templates list.

## 1.7.0 / 2021-02-23

Note the blocks storage compactor runs a migration task at startup in this version, which can take many minutes and use a lot of RAM.
[Turn this off after first run](https://cortexmetrics.io/docs/blocks-storage/production-tips/#ensure-deletion-marks-migration-is-disabled-after-first-run).

* [CHANGE] FramedSnappy encoding support has been removed from Push and Remote Read APIs. This means Prometheus 1.6 support has been removed and the oldest Prometheus version supported in the remote write is 1.7. #3682
* [CHANGE] Ruler: removed the flag `-ruler.evaluation-delay-duration-deprecated` which was deprecated in 1.4.0. Please use the `ruler_evaluation_delay_duration` per-tenant limit instead. #3694
* [CHANGE] Removed the flags `-<prefix>.grpc-use-gzip-compression` which were deprecated in 1.3.0: #3694
  * `-query-scheduler.grpc-client-config.grpc-use-gzip-compression`: use `-query-scheduler.grpc-client-config.grpc-compression` instead
  * `-frontend.grpc-client-config.grpc-use-gzip-compression`: use `-frontend.grpc-client-config.grpc-compression` instead
  * `-ruler.client.grpc-use-gzip-compression`: use `-ruler.client.grpc-compression` instead
  * `-bigtable.grpc-use-gzip-compression`: use `-bigtable.grpc-compression` instead
  * `-ingester.client.grpc-use-gzip-compression`: use `-ingester.client.grpc-compression` instead
  * `-querier.frontend-client.grpc-use-gzip-compression`: use `-querier.frontend-client.grpc-compression` instead
* [CHANGE] Querier: it's not required to set `-frontend.query-stats-enabled=true` in the querier anymore to enable query statistics logging in the query-frontend. The flag is now required to be configured only in the query-frontend and it will be propagated to the queriers. #3595 #3695
* [CHANGE] Blocks storage: compactor is now required when running a Cortex cluster with the blocks storage, because it also keeps the bucket index updated. #3583
* [CHANGE] Blocks storage: block deletion marks are now stored in a per-tenant global markers/ location too, other than within the block location. The compactor, at startup, will copy deletion marks from the block location to the global location. This migration is required only once, so it can be safely disabled via `-compactor.block-deletion-marks-migration-enabled=false` after new compactor has successfully started at least once in the cluster. #3583
* [CHANGE] OpenStack Swift: the default value for the `-ruler.storage.swift.container-name` and `-swift.container-name` config options has changed from `cortex` to empty string. If you were relying on the default value, please set it back to `cortex`. #3660
* [CHANGE] HA Tracker: configured replica label is now verified against label value length limit (`-validation.max-length-label-value`). #3668
* [CHANGE] Distributor: `extend_writes` field in YAML configuration has moved from `lifecycler` (inside `ingester_config`) to `distributor_config`. This doesn't affect command line option `-distributor.extend-writes`, which stays the same. #3719
* [CHANGE] Alertmanager: Deprecated `-cluster.` CLI flags in favor of their `-alertmanager.cluster.` equivalent. The deprecated flags (and their respective YAML config options) are: #3677
  * `-cluster.listen-address` in favor of `-alertmanager.cluster.listen-address`
  * `-cluster.advertise-address` in favor of `-alertmanager.cluster.advertise-address`
  * `-cluster.peer` in favor of `-alertmanager.cluster.peers`
  * `-cluster.peer-timeout` in favor of `-alertmanager.cluster.peer-timeout`
* [CHANGE] Blocks storage: the default value of `-blocks-storage.bucket-store.sync-interval` has been changed from `5m` to `15m`. #3724
* [FEATURE] Querier: Queries can be federated across multiple tenants. The tenants IDs involved need to be specified separated by a `|` character in the `X-Scope-OrgID` request header. This is an experimental feature, which can be enabled by setting `-tenant-federation.enabled=true` on all Cortex services. #3250
* [FEATURE] Alertmanager: introduced the experimental option `-alertmanager.sharding-enabled` to shard tenants across multiple Alertmanager instances. This feature is still under heavy development and its usage is discouraged. The following new metrics are exported by the Alertmanager: #3664
  * `cortex_alertmanager_ring_check_errors_total`
  * `cortex_alertmanager_sync_configs_total`
  * `cortex_alertmanager_sync_configs_failed_total`
  * `cortex_alertmanager_tenants_discovered`
  * `cortex_alertmanager_tenants_owned`
* [ENHANCEMENT] Allow specifying JAEGER_ENDPOINT instead of sampling server or local agent port. #3682
* [ENHANCEMENT] Blocks storage: introduced a per-tenant bucket index, periodically updated by the compactor, used to avoid full bucket scanning done by queriers, store-gateways and rulers. The bucket index is updated by the compactor during blocks cleanup, on every `-compactor.cleanup-interval`. #3553 #3555 #3561 #3583 #3625 #3711 #3715
* [ENHANCEMENT] Blocks storage: introduced an option `-blocks-storage.bucket-store.bucket-index.enabled` to enable the usage of the bucket index in the querier, store-gateway and ruler. When enabled, the querier, store-gateway and ruler will use the bucket index to find a tenant's blocks instead of running the periodic bucket scan. The following new metrics are exported by the querier and ruler: #3614 #3625
  * `cortex_bucket_index_loads_total`
  * `cortex_bucket_index_load_failures_total`
  * `cortex_bucket_index_load_duration_seconds`
  * `cortex_bucket_index_loaded`
* [ENHANCEMENT] Compactor: exported the following metrics. #3583 #3625
  * `cortex_bucket_blocks_count`: Total number of blocks per tenant in the bucket. Includes blocks marked for deletion, but not partial blocks.
  * `cortex_bucket_blocks_marked_for_deletion_count`: Total number of blocks per tenant marked for deletion in the bucket.
  * `cortex_bucket_blocks_partials_count`: Total number of partial blocks.
  * `cortex_bucket_index_last_successful_update_timestamp_seconds`: Timestamp of the last successful update of a tenant's bucket index.
* [ENHANCEMENT] Ruler: Add `cortex_prometheus_last_evaluation_samples` to expose the number of samples generated by a rule group per tenant. #3582
* [ENHANCEMENT] Memberlist: add status page (/memberlist) with available details about memberlist-based KV store and memberlist cluster. It's also possible to view KV values in Go struct or JSON format, or download for inspection. #3575
* [ENHANCEMENT] Memberlist: client can now keep a size-bounded buffer with sent and received messages and display them in the admin UI (/memberlist) for troubleshooting. #3581 #3602
* [ENHANCEMENT] Blocks storage: added block index attributes caching support to metadata cache. The TTL can be configured via `-blocks-storage.bucket-store.metadata-cache.block-index-attributes-ttl`. #3629
* [ENHANCEMENT] Alertmanager: Add support for Azure blob storage. #3634
* [ENHANCEMENT] Compactor: tenants marked for deletion will now be fully cleaned up after some delay since deletion of last block. Cleanup includes removal of remaining marker files (including tenant deletion mark file) and files under `debug/metas`. #3613
* [ENHANCEMENT] Compactor: retry compaction of a single tenant on failure instead of re-running compaction for all tenants. #3627
* [ENHANCEMENT] Querier: Implement result caching for tenant query federation. #3640
* [ENHANCEMENT] API: Add a `mode` query parameter for the config endpoint: #3645
  * `/config?mode=diff`: Shows the YAML configuration with all values that differ from the defaults.
  * `/config?mode=defaults`: Shows the YAML configuration with all the default values.
* [ENHANCEMENT] OpenStack Swift: added the following config options to OpenStack Swift backend client: #3660
  - Chunks storage: `-swift.auth-version`, `-swift.max-retries`, `-swift.connect-timeout`, `-swift.request-timeout`.
  - Blocks storage: ` -blocks-storage.swift.auth-version`, ` -blocks-storage.swift.max-retries`, ` -blocks-storage.swift.connect-timeout`, ` -blocks-storage.swift.request-timeout`.
  - Ruler: `-ruler.storage.swift.auth-version`, `-ruler.storage.swift.max-retries`, `-ruler.storage.swift.connect-timeout`, `-ruler.storage.swift.request-timeout`.
* [ENHANCEMENT] Disabled in-memory shuffle-sharding subring cache in the store-gateway, ruler and compactor. This should reduce the memory utilisation in these services when shuffle-sharding is enabled, without introducing a significantly increase CPU utilisation. #3601
* [ENHANCEMENT] Shuffle sharding: optimised subring generation used by shuffle sharding. #3601
* [ENHANCEMENT] New /runtime_config endpoint that returns the defined runtime configuration in YAML format. The returned configuration includes overrides. #3639
* [ENHANCEMENT] Query-frontend: included the parameter name failed to validate in HTTP 400 message. #3703
* [ENHANCEMENT] Fail to startup Cortex if provided runtime config is invalid. #3707
* [ENHANCEMENT] Alertmanager: Add flags to customize the cluster configuration: #3667
  * `-alertmanager.cluster.gossip-interval`: The interval between sending gossip messages. By lowering this value (more frequent) gossip messages are propagated across cluster more quickly at the expense of increased bandwidth usage.
  * `-alertmanager.cluster.push-pull-interval`: The interval between gossip state syncs. Setting this interval lower (more frequent) will increase convergence speeds across larger clusters at the expense of increased bandwidth usage.
* [ENHANCEMENT] Distributor: change the error message returned when a received series has too many label values. The new message format has the series at the end and this plays better with Prometheus logs truncation. #3718
  - From: `sample for '<series>' has <value> label names; limit <value>`
  - To: `series has too many labels (actual: <value>, limit: <value>) series: '<series>'`
* [ENHANCEMENT] Improve bucket index loader to handle edge case where new tenant has not had blocks uploaded to storage yet. #3717
* [BUGFIX] Allow `-querier.max-query-lookback` use `y|w|d` suffix like deprecated `-store.max-look-back-period`. #3598
* [BUGFIX] Memberlist: Entry in the ring should now not appear again after using "Forget" feature (unless it's still heartbeating). #3603
* [BUGFIX] Ingester: do not close idle TSDBs while blocks shipping is in progress. #3630 #3632
* [BUGFIX] Ingester: correctly update `cortex_ingester_memory_users` and `cortex_ingester_active_series` when a tenant's idle TSDB is closed, when running Cortex with the blocks storage. #3646
* [BUGFIX] Querier: fix default value incorrectly overriding `-querier.frontend-address` in single-binary mode. #3650
* [BUGFIX] Compactor: delete `deletion-mark.json` at last when deleting a block in order to not leave partial blocks without deletion mark in the bucket if the compactor is interrupted while deleting a block. #3660
* [BUGFIX] Blocks storage: do not cleanup a partially uploaded block when `meta.json` upload fails. Despite failure to upload `meta.json`, this file may in some cases still appear in the bucket later. By skipping early cleanup, we avoid having corrupted blocks in the storage. #3660
* [BUGFIX] Alertmanager: disable access to `/alertmanager/metrics` (which exposes all Cortex metrics), `/alertmanager/-/reload` and `/alertmanager/debug/*`, which were available to any authenticated user with enabled AlertManager. #3678
* [BUGFIX] Query-Frontend: avoid creating many small sub-queries by discarding cache extents under 5 minutes #3653
* [BUGFIX] Ruler: Ensure the stale markers generated for evaluated rules respect the configured `-ruler.evaluation-delay-duration`. This will avoid issues with samples with NaN be persisted with timestamps set ahead of the next rule evaluation. #3687
* [BUGFIX] Alertmanager: don't serve HTTP requests until Alertmanager has fully started. Serving HTTP requests earlier may result in loss of configuration for the user. #3679
* [BUGFIX] Do not log "failed to load config" if runtime config file is empty. #3706
* [BUGFIX] Do not allow to use a runtime config file containing multiple YAML documents. #3706
* [BUGFIX] HA Tracker: don't track as error in the `cortex_kv_request_duration_seconds` metric a CAS operation intentionally aborted. #3745

## 1.6.0 / 2020-12-29

* [CHANGE] Query Frontend: deprecate `-querier.compress-http-responses` in favour of `-api.response-compression-enabled`. #3544
* [CHANGE] Querier: deprecated `-store.max-look-back-period`. You should use `-querier.max-query-lookback` instead. #3452
* [CHANGE] Blocks storage: increased `-blocks-storage.bucket-store.chunks-cache.attributes-ttl` default from `24h` to `168h` (1 week). #3528
* [CHANGE] Blocks storage: the config option `-blocks-storage.bucket-store.index-cache.postings-compression-enabled` has been deprecated and postings compression is always enabled. #3538
* [CHANGE] Ruler: gRPC message size default limits on the Ruler-client side have changed: #3523
  - limit for outgoing gRPC messages has changed from 2147483647 to 16777216 bytes
  - limit for incoming gRPC messages has changed from 4194304 to 104857600 bytes
* [FEATURE] Distributor/Ingester: Provide ability to not overflow writes in the presence of a leaving or unhealthy ingester. This allows for more efficient ingester rolling restarts. #3305
* [FEATURE] Query-frontend: introduced query statistics logged in the query-frontend when enabled via `-frontend.query-stats-enabled=true`. When enabled, the metric `cortex_query_seconds_total` is tracked, counting the sum of the wall time spent across all queriers while running queries (on a per-tenant basis). The metrics `cortex_request_duration_seconds` and `cortex_query_seconds_total` are different: the first one tracks the request duration (eg. HTTP request from the client), while the latter tracks the sum of the wall time on all queriers involved executing the query. #3539
* [ENHANCEMENT] API: Add GZIP HTTP compression to the API responses. Compression can be enabled via `-api.response-compression-enabled`. #3536
* [ENHANCEMENT] Added zone-awareness support on queries. When zone-awareness is enabled, queries will still succeed if all ingesters in a single zone will fail. #3414
* [ENHANCEMENT] Blocks storage ingester: exported more TSDB-related metrics. #3412
  - `cortex_ingester_tsdb_wal_corruptions_total`
  - `cortex_ingester_tsdb_head_truncations_failed_total`
  - `cortex_ingester_tsdb_head_truncations_total`
  - `cortex_ingester_tsdb_head_gc_duration_seconds`
* [ENHANCEMENT] Enforced keepalive on all gRPC clients used for inter-service communication. #3431
* [ENHANCEMENT] Added `cortex_alertmanager_config_hash` metric to expose hash of Alertmanager Config loaded per user. #3388
* [ENHANCEMENT] Query-Frontend / Query-Scheduler: New component called "Query-Scheduler" has been introduced. Query-Scheduler is simply a queue of requests, moved outside of Query-Frontend. This allows Query-Frontend to be scaled separately from number of queues. To make Query-Frontend and Querier use Query-Scheduler, they need to be started with `-frontend.scheduler-address` and `-querier.scheduler-address` options respectively. #3374 #3471
* [ENHANCEMENT] Query-frontend / Querier / Ruler: added `-querier.max-query-lookback` to limit how long back data (series and metadata) can be queried. This setting can be overridden on a per-tenant basis and is enforced in the query-frontend, querier and ruler. #3452 #3458
* [ENHANCEMENT] Querier: added `-querier.query-store-for-labels-enabled` to query store for label names, label values and series APIs. Only works with blocks storage engine. #3461 #3520
* [ENHANCEMENT] Ingester: exposed `-blocks-storage.tsdb.wal-segment-size-bytes` config option to customise the TSDB WAL segment max size. #3476
* [ENHANCEMENT] Compactor: concurrently run blocks cleaner for multiple tenants. Concurrency can be configured via `-compactor.cleanup-concurrency`. #3483
* [ENHANCEMENT] Compactor: shuffle tenants before running compaction. #3483
* [ENHANCEMENT] Compactor: wait for a stable ring at startup, when sharding is enabled. #3484
* [ENHANCEMENT] Store-gateway: added `-blocks-storage.bucket-store.index-header-lazy-loading-enabled` to enable index-header lazy loading (experimental). When enabled, index-headers will be mmap-ed only once required by a query and will be automatically released after `-blocks-storage.bucket-store.index-header-lazy-loading-idle-timeout` time of inactivity. #3498
* [ENHANCEMENT] Alertmanager: added metrics `cortex_alertmanager_notification_requests_total` and `cortex_alertmanager_notification_requests_failed_total`. #3518
* [ENHANCEMENT] Ingester: added `-blocks-storage.tsdb.head-chunks-write-buffer-size-bytes` to fine-tune the TSDB head chunks write buffer size when running Cortex blocks storage. #3518
* [ENHANCEMENT] /metrics now supports OpenMetrics output. HTTP and gRPC servers metrics can now include exemplars. #3524
* [ENHANCEMENT] Expose gRPC keepalive policy options by gRPC server. #3524
* [ENHANCEMENT] Blocks storage: enabled caching of `meta.json` attributes, configurable via `-blocks-storage.bucket-store.metadata-cache.metafile-attributes-ttl`. #3528
* [ENHANCEMENT] Compactor: added a config validation check to fail fast if the compactor has been configured invalid block range periods (each period is expected to be a multiple of the previous one). #3534
* [ENHANCEMENT] Blocks storage: concurrently fetch deletion marks from object storage. #3538
* [ENHANCEMENT] Blocks storage ingester: ingester can now close idle TSDB and delete local data. #3491 #3552
* [ENHANCEMENT] Blocks storage: add option to use V2 signatures for S3 authentication. #3540
* [ENHANCEMENT] Exported process metrics to monitor the number of memory map areas allocated. #3537
  * - `process_memory_map_areas`
  * - `process_memory_map_areas_limit`
* [ENHANCEMENT] Ruler: Expose gRPC client options. #3523
* [ENHANCEMENT] Compactor: added metrics to track on-going compaction. #3535
  * `cortex_compactor_tenants_discovered`
  * `cortex_compactor_tenants_skipped`
  * `cortex_compactor_tenants_processing_succeeded`
  * `cortex_compactor_tenants_processing_failed`
* [ENHANCEMENT] Added new experimental API endpoints: `POST /purger/delete_tenant` and `GET /purger/delete_tenant_status` for deleting all tenant data. Only works with blocks storage. Compactor removes blocks that belong to user marked for deletion. #3549 #3558
* [ENHANCEMENT] Chunks storage: add option to use V2 signatures for S3 authentication. #3560
* [ENHANCEMENT] HA Tracker: Added new limit `ha_max_clusters` to set the max number of clusters tracked for single user. This limit is disabled by default. #3668
* [BUGFIX] Query-Frontend: `cortex_query_seconds_total` now return seconds not nanoseconds. #3589
* [BUGFIX] Blocks storage ingester: fixed some cases leading to a TSDB WAL corruption after a partial write to disk. #3423
* [BUGFIX] Blocks storage: Fix the race between ingestion and `/flush` call resulting in overlapping blocks. #3422
* [BUGFIX] Querier: fixed `-querier.max-query-into-future` which wasn't correctly enforced on range queries. #3452
* [BUGFIX] Fixed float64 precision stability when aggregating metrics before exposing them. This could have lead to false counters resets when querying some metrics exposed by Cortex. #3506
* [BUGFIX] Querier: the meta.json sync concurrency done when running Cortex with the blocks storage is now controlled by `-blocks-storage.bucket-store.meta-sync-concurrency` instead of the incorrect `-blocks-storage.bucket-store.block-sync-concurrency` (default values are the same). #3531
* [BUGFIX] Querier: fixed initialization order of querier module when using blocks storage. It now (again) waits until blocks have been synchronized. #3551

## Blocksconvert

* [ENHANCEMENT] Scheduler: ability to ignore users based on regexp, using `-scheduler.ignore-users-regex` flag. #3477
* [ENHANCEMENT] Builder: Parallelize reading chunks in the final stage of building block. #3470
* [ENHANCEMENT] Builder: remove duplicate label names from chunk. #3547

## 1.5.0 / 2020-11-09

### Cortex

* [CHANGE] Blocks storage: update the default HTTP configuration values for the S3 client to the upstream Thanos default values. #3244
  - `-blocks-storage.s3.http.idle-conn-timeout` is set 90 seconds.
  - `-blocks-storage.s3.http.response-header-timeout` is set to 2 minutes.
* [CHANGE] Improved shuffle sharding support in the write path. This work introduced some config changes: #3090
  * Introduced `-distributor.sharding-strategy` CLI flag (and its respective `sharding_strategy` YAML config option) to explicitly specify which sharding strategy should be used in the write path
  * `-experimental.distributor.user-subring-size` flag renamed to `-distributor.ingestion-tenant-shard-size`
  * `user_subring_size` limit YAML config option renamed to `ingestion_tenant_shard_size`
* [CHANGE] Dropped "blank Alertmanager configuration; using fallback" message from Info to Debug level. #3205
* [CHANGE] Zone-awareness replication for time-series now should be explicitly enabled in the distributor via the `-distributor.zone-awareness-enabled` CLI flag (or its respective YAML config option). Before, zone-aware replication was implicitly enabled if a zone was set on ingesters. #3200
* [CHANGE] Removed the deprecated CLI flag `-config-yaml`. You should use `-schema-config-file` instead. #3225
* [CHANGE] Enforced the HTTP method required by some API endpoints which did (incorrectly) allow any method before that. #3228
  - `GET /`
  - `GET /config`
  - `GET /debug/fgprof`
  - `GET /distributor/all_user_stats`
  - `GET /distributor/ha_tracker`
  - `GET /all_user_stats`
  - `GET /ha-tracker`
  - `GET /api/v1/user_stats`
  - `GET /api/v1/chunks`
  - `GET <legacy-http-prefix>/user_stats`
  - `GET <legacy-http-prefix>/chunks`
  - `GET /services`
  - `GET /multitenant_alertmanager/status`
  - `GET /status` (alertmanager microservice)
  - `GET|POST /ingester/ring`
  - `GET|POST /ring`
  - `GET|POST /store-gateway/ring`
  - `GET|POST /compactor/ring`
  - `GET|POST /ingester/flush`
  - `GET|POST /ingester/shutdown`
  - `GET|POST /flush`
  - `GET|POST /shutdown`
  - `GET|POST /ruler/ring`
  - `POST /api/v1/push`
  - `POST <legacy-http-prefix>/push`
  - `POST /push`
  - `POST /ingester/push`
* [CHANGE] Renamed CLI flags to configure the network interface names from which automatically detect the instance IP. #3295
  - `-compactor.ring.instance-interface` renamed to `-compactor.ring.instance-interface-names`
  - `-store-gateway.sharding-ring.instance-interface` renamed to `-store-gateway.sharding-ring.instance-interface-names`
  - `-distributor.ring.instance-interface` renamed to `-distributor.ring.instance-interface-names`
  - `-ruler.ring.instance-interface` renamed to `-ruler.ring.instance-interface-names`
* [CHANGE] Renamed `-<prefix>.redis.enable-tls` CLI flag to `-<prefix>.redis.tls-enabled`, and its respective YAML config option from `enable_tls` to `tls_enabled`. #3298
* [CHANGE] Increased default `-<prefix>.redis.timeout` from `100ms` to `500ms`. #3301
* [CHANGE] `cortex_alertmanager_config_invalid` has been removed in favor of `cortex_alertmanager_config_last_reload_successful`. #3289
* [CHANGE] Query-frontend: POST requests whose body size exceeds 10MiB will be rejected. The max body size can be customised via `-frontend.max-body-size`. #3276
* [FEATURE] Shuffle sharding: added support for shuffle-sharding queriers in the query-frontend. When configured (`-frontend.max-queriers-per-tenant` globally, or using per-tenant limit `max_queriers_per_tenant`), each tenants's requests will be handled by different set of queriers. #3113 #3257
* [FEATURE] Shuffle sharding: added support for shuffle-sharding ingesters on the read path. When ingesters shuffle-sharding is enabled and `-querier.shuffle-sharding-ingesters-lookback-period` is set, queriers will fetch in-memory series from the minimum set of required ingesters, selecting only ingesters which may have received series since 'now - lookback period'. #3252
* [FEATURE] Query-frontend: added `compression` config to support results cache with compression. #3217
* [FEATURE] Add OpenStack Swift support to blocks storage. #3303
* [FEATURE] Added support for applying Prometheus relabel configs on series received by the distributor. A `metric_relabel_configs` field has been added to the per-tenant limits configuration. #3329
* [FEATURE] Support for Cassandra client SSL certificates. #3384
* [ENHANCEMENT] Ruler: Introduces two new limits `-ruler.max-rules-per-rule-group` and `-ruler.max-rule-groups-per-tenant` to control the number of rules per rule group and the total number of rule groups for a given user. They are disabled by default. #3366
* [ENHANCEMENT] Allow to specify multiple comma-separated Cortex services to `-target` CLI option (or its respective YAML config option). For example, `-target=all,compactor` can be used to start Cortex single-binary with compactor as well. #3275
* [ENHANCEMENT] Expose additional HTTP configs for the S3 backend client. New flag are listed below: #3244
  - `-blocks-storage.s3.http.idle-conn-timeout`
  - `-blocks-storage.s3.http.response-header-timeout`
  - `-blocks-storage.s3.http.insecure-skip-verify`
* [ENHANCEMENT] Added `cortex_query_frontend_connected_clients` metric to show the number of workers currently connected to the frontend. #3207
* [ENHANCEMENT] Shuffle sharding: improved shuffle sharding in the write path. Shuffle sharding now should be explicitly enabled via `-distributor.sharding-strategy` CLI flag (or its respective YAML config option) and guarantees stability, consistency, shuffling and balanced zone-awareness properties. #3090 #3214
* [ENHANCEMENT] Ingester: added new metric `cortex_ingester_active_series` to track active series more accurately. Also added options to control whether active series tracking is enabled (`-ingester.active-series-metrics-enabled`, defaults to false), and how often this metric is updated (`-ingester.active-series-metrics-update-period`) and max idle time for series to be considered inactive (`-ingester.active-series-metrics-idle-timeout`). #3153
* [ENHANCEMENT] Store-gateway: added zone-aware replication support to blocks replication in the store-gateway. #3200
* [ENHANCEMENT] Store-gateway: exported new metrics. #3231
  - `cortex_bucket_store_cached_series_fetch_duration_seconds`
  - `cortex_bucket_store_cached_postings_fetch_duration_seconds`
  - `cortex_bucket_stores_gate_queries_max`
* [ENHANCEMENT] Added `-version` flag to Cortex. #3233
* [ENHANCEMENT] Hash ring: added instance registered timestamp to the ring. #3248
* [ENHANCEMENT] Reduce tail latency by smoothing out spikes in rate of chunk flush operations. #3191
* [ENHANCEMENT] User Cortex as User Agent in http requests issued by Configs DB client. #3264
* [ENHANCEMENT] Experimental Ruler API: Fetch rule groups from object storage in parallel. #3218
* [ENHANCEMENT] Chunks GCS object storage client uses the `fields` selector to limit the payload size when listing objects in the bucket. #3218 #3292
* [ENHANCEMENT] Added shuffle sharding support to ruler. Added new metric `cortex_ruler_sync_rules_total`. #3235
* [ENHANCEMENT] Return an explicit error when the store-gateway is explicitly requested without a blocks storage engine. #3287
* [ENHANCEMENT] Ruler: only load rules that belong to the ruler. Improves rules synching performances when ruler sharding is enabled. #3269
* [ENHANCEMENT] Added `-<prefix>.redis.tls-insecure-skip-verify` flag. #3298
* [ENHANCEMENT] Added `cortex_alertmanager_config_last_reload_successful_seconds` metric to show timestamp of last successful AM config reload. #3289
* [ENHANCEMENT] Blocks storage: reduced number of bucket listing operations to list block content (applies to newly created blocks only). #3363
* [ENHANCEMENT] Ruler: Include the tenant ID on the notifier logs. #3372
* [ENHANCEMENT] Blocks storage Compactor: Added `-compactor.enabled-tenants` and `-compactor.disabled-tenants` to explicitly enable or disable compaction of specific tenants. #3385
* [ENHANCEMENT] Blocks storage ingester: Creating checkpoint only once even when there are multiple Head compactions in a single `Compact()` call. #3373
* [BUGFIX] Blocks storage ingester: Read repair memory-mapped chunks file which can end up being empty on abrupt shutdowns combined with faulty disks. #3373
* [BUGFIX] Blocks storage ingester: Close TSDB resources on failed startup preventing ingester OOMing. #3373
* [BUGFIX] No-longer-needed ingester operations for queries triggered by queriers and rulers are now canceled. #3178
* [BUGFIX] Ruler: directories in the configured `rules-path` will be removed on startup and shutdown in order to ensure they don't persist between runs. #3195
* [BUGFIX] Handle hash-collisions in the query path. #3192
* [BUGFIX] Check for postgres rows errors. #3197
* [BUGFIX] Ruler Experimental API: Don't allow rule groups without names or empty rule groups. #3210
* [BUGFIX] Experimental Alertmanager API: Do not allow empty Alertmanager configurations or bad template filenames to be submitted through the configuration API. #3185
* [BUGFIX] Reduce failures to update heartbeat when using Consul. #3259
* [BUGFIX] When using ruler sharding, moving all user rule groups from ruler to a different one and then back could end up with some user groups not being evaluated at all. #3235
* [BUGFIX] Fixed shuffle sharding consistency when zone-awareness is enabled and the shard size is increased or instances in a new zone are added. #3299
* [BUGFIX] Use a valid grpc header when logging IP addresses. #3307
* [BUGFIX] Fixed the metric `cortex_prometheus_rule_group_duration_seconds` in the Ruler, it wouldn't report any values. #3310
* [BUGFIX] Fixed gRPC connections leaking in rulers when rulers sharding is enabled and APIs called. #3314
* [BUGFIX] Fixed shuffle sharding consistency when zone-awareness is enabled and the shard size is increased or instances in a new zone are added. #3299
* [BUGFIX] Fixed Gossip memberlist members joining when addresses are configured using DNS-based service discovery. #3360
* [BUGFIX] Ingester: fail to start an ingester running the blocks storage, if unable to load any existing TSDB at startup. #3354
* [BUGFIX] Blocks storage: Avoid deletion of blocks in the ingester which are not shipped to the storage yet. #3346
* [BUGFIX] Fix common prefixes returned by List method of S3 client. #3358
* [BUGFIX] Honor configured timeout in Azure and GCS object clients. #3285
* [BUGFIX] Blocks storage: Avoid creating blocks larger than configured block range period on forced compaction and when TSDB is idle. #3344
* [BUGFIX] Shuffle sharding: fixed max global series per user/metric limit when shuffle sharding and `-distributor.shard-by-all-labels=true` are both enabled in distributor. When using these global limits you should now set `-distributor.sharding-strategy` and `-distributor.zone-awareness-enabled` to ingesters too. #3369
* [BUGFIX] Slow query logging: when using downstream server request parameters were not logged. #3276
* [BUGFIX] Fixed tenant detection in the ruler and alertmanager API when running without auth. #3343

### Blocksconvert

* [ENHANCEMENT] Blocksconvert – Builder: download plan file locally before processing it. #3209
* [ENHANCEMENT] Blocksconvert – Cleaner: added new tool for deleting chunks data. #3283
* [ENHANCEMENT] Blocksconvert – Scanner: support for scanning specific date-range only. #3222
* [ENHANCEMENT] Blocksconvert – Scanner: metrics for tracking progress. #3222
* [ENHANCEMENT] Blocksconvert – Builder: retry block upload before giving up. #3245
* [ENHANCEMENT] Blocksconvert – Scanner: upload plans concurrently. #3340
* [BUGFIX] Blocksconvert: fix chunks ordering in the block. Chunks in different order than series work just fine in TSDB blocks at the moment, but it's not consistent with what Prometheus does and future Prometheus and Cortex optimizations may rely on this ordering. #3371

## 1.4.0 / 2020-10-02

* [CHANGE] TLS configuration for gRPC, HTTP and etcd clients is now marked as experimental. These features are not yet fully baked, and we expect possible small breaking changes in Cortex 1.5. #3198
* [CHANGE] Cassandra backend support is now GA (stable). #3180
* [CHANGE] Blocks storage is now GA (stable). The `-experimental` prefix has been removed from all CLI flags related to the blocks storage (no YAML config changes). #3180 #3201
  - `-experimental.blocks-storage.*` flags renamed to `-blocks-storage.*`
  - `-experimental.store-gateway.*` flags renamed to `-store-gateway.*`
  - `-experimental.querier.store-gateway-client.*` flags renamed to `-querier.store-gateway-client.*`
  - `-experimental.querier.store-gateway-addresses` flag renamed to `-querier.store-gateway-addresses`
  - `-store-gateway.replication-factor` flag renamed to `-store-gateway.sharding-ring.replication-factor`
  - `-store-gateway.tokens-file-path` flag renamed to `store-gateway.sharding-ring.tokens-file-path`
* [CHANGE] Ingester: Removed deprecated untyped record from chunks WAL. Only if you are running `v1.0` or below, it is recommended to first upgrade to `v1.1`/`v1.2`/`v1.3` and run it for a day before upgrading to `v1.4` to avoid data loss. #3115
* [CHANGE] Distributor API endpoints are no longer served unless target is set to `distributor` or `all`. #3112
* [CHANGE] Increase the default Cassandra client replication factor to 3. #3007
* [CHANGE] Blocks storage: removed the support to transfer blocks between ingesters on shutdown. When running the Cortex blocks storage, ingesters are expected to run with a persistent disk. The following metrics have been removed: #2996
  * `cortex_ingester_sent_files`
  * `cortex_ingester_received_files`
  * `cortex_ingester_received_bytes_total`
  * `cortex_ingester_sent_bytes_total`
* [CHANGE] The buckets for the `cortex_chunk_store_index_lookups_per_query` metric have been changed to 1, 2, 4, 8, 16. #3021
* [CHANGE] Blocks storage: the `operation` label value `getrange` has changed into `get_range` for the metrics `thanos_store_bucket_cache_operation_requests_total` and `thanos_store_bucket_cache_operation_hits_total`. #3000
* [CHANGE] Experimental Delete Series: `/api/v1/admin/tsdb/delete_series` and `/api/v1/admin/tsdb/cancel_delete_request` purger APIs to return status code `204` instead of `200` for success. #2946
* [CHANGE] Histogram `cortex_memcache_request_duration_seconds` `method` label value changes from `Memcached.Get` to `Memcached.GetBatched` for batched lookups, and is not reported for non-batched lookups (label value `Memcached.GetMulti` remains, and had exactly the same value as `Get` in nonbatched lookups).  The same change applies to tracing spans. #3046
* [CHANGE] TLS server validation is now enabled by default, a new parameter `tls_insecure_skip_verify` can be set to true to skip validation optionally. #3030
* [CHANGE] `cortex_ruler_config_update_failures_total` has been removed in favor of `cortex_ruler_config_last_reload_successful`. #3056
* [CHANGE] `ruler.evaluation_delay_duration` field in YAML config has been moved and renamed to `limits.ruler_evaluation_delay_duration`. #3098
* [CHANGE] Removed obsolete `results_cache.max_freshness` from YAML config (deprecated since Cortex 1.2). #3145
* [CHANGE] Removed obsolete `-promql.lookback-delta` option (deprecated since Cortex 1.2, replaced with `-querier.lookback-delta`). #3144
* [CHANGE] Cache: added support for Redis Cluster and Redis Sentinel. #2961
  - The following changes have been made in Redis configuration:
   - `-redis.master_name` added
   - `-redis.db` added
   - `-redis.max-active-conns` changed to `-redis.pool-size`
   - `-redis.max-conn-lifetime` changed to `-redis.max-connection-age`
   - `-redis.max-idle-conns` removed
   - `-redis.wait-on-pool-exhaustion` removed
* [CHANGE] TLS configuration for gRPC, HTTP and etcd clients is now marked as experimental. These features are not yet fully baked, and we expect possible small breaking changes in Cortex 1.5. #3198
* [CHANGE] Fixed store-gateway CLI flags inconsistencies. #3201
  - `-store-gateway.replication-factor` flag renamed to `-store-gateway.sharding-ring.replication-factor`
  - `-store-gateway.tokens-file-path` flag renamed to `store-gateway.sharding-ring.tokens-file-path`
* [FEATURE] Logging of the source IP passed along by a reverse proxy is now supported by setting the `-server.log-source-ips-enabled`. For non standard headers the settings `-server.log-source-ips-header` and `-server.log-source-ips-regex` can be used. #2985
* [FEATURE] Blocks storage: added shuffle sharding support to store-gateway blocks sharding. Added the following additional metrics to store-gateway: #3069
  * `cortex_bucket_stores_tenants_discovered`
  * `cortex_bucket_stores_tenants_synced`
* [FEATURE] Experimental blocksconvert: introduce an experimental tool `blocksconvert` to migrate long-term storage chunks to blocks. #3092 #3122 #3127 #3162
* [ENHANCEMENT] Improve the Alertmanager logging when serving requests from its API / UI. #3397
* [ENHANCEMENT] Add support for azure storage in China, German and US Government environments. #2988
* [ENHANCEMENT] Query-tee: added a small tolerance to floating point sample values comparison. #2994
* [ENHANCEMENT] Query-tee: add support for doing a passthrough of requests to preferred backend for unregistered routes #3018
* [ENHANCEMENT] Expose `storage.aws.dynamodb.backoff_config` configuration file field. #3026
* [ENHANCEMENT] Added `cortex_request_message_bytes` and `cortex_response_message_bytes` histograms to track received and sent gRPC message and HTTP request/response sizes. Added `cortex_inflight_requests` gauge to track number of inflight gRPC and HTTP requests. #3064
* [ENHANCEMENT] Publish ruler's ring metrics. #3074
* [ENHANCEMENT] Add config validation to the experimental Alertmanager API. Invalid configs are no longer accepted. #3053
* [ENHANCEMENT] Add "integration" as a label for `cortex_alertmanager_notifications_total` and `cortex_alertmanager_notifications_failed_total` metrics. #3056
* [ENHANCEMENT] Add `cortex_ruler_config_last_reload_successful` and `cortex_ruler_config_last_reload_successful_seconds` to check status of users rule manager. #3056
* [ENHANCEMENT] The configuration validation now fails if an empty YAML node has been set for a root YAML config property. #3080
* [ENHANCEMENT] Memcached dial() calls now have a circuit-breaker to avoid hammering a broken cache. #3051, #3189
* [ENHANCEMENT] `-ruler.evaluation-delay-duration` is now overridable as a per-tenant limit, `ruler_evaluation_delay_duration`. #3098
* [ENHANCEMENT] Add TLS support to etcd client. #3102
* [ENHANCEMENT] When a tenant accesses the Alertmanager UI or its API, if we have valid `-alertmanager.configs.fallback` we'll use that to start the manager and avoid failing the request. #3073
* [ENHANCEMENT] Add `DELETE api/v1/rules/{namespace}` to the Ruler. It allows all the rule groups of a namespace to be deleted. #3120
* [ENHANCEMENT] Experimental Delete Series: Retry processing of Delete requests during failures. #2926
* [ENHANCEMENT] Improve performance of QueryStream() in ingesters. #3177
* [ENHANCEMENT] Modules included in "All" target are now visible in output of `-modules` CLI flag. #3155
* [ENHANCEMENT] Added `/debug/fgprof` endpoint to debug running Cortex process using `fgprof`. This adds up to the existing `/debug/...` endpoints. #3131
* [ENHANCEMENT] Blocks storage: optimised `/api/v1/series` for blocks storage. (#2976)
* [BUGFIX] Ruler: when loading rules from "local" storage, check for directory after resolving symlink. #3137
* [BUGFIX] Query-frontend: Fixed rounding for incoming query timestamps, to be 100% Prometheus compatible. #2990
* [BUGFIX] Querier: Merge results from chunks and blocks ingesters when using streaming of results. #3013
* [BUGFIX] Querier: query /series from ingesters regardless the `-querier.query-ingesters-within` setting. #3035
* [BUGFIX] Blocks storage: Ingester is less likely to hit gRPC message size limit when streaming data to queriers. #3015
* [BUGFIX] Blocks storage: fixed memberlist support for the store-gateways and compactors ring used when blocks sharding is enabled. #3058 #3095
* [BUGFIX] Fix configuration for TLS server validation, TLS skip verify was hardcoded to true for all TLS configurations and prevented validation of server certificates. #3030
* [BUGFIX] Fixes the Alertmanager panicking when no `-alertmanager.web.external-url` is provided. #3017
* [BUGFIX] Fixes the registration of the Alertmanager API metrics `cortex_alertmanager_alerts_received_total` and `cortex_alertmanager_alerts_invalid_total`. #3065
* [BUGFIX] Fixes `flag needs an argument: -config.expand-env` error. #3087
* [BUGFIX] An index optimisation actually slows things down when using caching. Moved it to the right location. #2973
* [BUGFIX] Ingester: If push request contained both valid and invalid samples, valid samples were ingested but not stored to WAL of the chunks storage. This has been fixed. #3067
* [BUGFIX] Cassandra: fixed consistency setting in the CQL session when creating the keyspace. #3105
* [BUGFIX] Ruler: Config API would return both the `record` and `alert` in `YAML` response keys even when one of them must be empty. #3120
* [BUGFIX] Index page now uses configured HTTP path prefix when creating links. #3126
* [BUGFIX] Purger: fixed deadlock when reloading of tombstones failed. #3182
* [BUGFIX] Fixed panic in flusher job, when error writing chunks to the store would cause "idle" chunks to be flushed, which triggered panic. #3140
* [BUGFIX] Index page no longer shows links that are not valid for running Cortex instance. #3133
* [BUGFIX] Configs: prevent validation of templates to fail when using template functions. #3157
* [BUGFIX] Configuring the S3 URL with an `@` but without username and password doesn't enable the AWS static credentials anymore. #3170
* [BUGFIX] Limit errors on ranged queries (`api/v1/query_range`) no longer return a status code `500` but `422` instead. #3167
* [BUGFIX] Handle hash-collisions in the query path. Before this fix, Cortex could occasionally mix up two different series in a query, leading to invalid results, when `-querier.ingester-streaming` was used. #3192

## 1.3.0 / 2020-08-21

* [CHANGE] Replace the metric `cortex_alertmanager_configs` with `cortex_alertmanager_config_invalid` exposed by Alertmanager. #2960
* [CHANGE] Experimental Delete Series: Change target flag for purger from `data-purger` to `purger`. #2777
* [CHANGE] Experimental blocks storage: The max concurrent queries against the long-term storage, configured via `-experimental.blocks-storage.bucket-store.max-concurrent`, is now a limit shared across all tenants and not a per-tenant limit anymore. The default value has changed from `20` to `100` and the following new metrics have been added: #2797
  * `cortex_bucket_stores_gate_queries_concurrent_max`
  * `cortex_bucket_stores_gate_queries_in_flight`
  * `cortex_bucket_stores_gate_duration_seconds`
* [CHANGE] Metric `cortex_ingester_flush_reasons` has been renamed to `cortex_ingester_flushing_enqueued_series_total`, and new metric `cortex_ingester_flushing_dequeued_series_total` with `outcome` label (superset of reason) has been added. #2802 #2818 #2998
* [CHANGE] Experimental Delete Series: Metric `cortex_purger_oldest_pending_delete_request_age_seconds` would track age of delete requests since they are over their cancellation period instead of their creation time. #2806
* [CHANGE] Experimental blocks storage: the store-gateway service is required in a Cortex cluster running with the experimental blocks storage. Removed the `-experimental.tsdb.store-gateway-enabled` CLI flag and `store_gateway_enabled` YAML config option. The store-gateway is now always enabled when the storage engine is `blocks`. #2822
* [CHANGE] Experimental blocks storage: removed support for `-experimental.blocks-storage.bucket-store.max-sample-count` flag because the implementation was flawed. To limit the number of samples/chunks processed by a single query you can set `-store.query-chunk-limit`, which is now supported by the blocks storage too. #2852
* [CHANGE] Ingester: Chunks flushed via /flush stay in memory until retention period is reached. This affects `cortex_ingester_memory_chunks` metric. #2778
* [CHANGE] Querier: the error message returned when the query time range exceeds `-store.max-query-length` has changed from `invalid query, length > limit (X > Y)` to `the query time range exceeds the limit (query length: X, limit: Y)`. #2826
* [CHANGE] Add `component` label to metrics exposed by chunk, delete and index store clients. #2774
* [CHANGE] Querier: when `-querier.query-ingesters-within` is configured, the time range of the query sent to ingesters is now manipulated to ensure the query start time is not older than 'now - query-ingesters-within'. #2904
* [CHANGE] KV: The `role` label which was a label of `multi` KV store client only has been added to metrics of every KV store client. If KV store client is not `multi`, then the value of `role` label is `primary`. #2837
* [CHANGE] Added the `engine` label to the metrics exposed by the Prometheus query engine, to distinguish between `ruler` and `querier` metrics. #2854
* [CHANGE] Added ruler to the single binary when started with `-target=all` (default). #2854
* [CHANGE] Experimental blocks storage: compact head when opening TSDB. This should only affect ingester startup after it was unable to compact head in previous run. #2870
* [CHANGE] Metric `cortex_overrides_last_reload_successful` has been renamed to `cortex_runtime_config_last_reload_successful`. #2874
* [CHANGE] HipChat support has been removed from the alertmanager (because removed from the Prometheus upstream too). #2902
* [CHANGE] Add constant label `name` to metric `cortex_cache_request_duration_seconds`. #2903
* [CHANGE] Add `user` label to metric `cortex_query_frontend_queue_length`. #2939
* [CHANGE] Experimental blocks storage: cleaned up the config and renamed "TSDB" to "blocks storage". #2937
  - The storage engine setting value has been changed from `tsdb` to `blocks`; this affects `-store.engine` CLI flag and its respective YAML option.
  - The root level YAML config has changed from `tsdb` to `blocks_storage`
  - The prefix of all CLI flags has changed from `-experimental.tsdb.` to `-experimental.blocks-storage.`
  - The following settings have been grouped under `tsdb` property in the YAML config and their CLI flags changed:
    - `-experimental.tsdb.dir` changed to `-experimental.blocks-storage.tsdb.dir`
    - `-experimental.tsdb.block-ranges-period` changed to `-experimental.blocks-storage.tsdb.block-ranges-period`
    - `-experimental.tsdb.retention-period` changed to `-experimental.blocks-storage.tsdb.retention-period`
    - `-experimental.tsdb.ship-interval` changed to `-experimental.blocks-storage.tsdb.ship-interval`
    - `-experimental.tsdb.ship-concurrency` changed to `-experimental.blocks-storage.tsdb.ship-concurrency`
    - `-experimental.tsdb.max-tsdb-opening-concurrency-on-startup` changed to `-experimental.blocks-storage.tsdb.max-tsdb-opening-concurrency-on-startup`
    - `-experimental.tsdb.head-compaction-interval` changed to `-experimental.blocks-storage.tsdb.head-compaction-interval`
    - `-experimental.tsdb.head-compaction-concurrency` changed to `-experimental.blocks-storage.tsdb.head-compaction-concurrency`
    - `-experimental.tsdb.head-compaction-idle-timeout` changed to `-experimental.blocks-storage.tsdb.head-compaction-idle-timeout`
    - `-experimental.tsdb.stripe-size` changed to `-experimental.blocks-storage.tsdb.stripe-size`
    - `-experimental.tsdb.wal-compression-enabled` changed to `-experimental.blocks-storage.tsdb.wal-compression-enabled`
    - `-experimental.tsdb.flush-blocks-on-shutdown` changed to `-experimental.blocks-storage.tsdb.flush-blocks-on-shutdown`
* [CHANGE] Flags `-bigtable.grpc-use-gzip-compression`, `-ingester.client.grpc-use-gzip-compression`, `-querier.frontend-client.grpc-use-gzip-compression` are now deprecated. #2940
* [CHANGE] Limit errors reported by ingester during query-time now return HTTP status code 422. #2941
* [FEATURE] Introduced `ruler.for-outage-tolerance`, Max time to tolerate outage for restoring "for" state of alert. #2783
* [FEATURE] Introduced `ruler.for-grace-period`, Minimum duration between alert and restored "for" state. This is maintained only for alerts with configured "for" time greater than grace period. #2783
* [FEATURE] Introduced `ruler.resend-delay`, Minimum amount of time to wait before resending an alert to Alertmanager. #2783
* [FEATURE] Ruler: added `local` filesystem support to store rules (read-only). #2854
* [ENHANCEMENT] Upgraded Docker base images to `alpine:3.12`. #2862
* [ENHANCEMENT] Experimental: Querier can now optionally query secondary store. This is specified by using `-querier.second-store-engine` option, with values `chunks` or `blocks`. Standard configuration options for this store are used. Additionally, this querying can be configured to happen only for queries that need data older than `-querier.use-second-store-before-time`. Default value of zero will always query secondary store. #2747
* [ENHANCEMENT] Query-tee: increased the `cortex_querytee_request_duration_seconds` metric buckets granularity. #2799
* [ENHANCEMENT] Query-tee: fail to start if the configured `-backend.preferred` is unknown. #2799
* [ENHANCEMENT] Ruler: Added the following metrics: #2786
  * `cortex_prometheus_notifications_latency_seconds`
  * `cortex_prometheus_notifications_errors_total`
  * `cortex_prometheus_notifications_sent_total`
  * `cortex_prometheus_notifications_dropped_total`
  * `cortex_prometheus_notifications_queue_length`
  * `cortex_prometheus_notifications_queue_capacity`
  * `cortex_prometheus_notifications_alertmanagers_discovered`
* [ENHANCEMENT] The behavior of the `/ready` was changed for the query frontend to indicate when it was ready to accept queries. This is intended for use by a read path load balancer that would want to wait for the frontend to have attached queriers before including it in the backend. #2733
* [ENHANCEMENT] Experimental Delete Series: Add support for deletion of chunks for remaining stores. #2801
* [ENHANCEMENT] Add `-modules` command line flag to list possible values for `-target`. Also, log warning if given target is internal component. #2752
* [ENHANCEMENT] Added `-ingester.flush-on-shutdown-with-wal-enabled` option to enable chunks flushing even when WAL is enabled. #2780
* [ENHANCEMENT] Query-tee: Support for custom API prefix by using `-server.path-prefix` option. #2814
* [ENHANCEMENT] Query-tee: Forward `X-Scope-OrgId` header to backend, if present in the request. #2815
* [ENHANCEMENT] Experimental blocks storage: Added `-experimental.blocks-storage.tsdb.head-compaction-idle-timeout` option to force compaction of data in memory into a block. #2803
* [ENHANCEMENT] Experimental blocks storage: Added support for flushing blocks via `/flush`, `/shutdown` (previously these only worked for chunks storage) and by using `-experimental.blocks-storage.tsdb.flush-blocks-on-shutdown` option. #2794
* [ENHANCEMENT] Experimental blocks storage: Added support to enforce max query time range length via `-store.max-query-length`. #2826
* [ENHANCEMENT] Experimental blocks storage: Added support to limit the max number of chunks that can be fetched from the long-term storage while executing a query. The limit is enforced both in the querier and store-gateway, and is configurable via `-store.query-chunk-limit`. #2852 #2922
* [ENHANCEMENT] Ingester: Added new metric `cortex_ingester_flush_series_in_progress` that reports number of ongoing flush-series operations. Useful when calling `/flush` handler: if `cortex_ingester_flush_queue_length + cortex_ingester_flush_series_in_progress` is 0, all flushes are finished. #2778
* [ENHANCEMENT] Memberlist members can join cluster via SRV records. #2788
* [ENHANCEMENT] Added configuration options for chunks s3 client. #2831
  * `s3.endpoint`
  * `s3.region`
  * `s3.access-key-id`
  * `s3.secret-access-key`
  * `s3.insecure`
  * `s3.sse-encryption`
  * `s3.http.idle-conn-timeout`
  * `s3.http.response-header-timeout`
  * `s3.http.insecure-skip-verify`
* [ENHANCEMENT] Prometheus upgraded. #2798 #2849 #2867 #2902 #2918
  * Optimized labels regex matchers for patterns containing literals (eg. `foo.*`, `.*foo`, `.*foo.*`)
* [ENHANCEMENT] Add metric `cortex_ruler_config_update_failures_total` to Ruler to track failures of loading rules files. #2857
* [ENHANCEMENT] Experimental Alertmanager: Alertmanager configuration persisted to object storage using an experimental API that accepts and returns YAML-based Alertmanager configuration. #2768
* [ENHANCEMENT] Ruler: `-ruler.alertmanager-url` now supports multiple URLs. Each URL is treated as a separate Alertmanager group. Support for multiple Alertmanagers in a group can be achieved by using DNS service discovery. #2851
* [ENHANCEMENT] Experimental blocks storage: Cortex Flusher now works with blocks engine. Flusher needs to be provided with blocks-engine configuration, existing Flusher flags are not used (they are only relevant for chunks engine). Note that flush errors are only reported via log. #2877
* [ENHANCEMENT] Flusher: Added `-flusher.exit-after-flush` option (defaults to true) to control whether Cortex should stop completely after Flusher has finished its work. #2877
* [ENHANCEMENT] Added metrics `cortex_config_hash` and `cortex_runtime_config_hash` to expose hash of the currently active config file. #2874
* [ENHANCEMENT] Logger: added JSON logging support, configured via the `-log.format=json` CLI flag or its respective YAML config option. #2386
* [ENHANCEMENT] Added new flags `-bigtable.grpc-compression`, `-ingester.client.grpc-compression`, `-querier.frontend-client.grpc-compression` to configure compression used by gRPC. Valid values are `gzip`, `snappy`, or empty string (no compression, default). #2940
* [ENHANCEMENT] Clarify limitations of the `/api/v1/series`, `/api/v1/labels` and `/api/v1/label/{name}/values` endpoints. #2953
* [ENHANCEMENT] Ingester: added `Dropped` outcome to metric `cortex_ingester_flushing_dequeued_series_total`. #2998
* [BUGFIX] Fixed a bug with `api/v1/query_range` where no responses would return null values for `result` and empty values for `resultType`. #2962
* [BUGFIX] Fixed a bug in the index intersect code causing storage to return more chunks/series than required. #2796
* [BUGFIX] Fixed the number of reported keys in the background cache queue. #2764
* [BUGFIX] Fix race in processing of headers in sharded queries. #2762
* [BUGFIX] Query Frontend: Do not re-split sharded requests around ingester boundaries. #2766
* [BUGFIX] Experimental Delete Series: Fixed a problem with cache generation numbers prefixed to cache keys. #2800
* [BUGFIX] Ingester: Flushing chunks via `/flush` endpoint could previously lead to panic, if chunks were already flushed before and then removed from memory during the flush caused by `/flush` handler. Immediate flush now doesn't cause chunks to be flushed again. Samples received during flush triggered via `/flush` handler are no longer discarded. #2778
* [BUGFIX] Prometheus upgraded. #2849
  * Fixed unknown symbol error during head compaction
* [BUGFIX] Fix panic when using cassandra as store for both index and delete requests. #2774
* [BUGFIX] Experimental Delete Series: Fixed a data race in Purger. #2817
* [BUGFIX] KV: Fixed a bug that triggered a panic due to metrics being registered with the same name but different labels when using a `multi` configured KV client. #2837
* [BUGFIX] Query-frontend: Fix passing HTTP `Host` header if `-frontend.downstream-url` is configured. #2880
* [BUGFIX] Ingester: Improve time-series distribution when `-experimental.distributor.user-subring-size` is enabled. #2887
* [BUGFIX] Set content type to `application/x-protobuf` for remote_read responses. #2915
* [BUGFIX] Fixed ruler and store-gateway instance registration in the ring (when sharding is enabled) when a new instance replaces abruptly terminated one, and the only difference between the two instances is the address. #2954
* [BUGFIX] Fixed `Missing chunks and index config causing silent failure` Absence of chunks and index from schema config is not validated. #2732
* [BUGFIX] Fix panic caused by KVs from boltdb being used beyond their life. #2971
* [BUGFIX] Experimental blocks storage: `/api/v1/series`, `/api/v1/labels` and `/api/v1/label/{name}/values` only query the TSDB head regardless of the configured `-experimental.blocks-storage.tsdb.retention-period`. #2974
* [BUGFIX] Ingester: Avoid indefinite checkpointing in case of surge in number of series. #2955
* [BUGFIX] Querier: query /series from ingesters regardless the `-querier.query-ingesters-within` setting. #3035
* [BUGFIX] Ruler: fixed an unintentional breaking change introduced in the ruler's `alertmanager_url` YAML config option, which changed the value from a string to a list of strings. #2989

## 1.2.0 / 2020-07-01

* [CHANGE] Metric `cortex_kv_request_duration_seconds` now includes `name` label to denote which client is being used as well as the `backend` label to denote the KV backend implementation in use. #2648
* [CHANGE] Experimental Ruler: Rule groups persisted to object storage using the experimental API have an updated object key encoding to better handle special characters. Rule groups previously-stored using object storage must be renamed to the new format. #2646
* [CHANGE] Query Frontend now uses Round Robin to choose a tenant queue to service next. #2553
* [CHANGE] `-promql.lookback-delta` is now deprecated and has been replaced by `-querier.lookback-delta` along with `lookback_delta` entry under `querier` in the config file. `-promql.lookback-delta` will be removed in v1.4.0. #2604
* [CHANGE] Experimental TSDB: removed `-experimental.tsdb.bucket-store.binary-index-header-enabled` flag. Now the binary index-header is always enabled.
* [CHANGE] Experimental TSDB: Renamed index-cache metrics to use original metric names from Thanos, as Cortex is not aggregating them in any way: #2627
  * `cortex_<service>_blocks_index_cache_items_evicted_total` => `thanos_store_index_cache_items_evicted_total{name="index-cache"}`
  * `cortex_<service>_blocks_index_cache_items_added_total` => `thanos_store_index_cache_items_added_total{name="index-cache"}`
  * `cortex_<service>_blocks_index_cache_requests_total` => `thanos_store_index_cache_requests_total{name="index-cache"}`
  * `cortex_<service>_blocks_index_cache_items_overflowed_total` => `thanos_store_index_cache_items_overflowed_total{name="index-cache"}`
  * `cortex_<service>_blocks_index_cache_hits_total` => `thanos_store_index_cache_hits_total{name="index-cache"}`
  * `cortex_<service>_blocks_index_cache_items` => `thanos_store_index_cache_items{name="index-cache"}`
  * `cortex_<service>_blocks_index_cache_items_size_bytes` => `thanos_store_index_cache_items_size_bytes{name="index-cache"}`
  * `cortex_<service>_blocks_index_cache_total_size_bytes` => `thanos_store_index_cache_total_size_bytes{name="index-cache"}`
  * `cortex_<service>_blocks_index_cache_memcached_operations_total` =>  `thanos_memcached_operations_total{name="index-cache"}`
  * `cortex_<service>_blocks_index_cache_memcached_operation_failures_total` =>  `thanos_memcached_operation_failures_total{name="index-cache"}`
  * `cortex_<service>_blocks_index_cache_memcached_operation_duration_seconds` =>  `thanos_memcached_operation_duration_seconds{name="index-cache"}`
  * `cortex_<service>_blocks_index_cache_memcached_operation_skipped_total` =>  `thanos_memcached_operation_skipped_total{name="index-cache"}`
* [CHANGE] Experimental TSDB: Renamed metrics in bucket stores: #2627
  * `cortex_<service>_blocks_meta_syncs_total` => `cortex_blocks_meta_syncs_total{component="<service>"}`
  * `cortex_<service>_blocks_meta_sync_failures_total` => `cortex_blocks_meta_sync_failures_total{component="<service>"}`
  * `cortex_<service>_blocks_meta_sync_duration_seconds` => `cortex_blocks_meta_sync_duration_seconds{component="<service>"}`
  * `cortex_<service>_blocks_meta_sync_consistency_delay_seconds` => `cortex_blocks_meta_sync_consistency_delay_seconds{component="<service>"}`
  * `cortex_<service>_blocks_meta_synced` => `cortex_blocks_meta_synced{component="<service>"}`
  * `cortex_<service>_bucket_store_block_loads_total` => `cortex_bucket_store_block_loads_total{component="<service>"}`
  * `cortex_<service>_bucket_store_block_load_failures_total` => `cortex_bucket_store_block_load_failures_total{component="<service>"}`
  * `cortex_<service>_bucket_store_block_drops_total` => `cortex_bucket_store_block_drops_total{component="<service>"}`
  * `cortex_<service>_bucket_store_block_drop_failures_total` => `cortex_bucket_store_block_drop_failures_total{component="<service>"}`
  * `cortex_<service>_bucket_store_blocks_loaded` => `cortex_bucket_store_blocks_loaded{component="<service>"}`
  * `cortex_<service>_bucket_store_series_data_touched` => `cortex_bucket_store_series_data_touched{component="<service>"}`
  * `cortex_<service>_bucket_store_series_data_fetched` => `cortex_bucket_store_series_data_fetched{component="<service>"}`
  * `cortex_<service>_bucket_store_series_data_size_touched_bytes` => `cortex_bucket_store_series_data_size_touched_bytes{component="<service>"}`
  * `cortex_<service>_bucket_store_series_data_size_fetched_bytes` => `cortex_bucket_store_series_data_size_fetched_bytes{component="<service>"}`
  * `cortex_<service>_bucket_store_series_blocks_queried` => `cortex_bucket_store_series_blocks_queried{component="<service>"}`
  * `cortex_<service>_bucket_store_series_get_all_duration_seconds` => `cortex_bucket_store_series_get_all_duration_seconds{component="<service>"}`
  * `cortex_<service>_bucket_store_series_merge_duration_seconds` => `cortex_bucket_store_series_merge_duration_seconds{component="<service>"}`
  * `cortex_<service>_bucket_store_series_refetches_total` => `cortex_bucket_store_series_refetches_total{component="<service>"}`
  * `cortex_<service>_bucket_store_series_result_series` => `cortex_bucket_store_series_result_series{component="<service>"}`
  * `cortex_<service>_bucket_store_cached_postings_compressions_total` => `cortex_bucket_store_cached_postings_compressions_total{component="<service>"}`
  * `cortex_<service>_bucket_store_cached_postings_compression_errors_total` => `cortex_bucket_store_cached_postings_compression_errors_total{component="<service>"}`
  * `cortex_<service>_bucket_store_cached_postings_compression_time_seconds` => `cortex_bucket_store_cached_postings_compression_time_seconds{component="<service>"}`
  * `cortex_<service>_bucket_store_cached_postings_original_size_bytes_total` => `cortex_bucket_store_cached_postings_original_size_bytes_total{component="<service>"}`
  * `cortex_<service>_bucket_store_cached_postings_compressed_size_bytes_total` => `cortex_bucket_store_cached_postings_compressed_size_bytes_total{component="<service>"}`
  * `cortex_<service>_blocks_sync_seconds` => `cortex_bucket_stores_blocks_sync_seconds{component="<service>"}`
  * `cortex_<service>_blocks_last_successful_sync_timestamp_seconds` => `cortex_bucket_stores_blocks_last_successful_sync_timestamp_seconds{component="<service>"}`
* [CHANGE] Available command-line flags are printed to stdout, and only when requested via `-help`. Using invalid flag no longer causes printing of all available flags. #2691
* [CHANGE] Experimental Memberlist ring: randomize gossip node names to avoid conflicts when running multiple clients on the same host, or reusing host names (eg. pods in statefulset). Node name randomization can be disabled by using `-memberlist.randomize-node-name=false`. #2715
* [CHANGE] Memberlist KV client is no longer considered experimental. #2725
* [CHANGE] Experimental Delete Series: Make delete request cancellation duration configurable. #2760
* [CHANGE] Removed `-store.fullsize-chunks` option which was undocumented and unused (it broke ingester hand-overs). #2656
* [CHANGE] Query with no metric name that has previously resulted in HTTP status code 500 now returns status code 422 instead. #2571
* [FEATURE] TLS config options added for GRPC clients in Querier (Query-frontend client & Ingester client), Ruler, Store Gateway, as well as HTTP client in Config store client. #2502
* [FEATURE] The flag `-frontend.max-cache-freshness` is now supported within the limits overrides, to specify per-tenant max cache freshness values. The corresponding YAML config parameter has been changed from `results_cache.max_freshness` to `limits_config.max_cache_freshness`. The legacy YAML config parameter (`results_cache.max_freshness`) will continue to be supported till Cortex release `v1.4.0`. #2609
* [FEATURE] Experimental gRPC Store: Added support to 3rd parties index and chunk stores using gRPC client/server plugin mechanism. #2220
* [FEATURE] Add `-cassandra.table-options` flag to customize table options of Cassandra when creating the index or chunk table. #2575
* [ENHANCEMENT] Propagate GOPROXY value when building `build-image`. This is to help the builders building the code in a Network where default Go proxy is not accessible (e.g. when behind some corporate VPN). #2741
* [ENHANCEMENT] Querier: Added metric `cortex_querier_request_duration_seconds` for all requests to the querier. #2708
* [ENHANCEMENT] Cortex is now built with Go 1.14. #2480 #2749 #2753
* [ENHANCEMENT] Experimental TSDB: added the following metrics to the ingester: #2580 #2583 #2589 #2654
  * `cortex_ingester_tsdb_appender_add_duration_seconds`
  * `cortex_ingester_tsdb_appender_commit_duration_seconds`
  * `cortex_ingester_tsdb_refcache_purge_duration_seconds`
  * `cortex_ingester_tsdb_compactions_total`
  * `cortex_ingester_tsdb_compaction_duration_seconds`
  * `cortex_ingester_tsdb_wal_fsync_duration_seconds`
  * `cortex_ingester_tsdb_wal_page_flushes_total`
  * `cortex_ingester_tsdb_wal_completed_pages_total`
  * `cortex_ingester_tsdb_wal_truncations_failed_total`
  * `cortex_ingester_tsdb_wal_truncations_total`
  * `cortex_ingester_tsdb_wal_writes_failed_total`
  * `cortex_ingester_tsdb_checkpoint_deletions_failed_total`
  * `cortex_ingester_tsdb_checkpoint_deletions_total`
  * `cortex_ingester_tsdb_checkpoint_creations_failed_total`
  * `cortex_ingester_tsdb_checkpoint_creations_total`
  * `cortex_ingester_tsdb_wal_truncate_duration_seconds`
  * `cortex_ingester_tsdb_head_active_appenders`
  * `cortex_ingester_tsdb_head_series_not_found_total`
  * `cortex_ingester_tsdb_head_chunks`
  * `cortex_ingester_tsdb_mmap_chunk_corruptions_total`
  * `cortex_ingester_tsdb_head_chunks_created_total`
  * `cortex_ingester_tsdb_head_chunks_removed_total`
* [ENHANCEMENT] Experimental TSDB: added metrics useful to alert on critical conditions of the blocks storage: #2573
  * `cortex_compactor_last_successful_run_timestamp_seconds`
  * `cortex_querier_blocks_last_successful_sync_timestamp_seconds` (when store-gateway is disabled)
  * `cortex_querier_blocks_last_successful_scan_timestamp_seconds` (when store-gateway is enabled)
  * `cortex_storegateway_blocks_last_successful_sync_timestamp_seconds`
* [ENHANCEMENT] Experimental TSDB: added the flag `-experimental.tsdb.wal-compression-enabled` to allow to enable TSDB WAL compression. #2585
* [ENHANCEMENT] Experimental TSDB: Querier and store-gateway components can now use so-called "caching bucket", which can currently cache fetched chunks into shared memcached server. #2572
* [ENHANCEMENT] Ruler: Automatically remove unhealthy rulers from the ring. #2587
* [ENHANCEMENT] Query-tee: added support to `/metadata`, `/alerts`, and `/rules` endpoints #2600
* [ENHANCEMENT] Query-tee: added support to query results comparison between two different backends. The comparison is disabled by default and can be enabled via `-proxy.compare-responses=true`. #2611
* [ENHANCEMENT] Query-tee: improved the query-tee to not wait all backend responses before sending back the response to the client. The query-tee now sends back to the client first successful response, while honoring the `-backend.preferred` option. #2702
* [ENHANCEMENT] Thanos and Prometheus upgraded. #2602 #2604 #2634 #2659 #2686 #2756
  * TSDB now holds less WAL files after Head Truncation.
  * TSDB now does memory-mapping of Head chunks and reduces memory usage.
* [ENHANCEMENT] Experimental TSDB: decoupled blocks deletion from blocks compaction in the compactor, so that blocks deletion is not blocked by a busy compactor. The following metrics have been added: #2623
  * `cortex_compactor_block_cleanup_started_total`
  * `cortex_compactor_block_cleanup_completed_total`
  * `cortex_compactor_block_cleanup_failed_total`
  * `cortex_compactor_block_cleanup_last_successful_run_timestamp_seconds`
* [ENHANCEMENT] Experimental TSDB: Use shared cache for metadata. This is especially useful when running multiple querier and store-gateway components to reduce number of object store API calls. #2626 #2640
* [ENHANCEMENT] Experimental TSDB: when `-querier.query-store-after` is configured and running the experimental blocks storage, the time range of the query sent to the store is now manipulated to ensure the query end time is not more recent than 'now - query-store-after'. #2642
* [ENHANCEMENT] Experimental TSDB: small performance improvement in concurrent usage of RefCache, used during samples ingestion. #2651
* [ENHANCEMENT] The following endpoints now respond appropriately to an `Accept` header with the value `application/json` #2673
  * `/distributor/all_user_stats`
  * `/distributor/ha_tracker`
  * `/ingester/ring`
  * `/store-gateway/ring`
  * `/compactor/ring`
  * `/ruler/ring`
  * `/services`
* [ENHANCEMENT] Experimental Cassandra backend: Add `-cassandra.num-connections` to allow increasing the number of TCP connections to each Cassandra server. #2666
* [ENHANCEMENT] Experimental Cassandra backend: Use separate Cassandra clients and connections for reads and writes. #2666
* [ENHANCEMENT] Experimental Cassandra backend: Add `-cassandra.reconnect-interval` to allow specifying the reconnect interval to a Cassandra server that has been marked `DOWN` by the gocql driver. Also change the default value of the reconnect interval from `60s` to `1s`. #2687
* [ENHANCEMENT] Experimental Cassandra backend: Add option `-cassandra.convict-hosts-on-failure=false` to not convict host of being down when a request fails. #2684
* [ENHANCEMENT] Experimental TSDB: Applied a jitter to the period bucket scans in order to better distribute bucket operations over the time and increase the probability of hitting the shared cache (if configured). #2693
* [ENHANCEMENT] Experimental TSDB: Series limit per user and per metric now work in TSDB blocks. #2676
* [ENHANCEMENT] Experimental Memberlist: Added ability to periodically rejoin the memberlist cluster. #2724
* [ENHANCEMENT] Experimental Delete Series: Added the following metrics for monitoring processing of delete requests: #2730
  - `cortex_purger_load_pending_requests_attempts_total`: Number of attempts that were made to load pending requests with status.
  - `cortex_purger_oldest_pending_delete_request_age_seconds`: Age of oldest pending delete request in seconds.
  - `cortex_purger_pending_delete_requests_count`: Count of requests which are in process or are ready to be processed.
* [ENHANCEMENT] Experimental TSDB: Improved compactor to hard-delete also partial blocks with an deletion mark (even if the deletion mark threshold has not been reached). #2751
* [ENHANCEMENT] Experimental TSDB: Introduced a consistency check done by the querier to ensure all expected blocks have been queried via the store-gateway. If a block is missing on a store-gateway, the querier retries fetching series from missing blocks up to 3 times. If the consistency check fails once all retries have been exhausted, the query execution fails. The following metrics have been added: #2593 #2630 #2689 #2695
  * `cortex_querier_blocks_consistency_checks_total`
  * `cortex_querier_blocks_consistency_checks_failed_total`
  * `cortex_querier_storegateway_refetches_per_query`
* [ENHANCEMENT] Delete requests can now be canceled #2555
* [ENHANCEMENT] Table manager can now provision tables for delete store #2546
* [BUGFIX] Ruler: Ensure temporary rule files with special characters are properly mapped and cleaned up. #2506
* [BUGFIX] Fixes #2411, Ensure requests are properly routed to the prometheus api embedded in the query if `-server.path-prefix` is set. #2372
* [BUGFIX] Experimental TSDB: fixed chunk data corruption when querying back series using the experimental blocks storage. #2400
* [BUGFIX] Fixed collection of tracing spans from Thanos components used internally. #2655
* [BUGFIX] Experimental TSDB: fixed memory leak in ingesters. #2586
* [BUGFIX] QueryFrontend: fixed a situation where HTTP error is ignored and an incorrect status code is set. #2590
* [BUGFIX] Ingester: Fix an ingester starting up in the JOINING state and staying there forever. #2565
* [BUGFIX] QueryFrontend: fixed a panic (`integer divide by zero`) in the query-frontend. The query-frontend now requires the `-querier.default-evaluation-interval` config to be set to the same value of the querier. #2614
* [BUGFIX] Experimental TSDB: when the querier receives a `/series` request with a time range older than the data stored in the ingester, it now ignores the requested time range and returns known series anyway instead of returning an empty response. This aligns the behaviour with the chunks storage. #2617
* [BUGFIX] Cassandra: fixed an edge case leading to an invalid CQL query when querying the index on a Cassandra store. #2639
* [BUGFIX] Ingester: increment series per metric when recovering from WAL or transfer. #2674
* [BUGFIX] Fixed `wrong number of arguments for 'mget' command` Redis error when a query has no chunks to lookup from storage. #2700 #2796
* [BUGFIX] Ingester: Automatically remove old tmp checkpoints, fixing a potential disk space leak after an ingester crashes. #2726

## 1.1.0 / 2020-05-21

This release brings the usual mix of bugfixes and improvements. The biggest change is that WAL support for chunks is now considered to be production-ready!

Please make sure to review renamed metrics, and update your dashboards and alerts accordingly.

* [CHANGE] Added v1 API routes documented in #2327. #2372
  * Added `-http.alertmanager-http-prefix` flag which allows the configuration of the path where the Alertmanager API and UI can be reached. The default is set to `/alertmanager`.
  * Added `-http.prometheus-http-prefix` flag which allows the configuration of the path where the Prometheus API and UI can be reached. The default is set to `/prometheus`.
  * Updated the index hosted at the root prefix to point to the updated routes.
  * Legacy routes hardcoded with the `/api/prom` prefix now respect the `-http.prefix` flag.
* [CHANGE] The metrics `cortex_distributor_ingester_appends_total` and `distributor_ingester_append_failures_total` now include a `type` label to differentiate between `samples` and `metadata`. #2336
* [CHANGE] The metrics for number of chunks and bytes flushed to the chunk store are renamed. Note that previous metrics were counted pre-deduplication, while new metrics are counted after deduplication. #2463
  * `cortex_ingester_chunks_stored_total` > `cortex_chunk_store_stored_chunks_total`
  * `cortex_ingester_chunk_stored_bytes_total` > `cortex_chunk_store_stored_chunk_bytes_total`
* [CHANGE] Experimental TSDB: renamed blocks meta fetcher metrics: #2375
  * `cortex_querier_bucket_store_blocks_meta_syncs_total` > `cortex_querier_blocks_meta_syncs_total`
  * `cortex_querier_bucket_store_blocks_meta_sync_failures_total` > `cortex_querier_blocks_meta_sync_failures_total`
  * `cortex_querier_bucket_store_blocks_meta_sync_duration_seconds` > `cortex_querier_blocks_meta_sync_duration_seconds`
  * `cortex_querier_bucket_store_blocks_meta_sync_consistency_delay_seconds` > `cortex_querier_blocks_meta_sync_consistency_delay_seconds`
* [CHANGE] Experimental TSDB: Modified default values for `compactor.deletion-delay` option from 48h to 12h and `-experimental.tsdb.bucket-store.ignore-deletion-marks-delay` from 24h to 6h. #2414
* [CHANGE] WAL: Default value of `-ingester.checkpoint-enabled` changed to `true`. #2416
* [CHANGE] `trace_id` field in log files has been renamed to `traceID`. #2518
* [CHANGE] Slow query log has a different output now. Previously used `url` field has been replaced with `host` and `path`, and query parameters are logged as individual log fields with `qs_` prefix. #2520
* [CHANGE] WAL: WAL and checkpoint compression is now disabled. #2436
* [CHANGE] Update in dependency `go-kit/kit` from `v0.9.0` to `v0.10.0`. HTML escaping disabled in JSON Logger. #2535
* [CHANGE] Experimental TSDB: Removed `cortex_<service>_` prefix from Thanos objstore metrics and added `component` label to distinguish which Cortex component is doing API calls to the object storage when running in single-binary mode: #2568
  - `cortex_<service>_thanos_objstore_bucket_operations_total` renamed to `thanos_objstore_bucket_operations_total{component="<name>"}`
  - `cortex_<service>_thanos_objstore_bucket_operation_failures_total` renamed to `thanos_objstore_bucket_operation_failures_total{component="<name>"}`
  - `cortex_<service>_thanos_objstore_bucket_operation_duration_seconds` renamed to `thanos_objstore_bucket_operation_duration_seconds{component="<name>"}`
  - `cortex_<service>_thanos_objstore_bucket_last_successful_upload_time` renamed to `thanos_objstore_bucket_last_successful_upload_time{component="<name>"}`
* [CHANGE] FIFO cache: The `-<prefix>.fifocache.size` CLI flag has been renamed to `-<prefix>.fifocache.max-size-items` as well as its YAML config option `size` renamed to `max_size_items`. #2319
* [FEATURE] Ruler: The `-ruler.evaluation-delay` flag was added to allow users to configure a default evaluation delay for all rules in cortex. The default value is 0 which is the current behavior. #2423
* [FEATURE] Experimental: Added a new object storage client for OpenStack Swift. #2440
* [FEATURE] TLS config options added to the Server. #2535
* [FEATURE] Experimental: Added support for `/api/v1/metadata` Prometheus-based endpoint. #2549
* [FEATURE] Add ability to limit concurrent queries to Cassandra with `-cassandra.query-concurrency` flag. #2562
* [FEATURE] Experimental TSDB: Introduced store-gateway service used by the experimental blocks storage to load and query blocks. The store-gateway optionally supports blocks sharding and replication via a dedicated hash ring, configurable via `-experimental.store-gateway.sharding-enabled` and `-experimental.store-gateway.sharding-ring.*` flags. The following metrics have been added: #2433 #2458 #2469 #2523
  * `cortex_querier_storegateway_instances_hit_per_query`
* [ENHANCEMENT] Experimental TSDB: sample ingestion errors are now reported via existing `cortex_discarded_samples_total` metric. #2370
* [ENHANCEMENT] Failures on samples at distributors and ingesters return the first validation error as opposed to the last. #2383
* [ENHANCEMENT] Experimental TSDB: Added `cortex_querier_blocks_meta_synced`, which reflects current state of synced blocks over all tenants. #2392
* [ENHANCEMENT] Added `cortex_distributor_latest_seen_sample_timestamp_seconds` metric to see how far behind Prometheus servers are in sending data. #2371
* [ENHANCEMENT] FIFO cache to support eviction based on memory usage. Added `-<prefix>.fifocache.max-size-bytes` CLI flag and YAML config option `max_size_bytes` to specify memory limit of the cache. #2319, #2527
* [ENHANCEMENT] Added `-querier.worker-match-max-concurrent`. Force worker concurrency to match the `-querier.max-concurrent` option.  Overrides `-querier.worker-parallelism`.  #2456
* [ENHANCEMENT] Added the following metrics for monitoring delete requests: #2445
  - `cortex_purger_delete_requests_received_total`: Number of delete requests received per user.
  - `cortex_purger_delete_requests_processed_total`: Number of delete requests processed per user.
  - `cortex_purger_delete_requests_chunks_selected_total`: Number of chunks selected while building delete plans per user.
  - `cortex_purger_delete_requests_processing_failures_total`: Number of delete requests processing failures per user.
* [ENHANCEMENT] Single Binary: Added query-frontend to the single binary.  Single binary users will now benefit from various query-frontend features.  Primarily: sharding, parallelization, load shedding, additional caching (if configured), and query retries. #2437
* [ENHANCEMENT] Allow 1w (where w denotes week) and 1y (where y denotes year) when setting `-store.cache-lookups-older-than` and `-store.max-look-back-period`. #2454
* [ENHANCEMENT] Optimize index queries for matchers using "a|b|c"-type regex. #2446 #2475
* [ENHANCEMENT] Added per tenant metrics for queries and chunks and bytes read from chunk store: #2463
  * `cortex_chunk_store_fetched_chunks_total` and `cortex_chunk_store_fetched_chunk_bytes_total`
  * `cortex_query_frontend_queries_total` (per tenant queries counted by the frontend)
* [ENHANCEMENT] WAL: New metrics `cortex_ingester_wal_logged_bytes_total` and `cortex_ingester_checkpoint_logged_bytes_total` added to track total bytes logged to disk for WAL and checkpoints. #2497
* [ENHANCEMENT] Add de-duplicated chunks counter `cortex_chunk_store_deduped_chunks_total` which counts every chunk not sent to the store because it was already sent by another replica. #2485
* [ENHANCEMENT] Query-frontend now also logs the POST data of long queries. #2481
* [ENHANCEMENT] WAL: Ingester WAL records now have type header and the custom WAL records have been replaced by Prometheus TSDB's WAL records. Old records will not be supported from 1.3 onwards. Note: once this is deployed, you cannot downgrade without data loss. #2436
* [ENHANCEMENT] Redis Cache: Added `idle_timeout`, `wait_on_pool_exhaustion` and `max_conn_lifetime` options to redis cache configuration. #2550
* [ENHANCEMENT] WAL: the experimental tag has been removed on the WAL in ingesters. #2560
* [ENHANCEMENT] Use newer AWS API for paginated queries - removes 'Deprecated' message from logfiles. #2452
* [ENHANCEMENT] Experimental memberlist: Add retry with backoff on memberlist join other members. #2705
* [ENHANCEMENT] Experimental TSDB: when the store-gateway sharding is enabled, unhealthy store-gateway instances are automatically removed from the ring after 10 consecutive `-experimental.store-gateway.sharding-ring.heartbeat-timeout` periods. #2526
* [BUGFIX] Ruler: Ensure temporary rule files with special characters are properly mapped and cleaned up. #2506
* [BUGFIX] Ensure requests are properly routed to the prometheus api embedded in the query if `-server.path-prefix` is set. Fixes #2411. #2372
* [BUGFIX] Experimental TSDB: Fixed chunk data corruption when querying back series using the experimental blocks storage. #2400
* [BUGFIX] Cassandra Storage: Fix endpoint TLS host verification. #2109
* [BUGFIX] Experimental TSDB: Fixed response status code from `422` to `500` when an error occurs while iterating chunks with the experimental blocks storage. #2402
* [BUGFIX] Ring: Fixed a situation where upgrading from pre-1.0 cortex with a rolling strategy caused new 1.0 ingesters to lose their zone value in the ring until manually forced to re-register. #2404
* [BUGFIX] Distributor: `/all_user_stats` now show API and Rule Ingest Rate correctly. #2457
* [BUGFIX] Fixed `version`, `revision` and `branch` labels exported by the `cortex_build_info` metric. #2468
* [BUGFIX] QueryFrontend: fixed a situation where span context missed when downstream_url is used. #2539
* [BUGFIX] Querier: Fixed a situation where querier would crash because of an unresponsive frontend instance. #2569

## 1.0.1 / 2020-04-23

* [BUGFIX] Fix gaps when querying ingesters with replication factor = 3 and 2 ingesters in the cluster. #2503

## 1.0.0 / 2020-04-02

This is the first major release of Cortex. We made a lot of **breaking changes** in this release which have been detailed below. Please also see the stability guarantees we provide as part of a major release: https://cortexmetrics.io/docs/configuration/v1guarantees/

* [CHANGE] Remove the following deprecated flags: #2339
  - `-metrics.error-rate-query` (use `-metrics.write-throttle-query` instead).
  - `-store.cardinality-cache-size` (use `-store.index-cache-read.enable-fifocache` and `-store.index-cache-read.fifocache.size` instead).
  - `-store.cardinality-cache-validity` (use `-store.index-cache-read.enable-fifocache` and `-store.index-cache-read.fifocache.duration` instead).
  - `-distributor.limiter-reload-period` (flag unused)
  - `-ingester.claim-on-rollout` (flag unused)
  - `-ingester.normalise-tokens` (flag unused)
* [CHANGE] Renamed YAML file options to be more consistent. See [full config file changes below](#config-file-breaking-changes). #2273
* [CHANGE] AWS based autoscaling has been removed. You can only use metrics based autoscaling now. `-applicationautoscaling.url` has been removed. See https://cortexmetrics.io/docs/production/aws/#dynamodb-capacity-provisioning on how to migrate. #2328
* [CHANGE] Renamed the `memcache.write-back-goroutines` and `memcache.write-back-buffer` flags to `background.write-back-concurrency` and `background.write-back-buffer`. This affects the following flags: #2241
  - `-frontend.memcache.write-back-buffer` --> `-frontend.background.write-back-buffer`
  - `-frontend.memcache.write-back-goroutines` --> `-frontend.background.write-back-concurrency`
  - `-store.index-cache-read.memcache.write-back-buffer` --> `-store.index-cache-read.background.write-back-buffer`
  - `-store.index-cache-read.memcache.write-back-goroutines` --> `-store.index-cache-read.background.write-back-concurrency`
  - `-store.index-cache-write.memcache.write-back-buffer` --> `-store.index-cache-write.background.write-back-buffer`
  - `-store.index-cache-write.memcache.write-back-goroutines` --> `-store.index-cache-write.background.write-back-concurrency`
  - `-memcache.write-back-buffer` --> `-store.chunks-cache.background.write-back-buffer`. Note the next change log for the difference.
  - `-memcache.write-back-goroutines` --> `-store.chunks-cache.background.write-back-concurrency`. Note the next change log for the difference.

* [CHANGE] Renamed the chunk cache flags to have `store.chunks-cache.` as prefix. This means the following flags have been changed: #2241
  - `-cache.enable-fifocache` --> `-store.chunks-cache.cache.enable-fifocache`
  - `-default-validity` --> `-store.chunks-cache.default-validity`
  - `-fifocache.duration` --> `-store.chunks-cache.fifocache.duration`
  - `-fifocache.size` --> `-store.chunks-cache.fifocache.size`
  - `-memcache.write-back-buffer` --> `-store.chunks-cache.background.write-back-buffer`. Note the previous change log for the difference.
  - `-memcache.write-back-goroutines` --> `-store.chunks-cache.background.write-back-concurrency`. Note the previous change log for the difference.
  - `-memcached.batchsize` --> `-store.chunks-cache.memcached.batchsize`
  - `-memcached.consistent-hash` --> `-store.chunks-cache.memcached.consistent-hash`
  - `-memcached.expiration` --> `-store.chunks-cache.memcached.expiration`
  - `-memcached.hostname` --> `-store.chunks-cache.memcached.hostname`
  - `-memcached.max-idle-conns` --> `-store.chunks-cache.memcached.max-idle-conns`
  - `-memcached.parallelism` --> `-store.chunks-cache.memcached.parallelism`
  - `-memcached.service` --> `-store.chunks-cache.memcached.service`
  - `-memcached.timeout` --> `-store.chunks-cache.memcached.timeout`
  - `-memcached.update-interval` --> `-store.chunks-cache.memcached.update-interval`
  - `-redis.enable-tls` --> `-store.chunks-cache.redis.enable-tls`
  - `-redis.endpoint` --> `-store.chunks-cache.redis.endpoint`
  - `-redis.expiration` --> `-store.chunks-cache.redis.expiration`
  - `-redis.max-active-conns` --> `-store.chunks-cache.redis.max-active-conns`
  - `-redis.max-idle-conns` --> `-store.chunks-cache.redis.max-idle-conns`
  - `-redis.password` --> `-store.chunks-cache.redis.password`
  - `-redis.timeout` --> `-store.chunks-cache.redis.timeout`
* [CHANGE] Rename the `-store.chunk-cache-stubs` to `-store.chunks-cache.cache-stubs` to be more inline with above. #2241
* [CHANGE] Change prefix of flags `-dynamodb.periodic-table.*` to `-table-manager.index-table.*`. #2359
* [CHANGE] Change prefix of flags `-dynamodb.chunk-table.*` to `-table-manager.chunk-table.*`. #2359
* [CHANGE] Change the following flags: #2359
  - `-dynamodb.poll-interval` --> `-table-manager.poll-interval`
  - `-dynamodb.periodic-table.grace-period` --> `-table-manager.periodic-table.grace-period`
* [CHANGE] Renamed the following flags: #2273
  - `-dynamodb.chunk.gang.size` --> `-dynamodb.chunk-gang-size`
  - `-dynamodb.chunk.get.max.parallelism` --> `-dynamodb.chunk-get-max-parallelism`
* [CHANGE] Don't support mixed time units anymore for duration. For example, 168h5m0s doesn't work anymore, please use just one unit (s|m|h|d|w|y). #2252
* [CHANGE] Utilize separate protos for rule state and storage. Experimental ruler API will not be functional until the rollout is complete. #2226
* [CHANGE] Frontend worker in querier now starts after all Querier module dependencies are started. This fixes issue where frontend worker started to send queries to querier before it was ready to serve them (mostly visible when using experimental blocks storage). #2246
* [CHANGE] Lifecycler component now enters Failed state on errors, and doesn't exit the process. (Important if you're vendoring Cortex and use Lifecycler) #2251
* [CHANGE] `/ready` handler now returns 200 instead of 204. #2330
* [CHANGE] Better defaults for the following options: #2344
  - `-<prefix>.consul.consistent-reads`: Old default: `true`, new default: `false`. This reduces the load on Consul.
  - `-<prefix>.consul.watch-rate-limit`: Old default: 0, new default: 1. This rate limits the reads to 1 per second. Which is good enough for ring watches.
  - `-distributor.health-check-ingesters`: Old default: `false`, new default: `true`.
  - `-ingester.max-stale-chunk-idle`: Old default: 0, new default: 2m. This lets us expire series that we know are stale early.
  - `-ingester.spread-flushes`: Old default: false, new default: true. This allows to better de-duplicate data and use less space.
  - `-ingester.chunk-age-jitter`: Old default: 20mins, new default: 0. This is to enable the `-ingester.spread-flushes` to true.
  - `-<prefix>.memcached.batchsize`: Old default: 0, new default: 1024. This allows batching of requests and keeps the concurrent requests low.
  - `-<prefix>.memcached.consistent-hash`: Old default: false, new default: true. This allows for better cache hits when the memcaches are scaled up and down.
  - `-querier.batch-iterators`: Old default: false, new default: true.
  - `-querier.ingester-streaming`: Old default: false, new default: true.
* [CHANGE] Experimental TSDB: Added `-experimental.tsdb.bucket-store.postings-cache-compression-enabled` to enable postings compression when storing to cache. #2335
* [CHANGE] Experimental TSDB: Added `-compactor.deletion-delay`, which is time before a block marked for deletion is deleted from bucket. If not 0, blocks will be marked for deletion and compactor component will delete blocks marked for deletion from the bucket. If delete-delay is 0, blocks will be deleted straight away. Note that deleting blocks immediately can cause query failures, if store gateway / querier still has the block loaded, or compactor is ignoring the deletion because it's compacting the block at the same time. Default value is 48h. #2335
* [CHANGE] Experimental TSDB: Added `-experimental.tsdb.bucket-store.index-cache.postings-compression-enabled`, to set duration after which the blocks marked for deletion will be filtered out while fetching blocks used for querying. This option allows querier to ignore blocks that are marked for deletion with some delay. This ensures store can still serve blocks that are meant to be deleted but do not have a replacement yet. Default is 24h, half of the default value for `-compactor.deletion-delay`. #2335
* [CHANGE] Experimental TSDB: Added `-experimental.tsdb.bucket-store.index-cache.memcached.max-item-size` to control maximum size of item that is stored to memcached. Defaults to 1 MiB. #2335
* [FEATURE] Added experimental storage API to the ruler service that is enabled when the `-experimental.ruler.enable-api` is set to true #2269
  * `-ruler.storage.type` flag now allows `s3`,`gcs`, and `azure` values
  * `-ruler.storage.(s3|gcs|azure)` flags exist to allow the configuration of object clients set for rule storage
* [CHANGE] Renamed table manager metrics. #2307 #2359
  * `cortex_dynamo_sync_tables_seconds` -> `cortex_table_manager_sync_duration_seconds`
  * `cortex_dynamo_table_capacity_units` -> `cortex_table_capacity_units`
* [FEATURE] Flusher target to flush the WAL. #2075
  * `-flusher.wal-dir` for the WAL directory to recover from.
  * `-flusher.concurrent-flushes` for number of concurrent flushes.
  * `-flusher.flush-op-timeout` is duration after which a flush should timeout.
* [FEATURE] Ingesters can now have an optional availability zone set, to ensure metric replication is distributed across zones. This is set via the `-ingester.availability-zone` flag or the `availability_zone` field in the config file. #2317
* [ENHANCEMENT] Better re-use of connections to DynamoDB and S3. #2268
* [ENHANCEMENT] Reduce number of goroutines used while executing a single index query. #2280
* [ENHANCEMENT] Experimental TSDB: Add support for local `filesystem` backend. #2245
* [ENHANCEMENT] Experimental TSDB: Added memcached support for the TSDB index cache. #2290
* [ENHANCEMENT] Experimental TSDB: Removed gRPC server to communicate between querier and BucketStore. #2324
* [ENHANCEMENT] Allow 1w (where w denotes week) and 1y (where y denotes year) when setting table period and retention. #2252
* [ENHANCEMENT] Added FIFO cache metrics for current number of entries and memory usage. #2270
* [ENHANCEMENT] Output all config fields to /config API, including those with empty value. #2209
* [ENHANCEMENT] Add "missing_metric_name" and "metric_name_invalid" reasons to cortex_discarded_samples_total metric. #2346
* [ENHANCEMENT] Experimental TSDB: sample ingestion errors are now reported via existing `cortex_discarded_samples_total` metric. #2370
* [BUGFIX] Ensure user state metrics are updated if a transfer fails. #2338
* [BUGFIX] Fixed etcd client keepalive settings. #2278
* [BUGFIX] Register the metrics of the WAL. #2295
* [BUXFIX] Experimental TSDB: fixed error handling when ingesting out of bound samples. #2342

### Known issues

- This experimental blocks storage in Cortex `1.0.0` has a bug which may lead to the error `cannot iterate chunk for series` when running queries. This bug has been fixed in #2400. If you're running the experimental blocks storage, please build Cortex from `master`.

### Config file breaking changes

In this section you can find a config file diff showing the breaking changes introduced in Cortex. You can also find the [full configuration file reference doc](https://cortexmetrics.io/docs/configuration/configuration-file/) in the website.

```diff
### ingester_config

 # Period with which to attempt to flush chunks.
 # CLI flag: -ingester.flush-period
-[flushcheckperiod: <duration> | default = 1m0s]
+[flush_period: <duration> | default = 1m0s]

 # Period chunks will remain in memory after flushing.
 # CLI flag: -ingester.retain-period
-[retainperiod: <duration> | default = 5m0s]
+[retain_period: <duration> | default = 5m0s]

 # Maximum chunk idle time before flushing.
 # CLI flag: -ingester.max-chunk-idle
-[maxchunkidle: <duration> | default = 5m0s]
+[max_chunk_idle_time: <duration> | default = 5m0s]

 # Maximum chunk idle time for chunks terminating in stale markers before
 # flushing. 0 disables it and a stale series is not flushed until the
 # max-chunk-idle timeout is reached.
 # CLI flag: -ingester.max-stale-chunk-idle
-[maxstalechunkidle: <duration> | default = 0s]
+[max_stale_chunk_idle_time: <duration> | default = 2m0s]

 # Timeout for individual flush operations.
 # CLI flag: -ingester.flush-op-timeout
-[flushoptimeout: <duration> | default = 1m0s]
+[flush_op_timeout: <duration> | default = 1m0s]

 # Maximum chunk age before flushing.
 # CLI flag: -ingester.max-chunk-age
-[maxchunkage: <duration> | default = 12h0m0s]
+[max_chunk_age: <duration> | default = 12h0m0s]

-# Range of time to subtract from MaxChunkAge to spread out flushes
+# Range of time to subtract from -ingester.max-chunk-age to spread out flushes
 # CLI flag: -ingester.chunk-age-jitter
-[chunkagejitter: <duration> | default = 20m0s]
+[chunk_age_jitter: <duration> | default = 0]

 # Number of concurrent goroutines flushing to dynamodb.
 # CLI flag: -ingester.concurrent-flushes
-[concurrentflushes: <int> | default = 50]
+[concurrent_flushes: <int> | default = 50]

-# If true, spread series flushes across the whole period of MaxChunkAge
+# If true, spread series flushes across the whole period of
+# -ingester.max-chunk-age.
 # CLI flag: -ingester.spread-flushes
-[spreadflushes: <boolean> | default = false]
+[spread_flushes: <boolean> | default = true]

 # Period with which to update the per-user ingestion rates.
 # CLI flag: -ingester.rate-update-period
-[rateupdateperiod: <duration> | default = 15s]
+[rate_update_period: <duration> | default = 15s]


### querier_config

 # The maximum number of concurrent queries.
 # CLI flag: -querier.max-concurrent
-[maxconcurrent: <int> | default = 20]
+[max_concurrent: <int> | default = 20]

 # Use batch iterators to execute query, as opposed to fully materialising the
 # series in memory.  Takes precedent over the -querier.iterators flag.
 # CLI flag: -querier.batch-iterators
-[batchiterators: <boolean> | default = false]
+[batch_iterators: <boolean> | default = true]

 # Use streaming RPCs to query ingester.
 # CLI flag: -querier.ingester-streaming
-[ingesterstreaming: <boolean> | default = false]
+[ingester_streaming: <boolean> | default = true]

 # Maximum number of samples a single query can load into memory.
 # CLI flag: -querier.max-samples
-[maxsamples: <int> | default = 50000000]
+[max_samples: <int> | default = 50000000]

 # The default evaluation interval or step size for subqueries.
 # CLI flag: -querier.default-evaluation-interval
-[defaultevaluationinterval: <duration> | default = 1m0s]
+[default_evaluation_interval: <duration> | default = 1m0s]

### query_frontend_config

 # URL of downstream Prometheus.
 # CLI flag: -frontend.downstream-url
-[downstream: <string> | default = ""]
+[downstream_url: <string> | default = ""]


### ruler_config

 # URL of alerts return path.
 # CLI flag: -ruler.external.url
-[externalurl: <url> | default = ]
+[external_url: <url> | default = ]

 # How frequently to evaluate rules
 # CLI flag: -ruler.evaluation-interval
-[evaluationinterval: <duration> | default = 1m0s]
+[evaluation_interval: <duration> | default = 1m0s]

 # How frequently to poll for rule changes
 # CLI flag: -ruler.poll-interval
-[pollinterval: <duration> | default = 1m0s]
+[poll_interval: <duration> | default = 1m0s]

-storeconfig:
+storage:

 # file path to store temporary rule files for the prometheus rule managers
 # CLI flag: -ruler.rule-path
-[rulepath: <string> | default = "/rules"]
+[rule_path: <string> | default = "/rules"]

 # URL of the Alertmanager to send notifications to.
 # CLI flag: -ruler.alertmanager-url
-[alertmanagerurl: <url> | default = ]
+[alertmanager_url: <url> | default = ]

 # Use DNS SRV records to discover alertmanager hosts.
 # CLI flag: -ruler.alertmanager-discovery
-[alertmanagerdiscovery: <boolean> | default = false]
+[enable_alertmanager_discovery: <boolean> | default = false]

 # How long to wait between refreshing alertmanager hosts.
 # CLI flag: -ruler.alertmanager-refresh-interval
-[alertmanagerrefreshinterval: <duration> | default = 1m0s]
+[alertmanager_refresh_interval: <duration> | default = 1m0s]

 # If enabled requests to alertmanager will utilize the V2 API.
 # CLI flag: -ruler.alertmanager-use-v2
-[alertmanangerenablev2api: <boolean> | default = false]
+[enable_alertmanager_v2: <boolean> | default = false]

 # Capacity of the queue for notifications to be sent to the Alertmanager.
 # CLI flag: -ruler.notification-queue-capacity
-[notificationqueuecapacity: <int> | default = 10000]
+[notification_queue_capacity: <int> | default = 10000]

 # HTTP timeout duration when sending notifications to the Alertmanager.
 # CLI flag: -ruler.notification-timeout
-[notificationtimeout: <duration> | default = 10s]
+[notification_timeout: <duration> | default = 10s]

 # Distribute rule evaluation using ring backend
 # CLI flag: -ruler.enable-sharding
-[enablesharding: <boolean> | default = false]
+[enable_sharding: <boolean> | default = false]

 # Time to spend searching for a pending ruler when shutting down.
 # CLI flag: -ruler.search-pending-for
-[searchpendingfor: <duration> | default = 5m0s]
+[search_pending_for: <duration> | default = 5m0s]

 # Period with which to attempt to flush rule groups.
 # CLI flag: -ruler.flush-period
-[flushcheckperiod: <duration> | default = 1m0s]
+[flush_period: <duration> | default = 1m0s]

### alertmanager_config

 # Base path for data storage.
 # CLI flag: -alertmanager.storage.path
-[datadir: <string> | default = "data/"]
+[data_dir: <string> | default = "data/"]

 # will be used to prefix all HTTP endpoints served by Alertmanager. If omitted,
 # relevant URL components will be derived automatically.
 # CLI flag: -alertmanager.web.external-url
-[externalurl: <url> | default = ]
+[external_url: <url> | default = ]

 # How frequently to poll Cortex configs
 # CLI flag: -alertmanager.configs.poll-interval
-[pollinterval: <duration> | default = 15s]
+[poll_interval: <duration> | default = 15s]

 # Listen address for cluster.
 # CLI flag: -cluster.listen-address
-[clusterbindaddr: <string> | default = "0.0.0.0:9094"]
+[cluster_bind_address: <string> | default = "0.0.0.0:9094"]

 # Explicit address to advertise in cluster.
 # CLI flag: -cluster.advertise-address
-[clusteradvertiseaddr: <string> | default = ""]
+[cluster_advertise_address: <string> | default = ""]

 # Time to wait between peers to send notifications.
 # CLI flag: -cluster.peer-timeout
-[peertimeout: <duration> | default = 15s]
+[peer_timeout: <duration> | default = 15s]

 # Filename of fallback config to use if none specified for instance.
 # CLI flag: -alertmanager.configs.fallback
-[fallbackconfigfile: <string> | default = ""]
+[fallback_config_file: <string> | default = ""]

 # Root of URL to generate if config is http://internal.monitor
 # CLI flag: -alertmanager.configs.auto-webhook-root
-[autowebhookroot: <string> | default = ""]
+[auto_webhook_root: <string> | default = ""]

### table_manager_config

-store:
+storage:

-# How frequently to poll DynamoDB to learn our capacity.
-# CLI flag: -dynamodb.poll-interval
-[dynamodb_poll_interval: <duration> | default = 2m0s]
+# How frequently to poll backend to learn our capacity.
+# CLI flag: -table-manager.poll-interval
+[poll_interval: <duration> | default = 2m0s]

-# DynamoDB periodic tables grace period (duration which table will be
-# created/deleted before/after it's needed).
-# CLI flag: -dynamodb.periodic-table.grace-period
+# Periodic tables grace period (duration which table will be created/deleted
+# before/after it's needed).
+# CLI flag: -table-manager.periodic-table.grace-period
 [creation_grace_period: <duration> | default = 10m0s]

 index_tables_provisioning:
   # Enables on demand throughput provisioning for the storage provider (if
-  # supported). Applies only to tables which are not autoscaled
-  # CLI flag: -dynamodb.periodic-table.enable-ondemand-throughput-mode
-  [provisioned_throughput_on_demand_mode: <boolean> | default = false]
+  # supported). Applies only to tables which are not autoscaled. Supported by
+  # DynamoDB
+  # CLI flag: -table-manager.index-table.enable-ondemand-throughput-mode
+  [enable_ondemand_throughput_mode: <boolean> | default = false]


   # Enables on demand throughput provisioning for the storage provider (if
-  # supported). Applies only to tables which are not autoscaled
-  # CLI flag: -dynamodb.periodic-table.inactive-enable-ondemand-throughput-mode
-  [inactive_throughput_on_demand_mode: <boolean> | default = false]
+  # supported). Applies only to tables which are not autoscaled. Supported by
+  # DynamoDB
+  # CLI flag: -table-manager.index-table.inactive-enable-ondemand-throughput-mode
+  [enable_inactive_throughput_on_demand_mode: <boolean> | default = false]


 chunk_tables_provisioning:
   # Enables on demand throughput provisioning for the storage provider (if
-  # supported). Applies only to tables which are not autoscaled
-  # CLI flag: -dynamodb.chunk-table.enable-ondemand-throughput-mode
-  [provisioned_throughput_on_demand_mode: <boolean> | default = false]
+  # supported). Applies only to tables which are not autoscaled. Supported by
+  # DynamoDB
+  # CLI flag: -table-manager.chunk-table.enable-ondemand-throughput-mode
+  [enable_ondemand_throughput_mode: <boolean> | default = false]

### storage_config

 aws:
-  dynamodbconfig:
+  dynamodb:
     # DynamoDB endpoint URL with escaped Key and Secret encoded. If only region
     # is specified as a host, proper endpoint will be deduced. Use
     # inmemory:///<table-name> to use a mock in-memory implementation.
     # CLI flag: -dynamodb.url
-    [dynamodb: <url> | default = ]
+    [dynamodb_url: <url> | default = ]

     # DynamoDB table management requests per second limit.
     # CLI flag: -dynamodb.api-limit
-    [apilimit: <float> | default = 2]
+    [api_limit: <float> | default = 2]

     # DynamoDB rate cap to back off when throttled.
     # CLI flag: -dynamodb.throttle-limit
-    [throttlelimit: <float> | default = 10]
+    [throttle_limit: <float> | default = 10]
-
-    # ApplicationAutoscaling endpoint URL with escaped Key and Secret encoded.
-    # CLI flag: -applicationautoscaling.url
-    [applicationautoscaling: <url> | default = ]


       # Queue length above which we will scale up capacity
       # CLI flag: -metrics.target-queue-length
-      [targetqueuelen: <int> | default = 100000]
+      [target_queue_length: <int> | default = 100000]

       # Scale up capacity by this multiple
       # CLI flag: -metrics.scale-up-factor
-      [scaleupfactor: <float> | default = 1.3]
+      [scale_up_factor: <float> | default = 1.3]

       # Ignore throttling below this level (rate per second)
       # CLI flag: -metrics.ignore-throttle-below
-      [minthrottling: <float> | default = 1]
+      [ignore_throttle_below: <float> | default = 1]

       # query to fetch ingester queue length
       # CLI flag: -metrics.queue-length-query
-      [queuelengthquery: <string> | default = "sum(avg_over_time(cortex_ingester_flush_queue_length{job=\"cortex/ingester\"}[2m]))"]
+      [queue_length_query: <string> | default = "sum(avg_over_time(cortex_ingester_flush_queue_length{job=\"cortex/ingester\"}[2m]))"]

       # query to fetch throttle rates per table
       # CLI flag: -metrics.write-throttle-query
-      [throttlequery: <string> | default = "sum(rate(cortex_dynamo_throttled_total{operation=\"DynamoDB.BatchWriteItem\"}[1m])) by (table) > 0"]
+      [write_throttle_query: <string> | default = "sum(rate(cortex_dynamo_throttled_total{operation=\"DynamoDB.BatchWriteItem\"}[1m])) by (table) > 0"]

       # query to fetch write capacity usage per table
       # CLI flag: -metrics.usage-query
-      [usagequery: <string> | default = "sum(rate(cortex_dynamo_consumed_capacity_total{operation=\"DynamoDB.BatchWriteItem\"}[15m])) by (table) > 0"]
+      [write_usage_query: <string> | default = "sum(rate(cortex_dynamo_consumed_capacity_total{operation=\"DynamoDB.BatchWriteItem\"}[15m])) by (table) > 0"]

       # query to fetch read capacity usage per table
       # CLI flag: -metrics.read-usage-query
-      [readusagequery: <string> | default = "sum(rate(cortex_dynamo_consumed_capacity_total{operation=\"DynamoDB.QueryPages\"}[1h])) by (table) > 0"]
+      [read_usage_query: <string> | default = "sum(rate(cortex_dynamo_consumed_capacity_total{operation=\"DynamoDB.QueryPages\"}[1h])) by (table) > 0"]

       # query to fetch read errors per table
       # CLI flag: -metrics.read-error-query
-      [readerrorquery: <string> | default = "sum(increase(cortex_dynamo_failures_total{operation=\"DynamoDB.QueryPages\",error=\"ProvisionedThroughputExceededException\"}[1m])) by (table) > 0"]
+      [read_error_query: <string> | default = "sum(increase(cortex_dynamo_failures_total{operation=\"DynamoDB.QueryPages\",error=\"ProvisionedThroughputExceededException\"}[1m])) by (table) > 0"]

     # Number of chunks to group together to parallelise fetches (zero to
     # disable)
-    # CLI flag: -dynamodb.chunk.gang.size
-    [chunkgangsize: <int> | default = 10]
+    # CLI flag: -dynamodb.chunk-gang-size
+    [chunk_gang_size: <int> | default = 10]

     # Max number of chunk-get operations to start in parallel
-    # CLI flag: -dynamodb.chunk.get.max.parallelism
-    [chunkgetmaxparallelism: <int> | default = 32]
+    # CLI flag: -dynamodb.chunk.get-max-parallelism
+    [chunk_get_max_parallelism: <int> | default = 32]

     backoff_config:
       # Minimum delay when backing off.
       # CLI flag: -bigtable.backoff-min-period
-      [minbackoff: <duration> | default = 100ms]
+      [min_period: <duration> | default = 100ms]

       # Maximum delay when backing off.
       # CLI flag: -bigtable.backoff-max-period
-      [maxbackoff: <duration> | default = 10s]
+      [max_period: <duration> | default = 10s]

       # Number of times to backoff and retry before failing.
       # CLI flag: -bigtable.backoff-retries
-      [maxretries: <int> | default = 10]
+      [max_retries: <int> | default = 10]

   # If enabled, once a tables info is fetched, it is cached.
   # CLI flag: -bigtable.table-cache.enabled
-  [tablecacheenabled: <boolean> | default = true]
+  [table_cache_enabled: <boolean> | default = true]

   # Duration to cache tables before checking again.
   # CLI flag: -bigtable.table-cache.expiration
-  [tablecacheexpiration: <duration> | default = 30m0s]
+  [table_cache_expiration: <duration> | default = 30m0s]

 # Cache validity for active index entries. Should be no higher than
 # -ingester.max-chunk-idle.
 # CLI flag: -store.index-cache-validity
-[indexcachevalidity: <duration> | default = 5m0s]
+[index_cache_validity: <duration> | default = 5m0s]

### ingester_client_config

 grpc_client_config:
   backoff_config:
     # Minimum delay when backing off.
     # CLI flag: -ingester.client.backoff-min-period
-    [minbackoff: <duration> | default = 100ms]
+    [min_period: <duration> | default = 100ms]

     # Maximum delay when backing off.
     # CLI flag: -ingester.client.backoff-max-period
-    [maxbackoff: <duration> | default = 10s]
+    [max_period: <duration> | default = 10s]

     # Number of times to backoff and retry before failing.
     # CLI flag: -ingester.client.backoff-retries
-    [maxretries: <int> | default = 10]
+    [max_retries: <int> | default = 10]

### frontend_worker_config

-# Address of query frontend service.
+# Address of query frontend service, in host:port format.
 # CLI flag: -querier.frontend-address
-[address: <string> | default = ""]
+[frontend_address: <string> | default = ""]

 # How often to query DNS.
 # CLI flag: -querier.dns-lookup-period
-[dnslookupduration: <duration> | default = 10s]
+[dns_lookup_duration: <duration> | default = 10s]

 grpc_client_config:
   backoff_config:
     # Minimum delay when backing off.
     # CLI flag: -querier.frontend-client.backoff-min-period
-    [minbackoff: <duration> | default = 100ms]
+    [min_period: <duration> | default = 100ms]

     # Maximum delay when backing off.
     # CLI flag: -querier.frontend-client.backoff-max-period
-    [maxbackoff: <duration> | default = 10s]
+    [max_period: <duration> | default = 10s]

     # Number of times to backoff and retry before failing.
     # CLI flag: -querier.frontend-client.backoff-retries
-    [maxretries: <int> | default = 10]
+    [max_retries: <int> | default = 10]

### consul_config

 # ACL Token used to interact with Consul.
-# CLI flag: -<prefix>.consul.acltoken
-[acltoken: <string> | default = ""]
+# CLI flag: -<prefix>.consul.acl-token
+[acl_token: <string> | default = ""]

 # HTTP timeout when talking to Consul
 # CLI flag: -<prefix>.consul.client-timeout
-[httpclienttimeout: <duration> | default = 20s]
+[http_client_timeout: <duration> | default = 20s]

 # Enable consistent reads to Consul.
 # CLI flag: -<prefix>.consul.consistent-reads
-[consistentreads: <boolean> | default = true]
+[consistent_reads: <boolean> | default = false]

 # Rate limit when watching key or prefix in Consul, in requests per second. 0
 # disables the rate limit.
 # CLI flag: -<prefix>.consul.watch-rate-limit
-[watchkeyratelimit: <float> | default = 0]
+[watch_rate_limit: <float> | default = 1]

 # Burst size used in rate limit. Values less than 1 are treated as 1.
 # CLI flag: -<prefix>.consul.watch-burst-size
-[watchkeyburstsize: <int> | default = 1]
+[watch_burst_size: <int> | default = 1]


### configstore_config
 # URL of configs API server.
 # CLI flag: -<prefix>.configs.url
-[configsapiurl: <url> | default = ]
+[configs_api_url: <url> | default = ]

 # Timeout for requests to Weave Cloud configs service.
 # CLI flag: -<prefix>.configs.client-timeout
-[clienttimeout: <duration> | default = 5s]
+[client_timeout: <duration> | default = 5s]
```

## 0.7.0 / 2020-03-16

Cortex `0.7.0` is a major step forward the upcoming `1.0` release. In this release, we've got 164 contributions from 26 authors. Thanks to all contributors! ❤️

Please be aware that Cortex `0.7.0` introduces some **breaking changes**. You're encouraged to read all the `[CHANGE]` entries below before upgrading your Cortex cluster. In particular:

- Cleaned up some configuration options in preparation for the Cortex `1.0.0` release (see also the [annotated config file breaking changes](#annotated-config-file-breaking-changes) below):
  - Removed CLI flags support to configure the schema (see [how to migrate from flags to schema file](https://cortexmetrics.io/docs/configuration/schema-configuration/#migrating-from-flags-to-schema-file))
  - Renamed CLI flag `-config-yaml` to `-schema-config-file`
  - Removed CLI flag `-store.min-chunk-age` in favor of `-querier.query-store-after`. The corresponding YAML config option `ingestermaxquerylookback` has been renamed to [`query_ingesters_within`](https://cortexmetrics.io/docs/configuration/configuration-file/#querier-config)
  - Deprecated CLI flag `-frontend.cache-split-interval` in favor of `-querier.split-queries-by-interval`
  - Renamed the YAML config option `defaul_validity` to `default_validity`
  - Removed the YAML config option `config_store` (in the [`alertmanager YAML config`](https://cortexmetrics.io/docs/configuration/configuration-file/#alertmanager-config)) in favor of `store`
  - Removed the YAML config root block `configdb` in favor of [`configs`](https://cortexmetrics.io/docs/configuration/configuration-file/#configs-config). This change is also reflected in the following CLI flags renaming:
      * `-database.*` -> `-configs.database.*`
      * `-database.migrations` -> `-configs.database.migrations-dir`
  - Removed the fluentd-based billing infrastructure including the CLI flags:
      * `-distributor.enable-billing`
      * `-billing.max-buffered-events`
      * `-billing.retry-delay`
      * `-billing.ingester`
- Removed support for using denormalised tokens in the ring. Before upgrading, make sure your Cortex cluster is already running `v0.6.0` or an earlier version with `-ingester.normalise-tokens=true`

### Full changelog

* [CHANGE] Removed support for flags to configure schema. Further, the flag for specifying the config file (`-config-yaml`) has been deprecated. Please use `-schema-config-file`. See the [Schema Configuration documentation](https://cortexmetrics.io/docs/configuration/schema-configuration/) for more details on how to configure the schema using the YAML file. #2221
* [CHANGE] In the config file, the root level `config_store` config option has been moved to `alertmanager` > `store` > `configdb`. #2125
* [CHANGE] Removed unnecessary `frontend.cache-split-interval` in favor of `querier.split-queries-by-interval` both to reduce configuration complexity and guarantee alignment of these two configs. Starting from now, `-querier.cache-results` may only be enabled in conjunction with `-querier.split-queries-by-interval` (previously the cache interval default was `24h` so if you want to preserve the same behaviour you should set `-querier.split-queries-by-interval=24h`). #2040
* [CHANGE] Renamed Configs configuration options. #2187
  * configuration options
    * `-database.*` -> `-configs.database.*`
    * `-database.migrations` -> `-configs.database.migrations-dir`
  * config file
    * `configdb.uri:` -> `configs.database.uri:`
    * `configdb.migrationsdir:` -> `configs.database.migrations_dir:`
    * `configdb.passwordfile:` -> `configs.database.password_file:`
* [CHANGE] Moved `-store.min-chunk-age` to the Querier config as `-querier.query-store-after`, allowing the store to be skipped during query time if the metrics wouldn't be found. The YAML config option `ingestermaxquerylookback` has been renamed to `query_ingesters_within` to match its CLI flag. #1893
* [CHANGE] Renamed the cache configuration setting `defaul_validity` to `default_validity`. #2140
* [CHANGE] Remove fluentd-based billing infrastructure and flags such as `-distributor.enable-billing`. #1491
* [CHANGE] Removed remaining support for using denormalised tokens in the ring. If you're still running ingesters with denormalised tokens (Cortex 0.4 or earlier, with `-ingester.normalise-tokens=false`), such ingesters will now be completely invisible to distributors and need to be either switched to Cortex 0.6.0 or later, or be configured to use normalised tokens. #2034
* [CHANGE] The frontend http server will now send 502 in case of deadline exceeded and 499 if the user requested cancellation. #2156
* [CHANGE] We now enforce queries to be up to `-querier.max-query-into-future` into the future (defaults to 10m). #1929
  * `-store.min-chunk-age` has been removed
  * `-querier.query-store-after` has been added in it's place.
* [CHANGE] Removed unused `/validate_expr endpoint`. #2152
* [CHANGE] Updated Prometheus dependency to v2.16.0. This Prometheus version uses Active Query Tracker to limit concurrent queries. In order to keep `-querier.max-concurrent` working, Active Query Tracker is enabled by default, and is configured to store its data to `active-query-tracker` directory (relative to current directory when Cortex started). This can be changed by using `-querier.active-query-tracker-dir` option. Purpose of Active Query Tracker is to log queries that were running when Cortex crashes. This logging happens on next Cortex start. #2088
* [CHANGE] Default to BigChunk encoding; may result in slightly higher disk usage if many timeseries have a constant value, but should generally result in fewer, bigger chunks. #2207
* [CHANGE] WAL replays are now done while the rest of Cortex is starting, and more specifically, when HTTP server is running. This makes it possible to scrape metrics during WAL replays. Applies to both chunks and experimental blocks storage. #2222
* [CHANGE] Cortex now has `/ready` probe for all services, not just ingester and querier as before. In single-binary mode, /ready reports 204 only if all components are running properly. #2166
* [CHANGE] If you are vendoring Cortex and use its components in your project, be aware that many Cortex components no longer start automatically when they are created. You may want to review PR and attached document. #2166
* [CHANGE] Experimental TSDB: the querier in-memory index cache used by the experimental blocks storage shifted from per-tenant to per-querier. The `-experimental.tsdb.bucket-store.index-cache-size-bytes` now configures the per-querier index cache max size instead of a per-tenant cache and its default has been increased to 1GB. #2189
* [CHANGE] Experimental TSDB: TSDB head compaction interval and concurrency is now configurable (defaults to 1 min interval and 5 concurrent head compactions). New options: `-experimental.tsdb.head-compaction-interval` and `-experimental.tsdb.head-compaction-concurrency`. #2172
* [CHANGE] Experimental TSDB: switched the blocks storage index header to the binary format. This change is expected to have no visible impact, except lower startup times and memory usage in the queriers. It's possible to switch back to the old JSON format via the flag `-experimental.tsdb.bucket-store.binary-index-header-enabled=false`. #2223
* [CHANGE] Experimental Memberlist KV store can now be used in single-binary Cortex. Attempts to use it previously would fail with panic. This change also breaks existing binary protocol used to exchange gossip messages, so this version will not be able to understand gossiped Ring when used in combination with the previous version of Cortex. Easiest way to upgrade is to shutdown old Cortex installation, and restart it with new version. Incremental rollout works too, but with reduced functionality until all components run the same version. #2016
* [FEATURE] Added a read-only local alertmanager config store using files named corresponding to their tenant id. #2125
* [FEATURE] Added flag `-experimental.ruler.enable-api` to enable the ruler api which implements the Prometheus API `/api/v1/rules` and `/api/v1/alerts` endpoints under the configured `-http.prefix`. #1999
* [FEATURE] Added sharding support to compactor when using the experimental TSDB blocks storage. #2113
* [FEATURE] Added ability to override YAML config file settings using environment variables. #2147
  * `-config.expand-env`
* [FEATURE] Added flags to disable Alertmanager notifications methods. #2187
  * `-configs.notifications.disable-email`
  * `-configs.notifications.disable-webhook`
* [FEATURE] Add /config HTTP endpoint which exposes the current Cortex configuration as YAML. #2165
* [FEATURE] Allow Prometheus remote write directly to ingesters. #1491
* [FEATURE] Introduced new standalone service `query-tee` that can be used for testing purposes to send the same Prometheus query to multiple backends (ie. two Cortex clusters ingesting the same metrics) and compare the performances. #2203
* [FEATURE] Fan out parallelizable queries to backend queriers concurrently. #1878
  * `querier.parallelise-shardable-queries` (bool)
  * Requires a shard-compatible schema (v10+)
  * This causes the number of traces to increase accordingly.
  * The query-frontend now requires a schema config to determine how/when to shard queries, either from a file or from flags (i.e. by the `config-yaml` CLI flag). This is the same schema config the queriers consume. The schema is only required to use this option.
  * It's also advised to increase downstream concurrency controls as well:
    * `querier.max-outstanding-requests-per-tenant`
    * `querier.max-query-parallelism`
    * `querier.max-concurrent`
    * `server.grpc-max-concurrent-streams` (for both query-frontends and queriers)
* [FEATURE] Added user sub rings to distribute users to a subset of ingesters. #1947
  * `-experimental.distributor.user-subring-size`
* [FEATURE] Add flag `-experimental.tsdb.stripe-size` to expose TSDB stripe size option. #2185
* [FEATURE] Experimental Delete Series: Added support for Deleting Series with Prometheus style API. Needs to be enabled first by setting `-purger.enable` to `true`. Deletion only supported when using `boltdb` and `filesystem` as index and object store respectively. Support for other stores to follow in separate PRs #2103
* [ENHANCEMENT] Alertmanager: Expose Per-tenant alertmanager metrics #2124
* [ENHANCEMENT] Add `status` label to `cortex_alertmanager_configs` metric to gauge the number of valid and invalid configs. #2125
* [ENHANCEMENT] Cassandra Authentication: added the `custom_authenticators` config option that allows users to authenticate with cassandra clusters using password authenticators that are not approved by default in [gocql](https://github.com/gocql/gocql/blob/81b8263d9fe526782a588ef94d3fa5c6148e5d67/conn.go#L27) #2093
* [ENHANCEMENT] Cassandra Storage: added `max_retries`, `retry_min_backoff` and `retry_max_backoff` configuration options to enable retrying recoverable errors. #2054
* [ENHANCEMENT] Allow to configure HTTP and gRPC server listen address, maximum number of simultaneous connections and connection keepalive settings.
  * `-server.http-listen-address`
  * `-server.http-conn-limit`
  * `-server.grpc-listen-address`
  * `-server.grpc-conn-limit`
  * `-server.grpc.keepalive.max-connection-idle`
  * `-server.grpc.keepalive.max-connection-age`
  * `-server.grpc.keepalive.max-connection-age-grace`
  * `-server.grpc.keepalive.time`
  * `-server.grpc.keepalive.timeout`
* [ENHANCEMENT] PostgreSQL: Bump up `github.com/lib/pq` from `v1.0.0` to `v1.3.0` to support PostgreSQL SCRAM-SHA-256 authentication. #2097
* [ENHANCEMENT] Cassandra Storage: User no longer need `CREATE` privilege on `<all keyspaces>` if given keyspace exists. #2032
* [ENHANCEMENT] Cassandra Storage: added `password_file` configuration options to enable reading Cassandra password from file. #2096
* [ENHANCEMENT] Configs API: Allow GET/POST configs in YAML format. #2181
* [ENHANCEMENT] Background cache writes are batched to improve parallelism and observability. #2135
* [ENHANCEMENT] Add automatic repair for checkpoint and WAL. #2105
* [ENHANCEMENT] Support `lastEvaluation` and `evaluationTime` in `/api/v1/rules` endpoints and make order of groups stable. #2196
* [ENHANCEMENT] Skip expired requests in query-frontend scheduling. #2082
* [ENHANCEMENT] Add ability to configure gRPC keepalive settings. #2066
* [ENHANCEMENT] Experimental TSDB: Export TSDB Syncer metrics from Compactor component, they are prefixed with `cortex_compactor_`. #2023
* [ENHANCEMENT] Experimental TSDB: Added dedicated flag `-experimental.tsdb.bucket-store.tenant-sync-concurrency` to configure the maximum number of concurrent tenants for which blocks are synched. #2026
* [ENHANCEMENT] Experimental TSDB: Expose metrics for objstore operations (prefixed with `cortex_<component>_thanos_objstore_`, component being one of `ingester`, `querier` and `compactor`). #2027
* [ENHANCEMENT] Experimental TSDB: Added support for Azure Storage to be used for block storage, in addition to S3 and GCS. #2083
* [ENHANCEMENT] Experimental TSDB: Reduced memory allocations in the ingesters when using the experimental blocks storage. #2057
* [ENHANCEMENT] Experimental Memberlist KV: expose `-memberlist.gossip-to-dead-nodes-time` and `-memberlist.dead-node-reclaim-time` options to control how memberlist library handles dead nodes and name reuse. #2131
* [BUGFIX] Alertmanager: fixed panic upon applying a new config, caused by duplicate metrics registration in the `NewPipelineBuilder` function. #211
* [BUGFIX] Azure Blob ChunkStore: Fixed issue causing `invalid chunk checksum` errors. #2074
* [BUGFIX] The gauge `cortex_overrides_last_reload_successful` is now only exported by components that use a `RuntimeConfigManager`. Previously, for components that do not initialize a `RuntimeConfigManager` (such as the compactor) the gauge was initialized with 0 (indicating error state) and then never updated, resulting in a false-negative permanent error state. #2092
* [BUGFIX] Fixed WAL metric names, added the `cortex_` prefix.
* [BUGFIX] Restored histogram `cortex_configs_request_duration_seconds` #2138
* [BUGFIX] Fix wrong syntax for `url` in config-file-reference. #2148
* [BUGFIX] Fixed some 5xx status code returned by the query-frontend when they should actually be 4xx. #2122
* [BUGFIX] Fixed leaked goroutines in the querier. #2070
* [BUGFIX] Experimental TSDB: fixed `/all_user_stats` and `/api/prom/user_stats` endpoints when using the experimental TSDB blocks storage. #2042
* [BUGFIX] Experimental TSDB: fixed ruler to correctly work with the experimental TSDB blocks storage. #2101

### Changes to denormalised tokens in the ring

Cortex 0.4.0 is the last version that can *write* denormalised tokens. Cortex 0.5.0 and above always write normalised tokens.

Cortex 0.6.0 is the last version that can *read* denormalised tokens. Starting with Cortex 0.7.0 only normalised tokens are supported, and ingesters writing denormalised tokens to the ring (running Cortex 0.4.0 or earlier with `-ingester.normalise-tokens=false`) are ignored by distributors. Such ingesters should either switch to using normalised tokens, or be upgraded to Cortex 0.5.0 or later.

### Known issues

- The gRPC streaming for ingesters doesn't work when using the experimental TSDB blocks storage. Please do not enable `-querier.ingester-streaming` if you're using the TSDB blocks storage. If you want to enable it, you can build Cortex from `master` given the issue has been fixed after Cortex `0.7` branch has been cut and the fix wasn't included in the `0.7` because related to an experimental feature.

### Annotated config file breaking changes

In this section you can find a config file diff showing the breaking changes introduced in Cortex `0.7`. You can also find the [full configuration file reference doc](https://cortexmetrics.io/docs/configuration/configuration-file/) in the website.

 ```diff
### Root level config

 # "configdb" has been moved to "alertmanager > store > configdb".
-[configdb: <configdb_config>]

 # "config_store" has been renamed to "configs".
-[config_store: <configstore_config>]
+[configs: <configs_config>]


### `distributor_config`

 # The support to hook an external billing system has been removed.
-[enable_billing: <boolean> | default = false]
-billing:
-  [maxbufferedevents: <int> | default = 1024]
-  [retrydelay: <duration> | default = 500ms]
-  [ingesterhostport: <string> | default = "localhost:24225"]


### `querier_config`

 # "ingestermaxquerylookback" has been renamed to "query_ingesters_within".
-[ingestermaxquerylookback: <duration> | default = 0s]
+[query_ingesters_within: <duration> | default = 0s]


### `queryrange_config`

results_cache:
  cache:
     # "defaul_validity" has been renamed to "default_validity".
-    [defaul_validity: <duration> | default = 0s]
+    [default_validity: <duration> | default = 0s]

   # "cache_split_interval" has been deprecated in favor of "split_queries_by_interval".
-  [cache_split_interval: <duration> | default = 24h0m0s]


### `alertmanager_config`

# The "store" config block has been added. This includes "configdb" which previously
# was the "configdb" root level config block.
+store:
+  [type: <string> | default = "configdb"]
+  [configdb: <configstore_config>]
+  local:
+    [path: <string> | default = ""]


### `storage_config`

index_queries_cache_config:
   # "defaul_validity" has been renamed to "default_validity".
-  [defaul_validity: <duration> | default = 0s]
+  [default_validity: <duration> | default = 0s]


### `chunk_store_config`

chunk_cache_config:
   # "defaul_validity" has been renamed to "default_validity".
-  [defaul_validity: <duration> | default = 0s]
+  [default_validity: <duration> | default = 0s]

write_dedupe_cache_config:
   # "defaul_validity" has been renamed to "default_validity".
-  [defaul_validity: <duration> | default = 0s]
+  [default_validity: <duration> | default = 0s]

 # "min_chunk_age" has been removed in favor of "querier > query_store_after".
-[min_chunk_age: <duration> | default = 0s]


### `configs_config`

-# "uri" has been moved to "database > uri".
-[uri: <string> | default = "postgres://postgres@configs-db.weave.local/configs?sslmode=disable"]

-# "migrationsdir" has been moved to "database > migrations_dir".
-[migrationsdir: <string> | default = ""]

-# "passwordfile" has been moved to "database > password_file".
-[passwordfile: <string> | default = ""]

+database:
+  [uri: <string> | default = "postgres://postgres@configs-db.weave.local/configs?sslmode=disable"]
+  [migrations_dir: <string> | default = ""]
+  [password_file: <string> | default = ""]
```

## 0.6.1 / 2020-02-05

* [BUGFIX] Fixed parsing of the WAL configuration when specified in the YAML config file. #2071

## 0.6.0 / 2020-01-28

Note that the ruler flags need to be changed in this upgrade. You're moving from a single node ruler to something that might need to be sharded.
Further, if you're using the configs service, we've upgraded the migration library and this requires some manual intervention. See full instructions below to upgrade your PostgreSQL.

* [CHANGE] The frontend component now does not cache results if it finds a `Cache-Control` header and if one of its values is `no-store`. #1974
* [CHANGE] Flags changed with transition to upstream Prometheus rules manager:
  * `-ruler.client-timeout` is now `ruler.configs.client-timeout` in order to match `ruler.configs.url`.
  * `-ruler.group-timeout`has been removed.
  * `-ruler.num-workers` has been removed.
  * `-ruler.rule-path` has been added to specify where the prometheus rule manager will sync rule files.
  * `-ruler.storage.type` has beem added to specify the rule store backend type, currently only the configdb.
  * `-ruler.poll-interval` has been added to specify the interval in which to poll new rule groups.
  * `-ruler.evaluation-interval` default value has changed from `15s` to `1m` to match the default evaluation interval in Prometheus.
  * Ruler sharding requires a ring which can be configured via the ring flags prefixed by `ruler.ring.`. #1987
* [CHANGE] Use relative links from /ring page to make it work when used behind reverse proxy. #1896
* [CHANGE] Deprecated `-distributor.limiter-reload-period` flag. #1766
* [CHANGE] Ingesters now write only normalised tokens to the ring, although they can still read denormalised tokens used by other ingesters. `-ingester.normalise-tokens` is now deprecated, and ignored. If you want to switch back to using denormalised tokens, you need to downgrade to Cortex 0.4.0. Previous versions don't handle claiming tokens from normalised ingesters correctly. #1809
* [CHANGE] Overrides mechanism has been renamed to "runtime config", and is now separate from limits. Runtime config is simply a file that is reloaded by Cortex every couple of seconds. Limits and now also multi KV use this mechanism.<br />New arguments were introduced: `-runtime-config.file` (defaults to empty) and `-runtime-config.reload-period` (defaults to 10 seconds), which replace previously used `-limits.per-user-override-config` and `-limits.per-user-override-period` options. Old options are still used if `-runtime-config.file` is not specified. This change is also reflected in YAML configuration, where old `limits.per_tenant_override_config` and `limits.per_tenant_override_period` fields are replaced with `runtime_config.file` and `runtime_config.period` respectively. #1749
* [CHANGE] Cortex now rejects data with duplicate labels. Previously, such data was accepted, with duplicate labels removed with only one value left. #1964
* [CHANGE] Changed the default value for `-distributor.ha-tracker.prefix` from `collectors/` to `ha-tracker/` in order to not clash with other keys (ie. ring) stored in the same key-value store. #1940
* [FEATURE] Experimental: Write-Ahead-Log added in ingesters for more data reliability against ingester crashes. #1103
  * `--ingester.wal-enabled`: Setting this to `true` enables writing to WAL during ingestion.
  * `--ingester.wal-dir`: Directory where the WAL data should be stored and/or recovered from.
  * `--ingester.checkpoint-enabled`: Set this to `true` to enable checkpointing of in-memory chunks to disk.
  * `--ingester.checkpoint-duration`: This is the interval at which checkpoints should be created.
  * `--ingester.recover-from-wal`: Set this to `true` to recover data from an existing WAL.
  * For more information, please checkout the ["Ingesters with WAL" guide](https://cortexmetrics.io/docs/guides/ingesters-with-wal/).
* [FEATURE] The distributor can now drop labels from samples (similar to the removal of the replica label for HA ingestion) per user via the `distributor.drop-label` flag. #1726
* [FEATURE] Added flag `debug.mutex-profile-fraction` to enable mutex profiling #1969
* [FEATURE] Added `global` ingestion rate limiter strategy. Deprecated `-distributor.limiter-reload-period` flag. #1766
* [FEATURE] Added support for Microsoft Azure blob storage to be used for storing chunk data. #1913
* [FEATURE] Added readiness probe endpoint`/ready` to queriers. #1934
* [FEATURE] Added "multi" KV store that can interact with two other KV stores, primary one for all reads and writes, and secondary one, which only receives writes. Primary/secondary store can be modified in runtime via runtime-config mechanism (previously "overrides"). #1749
* [FEATURE] Added support to store ring tokens to a file and read it back on startup, instead of generating/fetching the tokens to/from the ring. This feature can be enabled with the flag `-ingester.tokens-file-path`. #1750
* [FEATURE] Experimental TSDB: Added `/series` API endpoint support with TSDB blocks storage. #1830
* [FEATURE] Experimental TSDB: Added TSDB blocks `compactor` component, which iterates over users blocks stored in the bucket and compact them according to the configured block ranges. #1942
* [ENHANCEMENT] metric `cortex_ingester_flush_reasons` gets a new `reason` value: `Spread`, when `-ingester.spread-flushes` option is enabled. #1978
* [ENHANCEMENT] Added `password` and `enable_tls` options to redis cache configuration. Enables usage of Microsoft Azure Cache for Redis service. #1923
* [ENHANCEMENT] Upgraded Kubernetes API version for deployments from `extensions/v1beta1` to `apps/v1`. #1941
* [ENHANCEMENT] Experimental TSDB: Open existing TSDB on startup to prevent ingester from becoming ready before it can accept writes. The max concurrency is set via `--experimental.tsdb.max-tsdb-opening-concurrency-on-startup`. #1917
* [ENHANCEMENT] Experimental TSDB: Querier now exports aggregate metrics from Thanos bucket store and in memory index cache (many metrics to list, but all have `cortex_querier_bucket_store_` or `cortex_querier_blocks_index_cache_` prefix). #1996
* [ENHANCEMENT] Experimental TSDB: Improved multi-tenant bucket store. #1991
  * Allowed to configure the blocks sync interval via `-experimental.tsdb.bucket-store.sync-interval` (0 disables the sync)
  * Limited the number of tenants concurrently synched by `-experimental.tsdb.bucket-store.block-sync-concurrency`
  * Renamed `cortex_querier_sync_seconds` metric to `cortex_querier_blocks_sync_seconds`
  * Track `cortex_querier_blocks_sync_seconds` metric for the initial sync too
* [BUGFIX] Fixed unnecessary CAS operations done by the HA tracker when the jitter is enabled. #1861
* [BUGFIX] Fixed ingesters getting stuck in a LEAVING state after coming up from an ungraceful exit. #1921
* [BUGFIX] Reduce memory usage when ingester Push() errors. #1922
* [BUGFIX] Table Manager: Fixed calculation of expected tables and creation of tables from next active schema considering grace period. #1976
* [BUGFIX] Experimental TSDB: Fixed ingesters consistency during hand-over when using experimental TSDB blocks storage. #1854 #1818
* [BUGFIX] Experimental TSDB: Fixed metrics when using experimental TSDB blocks storage. #1981 #1982 #1990 #1983
* [BUGFIX] Experimental memberlist: Use the advertised address when sending packets to other peers of the Gossip memberlist. #1857
* [BUGFIX] Experimental TSDB: Fixed incorrect query results introduced in #2604 caused by a buffer incorrectly reused while iterating samples. #2697

### Upgrading PostgreSQL (if you're using configs service)

Reference: <https://github.com/golang-migrate/migrate/tree/master/database/postgres#upgrading-from-v1>

1. Install the migrate package cli tool: <https://github.com/golang-migrate/migrate/tree/master/cmd/migrate#installation>
2. Drop the `schema_migrations` table: `DROP TABLE schema_migrations;`.
2. Run the migrate command:

```bash
migrate  -path <absolute_path_to_cortex>/cmd/cortex/migrations -database postgres://localhost:5432/database force 2
```

### Known issues

- The `cortex_prometheus_rule_group_last_evaluation_timestamp_seconds` metric, tracked by the ruler, is not unregistered for rule groups not being used anymore. This issue will be fixed in the next Cortex release (see [2033](https://github.com/cortexproject/cortex/issues/2033)).

- Write-Ahead-Log (WAL) does not have automatic repair of corrupt checkpoint or WAL segments, which is possible if ingester crashes abruptly or the underlying disk corrupts. Currently the only way to resolve this is to manually delete the affected checkpoint and/or WAL segments. Automatic repair will be added in the future releases.

## 0.4.0 / 2019-12-02

* [CHANGE] The frontend component has been refactored to be easier to re-use. When upgrading the frontend, cache entries will be discarded and re-created with the new protobuf schema. #1734
* [CHANGE] Removed direct DB/API access from the ruler. `-ruler.configs.url` has been now deprecated. #1579
* [CHANGE] Removed `Delta` encoding. Any old chunks with `Delta` encoding cannot be read anymore. If `ingester.chunk-encoding` is set to `Delta` the ingester will fail to start. #1706
* [CHANGE] Setting `-ingester.max-transfer-retries` to 0 now disables hand-over when ingester is shutting down. Previously, zero meant infinite number of attempts. #1771
* [CHANGE] `dynamo` has been removed as a valid storage name to make it consistent for all components. `aws` and `aws-dynamo` remain as valid storage names.
* [CHANGE/FEATURE] The frontend split and cache intervals can now be configured using the respective flag `--querier.split-queries-by-interval` and `--frontend.cache-split-interval`.
  * If `--querier.split-queries-by-interval` is not provided request splitting is disabled by default.
  * __`--querier.split-queries-by-day` is still accepted for backward compatibility but has been deprecated. You should now use `--querier.split-queries-by-interval`. We recommend a to use a multiple of 24 hours.__
* [FEATURE] Global limit on the max series per user and metric #1760
  * `-ingester.max-global-series-per-user`
  * `-ingester.max-global-series-per-metric`
  * Requires `-distributor.replication-factor` and `-distributor.shard-by-all-labels` set for the ingesters too
* [FEATURE] Flush chunks with stale markers early with `ingester.max-stale-chunk-idle`. #1759
* [FEATURE] EXPERIMENTAL: Added new KV Store backend based on memberlist library. Components can gossip about tokens and ingester states, instead of using Consul or Etcd. #1721
* [FEATURE] EXPERIMENTAL: Use TSDB in the ingesters & flush blocks to S3/GCS ala Thanos. This will let us use an Object Store more efficiently and reduce costs. #1695
* [FEATURE] Allow Query Frontend to log slow queries with `frontend.log-queries-longer-than`. #1744
* [FEATURE] Add HTTP handler to trigger ingester flush & shutdown - used when running as a stateful set with the WAL enabled.  #1746
* [FEATURE] EXPERIMENTAL: Added GCS support to TSDB blocks storage. #1772
* [ENHANCEMENT] Reduce memory allocations in the write path. #1706
* [ENHANCEMENT] Consul client now follows recommended practices for blocking queries wrt returned Index value. #1708
* [ENHANCEMENT] Consul client can optionally rate-limit itself during Watch (used e.g. by ring watchers) and WatchPrefix (used by HA feature) operations. Rate limiting is disabled by default. New flags added: `--consul.watch-rate-limit`, and `--consul.watch-burst-size`. #1708
* [ENHANCEMENT] Added jitter to HA deduping heartbeats, configure using `distributor.ha-tracker.update-timeout-jitter-max` #1534
* [ENHANCEMENT] Add ability to flush chunks with stale markers early. #1759
* [BUGFIX] Stop reporting successful actions as 500 errors in KV store metrics. #1798
* [BUGFIX] Fix bug where duplicate labels can be returned through metadata APIs. #1790
* [BUGFIX] Fix reading of old, v3 chunk data. #1779
* [BUGFIX] Now support IAM roles in service accounts in AWS EKS. #1803
* [BUGFIX] Fixed duplicated series returned when querying both ingesters and store with the experimental TSDB blocks storage. #1778

In this release we updated the following dependencies:

- gRPC v1.25.0  (resulted in a drop of 30% CPU usage when compression is on)
- jaeger-client v2.20.0
- aws-sdk-go to v1.25.22

## 0.3.0 / 2019-10-11

This release adds support for Redis as an alternative to Memcached, and also includes many optimisations which reduce CPU and memory usage.

* [CHANGE] Gauge metrics were renamed to drop the `_total` suffix. #1685
  * In Alertmanager, `alertmanager_configs_total` is now `alertmanager_configs`
  * In Ruler, `scheduler_configs_total` is now `scheduler_configs`
  * `scheduler_groups_total` is now `scheduler_groups`.
* [CHANGE] `--alertmanager.configs.auto-slack-root` flag was dropped as auto Slack root is not supported anymore. #1597
* [CHANGE] In table-manager, default DynamoDB capacity was reduced from 3,000 units to 1,000 units. We recommend you do not run with the defaults: find out what figures are needed for your environment and set that via `-dynamodb.periodic-table.write-throughput` and `-dynamodb.chunk-table.write-throughput`.
* [FEATURE] Add Redis support for caching #1612
* [FEATURE] Allow spreading chunk writes across multiple S3 buckets #1625
* [FEATURE] Added `/shutdown` endpoint for ingester to shutdown all operations of the ingester. #1746
* [ENHANCEMENT] Upgraded Prometheus to 2.12.0 and Alertmanager to 0.19.0. #1597
* [ENHANCEMENT] Cortex is now built with Go 1.13 #1675, #1676, #1679
* [ENHANCEMENT] Many optimisations, mostly impacting ingester and querier: #1574, #1624, #1638, #1644, #1649, #1654, #1702

Full list of changes: <https://github.com/cortexproject/cortex/compare/v0.2.0...v0.3.0>

## 0.2.0 / 2019-09-05

This release has several exciting features, the most notable of them being setting `-ingester.spread-flushes` to potentially reduce your storage space by upto 50%.

* [CHANGE] Flags changed due to changes upstream in Prometheus Alertmanager #929:
  * `alertmanager.mesh.listen-address` is now `cluster.listen-address`
  * `alertmanager.mesh.peer.host` and `alertmanager.mesh.peer.service` can be replaced by `cluster.peer`
  * `alertmanager.mesh.hardware-address`, `alertmanager.mesh.nickname`, `alertmanager.mesh.password`, and `alertmanager.mesh.peer.refresh-interval` all disappear.
* [CHANGE] --claim-on-rollout flag deprecated; feature is now always on #1566
* [CHANGE] Retention period must now be a multiple of periodic table duration #1564
* [CHANGE] The value for the name label for the chunks memcache in all `cortex_cache_` metrics is now `chunksmemcache` (before it was `memcache`) #1569
* [FEATURE] Makes the ingester flush each timeseries at a specific point in the max-chunk-age cycle with `-ingester.spread-flushes`. This means multiple replicas of a chunk are very likely to contain the same contents which cuts chunk storage space by up to 66%. #1578
* [FEATURE] Make minimum number of chunk samples configurable per user #1620
* [FEATURE] Honor HTTPS for custom S3 URLs #1603
* [FEATURE] You can now point the query-frontend at a normal Prometheus for parallelisation and caching #1441
* [FEATURE] You can now specify `http_config` on alert receivers #929
* [FEATURE] Add option to use jump hashing to load balance requests to memcached #1554
* [FEATURE] Add status page for HA tracker to distributors #1546
* [FEATURE] The distributor ring page is now easier to read with alternate rows grayed out #1621

## 0.1.0 / 2019-08-07

* [CHANGE] HA Tracker flags were renamed to provide more clarity #1465
  * `distributor.accept-ha-labels` is now `distributor.ha-tracker.enable`
  * `distributor.accept-ha-samples` is now `distributor.ha-tracker.enable-for-all-users`
  * `ha-tracker.replica` is now `distributor.ha-tracker.replica`
  * `ha-tracker.cluster` is now `distributor.ha-tracker.cluster`
* [FEATURE] You can specify "heap ballast" to reduce Go GC Churn #1489
* [BUGFIX] HA Tracker no longer always makes a request to Consul/Etcd when a request is not from the active replica #1516
* [BUGFIX] Queries are now correctly cancelled by the query-frontend #1508<|MERGE_RESOLUTION|>--- conflicted
+++ resolved
@@ -43,11 +43,8 @@
 * [ENHANCEMENT] Querier/Ruler: Retry store-gateway in case of unexpected failure, instead of failing the query. #4532 #4839
 * [ENHANCEMENT] Ring: DoBatch prioritize 4xx errors when failing. #4783
 * [ENHANCEMENT] Cortex now built with Go 1.18. #4829
-<<<<<<< HEAD
+* [ENHANCEMENT] Ingester: Prevent ingesters to become unhealthy during wall replay. #4847
 * [ENHANCEMENT] Compactor: Introduced lock file for blocks so blocks are under compaction will not be picked up by another compactor. #4805
-=======
-* [ENHANCEMENT] Ingester: Prevent ingesters to become unhealthy during wall replay. #4847
->>>>>>> 99411243
 * [FEATURE] Compactor: Added `-compactor.block-files-concurrency` allowing to configure number of go routines for download/upload block files during compaction. #4784
 * [FEATURE] Compactor: Added -compactor.blocks-fetch-concurrency` allowing to configure number of go routines for blocks during compaction. #4787
 * [FEATURE] Compactor: Added configurations for Azure MSI in blocks-storage, ruler-storage and alertmanager-storage. #4818
