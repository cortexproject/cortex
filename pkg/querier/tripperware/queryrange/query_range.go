package queryrange

import (
	"bytes"
	"context"
	"fmt"
	"io"
	"net/http"
	"net/url"
	"strconv"
	"strings"
	"time"

	"github.com/gogo/protobuf/proto"

	"github.com/gogo/status"
	jsoniter "github.com/json-iterator/go"
	"github.com/opentracing/opentracing-go"
	otlog "github.com/opentracing/opentracing-go/log"
	"github.com/prometheus/common/model"
	"github.com/weaveworks/common/httpgrpc"

	"github.com/cortexproject/cortex/pkg/querier/tripperware"
	"github.com/cortexproject/cortex/pkg/util"
	"github.com/cortexproject/cortex/pkg/util/spanlogger"
)

// StatusSuccess Prometheus success result.
const StatusSuccess = "success"

type Compression string

const (
	DisableCompression Compression = ""
	GzipCompression    Compression = "gzip"
	SnappyCompression  Compression = "snappy"
	applicationProtobuf string = "application/x-protobuf"
	applicationJson     string = "application/json"
)

var (
	matrix = model.ValMatrix.String()
	json   = jsoniter.Config{
		EscapeHTML:             false, // No HTML in our responses.
		SortMapKeys:            true,
		ValidateJsonRawMessage: false,
	}.Froze()
	errEndBeforeStart = httpgrpc.Errorf(http.StatusBadRequest, "end timestamp must not be before start time")
	errNegativeStep   = httpgrpc.Errorf(http.StatusBadRequest, "zero or negative query resolution step widths are not accepted. Try a positive integer")
	errStepTooSmall   = httpgrpc.Errorf(http.StatusBadRequest, "exceeded maximum resolution of 11,000 points per timeseries. Try decreasing the query resolution (?step=XX)")

	// Name of the cache control header.
	cacheControlHeader = "Cache-Control"
)

type prometheusCodec struct {
	sharded        bool
	compression    Compression
	enableProtobuf bool
}

func NewPrometheusCodec(sharded bool, c string, enableProtobuf bool) *prometheusCodec { //nolint:revive
	var compression Compression
	if c == "gzip" || c == "snappy" {
		compression = Compression(c)
	} else {
		compression = DisableCompression
	}
	return &prometheusCodec{
		sharded:        sharded,
		compression:    compression,
		enableProtobuf: enableProtobuf,
	}
}

func (c prometheusCodec) MergeResponse(ctx context.Context, req tripperware.Request, responses ...tripperware.Response) (tripperware.Response, error) {
	sp, _ := opentracing.StartSpanFromContext(ctx, "QueryRangeResponse.MergeResponse")
	sp.SetTag("response_count", len(responses))
	defer sp.Finish()
	if len(responses) == 0 {
		return tripperware.NewEmptyPrometheusResponse(false), nil
	}

	return tripperware.MergeResponse(ctx, c.sharded, nil, responses...)
}

func (c prometheusCodec) DecodeRequest(_ context.Context, r *http.Request, forwardHeaders []string) (tripperware.Request, error) {
	result := tripperware.PrometheusRequest{Headers: map[string][]string{}}
	var err error
	result.Start, err = util.ParseTime(r.FormValue("start"))
	if err != nil {
		return nil, decorateWithParamName(err, "start")
	}

	result.End, err = util.ParseTime(r.FormValue("end"))
	if err != nil {
		return nil, decorateWithParamName(err, "end")
	}

	if result.End < result.Start {
		return nil, errEndBeforeStart
	}

	result.Step, err = util.ParseDurationMs(r.FormValue("step"))
	if err != nil {
		return nil, decorateWithParamName(err, "step")
	}

	if result.Step <= 0 {
		return nil, errNegativeStep
	}

	// For safety, limit the number of returned points per timeseries.
	// This is sufficient for 60s resolution for a week or 1h resolution for a year.
	if (result.End-result.Start)/result.Step > 11000 {
		return nil, errStepTooSmall
	}

	result.Query = r.FormValue("query")
	result.Stats = r.FormValue("stats")
	result.Path = r.URL.Path

	// Include the specified headers from http request in prometheusRequest.
	for _, header := range forwardHeaders {
		for h, hv := range r.Header {
			if strings.EqualFold(h, header) {
				result.Headers[h] = hv
				break
			}
		}
	}

	for _, value := range r.Header.Values(cacheControlHeader) {
		if strings.Contains(value, noStoreValue) {
			result.CachingOptions.Disabled = true
			break
		}
	}

	return &result, nil
}

<<<<<<< HEAD
func (c prometheusCodec) EncodeRequest(ctx context.Context, r tripperware.Request) (*http.Request, error) {
	promReq, ok := r.(*PrometheusRequest)
=======
func (prometheusCodec) EncodeRequest(ctx context.Context, r tripperware.Request) (*http.Request, error) {
	promReq, ok := r.(*tripperware.PrometheusRequest)
>>>>>>> 1c9c53ba
	if !ok {
		return nil, httpgrpc.Errorf(http.StatusBadRequest, "invalid request format")
	}
	params := url.Values{
		"start": []string{tripperware.EncodeTime(promReq.Start)},
		"end":   []string{tripperware.EncodeTime(promReq.End)},
		"step":  []string{encodeDurationMs(promReq.Step)},
		"query": []string{promReq.Query},
		"stats": []string{promReq.Stats},
	}
	u := &url.URL{
		Path:     promReq.Path,
		RawQuery: params.Encode(),
	}
	var h = http.Header{}

	for n, hv := range promReq.Headers {
		for _, v := range hv {
			h.Add(n, v)
		}
	}

	if c.compression == SnappyCompression || c.compression == GzipCompression {
		h.Set("Accept-Encoding", string(c.compression))
	}
	if c.enableProtobuf {
		h.Set("Accept", applicationProtobuf)
	} else {
		h.Set("Accept", applicationJson)
	}

	req := &http.Request{
		Method:     "GET",
		RequestURI: u.String(), // This is what the httpgrpc code looks at.
		URL:        u,
		Body:       http.NoBody,
		Header:     h,
	}

	return req.WithContext(ctx), nil
}

func (c prometheusCodec) DecodeResponse(ctx context.Context, r *http.Response, _ tripperware.Request) (tripperware.Response, error) {
	log, ctx := spanlogger.New(ctx, "ParseQueryRangeResponse") //nolint:ineffassign,staticcheck
	defer log.Finish()

	if err := ctx.Err(); err != nil {
		return nil, err
	}

	buf, err := tripperware.BodyBuffer(r, log)
	if err != nil {
		log.Error(err)
		return nil, err
	}
	if r.StatusCode/100 != 2 {
		return nil, httpgrpc.Errorf(r.StatusCode, string(buf))
	}
	log.LogFields(otlog.Int("bytes", len(buf)))

<<<<<<< HEAD
	var resp PrometheusResponse
	if r.Header != nil && r.Header.Get("Content-Type") == applicationProtobuf {
		err = proto.Unmarshal(buf, &resp)
	} else {
		err = json.Unmarshal(buf, &resp)
	}

	if err != nil {
=======
	var resp tripperware.PrometheusResponse
	if err := json.Unmarshal(buf, &resp); err != nil {
>>>>>>> 1c9c53ba
		return nil, httpgrpc.Errorf(http.StatusInternalServerError, "error decoding response: %v", err)
	}

	for h, hv := range r.Header {
		resp.Headers = append(resp.Headers, &tripperware.PrometheusResponseHeader{Name: h, Values: hv})
	}
	return &resp, nil
}

func (prometheusCodec) EncodeResponse(ctx context.Context, res tripperware.Response) (*http.Response, error) {
	sp, _ := opentracing.StartSpanFromContext(ctx, "APIResponse.ToHTTPResponse")
	defer sp.Finish()

	a, ok := res.(*tripperware.PrometheusResponse)
	if !ok {
		return nil, httpgrpc.Errorf(http.StatusInternalServerError, "invalid response format")
	}

	if a != nil {
		m := a.Data.Result.GetMatrix()
		sp.LogFields(otlog.Int("series", len(m.GetSampleStreams())))
	}

	b, err := json.Marshal(a)
	if err != nil {
		return nil, httpgrpc.Errorf(http.StatusInternalServerError, "error encoding response: %v", err)
	}

	sp.LogFields(otlog.Int("bytes", len(b)))

	resp := http.Response{
		Header: http.Header{
			"Content-Type": []string{applicationJson},
		},
		Body:          io.NopCloser(bytes.NewBuffer(b)),
		StatusCode:    http.StatusOK,
		ContentLength: int64(len(b)),
	}
	return &resp, nil
}

func encodeDurationMs(d int64) string {
	return strconv.FormatFloat(float64(d)/float64(time.Second/time.Millisecond), 'f', -1, 64)
}

func decorateWithParamName(err error, field string) error {
	errTmpl := "invalid parameter %q; %v"
	if status, ok := status.FromError(err); ok {
		return httpgrpc.Errorf(int(status.Code()), errTmpl, field, status.Message())
	}
	return fmt.Errorf(errTmpl, field, err)
}<|MERGE_RESOLUTION|>--- conflicted
+++ resolved
@@ -33,7 +33,6 @@
 const (
 	DisableCompression Compression = ""
 	GzipCompression    Compression = "gzip"
-	SnappyCompression  Compression = "snappy"
 	applicationProtobuf string = "application/x-protobuf"
 	applicationJson     string = "application/json"
 )
@@ -61,7 +60,7 @@
 
 func NewPrometheusCodec(sharded bool, c string, enableProtobuf bool) *prometheusCodec { //nolint:revive
 	var compression Compression
-	if c == "gzip" || c == "snappy" {
+	if c == "gzip" {
 		compression = Compression(c)
 	} else {
 		compression = DisableCompression
@@ -140,13 +139,8 @@
 	return &result, nil
 }
 
-<<<<<<< HEAD
 func (c prometheusCodec) EncodeRequest(ctx context.Context, r tripperware.Request) (*http.Request, error) {
-	promReq, ok := r.(*PrometheusRequest)
-=======
-func (prometheusCodec) EncodeRequest(ctx context.Context, r tripperware.Request) (*http.Request, error) {
 	promReq, ok := r.(*tripperware.PrometheusRequest)
->>>>>>> 1c9c53ba
 	if !ok {
 		return nil, httpgrpc.Errorf(http.StatusBadRequest, "invalid request format")
 	}
@@ -169,7 +163,7 @@
 		}
 	}
 
-	if c.compression == SnappyCompression || c.compression == GzipCompression {
+	if c.compression == GzipCompression {
 		h.Set("Accept-Encoding", string(c.compression))
 	}
 	if c.enableProtobuf {
@@ -207,8 +201,7 @@
 	}
 	log.LogFields(otlog.Int("bytes", len(buf)))
 
-<<<<<<< HEAD
-	var resp PrometheusResponse
+	var resp tripperware.PrometheusResponse
 	if r.Header != nil && r.Header.Get("Content-Type") == applicationProtobuf {
 		err = proto.Unmarshal(buf, &resp)
 	} else {
@@ -216,10 +209,6 @@
 	}
 
 	if err != nil {
-=======
-	var resp tripperware.PrometheusResponse
-	if err := json.Unmarshal(buf, &resp); err != nil {
->>>>>>> 1c9c53ba
 		return nil, httpgrpc.Errorf(http.StatusInternalServerError, "error decoding response: %v", err)
 	}
 
