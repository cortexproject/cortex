# Changelog

## master / unreleased

* [CHANGE] Querier / ruler: deprecated `-store.query-chunk-limit` CLI flag (and its respective YAML config option `max_chunks_per_query`) in favour of `-querier.max-fetched-chunks-per-query` (and its respective YAML config option `max_fetched_chunks_per_query`). The new limit specifies the maximum number of chunks that can be fetched in a single query from ingesters and long-term storage: the total number of actual fetched chunks could be 2x the limit, being independently applied when querying ingesters and long-term storage. #4125
* [CHANGE] Alertmanager: allowed to configure the experimental receivers firewall on a per-tenant basis. The following CLI flags (and their respective YAML config options) have been changed and moved to the limits config section: #4143
  - `-alertmanager.receivers-firewall.block.cidr-networks` renamed to `-alertmanager.receivers-firewall-block-cidr-networks`
  - `-alertmanager.receivers-firewall.block.private-addresses` renamed to `-alertmanager.receivers-firewall-block-private-addresses`
* [CHANGE] Change default value of `-server.grpc.keepalive.min-time-between-pings` to `10s` and `-server.grpc.keepalive.ping-without-stream-allowed` to `true`. #4168
* [FEATURE] Querier: Added new `-querier.max-fetched-series-per-query` flag. When Cortex is running with blocks storage, the max series per query limit is enforced in the querier and applies to unique series received from ingesters and store-gateway (long-term storage). #4179
* [FEATURE] Querier/Ruler: Added new `-querier.max-fetched-chunk-bytes-per-query` flag. When Cortex is running with blocks storage, the max chunk bytes limit is enforced in the querier and ruler and limits the size of all aggregated chunks returned from ingesters and storage as bytes for a query. #4216
* [FEATURE] Alertmanager: Added rate-limits to notifiers. Rate limits used by all integrations can be configured using `-alertmanager.notification-rate-limit`, while per-integration rate limits can be specified via `-alertmanager.notification-rate-limit-per-integration` parameter. Both shared and per-integration limits can be overwritten using overrides mechanism. These limits are applied on individual (per-tenant) alertmanagers. Rate-limited notifications are failed notifications. It is possible to monitor rate-limited notifications via new `cortex_alertmanager_notification_rate_limited_total` metric. #4135 #4163
* [FEATURE] Alertmanager: Added `-alertmanager.max-config-size-bytes` limit to control size of configuration files that Cortex users can upload to Alertmanager via API. This limit is configurable per-tenant. #4201
* [FEATURE] Alertmanager: Added `-alertmanager.max-templates-count` and `-alertmanager.max-template-size-bytes` options to control number and size of templates uploaded to Alertmanager via API. These limits are configurable per-tenant. #4223
* [FEATURE] Added flag `-debug.block-profile-rate` to enable goroutine blocking events profiling. #4217
* [FEATURE] Alertmanager: The experimental sharding feature is now considered complete. Detailed information about the configuration options can be found [here for alertmanager](https://cortexmetrics.io/docs/configuration/configuration-file/#alertmanager_config) and [here for the alertmanager storage](https://cortexmetrics.io/docs/configuration/configuration-file/#alertmanager_storage_config). To use the feature: #3925 #4020 #4021 #4031 #4084 #4110 #4126 #4127 #4141 #4146 #4161 #4162 #4222
  * Ensure that a remote storage backend is configured for Alertmanager to store state using `-alertmanager-storage.backend`, and flags related to the backend. Note that the `local` and `configdb` storage backends are not supported.
  * Ensure that a ring store is configured using `-alertmanager.sharding-ring.store`, and set the flags relevant to the chosen store type.
  * Enable the feature using `-alertmanager.sharding-enabled`.
  * Note the prior addition of a new configuration option `-alertmanager.persist-interval`. This sets the interval between persisting the current alertmanager state (notification log and silences) to object storage. See the [configuration file reference](https://cortexmetrics.io/docs/configuration/configuration-file/#alertmanager_config) for more information.
* [ENHANCEMENT] Alertmanager: Cleanup persisted state objects from remote storage when a tenant configuration is deleted. #4167
* [ENHANCEMENT] Storage: Added the ability to disable Open Census within GCS client (e.g `-gcs.enable-opencensus=false`). #4219
* [ENHANCEMENT] Alertmanager: introduced new metrics to monitor operation when using `-alertmanager.sharding-enabled`: #4149
  * `cortex_alertmanager_state_fetch_replica_state_total`
  * `cortex_alertmanager_state_fetch_replica_state_failed_total`
  * `cortex_alertmanager_state_initial_sync_total`
  * `cortex_alertmanager_state_initial_sync_completed_total`
  * `cortex_alertmanager_state_initial_sync_duration_seconds`
  * `cortex_alertmanager_state_persist_total`
  * `cortex_alertmanager_state_persist_failed_total`
* [ENHANCEMENT] Blocks storage: support ingesting exemplars.  Enabled by setting new CLI flag `-blocks-storage.tsdb.max-exemplars=<n>` or config option `blocks_storage.tsdb.max_exemplars` to positive value. #4124
* [ENHANCEMENT] Distributor: Added distributors ring status section in the admin page. #4151
* [ENHANCEMENT] Added zone-awareness support to alertmanager for use when sharding is enabled. When zone-awareness is enabled, alerts will be replicated across availability zones. #4204
* [ENHANCEMENT] Added `tenant_ids` tag to tracing spans #4147
* [ENHANCEMENT] Ring, query-frontend: Avoid using automatic private IPs (APIPA) when discovering IP address from the interface during the registration of the instance in the ring, or by query-frontend when used with query-scheduler. APIPA still used as last resort with logging indicating usage. #4032
* [ENHANCEMENT] Memberlist: introduced new metrics to aid troubleshooting tombstone convergence: #4231
  * `memberlist_client_kv_store_value_tombstones`
  * `memberlist_client_kv_store_value_tombstones_removed_total`
  * `memberlist_client_messages_to_broadcast_dropped_total`
* [BUGFIX] Purger: fix `Invalid null value in condition for column range` caused by `nil` value in range for WriteBatch query. #4128
* [BUGFIX] Ingester: fixed infrequent panic caused by a race condition between TSDB mmap-ed head chunks truncation and queries. #4176
* [BUGFIX] Alertmanager: fix Alertmanager status page if clustering via gossip is disabled or sharding is enabled. #4184
* [BUGFIX] Ruler: fix `/ruler/rule_groups` endpoint doesn't work when used with object store. #4182
* [BUGFIX] Ruler: Honor the evaluation delay for the `ALERTS` and `ALERTS_FOR_STATE` series. #4227
* [BUGFIX] Fixed cache fetch error on Redis Cluster. #4056
<<<<<<< HEAD
* [CHANGE] Change WaitInstanceState to use MaxRetries parameter. #4262
=======
* [BUGFIX] Ingester: fix issue where runtime limits erroneously override default limits. #4246
* [BUGFIX] Ruler: fix startup in single-binary mode when the new `ruler_storage` is used. #4252
>>>>>>> 5e508061

## Blocksconvert

* [ENHANCEMENT] Scanner: add support for DynamoDB (v9 schema only). #3828

## 1.9.0 / 2021-05-14

* [CHANGE] Alertmanager now removes local files after Alertmanager is no longer running for removed or resharded user. #3910
* [CHANGE] Alertmanager now stores local files in per-tenant folders. Files stored by Alertmanager previously are migrated to new hierarchy. Support for this migration will be removed in Cortex 1.11. #3910
* [CHANGE] Ruler: deprecated `-ruler.storage.*` CLI flags (and their respective YAML config options) in favour of `-ruler-storage.*`. The deprecated config will be removed in Cortex 1.11. #3945
* [CHANGE] Alertmanager: deprecated `-alertmanager.storage.*` CLI flags (and their respective YAML config options) in favour of `-alertmanager-storage.*`. This change doesn't apply to `alertmanager.storage.path` and `alertmanager.storage.retention`. The deprecated config will be removed in Cortex 1.11. #4002
* [CHANGE] Alertmanager: removed `-cluster.` CLI flags deprecated in Cortex 1.7. The new config options to use are: #3946
  * `-alertmanager.cluster.listen-address` instead of `-cluster.listen-address`
  * `-alertmanager.cluster.advertise-address` instead of `-cluster.advertise-address`
  * `-alertmanager.cluster.peers` instead of `-cluster.peer`
  * `-alertmanager.cluster.peer-timeout` instead of `-cluster.peer-timeout`
* [CHANGE] Blocks storage: removed the config option `-blocks-storage.bucket-store.index-cache.postings-compression-enabled`, which was deprecated in Cortex 1.6. Postings compression is always enabled. #4101
* [CHANGE] Querier: removed the config option `-store.max-look-back-period`, which was deprecated in Cortex 1.6 and was used only by the chunks storage. You should use `-querier.max-query-lookback` instead. #4101
* [CHANGE] Query Frontend: removed the config option `-querier.compress-http-responses`, which was deprecated in Cortex 1.6. You should use`-api.response-compression-enabled` instead. #4101
* [CHANGE] Runtime-config / overrides: removed the config options `-limits.per-user-override-config` (use `-runtime-config.file`) and `-limits.per-user-override-period` (use `-runtime-config.reload-period`), both deprecated since Cortex 0.6.0. #4112
* [CHANGE] Cortex now fails fast on startup if unable to connect to the ring backend. #4068
* [FEATURE] The following features have been marked as stable: #4101
  - Shuffle-sharding
  - Querier support for querying chunks and blocks store at the same time
  - Tracking of active series and exporting them as metrics (`-ingester.active-series-metrics-enabled` and related flags)
  - Blocks storage: lazy mmap of block indexes in the store-gateway (`-blocks-storage.bucket-store.index-header-lazy-loading-enabled`)
  - Ingester: close idle TSDB and remove them from local disk (`-blocks-storage.tsdb.close-idle-tsdb-timeout`)
* [FEATURE] Memberlist: add TLS configuration options for the memberlist transport layer used by the gossip KV store. #4046
  * New flags added for memberlist communication:
    * `-memberlist.tls-enabled`
    * `-memberlist.tls-cert-path`
    * `-memberlist.tls-key-path`
    * `-memberlist.tls-ca-path`
    * `-memberlist.tls-server-name`
    * `-memberlist.tls-insecure-skip-verify`
* [FEATURE] Ruler: added `local` backend support to the ruler storage configuration under the `-ruler-storage.` flag prefix. #3932
* [ENHANCEMENT] Upgraded Docker base images to `alpine:3.13`. #4042
* [ENHANCEMENT] Blocks storage: reduce ingester memory by eliminating series reference cache. #3951
* [ENHANCEMENT] Ruler: optimized `<prefix>/api/v1/rules` and `<prefix>/api/v1/alerts` when ruler sharding is enabled. #3916
* [ENHANCEMENT] Ruler: added the following metrics when ruler sharding is enabled: #3916
  * `cortex_ruler_clients`
  * `cortex_ruler_client_request_duration_seconds`
* [ENHANCEMENT] Alertmanager: Add API endpoint to list all tenant alertmanager configs: `GET /multitenant_alertmanager/configs`. #3529
* [ENHANCEMENT] Ruler: Add API endpoint to list all tenant ruler rule groups: `GET /ruler/rule_groups`. #3529
* [ENHANCEMENT] Query-frontend/scheduler: added querier forget delay (`-query-frontend.querier-forget-delay` and `-query-scheduler.querier-forget-delay`) to mitigate the blast radius in the event queriers crash because of a repeatedly sent "query of death" when shuffle-sharding is enabled. #3901
* [ENHANCEMENT] Query-frontend: reduced memory allocations when serializing query response. #3964
* [ENHANCEMENT] Querier / ruler: some optimizations to PromQL query engine. #3934 #3989
* [ENHANCEMENT] Ingester: reduce CPU and memory when an high number of errors are returned by the ingester on the write path with the blocks storage. #3969 #3971 #3973
* [ENHANCEMENT] Distributor: reduce CPU and memory when an high number of errors are returned by the distributor on the write path. #3990
* [ENHANCEMENT] Put metric before label value in the "label value too long" error message. #4018
* [ENHANCEMENT] Allow use of `y|w|d` suffixes for duration related limits and per-tenant limits. #4044
* [ENHANCEMENT] Query-frontend: Small optimization on top of PR #3968 to avoid unnecessary Extents merging. #4026
* [ENHANCEMENT] Add a metric `cortex_compactor_compaction_interval_seconds` for the compaction interval config value. #4040
* [ENHANCEMENT] Ingester: added following per-ingester (instance) experimental limits: max number of series in memory (`-ingester.instance-limits.max-series`), max number of users in memory (`-ingester.instance-limits.max-tenants`), max ingestion rate (`-ingester.instance-limits.max-ingestion-rate`), and max inflight requests (`-ingester.instance-limits.max-inflight-push-requests`). These limits are only used when using blocks storage. Limits can also be configured using runtime-config feature, and current values are exported as `cortex_ingester_instance_limits` metric. #3992.
* [ENHANCEMENT] Cortex is now built with Go 1.16. #4062
* [ENHANCEMENT] Distributor: added per-distributor experimental limits: max number of inflight requests (`-distributor.instance-limits.max-inflight-push-requests`) and max ingestion rate in samples/sec (`-distributor.instance-limits.max-ingestion-rate`). If not set, these two are unlimited. Also added metrics to expose current values (`cortex_distributor_inflight_push_requests`, `cortex_distributor_ingestion_rate_samples_per_second`) as well as limits (`cortex_distributor_instance_limits` with various `limit` label values). #4071
* [ENHANCEMENT] Ruler: Added `-ruler.enabled-tenants` and `-ruler.disabled-tenants` to explicitly enable or disable rules processing for specific tenants. #4074
* [ENHANCEMENT] Block Storage Ingester: `/flush` now accepts two new parameters: `tenant` to specify tenant to flush and `wait=true` to make call synchronous. Multiple tenants can be specified by repeating `tenant` parameter. If no `tenant` is specified, all tenants are flushed, as before. #4073
* [ENHANCEMENT] Alertmanager: validate configured `-alertmanager.web.external-url` and fail if ends with `/`. #4081
* [ENHANCEMENT] Alertmanager: added `-alertmanager.receivers-firewall.block.cidr-networks` and `-alertmanager.receivers-firewall.block.private-addresses` to block specific network addresses in HTTP-based Alertmanager receiver integrations. #4085
* [ENHANCEMENT] Allow configuration of Cassandra's host selection policy. #4069
* [ENHANCEMENT] Store-gateway: retry synching blocks if a per-tenant sync fails. #3975 #4088
* [ENHANCEMENT] Add metric `cortex_tcp_connections` exposing the current number of accepted TCP connections. #4099
* [ENHANCEMENT] Querier: Allow federated queries to run concurrently. #4065
* [ENHANCEMENT] Label Values API call now supports `match[]` parameter when querying blocks on storage (assuming `-querier.query-store-for-labels-enabled` is enabled). #4133
* [BUGFIX] Ruler-API: fix bug where `/api/v1/rules/<namespace>/<group_name>` endpoint return `400` instead of `404`. #4013
* [BUGFIX] Distributor: reverted changes done to rate limiting in #3825. #3948
* [BUGFIX] Ingester: Fix race condition when opening and closing tsdb concurrently. #3959
* [BUGFIX] Querier: streamline tracing spans. #3924
* [BUGFIX] Ruler Storage: ignore objects with empty namespace or group in the name. #3999
* [BUGFIX] Distributor: fix issue causing distributors to not extend the replication set because of failing instances when zone-aware replication is enabled. #3977
* [BUGFIX] Query-frontend: Fix issue where cached entry size keeps increasing when making tiny query repeatedly. #3968
* [BUGFIX] Compactor: `-compactor.blocks-retention-period` now supports weeks (`w`) and years (`y`). #4027
* [BUGFIX] Querier: returning 422 (instead of 500) when query hits `max_chunks_per_query` limit with block storage, when the limit is hit in the store-gateway. #3937
* [BUGFIX] Ruler: Rule group limit enforcement should now allow the same number of rules in a group as the limit. #3616
* [BUGFIX] Frontend, Query-scheduler: allow querier to notify about shutdown without providing any authentication. #4066
* [BUGFIX] Querier: fixed race condition causing queries to fail right after querier startup with the "empty ring" error. #4068
* [BUGFIX] Compactor: Increment `cortex_compactor_runs_failed_total` if compactor failed compact a single tenant. #4094
* [BUGFIX] Tracing: hot fix to avoid the Jaeger tracing client to indefinitely block the Cortex process shutdown in case the HTTP connection to the tracing backend is blocked. #4134
* [BUGFIX] Forward proper EndsAt from ruler to Alertmanager inline with Prometheus behaviour. #4017

## Blocksconvert

* [ENHANCEMENT] Builder: add `-builder.timestamp-tolerance` option which may reduce block size by rounding timestamps to make difference whole seconds. #3891

## 1.8.1 / 2021-04-27

* [CHANGE] Fix for CVE-2021-31232: Local file disclosure vulnerability when `-experimental.alertmanager.enable-api` is used. The HTTP basic auth `password_file` can be used as an attack vector to send any file content via a webhook. The alertmanager templates can be used as an attack vector to send any file content because the alertmanager can load any text file specified in the templates list.

## 1.8.0 / 2021-03-24

* [CHANGE] Alertmanager: Don't expose cluster information to tenants via the `/alertmanager/api/v1/status` API endpoint when operating with clustering enabled. #3903
* [CHANGE] Ingester: don't update internal "last updated" timestamp of TSDB if tenant only sends invalid samples. This affects how "idle" time is computed. #3727
* [CHANGE] Require explicit flag `-<prefix>.tls-enabled` to enable TLS in GRPC clients. Previously it was enough to specify a TLS flag to enable TLS validation. #3156
* [CHANGE] Query-frontend: removed `-querier.split-queries-by-day` (deprecated in Cortex 0.4.0). Please use `-querier.split-queries-by-interval` instead. #3813
* [CHANGE] Store-gateway: the chunks pool controlled by `-blocks-storage.bucket-store.max-chunk-pool-bytes` is now shared across all tenants. #3830
* [CHANGE] Ingester: return error code 400 instead of 429 when per-user/per-tenant series/metadata limits are reached. #3833
* [CHANGE] Compactor: add `reason` label to `cortex_compactor_blocks_marked_for_deletion_total` metric. Source blocks marked for deletion by compactor are labelled as `compaction`, while blocks passing the retention period are labelled as `retention`. #3879
* [CHANGE] Alertmanager: the `DELETE /api/v1/alerts` is now idempotent. No error is returned if the alertmanager config doesn't exist. #3888
* [FEATURE] Experimental Ruler Storage: Add a separate set of configuration options to configure the ruler storage backend under the `-ruler-storage.` flag prefix. All blocks storage bucket clients and the config service are currently supported. Clients using this implementation will only be enabled if the existing `-ruler.storage` flags are left unset. #3805 #3864
* [FEATURE] Experimental Alertmanager Storage: Add a separate set of configuration options to configure the alertmanager storage backend under the `-alertmanager-storage.` flag prefix. All blocks storage bucket clients and the config service are currently supported. Clients using this implementation will only be enabled if the existing `-alertmanager.storage` flags are left unset. #3888
* [FEATURE] Adds support to S3 server-side encryption using KMS. The S3 server-side encryption config can be overridden on a per-tenant basis for the blocks storage, ruler and alertmanager. Deprecated `-<prefix>.s3.sse-encryption`, please use the following CLI flags that have been added. #3651 #3810 #3811 #3870 #3886 #3906
  - `-<prefix>.s3.sse.type`
  - `-<prefix>.s3.sse.kms-key-id`
  - `-<prefix>.s3.sse.kms-encryption-context`
* [FEATURE] Querier: Enable `@ <timestamp>` modifier in PromQL using the new `-querier.at-modifier-enabled` flag. #3744
* [FEATURE] Overrides Exporter: Add `overrides-exporter` module for exposing per-tenant resource limit overrides as metrics. It is not included in `all` target (single-binary mode), and must be explicitly enabled. #3785
* [FEATURE] Experimental thanosconvert: introduce an experimental tool `thanosconvert` to migrate Thanos block metadata to Cortex metadata. #3770
* [FEATURE] Alertmanager: It now shards the `/api/v1/alerts` API using the ring when sharding is enabled. #3671
  * Added `-alertmanager.max-recv-msg-size` (defaults to 16M) to limit the size of HTTP request body handled by the alertmanager.
  * New flags added for communication between alertmanagers:
    * `-alertmanager.max-recv-msg-size`
    * `-alertmanager.alertmanager-client.remote-timeout`
    * `-alertmanager.alertmanager-client.tls-enabled`
    * `-alertmanager.alertmanager-client.tls-cert-path`
    * `-alertmanager.alertmanager-client.tls-key-path`
    * `-alertmanager.alertmanager-client.tls-ca-path`
    * `-alertmanager.alertmanager-client.tls-server-name`
    * `-alertmanager.alertmanager-client.tls-insecure-skip-verify`
* [FEATURE] Compactor: added blocks storage per-tenant retention support. This is configured via `-compactor.retention-period`, and can be overridden on a per-tenant basis. #3879
* [ENHANCEMENT] Queries: Instrument queries that were discarded due to the configured `max_outstanding_requests_per_tenant`. #3894
  * `cortex_query_frontend_discarded_requests_total`
  * `cortex_query_scheduler_discarded_requests_total`
* [ENHANCEMENT] Ruler: Add TLS and explicit basis authentication configuration options for the HTTP client the ruler uses to communicate with the alertmanager. #3752
  * `-ruler.alertmanager-client.basic-auth-username`: Configure the basic authentication username used by the client. Takes precedent over a URL configured username.
  * `-ruler.alertmanager-client.basic-auth-password`: Configure the basic authentication password used by the client. Takes precedent over a URL configured password.
  * `-ruler.alertmanager-client.tls-ca-path`: File path to the CA file.
  * `-ruler.alertmanager-client.tls-cert-path`: File path to the TLS certificate.
  * `-ruler.alertmanager-client.tls-insecure-skip-verify`: Boolean to disable verifying the certificate.
  * `-ruler.alertmanager-client.tls-key-path`: File path to the TLS key certificate.
  * `-ruler.alertmanager-client.tls-server-name`: Expected name on the TLS certificate.
* [ENHANCEMENT] Ingester: exposed metric `cortex_ingester_oldest_unshipped_block_timestamp_seconds`, tracking the unix timestamp of the oldest TSDB block not shipped to the storage yet. #3705
* [ENHANCEMENT] Prometheus upgraded. #3739 #3806
  * Avoid unnecessary `runtime.GC()` during compactions.
  * Prevent compaction loop in TSDB on data gap.
* [ENHANCEMENT] Query-Frontend now returns server side performance metrics using `Server-Timing` header when query stats is enabled. #3685
* [ENHANCEMENT] Runtime Config: Add a `mode` query parameter for the runtime config endpoint. `/runtime_config?mode=diff` now shows the YAML runtime configuration with all values that differ from the defaults. #3700
* [ENHANCEMENT] Distributor: Enable downstream projects to wrap distributor push function and access the deserialized write requests berfore/after they are pushed. #3755
* [ENHANCEMENT] Add flag `-<prefix>.tls-server-name` to require a specific server name instead of the hostname on the certificate. #3156
* [ENHANCEMENT] Alertmanager: Remove a tenant's alertmanager instead of pausing it as we determine it is no longer needed. #3722
* [ENHANCEMENT] Blocks storage: added more configuration options to S3 client. #3775
  * `-blocks-storage.s3.tls-handshake-timeout`: Maximum time to wait for a TLS handshake. 0 means no limit.
  * `-blocks-storage.s3.expect-continue-timeout`: The time to wait for a server's first response headers after fully writing the request headers if the request has an Expect header. 0 to send the request body immediately.
  * `-blocks-storage.s3.max-idle-connections`: Maximum number of idle (keep-alive) connections across all hosts. 0 means no limit.
  * `-blocks-storage.s3.max-idle-connections-per-host`: Maximum number of idle (keep-alive) connections to keep per-host. If 0, a built-in default value is used.
  * `-blocks-storage.s3.max-connections-per-host`: Maximum number of connections per host. 0 means no limit.
* [ENHANCEMENT] Ingester: when tenant's TSDB is closed, Ingester now removes pushed metrics-metadata from memory, and removes metadata (`cortex_ingester_memory_metadata`, `cortex_ingester_memory_metadata_created_total`, `cortex_ingester_memory_metadata_removed_total`) and validation metrics (`cortex_discarded_samples_total`, `cortex_discarded_metadata_total`). #3782
* [ENHANCEMENT] Distributor: cleanup metrics for inactive tenants. #3784
* [ENHANCEMENT] Ingester: Have ingester to re-emit following TSDB metrics. #3800
  * `cortex_ingester_tsdb_blocks_loaded`
  * `cortex_ingester_tsdb_reloads_total`
  * `cortex_ingester_tsdb_reloads_failures_total`
  * `cortex_ingester_tsdb_symbol_table_size_bytes`
  * `cortex_ingester_tsdb_storage_blocks_bytes`
  * `cortex_ingester_tsdb_time_retentions_total`
* [ENHANCEMENT] Querier: distribute workload across `-store-gateway.sharding-ring.replication-factor` store-gateway replicas when querying blocks and `-store-gateway.sharding-enabled=true`. #3824
* [ENHANCEMENT] Distributor / HA Tracker: added cleanup of unused elected HA replicas from KV store. Added following metrics to monitor this process: #3809
  * `cortex_ha_tracker_replicas_cleanup_started_total`
  * `cortex_ha_tracker_replicas_cleanup_marked_for_deletion_total`
  * `cortex_ha_tracker_replicas_cleanup_deleted_total`
  * `cortex_ha_tracker_replicas_cleanup_delete_failed_total`
* [ENHANCEMENT] Ruler now has new API endpoint `/ruler/delete_tenant_config` that can be used to delete all ruler groups for tenant. It is intended to be used by administrators who wish to clean up state after removed user. Note that this endpoint is enabled regardless of `-experimental.ruler.enable-api`. #3750 #3899
* [ENHANCEMENT] Query-frontend, query-scheduler: cleanup metrics for inactive tenants. #3826
* [ENHANCEMENT] Blocks storage: added `-blocks-storage.s3.region` support to S3 client configuration. #3811
* [ENHANCEMENT] Distributor: Remove cached subrings for inactive users when using shuffle sharding. #3849
* [ENHANCEMENT] Store-gateway: Reduced memory used to fetch chunks at query time. #3855
* [ENHANCEMENT] Ingester: attempt to prevent idle compaction from happening in concurrent ingesters by introducing a 25% jitter to the configured idle timeout (`-blocks-storage.tsdb.head-compaction-idle-timeout`). #3850
* [ENHANCEMENT] Compactor: cleanup local files for users that are no longer owned by compactor. #3851
* [ENHANCEMENT] Store-gateway: close empty bucket stores, and delete leftover local files for tenants that no longer belong to store-gateway. #3853
* [ENHANCEMENT] Store-gateway: added metrics to track partitioner behaviour. #3877
  * `cortex_bucket_store_partitioner_requested_bytes_total`
  * `cortex_bucket_store_partitioner_requested_ranges_total`
  * `cortex_bucket_store_partitioner_expanded_bytes_total`
  * `cortex_bucket_store_partitioner_expanded_ranges_total`
* [ENHANCEMENT] Store-gateway: added metrics to monitor chunk buffer pool behaviour. #3880
  * `cortex_bucket_store_chunk_pool_requested_bytes_total`
  * `cortex_bucket_store_chunk_pool_returned_bytes_total`
* [ENHANCEMENT] Alertmanager: load alertmanager configurations from object storage concurrently, and only load necessary configurations, speeding configuration synchronization process and executing fewer "GET object" operations to the storage when sharding is enabled. #3898
* [ENHANCEMENT] Ingester (blocks storage): Ingester can now stream entire chunks instead of individual samples to the querier. At the moment this feature must be explicitly enabled either by using `-ingester.stream-chunks-when-using-blocks` flag or `ingester_stream_chunks_when_using_blocks` (boolean) field in runtime config file, but these configuration options are temporary and will be removed when feature is stable. #3889
* [ENHANCEMENT] Alertmanager: New endpoint `/multitenant_alertmanager/delete_tenant_config` to delete configuration for tenant identified by `X-Scope-OrgID` header. This is an internal endpoint, available even if Alertmanager API is not enabled by using `-experimental.alertmanager.enable-api`. #3900
* [ENHANCEMENT] MemCached: Add `max_item_size` support. #3929
* [BUGFIX] Cortex: Fixed issue where fatal errors and various log messages where not logged. #3778
* [BUGFIX] HA Tracker: don't track as error in the `cortex_kv_request_duration_seconds` metric a CAS operation intentionally aborted. #3745
* [BUGFIX] Querier / ruler: do not log "error removing stale clients" if the ring is empty. #3761
* [BUGFIX] Store-gateway: fixed a panic caused by a race condition when the index-header lazy loading is enabled. #3775 #3789
* [BUGFIX] Compactor: fixed "could not guess file size" log when uploading blocks deletion marks to the global location. #3807
* [BUGFIX] Prevent panic at start if the http_prefix setting doesn't have a valid value. #3796
* [BUGFIX] Memberlist: fixed panic caused by race condition in `armon/go-metrics` used by memberlist client. #3725
* [BUGFIX] Querier: returning 422 (instead of 500) when query hits `max_chunks_per_query` limit with block storage. #3895
* [BUGFIX] Alertmanager: Ensure that experimental `/api/v1/alerts` endpoints work when `-http.prefix` is empty. #3905
* [BUGFIX] Chunk store: fix panic in inverted index when deleted fingerprint is no longer in the index. #3543

## 1.7.1 / 2021-04-27

* [CHANGE] Fix for CVE-2021-31232: Local file disclosure vulnerability when `-experimental.alertmanager.enable-api` is used. The HTTP basic auth `password_file` can be used as an attack vector to send any file content via a webhook. The alertmanager templates can be used as an attack vector to send any file content because the alertmanager can load any text file specified in the templates list.

## 1.7.0 / 2021-02-23

Note the blocks storage compactor runs a migration task at startup in this version, which can take many minutes and use a lot of RAM.
[Turn this off after first run](https://cortexmetrics.io/docs/blocks-storage/production-tips/#ensure-deletion-marks-migration-is-disabled-after-first-run).

* [CHANGE] FramedSnappy encoding support has been removed from Push and Remote Read APIs. This means Prometheus 1.6 support has been removed and the oldest Prometheus version supported in the remote write is 1.7. #3682
* [CHANGE] Ruler: removed the flag `-ruler.evaluation-delay-duration-deprecated` which was deprecated in 1.4.0. Please use the `ruler_evaluation_delay_duration` per-tenant limit instead. #3694
* [CHANGE] Removed the flags `-<prefix>.grpc-use-gzip-compression` which were deprecated in 1.3.0: #3694
  * `-query-scheduler.grpc-client-config.grpc-use-gzip-compression`: use `-query-scheduler.grpc-client-config.grpc-compression` instead
  * `-frontend.grpc-client-config.grpc-use-gzip-compression`: use `-frontend.grpc-client-config.grpc-compression` instead
  * `-ruler.client.grpc-use-gzip-compression`: use `-ruler.client.grpc-compression` instead
  * `-bigtable.grpc-use-gzip-compression`: use `-bigtable.grpc-compression` instead
  * `-ingester.client.grpc-use-gzip-compression`: use `-ingester.client.grpc-compression` instead
  * `-querier.frontend-client.grpc-use-gzip-compression`: use `-querier.frontend-client.grpc-compression` instead
* [CHANGE] Querier: it's not required to set `-frontend.query-stats-enabled=true` in the querier anymore to enable query statistics logging in the query-frontend. The flag is now required to be configured only in the query-frontend and it will be propagated to the queriers. #3595 #3695
* [CHANGE] Blocks storage: compactor is now required when running a Cortex cluster with the blocks storage, because it also keeps the bucket index updated. #3583
* [CHANGE] Blocks storage: block deletion marks are now stored in a per-tenant global markers/ location too, other than within the block location. The compactor, at startup, will copy deletion marks from the block location to the global location. This migration is required only once, so it can be safely disabled via `-compactor.block-deletion-marks-migration-enabled=false` after new compactor has successfully started at least once in the cluster. #3583
* [CHANGE] OpenStack Swift: the default value for the `-ruler.storage.swift.container-name` and `-swift.container-name` config options has changed from `cortex` to empty string. If you were relying on the default value, please set it back to `cortex`. #3660
* [CHANGE] HA Tracker: configured replica label is now verified against label value length limit (`-validation.max-length-label-value`). #3668
* [CHANGE] Distributor: `extend_writes` field in YAML configuration has moved from `lifecycler` (inside `ingester_config`) to `distributor_config`. This doesn't affect command line option `-distributor.extend-writes`, which stays the same. #3719
* [CHANGE] Alertmanager: Deprecated `-cluster.` CLI flags in favor of their `-alertmanager.cluster.` equivalent. The deprecated flags (and their respective YAML config options) are: #3677
  * `-cluster.listen-address` in favor of `-alertmanager.cluster.listen-address`
  * `-cluster.advertise-address` in favor of `-alertmanager.cluster.advertise-address`
  * `-cluster.peer` in favor of `-alertmanager.cluster.peers`
  * `-cluster.peer-timeout` in favor of `-alertmanager.cluster.peer-timeout`
* [CHANGE] Blocks storage: the default value of `-blocks-storage.bucket-store.sync-interval` has been changed from `5m` to `15m`. #3724
* [FEATURE] Querier: Queries can be federated across multiple tenants. The tenants IDs involved need to be specified separated by a `|` character in the `X-Scope-OrgID` request header. This is an experimental feature, which can be enabled by setting `-tenant-federation.enabled=true` on all Cortex services. #3250
* [FEATURE] Alertmanager: introduced the experimental option `-alertmanager.sharding-enabled` to shard tenants across multiple Alertmanager instances. This feature is still under heavy development and its usage is discouraged. The following new metrics are exported by the Alertmanager: #3664
  * `cortex_alertmanager_ring_check_errors_total`
  * `cortex_alertmanager_sync_configs_total`
  * `cortex_alertmanager_sync_configs_failed_total`
  * `cortex_alertmanager_tenants_discovered`
  * `cortex_alertmanager_tenants_owned`
* [ENHANCEMENT] Allow specifying JAEGER_ENDPOINT instead of sampling server or local agent port. #3682
* [ENHANCEMENT] Blocks storage: introduced a per-tenant bucket index, periodically updated by the compactor, used to avoid full bucket scanning done by queriers, store-gateways and rulers. The bucket index is updated by the compactor during blocks cleanup, on every `-compactor.cleanup-interval`. #3553 #3555 #3561 #3583 #3625 #3711 #3715
* [ENHANCEMENT] Blocks storage: introduced an option `-blocks-storage.bucket-store.bucket-index.enabled` to enable the usage of the bucket index in the querier, store-gateway and ruler. When enabled, the querier, store-gateway and ruler will use the bucket index to find a tenant's blocks instead of running the periodic bucket scan. The following new metrics are exported by the querier and ruler: #3614 #3625
  * `cortex_bucket_index_loads_total`
  * `cortex_bucket_index_load_failures_total`
  * `cortex_bucket_index_load_duration_seconds`
  * `cortex_bucket_index_loaded`
* [ENHANCEMENT] Compactor: exported the following metrics. #3583 #3625
  * `cortex_bucket_blocks_count`: Total number of blocks per tenant in the bucket. Includes blocks marked for deletion, but not partial blocks.
  * `cortex_bucket_blocks_marked_for_deletion_count`: Total number of blocks per tenant marked for deletion in the bucket.
  * `cortex_bucket_blocks_partials_count`: Total number of partial blocks.
  * `cortex_bucket_index_last_successful_update_timestamp_seconds`: Timestamp of the last successful update of a tenant's bucket index.
* [ENHANCEMENT] Ruler: Add `cortex_prometheus_last_evaluation_samples` to expose the number of samples generated by a rule group per tenant. #3582
* [ENHANCEMENT] Memberlist: add status page (/memberlist) with available details about memberlist-based KV store and memberlist cluster. It's also possible to view KV values in Go struct or JSON format, or download for inspection. #3575
* [ENHANCEMENT] Memberlist: client can now keep a size-bounded buffer with sent and received messages and display them in the admin UI (/memberlist) for troubleshooting. #3581 #3602
* [ENHANCEMENT] Blocks storage: added block index attributes caching support to metadata cache. The TTL can be configured via `-blocks-storage.bucket-store.metadata-cache.block-index-attributes-ttl`. #3629
* [ENHANCEMENT] Alertmanager: Add support for Azure blob storage. #3634
* [ENHANCEMENT] Compactor: tenants marked for deletion will now be fully cleaned up after some delay since deletion of last block. Cleanup includes removal of remaining marker files (including tenant deletion mark file) and files under `debug/metas`. #3613
* [ENHANCEMENT] Compactor: retry compaction of a single tenant on failure instead of re-running compaction for all tenants. #3627
* [ENHANCEMENT] Querier: Implement result caching for tenant query federation. #3640
* [ENHANCEMENT] API: Add a `mode` query parameter for the config endpoint: #3645
  * `/config?mode=diff`: Shows the YAML configuration with all values that differ from the defaults.
  * `/config?mode=defaults`: Shows the YAML configuration with all the default values.
* [ENHANCEMENT] OpenStack Swift: added the following config options to OpenStack Swift backend client: #3660
  - Chunks storage: `-swift.auth-version`, `-swift.max-retries`, `-swift.connect-timeout`, `-swift.request-timeout`.
  - Blocks storage: ` -blocks-storage.swift.auth-version`, ` -blocks-storage.swift.max-retries`, ` -blocks-storage.swift.connect-timeout`, ` -blocks-storage.swift.request-timeout`.
  - Ruler: `-ruler.storage.swift.auth-version`, `-ruler.storage.swift.max-retries`, `-ruler.storage.swift.connect-timeout`, `-ruler.storage.swift.request-timeout`.
* [ENHANCEMENT] Disabled in-memory shuffle-sharding subring cache in the store-gateway, ruler and compactor. This should reduce the memory utilisation in these services when shuffle-sharding is enabled, without introducing a significantly increase CPU utilisation. #3601
* [ENHANCEMENT] Shuffle sharding: optimised subring generation used by shuffle sharding. #3601
* [ENHANCEMENT] New /runtime_config endpoint that returns the defined runtime configuration in YAML format. The returned configuration includes overrides. #3639
* [ENHANCEMENT] Query-frontend: included the parameter name failed to validate in HTTP 400 message. #3703
* [ENHANCEMENT] Fail to startup Cortex if provided runtime config is invalid. #3707
* [ENHANCEMENT] Alertmanager: Add flags to customize the cluster configuration: #3667
  * `-alertmanager.cluster.gossip-interval`: The interval between sending gossip messages. By lowering this value (more frequent) gossip messages are propagated across cluster more quickly at the expense of increased bandwidth usage.
  * `-alertmanager.cluster.push-pull-interval`: The interval between gossip state syncs. Setting this interval lower (more frequent) will increase convergence speeds across larger clusters at the expense of increased bandwidth usage.
* [ENHANCEMENT] Distributor: change the error message returned when a received series has too many label values. The new message format has the series at the end and this plays better with Prometheus logs truncation. #3718
  - From: `sample for '<series>' has <value> label names; limit <value>`
  - To: `series has too many labels (actual: <value>, limit: <value>) series: '<series>'`
* [ENHANCEMENT] Improve bucket index loader to handle edge case where new tenant has not had blocks uploaded to storage yet. #3717
* [BUGFIX] Allow `-querier.max-query-lookback` use `y|w|d` suffix like deprecated `-store.max-look-back-period`. #3598
* [BUGFIX] Memberlist: Entry in the ring should now not appear again after using "Forget" feature (unless it's still heartbeating). #3603
* [BUGFIX] Ingester: do not close idle TSDBs while blocks shipping is in progress. #3630 #3632
* [BUGFIX] Ingester: correctly update `cortex_ingester_memory_users` and `cortex_ingester_active_series` when a tenant's idle TSDB is closed, when running Cortex with the blocks storage. #3646
* [BUGFIX] Querier: fix default value incorrectly overriding `-querier.frontend-address` in single-binary mode. #3650
* [BUGFIX] Compactor: delete `deletion-mark.json` at last when deleting a block in order to not leave partial blocks without deletion mark in the bucket if the compactor is interrupted while deleting a block. #3660
* [BUGFIX] Blocks storage: do not cleanup a partially uploaded block when `meta.json` upload fails. Despite failure to upload `meta.json`, this file may in some cases still appear in the bucket later. By skipping early cleanup, we avoid having corrupted blocks in the storage. #3660
* [BUGFIX] Alertmanager: disable access to `/alertmanager/metrics` (which exposes all Cortex metrics), `/alertmanager/-/reload` and `/alertmanager/debug/*`, which were available to any authenticated user with enabled AlertManager. #3678
* [BUGFIX] Query-Frontend: avoid creating many small sub-queries by discarding cache extents under 5 minutes #3653
* [BUGFIX] Ruler: Ensure the stale markers generated for evaluated rules respect the configured `-ruler.evaluation-delay-duration`. This will avoid issues with samples with NaN be persisted with timestamps set ahead of the next rule evaluation. #3687
* [BUGFIX] Alertmanager: don't serve HTTP requests until Alertmanager has fully started. Serving HTTP requests earlier may result in loss of configuration for the user. #3679
* [BUGFIX] Do not log "failed to load config" if runtime config file is empty. #3706
* [BUGFIX] Do not allow to use a runtime config file containing multiple YAML documents. #3706
* [BUGFIX] HA Tracker: don't track as error in the `cortex_kv_request_duration_seconds` metric a CAS operation intentionally aborted. #3745

## 1.6.0 / 2020-12-29

* [CHANGE] Query Frontend: deprecate `-querier.compress-http-responses` in favour of `-api.response-compression-enabled`. #3544
* [CHANGE] Querier: deprecated `-store.max-look-back-period`. You should use `-querier.max-query-lookback` instead. #3452
* [CHANGE] Blocks storage: increased `-blocks-storage.bucket-store.chunks-cache.attributes-ttl` default from `24h` to `168h` (1 week). #3528
* [CHANGE] Blocks storage: the config option `-blocks-storage.bucket-store.index-cache.postings-compression-enabled` has been deprecated and postings compression is always enabled. #3538
* [CHANGE] Ruler: gRPC message size default limits on the Ruler-client side have changed: #3523
  - limit for outgoing gRPC messages has changed from 2147483647 to 16777216 bytes
  - limit for incoming gRPC messages has changed from 4194304 to 104857600 bytes
* [FEATURE] Distributor/Ingester: Provide ability to not overflow writes in the presence of a leaving or unhealthy ingester. This allows for more efficient ingester rolling restarts. #3305
* [FEATURE] Query-frontend: introduced query statistics logged in the query-frontend when enabled via `-frontend.query-stats-enabled=true`. When enabled, the metric `cortex_query_seconds_total` is tracked, counting the sum of the wall time spent across all queriers while running queries (on a per-tenant basis). The metrics `cortex_request_duration_seconds` and `cortex_query_seconds_total` are different: the first one tracks the request duration (eg. HTTP request from the client), while the latter tracks the sum of the wall time on all queriers involved executing the query. #3539
* [ENHANCEMENT] API: Add GZIP HTTP compression to the API responses. Compression can be enabled via `-api.response-compression-enabled`. #3536
* [ENHANCEMENT] Added zone-awareness support on queries. When zone-awareness is enabled, queries will still succeed if all ingesters in a single zone will fail. #3414
* [ENHANCEMENT] Blocks storage ingester: exported more TSDB-related metrics. #3412
  - `cortex_ingester_tsdb_wal_corruptions_total`
  - `cortex_ingester_tsdb_head_truncations_failed_total`
  - `cortex_ingester_tsdb_head_truncations_total`
  - `cortex_ingester_tsdb_head_gc_duration_seconds`
* [ENHANCEMENT] Enforced keepalive on all gRPC clients used for inter-service communication. #3431
* [ENHANCEMENT] Added `cortex_alertmanager_config_hash` metric to expose hash of Alertmanager Config loaded per user. #3388
* [ENHANCEMENT] Query-Frontend / Query-Scheduler: New component called "Query-Scheduler" has been introduced. Query-Scheduler is simply a queue of requests, moved outside of Query-Frontend. This allows Query-Frontend to be scaled separately from number of queues. To make Query-Frontend and Querier use Query-Scheduler, they need to be started with `-frontend.scheduler-address` and `-querier.scheduler-address` options respectively. #3374 #3471
* [ENHANCEMENT] Query-frontend / Querier / Ruler: added `-querier.max-query-lookback` to limit how long back data (series and metadata) can be queried. This setting can be overridden on a per-tenant basis and is enforced in the query-frontend, querier and ruler. #3452 #3458
* [ENHANCEMENT] Querier: added `-querier.query-store-for-labels-enabled` to query store for label names, label values and series APIs. Only works with blocks storage engine. #3461 #3520
* [ENHANCEMENT] Ingester: exposed `-blocks-storage.tsdb.wal-segment-size-bytes` config option to customise the TSDB WAL segment max size. #3476
* [ENHANCEMENT] Compactor: concurrently run blocks cleaner for multiple tenants. Concurrency can be configured via `-compactor.cleanup-concurrency`. #3483
* [ENHANCEMENT] Compactor: shuffle tenants before running compaction. #3483
* [ENHANCEMENT] Compactor: wait for a stable ring at startup, when sharding is enabled. #3484
* [ENHANCEMENT] Store-gateway: added `-blocks-storage.bucket-store.index-header-lazy-loading-enabled` to enable index-header lazy loading (experimental). When enabled, index-headers will be mmap-ed only once required by a query and will be automatically released after `-blocks-storage.bucket-store.index-header-lazy-loading-idle-timeout` time of inactivity. #3498
* [ENHANCEMENT] Alertmanager: added metrics `cortex_alertmanager_notification_requests_total` and `cortex_alertmanager_notification_requests_failed_total`. #3518
* [ENHANCEMENT] Ingester: added `-blocks-storage.tsdb.head-chunks-write-buffer-size-bytes` to fine-tune the TSDB head chunks write buffer size when running Cortex blocks storage. #3518
* [ENHANCEMENT] /metrics now supports OpenMetrics output. HTTP and gRPC servers metrics can now include exemplars. #3524
* [ENHANCEMENT] Expose gRPC keepalive policy options by gRPC server. #3524
* [ENHANCEMENT] Blocks storage: enabled caching of `meta.json` attributes, configurable via `-blocks-storage.bucket-store.metadata-cache.metafile-attributes-ttl`. #3528
* [ENHANCEMENT] Compactor: added a config validation check to fail fast if the compactor has been configured invalid block range periods (each period is expected to be a multiple of the previous one). #3534
* [ENHANCEMENT] Blocks storage: concurrently fetch deletion marks from object storage. #3538
* [ENHANCEMENT] Blocks storage ingester: ingester can now close idle TSDB and delete local data. #3491 #3552
* [ENHANCEMENT] Blocks storage: add option to use V2 signatures for S3 authentication. #3540
* [ENHANCEMENT] Exported process metrics to monitor the number of memory map areas allocated. #3537
  * - `process_memory_map_areas`
  * - `process_memory_map_areas_limit`
* [ENHANCEMENT] Ruler: Expose gRPC client options. #3523
* [ENHANCEMENT] Compactor: added metrics to track on-going compaction. #3535
  * `cortex_compactor_tenants_discovered`
  * `cortex_compactor_tenants_skipped`
  * `cortex_compactor_tenants_processing_succeeded`
  * `cortex_compactor_tenants_processing_failed`
* [ENHANCEMENT] Added new experimental API endpoints: `POST /purger/delete_tenant` and `GET /purger/delete_tenant_status` for deleting all tenant data. Only works with blocks storage. Compactor removes blocks that belong to user marked for deletion. #3549 #3558
* [ENHANCEMENT] Chunks storage: add option to use V2 signatures for S3 authentication. #3560
* [ENHANCEMENT] HA Tracker: Added new limit `ha_max_clusters` to set the max number of clusters tracked for single user. This limit is disabled by default. #3668
* [BUGFIX] Query-Frontend: `cortex_query_seconds_total` now return seconds not nanoseconds. #3589
* [BUGFIX] Blocks storage ingester: fixed some cases leading to a TSDB WAL corruption after a partial write to disk. #3423
* [BUGFIX] Blocks storage: Fix the race between ingestion and `/flush` call resulting in overlapping blocks. #3422
* [BUGFIX] Querier: fixed `-querier.max-query-into-future` which wasn't correctly enforced on range queries. #3452
* [BUGFIX] Fixed float64 precision stability when aggregating metrics before exposing them. This could have lead to false counters resets when querying some metrics exposed by Cortex. #3506
* [BUGFIX] Querier: the meta.json sync concurrency done when running Cortex with the blocks storage is now controlled by `-blocks-storage.bucket-store.meta-sync-concurrency` instead of the incorrect `-blocks-storage.bucket-store.block-sync-concurrency` (default values are the same). #3531
* [BUGFIX] Querier: fixed initialization order of querier module when using blocks storage. It now (again) waits until blocks have been synchronized. #3551

## Blocksconvert

* [ENHANCEMENT] Scheduler: ability to ignore users based on regexp, using `-scheduler.ignore-users-regex` flag. #3477
* [ENHANCEMENT] Builder: Parallelize reading chunks in the final stage of building block. #3470
* [ENHANCEMENT] Builder: remove duplicate label names from chunk. #3547

## 1.5.0 / 2020-11-09

### Cortex

* [CHANGE] Blocks storage: update the default HTTP configuration values for the S3 client to the upstream Thanos default values. #3244
  - `-blocks-storage.s3.http.idle-conn-timeout` is set 90 seconds.
  - `-blocks-storage.s3.http.response-header-timeout` is set to 2 minutes.
* [CHANGE] Improved shuffle sharding support in the write path. This work introduced some config changes: #3090
  * Introduced `-distributor.sharding-strategy` CLI flag (and its respective `sharding_strategy` YAML config option) to explicitly specify which sharding strategy should be used in the write path
  * `-experimental.distributor.user-subring-size` flag renamed to `-distributor.ingestion-tenant-shard-size`
  * `user_subring_size` limit YAML config option renamed to `ingestion_tenant_shard_size`
* [CHANGE] Dropped "blank Alertmanager configuration; using fallback" message from Info to Debug level. #3205
* [CHANGE] Zone-awareness replication for time-series now should be explicitly enabled in the distributor via the `-distributor.zone-awareness-enabled` CLI flag (or its respective YAML config option). Before, zone-aware replication was implicitly enabled if a zone was set on ingesters. #3200
* [CHANGE] Removed the deprecated CLI flag `-config-yaml`. You should use `-schema-config-file` instead. #3225
* [CHANGE] Enforced the HTTP method required by some API endpoints which did (incorrectly) allow any method before that. #3228
  - `GET /`
  - `GET /config`
  - `GET /debug/fgprof`
  - `GET /distributor/all_user_stats`
  - `GET /distributor/ha_tracker`
  - `GET /all_user_stats`
  - `GET /ha-tracker`
  - `GET /api/v1/user_stats`
  - `GET /api/v1/chunks`
  - `GET <legacy-http-prefix>/user_stats`
  - `GET <legacy-http-prefix>/chunks`
  - `GET /services`
  - `GET /multitenant_alertmanager/status`
  - `GET /status` (alertmanager microservice)
  - `GET|POST /ingester/ring`
  - `GET|POST /ring`
  - `GET|POST /store-gateway/ring`
  - `GET|POST /compactor/ring`
  - `GET|POST /ingester/flush`
  - `GET|POST /ingester/shutdown`
  - `GET|POST /flush`
  - `GET|POST /shutdown`
  - `GET|POST /ruler/ring`
  - `POST /api/v1/push`
  - `POST <legacy-http-prefix>/push`
  - `POST /push`
  - `POST /ingester/push`
* [CHANGE] Renamed CLI flags to configure the network interface names from which automatically detect the instance IP. #3295
  - `-compactor.ring.instance-interface` renamed to `-compactor.ring.instance-interface-names`
  - `-store-gateway.sharding-ring.instance-interface` renamed to `-store-gateway.sharding-ring.instance-interface-names`
  - `-distributor.ring.instance-interface` renamed to `-distributor.ring.instance-interface-names`
  - `-ruler.ring.instance-interface` renamed to `-ruler.ring.instance-interface-names`
* [CHANGE] Renamed `-<prefix>.redis.enable-tls` CLI flag to `-<prefix>.redis.tls-enabled`, and its respective YAML config option from `enable_tls` to `tls_enabled`. #3298
* [CHANGE] Increased default `-<prefix>.redis.timeout` from `100ms` to `500ms`. #3301
* [CHANGE] `cortex_alertmanager_config_invalid` has been removed in favor of `cortex_alertmanager_config_last_reload_successful`. #3289
* [CHANGE] Query-frontend: POST requests whose body size exceeds 10MiB will be rejected. The max body size can be customised via `-frontend.max-body-size`. #3276
* [FEATURE] Shuffle sharding: added support for shuffle-sharding queriers in the query-frontend. When configured (`-frontend.max-queriers-per-tenant` globally, or using per-tenant limit `max_queriers_per_tenant`), each tenants's requests will be handled by different set of queriers. #3113 #3257
* [FEATURE] Shuffle sharding: added support for shuffle-sharding ingesters on the read path. When ingesters shuffle-sharding is enabled and `-querier.shuffle-sharding-ingesters-lookback-period` is set, queriers will fetch in-memory series from the minimum set of required ingesters, selecting only ingesters which may have received series since 'now - lookback period'. #3252
* [FEATURE] Query-frontend: added `compression` config to support results cache with compression. #3217
* [FEATURE] Add OpenStack Swift support to blocks storage. #3303
* [FEATURE] Added support for applying Prometheus relabel configs on series received by the distributor. A `metric_relabel_configs` field has been added to the per-tenant limits configuration. #3329
* [FEATURE] Support for Cassandra client SSL certificates. #3384
* [ENHANCEMENT] Ruler: Introduces two new limits `-ruler.max-rules-per-rule-group` and `-ruler.max-rule-groups-per-tenant` to control the number of rules per rule group and the total number of rule groups for a given user. They are disabled by default. #3366
* [ENHANCEMENT] Allow to specify multiple comma-separated Cortex services to `-target` CLI option (or its respective YAML config option). For example, `-target=all,compactor` can be used to start Cortex single-binary with compactor as well. #3275
* [ENHANCEMENT] Expose additional HTTP configs for the S3 backend client. New flag are listed below: #3244
  - `-blocks-storage.s3.http.idle-conn-timeout`
  - `-blocks-storage.s3.http.response-header-timeout`
  - `-blocks-storage.s3.http.insecure-skip-verify`
* [ENHANCEMENT] Added `cortex_query_frontend_connected_clients` metric to show the number of workers currently connected to the frontend. #3207
* [ENHANCEMENT] Shuffle sharding: improved shuffle sharding in the write path. Shuffle sharding now should be explicitly enabled via `-distributor.sharding-strategy` CLI flag (or its respective YAML config option) and guarantees stability, consistency, shuffling and balanced zone-awareness properties. #3090 #3214
* [ENHANCEMENT] Ingester: added new metric `cortex_ingester_active_series` to track active series more accurately. Also added options to control whether active series tracking is enabled (`-ingester.active-series-metrics-enabled`, defaults to false), and how often this metric is updated (`-ingester.active-series-metrics-update-period`) and max idle time for series to be considered inactive (`-ingester.active-series-metrics-idle-timeout`). #3153
* [ENHANCEMENT] Store-gateway: added zone-aware replication support to blocks replication in the store-gateway. #3200
* [ENHANCEMENT] Store-gateway: exported new metrics. #3231
  - `cortex_bucket_store_cached_series_fetch_duration_seconds`
  - `cortex_bucket_store_cached_postings_fetch_duration_seconds`
  - `cortex_bucket_stores_gate_queries_max`
* [ENHANCEMENT] Added `-version` flag to Cortex. #3233
* [ENHANCEMENT] Hash ring: added instance registered timestamp to the ring. #3248
* [ENHANCEMENT] Reduce tail latency by smoothing out spikes in rate of chunk flush operations. #3191
* [ENHANCEMENT] User Cortex as User Agent in http requests issued by Configs DB client. #3264
* [ENHANCEMENT] Experimental Ruler API: Fetch rule groups from object storage in parallel. #3218
* [ENHANCEMENT] Chunks GCS object storage client uses the `fields` selector to limit the payload size when listing objects in the bucket. #3218 #3292
* [ENHANCEMENT] Added shuffle sharding support to ruler. Added new metric `cortex_ruler_sync_rules_total`. #3235
* [ENHANCEMENT] Return an explicit error when the store-gateway is explicitly requested without a blocks storage engine. #3287
* [ENHANCEMENT] Ruler: only load rules that belong to the ruler. Improves rules synching performances when ruler sharding is enabled. #3269
* [ENHANCEMENT] Added `-<prefix>.redis.tls-insecure-skip-verify` flag. #3298
* [ENHANCEMENT] Added `cortex_alertmanager_config_last_reload_successful_seconds` metric to show timestamp of last successful AM config reload. #3289
* [ENHANCEMENT] Blocks storage: reduced number of bucket listing operations to list block content (applies to newly created blocks only). #3363
* [ENHANCEMENT] Ruler: Include the tenant ID on the notifier logs. #3372
* [ENHANCEMENT] Blocks storage Compactor: Added `-compactor.enabled-tenants` and `-compactor.disabled-tenants` to explicitly enable or disable compaction of specific tenants. #3385
* [ENHANCEMENT] Blocks storage ingester: Creating checkpoint only once even when there are multiple Head compactions in a single `Compact()` call. #3373
* [BUGFIX] Blocks storage ingester: Read repair memory-mapped chunks file which can end up being empty on abrupt shutdowns combined with faulty disks. #3373
* [BUGFIX] Blocks storage ingester: Close TSDB resources on failed startup preventing ingester OOMing. #3373
* [BUGFIX] No-longer-needed ingester operations for queries triggered by queriers and rulers are now canceled. #3178
* [BUGFIX] Ruler: directories in the configured `rules-path` will be removed on startup and shutdown in order to ensure they don't persist between runs. #3195
* [BUGFIX] Handle hash-collisions in the query path. #3192
* [BUGFIX] Check for postgres rows errors. #3197
* [BUGFIX] Ruler Experimental API: Don't allow rule groups without names or empty rule groups. #3210
* [BUGFIX] Experimental Alertmanager API: Do not allow empty Alertmanager configurations or bad template filenames to be submitted through the configuration API. #3185
* [BUGFIX] Reduce failures to update heartbeat when using Consul. #3259
* [BUGFIX] When using ruler sharding, moving all user rule groups from ruler to a different one and then back could end up with some user groups not being evaluated at all. #3235
* [BUGFIX] Fixed shuffle sharding consistency when zone-awareness is enabled and the shard size is increased or instances in a new zone are added. #3299
* [BUGFIX] Use a valid grpc header when logging IP addresses. #3307
* [BUGFIX] Fixed the metric `cortex_prometheus_rule_group_duration_seconds` in the Ruler, it wouldn't report any values. #3310
* [BUGFIX] Fixed gRPC connections leaking in rulers when rulers sharding is enabled and APIs called. #3314
* [BUGFIX] Fixed shuffle sharding consistency when zone-awareness is enabled and the shard size is increased or instances in a new zone are added. #3299
* [BUGFIX] Fixed Gossip memberlist members joining when addresses are configured using DNS-based service discovery. #3360
* [BUGFIX] Ingester: fail to start an ingester running the blocks storage, if unable to load any existing TSDB at startup. #3354
* [BUGFIX] Blocks storage: Avoid deletion of blocks in the ingester which are not shipped to the storage yet. #3346
* [BUGFIX] Fix common prefixes returned by List method of S3 client. #3358
* [BUGFIX] Honor configured timeout in Azure and GCS object clients. #3285
* [BUGFIX] Blocks storage: Avoid creating blocks larger than configured block range period on forced compaction and when TSDB is idle. #3344
* [BUGFIX] Shuffle sharding: fixed max global series per user/metric limit when shuffle sharding and `-distributor.shard-by-all-labels=true` are both enabled in distributor. When using these global limits you should now set `-distributor.sharding-strategy` and `-distributor.zone-awareness-enabled` to ingesters too. #3369
* [BUGFIX] Slow query logging: when using downstream server request parameters were not logged. #3276
* [BUGFIX] Fixed tenant detection in the ruler and alertmanager API when running without auth. #3343

### Blocksconvert

* [ENHANCEMENT] Blocksconvert – Builder: download plan file locally before processing it. #3209
* [ENHANCEMENT] Blocksconvert – Cleaner: added new tool for deleting chunks data. #3283
* [ENHANCEMENT] Blocksconvert – Scanner: support for scanning specific date-range only. #3222
* [ENHANCEMENT] Blocksconvert – Scanner: metrics for tracking progress. #3222
* [ENHANCEMENT] Blocksconvert – Builder: retry block upload before giving up. #3245
* [ENHANCEMENT] Blocksconvert – Scanner: upload plans concurrently. #3340
* [BUGFIX] Blocksconvert: fix chunks ordering in the block. Chunks in different order than series work just fine in TSDB blocks at the moment, but it's not consistent with what Prometheus does and future Prometheus and Cortex optimizations may rely on this ordering. #3371

## 1.4.0 / 2020-10-02

* [CHANGE] TLS configuration for gRPC, HTTP and etcd clients is now marked as experimental. These features are not yet fully baked, and we expect possible small breaking changes in Cortex 1.5. #3198
* [CHANGE] Cassandra backend support is now GA (stable). #3180
* [CHANGE] Blocks storage is now GA (stable). The `-experimental` prefix has been removed from all CLI flags related to the blocks storage (no YAML config changes). #3180 #3201
  - `-experimental.blocks-storage.*` flags renamed to `-blocks-storage.*`
  - `-experimental.store-gateway.*` flags renamed to `-store-gateway.*`
  - `-experimental.querier.store-gateway-client.*` flags renamed to `-querier.store-gateway-client.*`
  - `-experimental.querier.store-gateway-addresses` flag renamed to `-querier.store-gateway-addresses`
  - `-store-gateway.replication-factor` flag renamed to `-store-gateway.sharding-ring.replication-factor`
  - `-store-gateway.tokens-file-path` flag renamed to `store-gateway.sharding-ring.tokens-file-path`
* [CHANGE] Ingester: Removed deprecated untyped record from chunks WAL. Only if you are running `v1.0` or below, it is recommended to first upgrade to `v1.1`/`v1.2`/`v1.3` and run it for a day before upgrading to `v1.4` to avoid data loss. #3115
* [CHANGE] Distributor API endpoints are no longer served unless target is set to `distributor` or `all`. #3112
* [CHANGE] Increase the default Cassandra client replication factor to 3. #3007
* [CHANGE] Blocks storage: removed the support to transfer blocks between ingesters on shutdown. When running the Cortex blocks storage, ingesters are expected to run with a persistent disk. The following metrics have been removed: #2996
  * `cortex_ingester_sent_files`
  * `cortex_ingester_received_files`
  * `cortex_ingester_received_bytes_total`
  * `cortex_ingester_sent_bytes_total`
* [CHANGE] The buckets for the `cortex_chunk_store_index_lookups_per_query` metric have been changed to 1, 2, 4, 8, 16. #3021
* [CHANGE] Blocks storage: the `operation` label value `getrange` has changed into `get_range` for the metrics `thanos_store_bucket_cache_operation_requests_total` and `thanos_store_bucket_cache_operation_hits_total`. #3000
* [CHANGE] Experimental Delete Series: `/api/v1/admin/tsdb/delete_series` and `/api/v1/admin/tsdb/cancel_delete_request` purger APIs to return status code `204` instead of `200` for success. #2946
* [CHANGE] Histogram `cortex_memcache_request_duration_seconds` `method` label value changes from `Memcached.Get` to `Memcached.GetBatched` for batched lookups, and is not reported for non-batched lookups (label value `Memcached.GetMulti` remains, and had exactly the same value as `Get` in nonbatched lookups).  The same change applies to tracing spans. #3046
* [CHANGE] TLS server validation is now enabled by default, a new parameter `tls_insecure_skip_verify` can be set to true to skip validation optionally. #3030
* [CHANGE] `cortex_ruler_config_update_failures_total` has been removed in favor of `cortex_ruler_config_last_reload_successful`. #3056
* [CHANGE] `ruler.evaluation_delay_duration` field in YAML config has been moved and renamed to `limits.ruler_evaluation_delay_duration`. #3098
* [CHANGE] Removed obsolete `results_cache.max_freshness` from YAML config (deprecated since Cortex 1.2). #3145
* [CHANGE] Removed obsolete `-promql.lookback-delta` option (deprecated since Cortex 1.2, replaced with `-querier.lookback-delta`). #3144
* [CHANGE] Cache: added support for Redis Cluster and Redis Sentinel. #2961
  - The following changes have been made in Redis configuration:
   - `-redis.master_name` added
   - `-redis.db` added
   - `-redis.max-active-conns` changed to `-redis.pool-size`
   - `-redis.max-conn-lifetime` changed to `-redis.max-connection-age`
   - `-redis.max-idle-conns` removed
   - `-redis.wait-on-pool-exhaustion` removed
* [CHANGE] TLS configuration for gRPC, HTTP and etcd clients is now marked as experimental. These features are not yet fully baked, and we expect possible small breaking changes in Cortex 1.5. #3198
* [CHANGE] Fixed store-gateway CLI flags inconsistencies. #3201
  - `-store-gateway.replication-factor` flag renamed to `-store-gateway.sharding-ring.replication-factor`
  - `-store-gateway.tokens-file-path` flag renamed to `store-gateway.sharding-ring.tokens-file-path`
* [FEATURE] Logging of the source IP passed along by a reverse proxy is now supported by setting the `-server.log-source-ips-enabled`. For non standard headers the settings `-server.log-source-ips-header` and `-server.log-source-ips-regex` can be used. #2985
* [FEATURE] Blocks storage: added shuffle sharding support to store-gateway blocks sharding. Added the following additional metrics to store-gateway: #3069
  * `cortex_bucket_stores_tenants_discovered`
  * `cortex_bucket_stores_tenants_synced`
* [FEATURE] Experimental blocksconvert: introduce an experimental tool `blocksconvert` to migrate long-term storage chunks to blocks. #3092 #3122 #3127 #3162
* [ENHANCEMENT] Improve the Alertmanager logging when serving requests from its API / UI. #3397
* [ENHANCEMENT] Add support for azure storage in China, German and US Government environments. #2988
* [ENHANCEMENT] Query-tee: added a small tolerance to floating point sample values comparison. #2994
* [ENHANCEMENT] Query-tee: add support for doing a passthrough of requests to preferred backend for unregistered routes #3018
* [ENHANCEMENT] Expose `storage.aws.dynamodb.backoff_config` configuration file field. #3026
* [ENHANCEMENT] Added `cortex_request_message_bytes` and `cortex_response_message_bytes` histograms to track received and sent gRPC message and HTTP request/response sizes. Added `cortex_inflight_requests` gauge to track number of inflight gRPC and HTTP requests. #3064
* [ENHANCEMENT] Publish ruler's ring metrics. #3074
* [ENHANCEMENT] Add config validation to the experimental Alertmanager API. Invalid configs are no longer accepted. #3053
* [ENHANCEMENT] Add "integration" as a label for `cortex_alertmanager_notifications_total` and `cortex_alertmanager_notifications_failed_total` metrics. #3056
* [ENHANCEMENT] Add `cortex_ruler_config_last_reload_successful` and `cortex_ruler_config_last_reload_successful_seconds` to check status of users rule manager. #3056
* [ENHANCEMENT] The configuration validation now fails if an empty YAML node has been set for a root YAML config property. #3080
* [ENHANCEMENT] Memcached dial() calls now have a circuit-breaker to avoid hammering a broken cache. #3051, #3189
* [ENHANCEMENT] `-ruler.evaluation-delay-duration` is now overridable as a per-tenant limit, `ruler_evaluation_delay_duration`. #3098
* [ENHANCEMENT] Add TLS support to etcd client. #3102
* [ENHANCEMENT] When a tenant accesses the Alertmanager UI or its API, if we have valid `-alertmanager.configs.fallback` we'll use that to start the manager and avoid failing the request. #3073
* [ENHANCEMENT] Add `DELETE api/v1/rules/{namespace}` to the Ruler. It allows all the rule groups of a namespace to be deleted. #3120
* [ENHANCEMENT] Experimental Delete Series: Retry processing of Delete requests during failures. #2926
* [ENHANCEMENT] Improve performance of QueryStream() in ingesters. #3177
* [ENHANCEMENT] Modules included in "All" target are now visible in output of `-modules` CLI flag. #3155
* [ENHANCEMENT] Added `/debug/fgprof` endpoint to debug running Cortex process using `fgprof`. This adds up to the existing `/debug/...` endpoints. #3131
* [ENHANCEMENT] Blocks storage: optimised `/api/v1/series` for blocks storage. (#2976)
* [BUGFIX] Ruler: when loading rules from "local" storage, check for directory after resolving symlink. #3137
* [BUGFIX] Query-frontend: Fixed rounding for incoming query timestamps, to be 100% Prometheus compatible. #2990
* [BUGFIX] Querier: Merge results from chunks and blocks ingesters when using streaming of results. #3013
* [BUGFIX] Querier: query /series from ingesters regardless the `-querier.query-ingesters-within` setting. #3035
* [BUGFIX] Blocks storage: Ingester is less likely to hit gRPC message size limit when streaming data to queriers. #3015
* [BUGFIX] Blocks storage: fixed memberlist support for the store-gateways and compactors ring used when blocks sharding is enabled. #3058 #3095
* [BUGFIX] Fix configuration for TLS server validation, TLS skip verify was hardcoded to true for all TLS configurations and prevented validation of server certificates. #3030
* [BUGFIX] Fixes the Alertmanager panicking when no `-alertmanager.web.external-url` is provided. #3017
* [BUGFIX] Fixes the registration of the Alertmanager API metrics `cortex_alertmanager_alerts_received_total` and `cortex_alertmanager_alerts_invalid_total`. #3065
* [BUGFIX] Fixes `flag needs an argument: -config.expand-env` error. #3087
* [BUGFIX] An index optimisation actually slows things down when using caching. Moved it to the right location. #2973
* [BUGFIX] Ingester: If push request contained both valid and invalid samples, valid samples were ingested but not stored to WAL of the chunks storage. This has been fixed. #3067
* [BUGFIX] Cassandra: fixed consistency setting in the CQL session when creating the keyspace. #3105
* [BUGFIX] Ruler: Config API would return both the `record` and `alert` in `YAML` response keys even when one of them must be empty. #3120
* [BUGFIX] Index page now uses configured HTTP path prefix when creating links. #3126
* [BUGFIX] Purger: fixed deadlock when reloading of tombstones failed. #3182
* [BUGFIX] Fixed panic in flusher job, when error writing chunks to the store would cause "idle" chunks to be flushed, which triggered panic. #3140
* [BUGFIX] Index page no longer shows links that are not valid for running Cortex instance. #3133
* [BUGFIX] Configs: prevent validation of templates to fail when using template functions. #3157
* [BUGFIX] Configuring the S3 URL with an `@` but without username and password doesn't enable the AWS static credentials anymore. #3170
* [BUGFIX] Limit errors on ranged queries (`api/v1/query_range`) no longer return a status code `500` but `422` instead. #3167
* [BUGFIX] Handle hash-collisions in the query path. Before this fix, Cortex could occasionally mix up two different series in a query, leading to invalid results, when `-querier.ingester-streaming` was used. #3192

## 1.3.0 / 2020-08-21

* [CHANGE] Replace the metric `cortex_alertmanager_configs` with `cortex_alertmanager_config_invalid` exposed by Alertmanager. #2960
* [CHANGE] Experimental Delete Series: Change target flag for purger from `data-purger` to `purger`. #2777
* [CHANGE] Experimental blocks storage: The max concurrent queries against the long-term storage, configured via `-experimental.blocks-storage.bucket-store.max-concurrent`, is now a limit shared across all tenants and not a per-tenant limit anymore. The default value has changed from `20` to `100` and the following new metrics have been added: #2797
  * `cortex_bucket_stores_gate_queries_concurrent_max`
  * `cortex_bucket_stores_gate_queries_in_flight`
  * `cortex_bucket_stores_gate_duration_seconds`
* [CHANGE] Metric `cortex_ingester_flush_reasons` has been renamed to `cortex_ingester_flushing_enqueued_series_total`, and new metric `cortex_ingester_flushing_dequeued_series_total` with `outcome` label (superset of reason) has been added. #2802 #2818 #2998
* [CHANGE] Experimental Delete Series: Metric `cortex_purger_oldest_pending_delete_request_age_seconds` would track age of delete requests since they are over their cancellation period instead of their creation time. #2806
* [CHANGE] Experimental blocks storage: the store-gateway service is required in a Cortex cluster running with the experimental blocks storage. Removed the `-experimental.tsdb.store-gateway-enabled` CLI flag and `store_gateway_enabled` YAML config option. The store-gateway is now always enabled when the storage engine is `blocks`. #2822
* [CHANGE] Experimental blocks storage: removed support for `-experimental.blocks-storage.bucket-store.max-sample-count` flag because the implementation was flawed. To limit the number of samples/chunks processed by a single query you can set `-store.query-chunk-limit`, which is now supported by the blocks storage too. #2852
* [CHANGE] Ingester: Chunks flushed via /flush stay in memory until retention period is reached. This affects `cortex_ingester_memory_chunks` metric. #2778
* [CHANGE] Querier: the error message returned when the query time range exceeds `-store.max-query-length` has changed from `invalid query, length > limit (X > Y)` to `the query time range exceeds the limit (query length: X, limit: Y)`. #2826
* [CHANGE] Add `component` label to metrics exposed by chunk, delete and index store clients. #2774
* [CHANGE] Querier: when `-querier.query-ingesters-within` is configured, the time range of the query sent to ingesters is now manipulated to ensure the query start time is not older than 'now - query-ingesters-within'. #2904
* [CHANGE] KV: The `role` label which was a label of `multi` KV store client only has been added to metrics of every KV store client. If KV store client is not `multi`, then the value of `role` label is `primary`. #2837
* [CHANGE] Added the `engine` label to the metrics exposed by the Prometheus query engine, to distinguish between `ruler` and `querier` metrics. #2854
* [CHANGE] Added ruler to the single binary when started with `-target=all` (default). #2854
* [CHANGE] Experimental blocks storage: compact head when opening TSDB. This should only affect ingester startup after it was unable to compact head in previous run. #2870
* [CHANGE] Metric `cortex_overrides_last_reload_successful` has been renamed to `cortex_runtime_config_last_reload_successful`. #2874
* [CHANGE] HipChat support has been removed from the alertmanager (because removed from the Prometheus upstream too). #2902
* [CHANGE] Add constant label `name` to metric `cortex_cache_request_duration_seconds`. #2903
* [CHANGE] Add `user` label to metric `cortex_query_frontend_queue_length`. #2939
* [CHANGE] Experimental blocks storage: cleaned up the config and renamed "TSDB" to "blocks storage". #2937
  - The storage engine setting value has been changed from `tsdb` to `blocks`; this affects `-store.engine` CLI flag and its respective YAML option.
  - The root level YAML config has changed from `tsdb` to `blocks_storage`
  - The prefix of all CLI flags has changed from `-experimental.tsdb.` to `-experimental.blocks-storage.`
  - The following settings have been grouped under `tsdb` property in the YAML config and their CLI flags changed:
    - `-experimental.tsdb.dir` changed to `-experimental.blocks-storage.tsdb.dir`
    - `-experimental.tsdb.block-ranges-period` changed to `-experimental.blocks-storage.tsdb.block-ranges-period`
    - `-experimental.tsdb.retention-period` changed to `-experimental.blocks-storage.tsdb.retention-period`
    - `-experimental.tsdb.ship-interval` changed to `-experimental.blocks-storage.tsdb.ship-interval`
    - `-experimental.tsdb.ship-concurrency` changed to `-experimental.blocks-storage.tsdb.ship-concurrency`
    - `-experimental.tsdb.max-tsdb-opening-concurrency-on-startup` changed to `-experimental.blocks-storage.tsdb.max-tsdb-opening-concurrency-on-startup`
    - `-experimental.tsdb.head-compaction-interval` changed to `-experimental.blocks-storage.tsdb.head-compaction-interval`
    - `-experimental.tsdb.head-compaction-concurrency` changed to `-experimental.blocks-storage.tsdb.head-compaction-concurrency`
    - `-experimental.tsdb.head-compaction-idle-timeout` changed to `-experimental.blocks-storage.tsdb.head-compaction-idle-timeout`
    - `-experimental.tsdb.stripe-size` changed to `-experimental.blocks-storage.tsdb.stripe-size`
    - `-experimental.tsdb.wal-compression-enabled` changed to `-experimental.blocks-storage.tsdb.wal-compression-enabled`
    - `-experimental.tsdb.flush-blocks-on-shutdown` changed to `-experimental.blocks-storage.tsdb.flush-blocks-on-shutdown`
* [CHANGE] Flags `-bigtable.grpc-use-gzip-compression`, `-ingester.client.grpc-use-gzip-compression`, `-querier.frontend-client.grpc-use-gzip-compression` are now deprecated. #2940
* [CHANGE] Limit errors reported by ingester during query-time now return HTTP status code 422. #2941
* [FEATURE] Introduced `ruler.for-outage-tolerance`, Max time to tolerate outage for restoring "for" state of alert. #2783
* [FEATURE] Introduced `ruler.for-grace-period`, Minimum duration between alert and restored "for" state. This is maintained only for alerts with configured "for" time greater than grace period. #2783
* [FEATURE] Introduced `ruler.resend-delay`, Minimum amount of time to wait before resending an alert to Alertmanager. #2783
* [FEATURE] Ruler: added `local` filesystem support to store rules (read-only). #2854
* [ENHANCEMENT] Upgraded Docker base images to `alpine:3.12`. #2862
* [ENHANCEMENT] Experimental: Querier can now optionally query secondary store. This is specified by using `-querier.second-store-engine` option, with values `chunks` or `blocks`. Standard configuration options for this store are used. Additionally, this querying can be configured to happen only for queries that need data older than `-querier.use-second-store-before-time`. Default value of zero will always query secondary store. #2747
* [ENHANCEMENT] Query-tee: increased the `cortex_querytee_request_duration_seconds` metric buckets granularity. #2799
* [ENHANCEMENT] Query-tee: fail to start if the configured `-backend.preferred` is unknown. #2799
* [ENHANCEMENT] Ruler: Added the following metrics: #2786
  * `cortex_prometheus_notifications_latency_seconds`
  * `cortex_prometheus_notifications_errors_total`
  * `cortex_prometheus_notifications_sent_total`
  * `cortex_prometheus_notifications_dropped_total`
  * `cortex_prometheus_notifications_queue_length`
  * `cortex_prometheus_notifications_queue_capacity`
  * `cortex_prometheus_notifications_alertmanagers_discovered`
* [ENHANCEMENT] The behavior of the `/ready` was changed for the query frontend to indicate when it was ready to accept queries. This is intended for use by a read path load balancer that would want to wait for the frontend to have attached queriers before including it in the backend. #2733
* [ENHANCEMENT] Experimental Delete Series: Add support for deletion of chunks for remaining stores. #2801
* [ENHANCEMENT] Add `-modules` command line flag to list possible values for `-target`. Also, log warning if given target is internal component. #2752
* [ENHANCEMENT] Added `-ingester.flush-on-shutdown-with-wal-enabled` option to enable chunks flushing even when WAL is enabled. #2780
* [ENHANCEMENT] Query-tee: Support for custom API prefix by using `-server.path-prefix` option. #2814
* [ENHANCEMENT] Query-tee: Forward `X-Scope-OrgId` header to backend, if present in the request. #2815
* [ENHANCEMENT] Experimental blocks storage: Added `-experimental.blocks-storage.tsdb.head-compaction-idle-timeout` option to force compaction of data in memory into a block. #2803
* [ENHANCEMENT] Experimental blocks storage: Added support for flushing blocks via `/flush`, `/shutdown` (previously these only worked for chunks storage) and by using `-experimental.blocks-storage.tsdb.flush-blocks-on-shutdown` option. #2794
* [ENHANCEMENT] Experimental blocks storage: Added support to enforce max query time range length via `-store.max-query-length`. #2826
* [ENHANCEMENT] Experimental blocks storage: Added support to limit the max number of chunks that can be fetched from the long-term storage while executing a query. The limit is enforced both in the querier and store-gateway, and is configurable via `-store.query-chunk-limit`. #2852 #2922
* [ENHANCEMENT] Ingester: Added new metric `cortex_ingester_flush_series_in_progress` that reports number of ongoing flush-series operations. Useful when calling `/flush` handler: if `cortex_ingester_flush_queue_length + cortex_ingester_flush_series_in_progress` is 0, all flushes are finished. #2778
* [ENHANCEMENT] Memberlist members can join cluster via SRV records. #2788
* [ENHANCEMENT] Added configuration options for chunks s3 client. #2831
  * `s3.endpoint`
  * `s3.region`
  * `s3.access-key-id`
  * `s3.secret-access-key`
  * `s3.insecure`
  * `s3.sse-encryption`
  * `s3.http.idle-conn-timeout`
  * `s3.http.response-header-timeout`
  * `s3.http.insecure-skip-verify`
* [ENHANCEMENT] Prometheus upgraded. #2798 #2849 #2867 #2902 #2918
  * Optimized labels regex matchers for patterns containing literals (eg. `foo.*`, `.*foo`, `.*foo.*`)
* [ENHANCEMENT] Add metric `cortex_ruler_config_update_failures_total` to Ruler to track failures of loading rules files. #2857
* [ENHANCEMENT] Experimental Alertmanager: Alertmanager configuration persisted to object storage using an experimental API that accepts and returns YAML-based Alertmanager configuration. #2768
* [ENHANCEMENT] Ruler: `-ruler.alertmanager-url` now supports multiple URLs. Each URL is treated as a separate Alertmanager group. Support for multiple Alertmanagers in a group can be achieved by using DNS service discovery. #2851
* [ENHANCEMENT] Experimental blocks storage: Cortex Flusher now works with blocks engine. Flusher needs to be provided with blocks-engine configuration, existing Flusher flags are not used (they are only relevant for chunks engine). Note that flush errors are only reported via log. #2877
* [ENHANCEMENT] Flusher: Added `-flusher.exit-after-flush` option (defaults to true) to control whether Cortex should stop completely after Flusher has finished its work. #2877
* [ENHANCEMENT] Added metrics `cortex_config_hash` and `cortex_runtime_config_hash` to expose hash of the currently active config file. #2874
* [ENHANCEMENT] Logger: added JSON logging support, configured via the `-log.format=json` CLI flag or its respective YAML config option. #2386
* [ENHANCEMENT] Added new flags `-bigtable.grpc-compression`, `-ingester.client.grpc-compression`, `-querier.frontend-client.grpc-compression` to configure compression used by gRPC. Valid values are `gzip`, `snappy`, or empty string (no compression, default). #2940
* [ENHANCEMENT] Clarify limitations of the `/api/v1/series`, `/api/v1/labels` and `/api/v1/label/{name}/values` endpoints. #2953
* [ENHANCEMENT] Ingester: added `Dropped` outcome to metric `cortex_ingester_flushing_dequeued_series_total`. #2998
* [BUGFIX] Fixed a bug with `api/v1/query_range` where no responses would return null values for `result` and empty values for `resultType`. #2962
* [BUGFIX] Fixed a bug in the index intersect code causing storage to return more chunks/series than required. #2796
* [BUGFIX] Fixed the number of reported keys in the background cache queue. #2764
* [BUGFIX] Fix race in processing of headers in sharded queries. #2762
* [BUGFIX] Query Frontend: Do not re-split sharded requests around ingester boundaries. #2766
* [BUGFIX] Experimental Delete Series: Fixed a problem with cache generation numbers prefixed to cache keys. #2800
* [BUGFIX] Ingester: Flushing chunks via `/flush` endpoint could previously lead to panic, if chunks were already flushed before and then removed from memory during the flush caused by `/flush` handler. Immediate flush now doesn't cause chunks to be flushed again. Samples received during flush triggered via `/flush` handler are no longer discarded. #2778
* [BUGFIX] Prometheus upgraded. #2849
  * Fixed unknown symbol error during head compaction
* [BUGFIX] Fix panic when using cassandra as store for both index and delete requests. #2774
* [BUGFIX] Experimental Delete Series: Fixed a data race in Purger. #2817
* [BUGFIX] KV: Fixed a bug that triggered a panic due to metrics being registered with the same name but different labels when using a `multi` configured KV client. #2837
* [BUGFIX] Query-frontend: Fix passing HTTP `Host` header if `-frontend.downstream-url` is configured. #2880
* [BUGFIX] Ingester: Improve time-series distribution when `-experimental.distributor.user-subring-size` is enabled. #2887
* [BUGFIX] Set content type to `application/x-protobuf` for remote_read responses. #2915
* [BUGFIX] Fixed ruler and store-gateway instance registration in the ring (when sharding is enabled) when a new instance replaces abruptly terminated one, and the only difference between the two instances is the address. #2954
* [BUGFIX] Fixed `Missing chunks and index config causing silent failure` Absence of chunks and index from schema config is not validated. #2732
* [BUGFIX] Fix panic caused by KVs from boltdb being used beyond their life. #2971
* [BUGFIX] Experimental blocks storage: `/api/v1/series`, `/api/v1/labels` and `/api/v1/label/{name}/values` only query the TSDB head regardless of the configured `-experimental.blocks-storage.tsdb.retention-period`. #2974
* [BUGFIX] Ingester: Avoid indefinite checkpointing in case of surge in number of series. #2955
* [BUGFIX] Querier: query /series from ingesters regardless the `-querier.query-ingesters-within` setting. #3035
* [BUGFIX] Ruler: fixed an unintentional breaking change introduced in the ruler's `alertmanager_url` YAML config option, which changed the value from a string to a list of strings. #2989

## 1.2.0 / 2020-07-01

* [CHANGE] Metric `cortex_kv_request_duration_seconds` now includes `name` label to denote which client is being used as well as the `backend` label to denote the KV backend implementation in use. #2648
* [CHANGE] Experimental Ruler: Rule groups persisted to object storage using the experimental API have an updated object key encoding to better handle special characters. Rule groups previously-stored using object storage must be renamed to the new format. #2646
* [CHANGE] Query Frontend now uses Round Robin to choose a tenant queue to service next. #2553
* [CHANGE] `-promql.lookback-delta` is now deprecated and has been replaced by `-querier.lookback-delta` along with `lookback_delta` entry under `querier` in the config file. `-promql.lookback-delta` will be removed in v1.4.0. #2604
* [CHANGE] Experimental TSDB: removed `-experimental.tsdb.bucket-store.binary-index-header-enabled` flag. Now the binary index-header is always enabled.
* [CHANGE] Experimental TSDB: Renamed index-cache metrics to use original metric names from Thanos, as Cortex is not aggregating them in any way: #2627
  * `cortex_<service>_blocks_index_cache_items_evicted_total` => `thanos_store_index_cache_items_evicted_total{name="index-cache"}`
  * `cortex_<service>_blocks_index_cache_items_added_total` => `thanos_store_index_cache_items_added_total{name="index-cache"}`
  * `cortex_<service>_blocks_index_cache_requests_total` => `thanos_store_index_cache_requests_total{name="index-cache"}`
  * `cortex_<service>_blocks_index_cache_items_overflowed_total` => `thanos_store_index_cache_items_overflowed_total{name="index-cache"}`
  * `cortex_<service>_blocks_index_cache_hits_total` => `thanos_store_index_cache_hits_total{name="index-cache"}`
  * `cortex_<service>_blocks_index_cache_items` => `thanos_store_index_cache_items{name="index-cache"}`
  * `cortex_<service>_blocks_index_cache_items_size_bytes` => `thanos_store_index_cache_items_size_bytes{name="index-cache"}`
  * `cortex_<service>_blocks_index_cache_total_size_bytes` => `thanos_store_index_cache_total_size_bytes{name="index-cache"}`
  * `cortex_<service>_blocks_index_cache_memcached_operations_total` =>  `thanos_memcached_operations_total{name="index-cache"}`
  * `cortex_<service>_blocks_index_cache_memcached_operation_failures_total` =>  `thanos_memcached_operation_failures_total{name="index-cache"}`
  * `cortex_<service>_blocks_index_cache_memcached_operation_duration_seconds` =>  `thanos_memcached_operation_duration_seconds{name="index-cache"}`
  * `cortex_<service>_blocks_index_cache_memcached_operation_skipped_total` =>  `thanos_memcached_operation_skipped_total{name="index-cache"}`
* [CHANGE] Experimental TSDB: Renamed metrics in bucket stores: #2627
  * `cortex_<service>_blocks_meta_syncs_total` => `cortex_blocks_meta_syncs_total{component="<service>"}`
  * `cortex_<service>_blocks_meta_sync_failures_total` => `cortex_blocks_meta_sync_failures_total{component="<service>"}`
  * `cortex_<service>_blocks_meta_sync_duration_seconds` => `cortex_blocks_meta_sync_duration_seconds{component="<service>"}`
  * `cortex_<service>_blocks_meta_sync_consistency_delay_seconds` => `cortex_blocks_meta_sync_consistency_delay_seconds{component="<service>"}`
  * `cortex_<service>_blocks_meta_synced` => `cortex_blocks_meta_synced{component="<service>"}`
  * `cortex_<service>_bucket_store_block_loads_total` => `cortex_bucket_store_block_loads_total{component="<service>"}`
  * `cortex_<service>_bucket_store_block_load_failures_total` => `cortex_bucket_store_block_load_failures_total{component="<service>"}`
  * `cortex_<service>_bucket_store_block_drops_total` => `cortex_bucket_store_block_drops_total{component="<service>"}`
  * `cortex_<service>_bucket_store_block_drop_failures_total` => `cortex_bucket_store_block_drop_failures_total{component="<service>"}`
  * `cortex_<service>_bucket_store_blocks_loaded` => `cortex_bucket_store_blocks_loaded{component="<service>"}`
  * `cortex_<service>_bucket_store_series_data_touched` => `cortex_bucket_store_series_data_touched{component="<service>"}`
  * `cortex_<service>_bucket_store_series_data_fetched` => `cortex_bucket_store_series_data_fetched{component="<service>"}`
  * `cortex_<service>_bucket_store_series_data_size_touched_bytes` => `cortex_bucket_store_series_data_size_touched_bytes{component="<service>"}`
  * `cortex_<service>_bucket_store_series_data_size_fetched_bytes` => `cortex_bucket_store_series_data_size_fetched_bytes{component="<service>"}`
  * `cortex_<service>_bucket_store_series_blocks_queried` => `cortex_bucket_store_series_blocks_queried{component="<service>"}`
  * `cortex_<service>_bucket_store_series_get_all_duration_seconds` => `cortex_bucket_store_series_get_all_duration_seconds{component="<service>"}`
  * `cortex_<service>_bucket_store_series_merge_duration_seconds` => `cortex_bucket_store_series_merge_duration_seconds{component="<service>"}`
  * `cortex_<service>_bucket_store_series_refetches_total` => `cortex_bucket_store_series_refetches_total{component="<service>"}`
  * `cortex_<service>_bucket_store_series_result_series` => `cortex_bucket_store_series_result_series{component="<service>"}`
  * `cortex_<service>_bucket_store_cached_postings_compressions_total` => `cortex_bucket_store_cached_postings_compressions_total{component="<service>"}`
  * `cortex_<service>_bucket_store_cached_postings_compression_errors_total` => `cortex_bucket_store_cached_postings_compression_errors_total{component="<service>"}`
  * `cortex_<service>_bucket_store_cached_postings_compression_time_seconds` => `cortex_bucket_store_cached_postings_compression_time_seconds{component="<service>"}`
  * `cortex_<service>_bucket_store_cached_postings_original_size_bytes_total` => `cortex_bucket_store_cached_postings_original_size_bytes_total{component="<service>"}`
  * `cortex_<service>_bucket_store_cached_postings_compressed_size_bytes_total` => `cortex_bucket_store_cached_postings_compressed_size_bytes_total{component="<service>"}`
  * `cortex_<service>_blocks_sync_seconds` => `cortex_bucket_stores_blocks_sync_seconds{component="<service>"}`
  * `cortex_<service>_blocks_last_successful_sync_timestamp_seconds` => `cortex_bucket_stores_blocks_last_successful_sync_timestamp_seconds{component="<service>"}`
* [CHANGE] Available command-line flags are printed to stdout, and only when requested via `-help`. Using invalid flag no longer causes printing of all available flags. #2691
* [CHANGE] Experimental Memberlist ring: randomize gossip node names to avoid conflicts when running multiple clients on the same host, or reusing host names (eg. pods in statefulset). Node name randomization can be disabled by using `-memberlist.randomize-node-name=false`. #2715
* [CHANGE] Memberlist KV client is no longer considered experimental. #2725
* [CHANGE] Experimental Delete Series: Make delete request cancellation duration configurable. #2760
* [CHANGE] Removed `-store.fullsize-chunks` option which was undocumented and unused (it broke ingester hand-overs). #2656
* [CHANGE] Query with no metric name that has previously resulted in HTTP status code 500 now returns status code 422 instead. #2571
* [FEATURE] TLS config options added for GRPC clients in Querier (Query-frontend client & Ingester client), Ruler, Store Gateway, as well as HTTP client in Config store client. #2502
* [FEATURE] The flag `-frontend.max-cache-freshness` is now supported within the limits overrides, to specify per-tenant max cache freshness values. The corresponding YAML config parameter has been changed from `results_cache.max_freshness` to `limits_config.max_cache_freshness`. The legacy YAML config parameter (`results_cache.max_freshness`) will continue to be supported till Cortex release `v1.4.0`. #2609
* [FEATURE] Experimental gRPC Store: Added support to 3rd parties index and chunk stores using gRPC client/server plugin mechanism. #2220
* [FEATURE] Add `-cassandra.table-options` flag to customize table options of Cassandra when creating the index or chunk table. #2575
* [ENHANCEMENT] Propagate GOPROXY value when building `build-image`. This is to help the builders building the code in a Network where default Go proxy is not accessible (e.g. when behind some corporate VPN). #2741
* [ENHANCEMENT] Querier: Added metric `cortex_querier_request_duration_seconds` for all requests to the querier. #2708
* [ENHANCEMENT] Cortex is now built with Go 1.14. #2480 #2749 #2753
* [ENHANCEMENT] Experimental TSDB: added the following metrics to the ingester: #2580 #2583 #2589 #2654
  * `cortex_ingester_tsdb_appender_add_duration_seconds`
  * `cortex_ingester_tsdb_appender_commit_duration_seconds`
  * `cortex_ingester_tsdb_refcache_purge_duration_seconds`
  * `cortex_ingester_tsdb_compactions_total`
  * `cortex_ingester_tsdb_compaction_duration_seconds`
  * `cortex_ingester_tsdb_wal_fsync_duration_seconds`
  * `cortex_ingester_tsdb_wal_page_flushes_total`
  * `cortex_ingester_tsdb_wal_completed_pages_total`
  * `cortex_ingester_tsdb_wal_truncations_failed_total`
  * `cortex_ingester_tsdb_wal_truncations_total`
  * `cortex_ingester_tsdb_wal_writes_failed_total`
  * `cortex_ingester_tsdb_checkpoint_deletions_failed_total`
  * `cortex_ingester_tsdb_checkpoint_deletions_total`
  * `cortex_ingester_tsdb_checkpoint_creations_failed_total`
  * `cortex_ingester_tsdb_checkpoint_creations_total`
  * `cortex_ingester_tsdb_wal_truncate_duration_seconds`
  * `cortex_ingester_tsdb_head_active_appenders`
  * `cortex_ingester_tsdb_head_series_not_found_total`
  * `cortex_ingester_tsdb_head_chunks`
  * `cortex_ingester_tsdb_mmap_chunk_corruptions_total`
  * `cortex_ingester_tsdb_head_chunks_created_total`
  * `cortex_ingester_tsdb_head_chunks_removed_total`
* [ENHANCEMENT] Experimental TSDB: added metrics useful to alert on critical conditions of the blocks storage: #2573
  * `cortex_compactor_last_successful_run_timestamp_seconds`
  * `cortex_querier_blocks_last_successful_sync_timestamp_seconds` (when store-gateway is disabled)
  * `cortex_querier_blocks_last_successful_scan_timestamp_seconds` (when store-gateway is enabled)
  * `cortex_storegateway_blocks_last_successful_sync_timestamp_seconds`
* [ENHANCEMENT] Experimental TSDB: added the flag `-experimental.tsdb.wal-compression-enabled` to allow to enable TSDB WAL compression. #2585
* [ENHANCEMENT] Experimental TSDB: Querier and store-gateway components can now use so-called "caching bucket", which can currently cache fetched chunks into shared memcached server. #2572
* [ENHANCEMENT] Ruler: Automatically remove unhealthy rulers from the ring. #2587
* [ENHANCEMENT] Query-tee: added support to `/metadata`, `/alerts`, and `/rules` endpoints #2600
* [ENHANCEMENT] Query-tee: added support to query results comparison between two different backends. The comparison is disabled by default and can be enabled via `-proxy.compare-responses=true`. #2611
* [ENHANCEMENT] Query-tee: improved the query-tee to not wait all backend responses before sending back the response to the client. The query-tee now sends back to the client first successful response, while honoring the `-backend.preferred` option. #2702
* [ENHANCEMENT] Thanos and Prometheus upgraded. #2602 #2604 #2634 #2659 #2686 #2756
  * TSDB now holds less WAL files after Head Truncation.
  * TSDB now does memory-mapping of Head chunks and reduces memory usage.
* [ENHANCEMENT] Experimental TSDB: decoupled blocks deletion from blocks compaction in the compactor, so that blocks deletion is not blocked by a busy compactor. The following metrics have been added: #2623
  * `cortex_compactor_block_cleanup_started_total`
  * `cortex_compactor_block_cleanup_completed_total`
  * `cortex_compactor_block_cleanup_failed_total`
  * `cortex_compactor_block_cleanup_last_successful_run_timestamp_seconds`
* [ENHANCEMENT] Experimental TSDB: Use shared cache for metadata. This is especially useful when running multiple querier and store-gateway components to reduce number of object store API calls. #2626 #2640
* [ENHANCEMENT] Experimental TSDB: when `-querier.query-store-after` is configured and running the experimental blocks storage, the time range of the query sent to the store is now manipulated to ensure the query end time is not more recent than 'now - query-store-after'. #2642
* [ENHANCEMENT] Experimental TSDB: small performance improvement in concurrent usage of RefCache, used during samples ingestion. #2651
* [ENHANCEMENT] The following endpoints now respond appropriately to an `Accept` header with the value `application/json` #2673
  * `/distributor/all_user_stats`
  * `/distributor/ha_tracker`
  * `/ingester/ring`
  * `/store-gateway/ring`
  * `/compactor/ring`
  * `/ruler/ring`
  * `/services`
* [ENHANCEMENT] Experimental Cassandra backend: Add `-cassandra.num-connections` to allow increasing the number of TCP connections to each Cassandra server. #2666
* [ENHANCEMENT] Experimental Cassandra backend: Use separate Cassandra clients and connections for reads and writes. #2666
* [ENHANCEMENT] Experimental Cassandra backend: Add `-cassandra.reconnect-interval` to allow specifying the reconnect interval to a Cassandra server that has been marked `DOWN` by the gocql driver. Also change the default value of the reconnect interval from `60s` to `1s`. #2687
* [ENHANCEMENT] Experimental Cassandra backend: Add option `-cassandra.convict-hosts-on-failure=false` to not convict host of being down when a request fails. #2684
* [ENHANCEMENT] Experimental TSDB: Applied a jitter to the period bucket scans in order to better distribute bucket operations over the time and increase the probability of hitting the shared cache (if configured). #2693
* [ENHANCEMENT] Experimental TSDB: Series limit per user and per metric now work in TSDB blocks. #2676
* [ENHANCEMENT] Experimental Memberlist: Added ability to periodically rejoin the memberlist cluster. #2724
* [ENHANCEMENT] Experimental Delete Series: Added the following metrics for monitoring processing of delete requests: #2730
  - `cortex_purger_load_pending_requests_attempts_total`: Number of attempts that were made to load pending requests with status.
  - `cortex_purger_oldest_pending_delete_request_age_seconds`: Age of oldest pending delete request in seconds.
  - `cortex_purger_pending_delete_requests_count`: Count of requests which are in process or are ready to be processed.
* [ENHANCEMENT] Experimental TSDB: Improved compactor to hard-delete also partial blocks with an deletion mark (even if the deletion mark threshold has not been reached). #2751
* [ENHANCEMENT] Experimental TSDB: Introduced a consistency check done by the querier to ensure all expected blocks have been queried via the store-gateway. If a block is missing on a store-gateway, the querier retries fetching series from missing blocks up to 3 times. If the consistency check fails once all retries have been exhausted, the query execution fails. The following metrics have been added: #2593 #2630 #2689 #2695
  * `cortex_querier_blocks_consistency_checks_total`
  * `cortex_querier_blocks_consistency_checks_failed_total`
  * `cortex_querier_storegateway_refetches_per_query`
* [ENHANCEMENT] Delete requests can now be canceled #2555
* [ENHANCEMENT] Table manager can now provision tables for delete store #2546
* [BUGFIX] Ruler: Ensure temporary rule files with special characters are properly mapped and cleaned up. #2506
* [BUGFIX] Fixes #2411, Ensure requests are properly routed to the prometheus api embedded in the query if `-server.path-prefix` is set. #2372
* [BUGFIX] Experimental TSDB: fixed chunk data corruption when querying back series using the experimental blocks storage. #2400
* [BUGFIX] Fixed collection of tracing spans from Thanos components used internally. #2655
* [BUGFIX] Experimental TSDB: fixed memory leak in ingesters. #2586
* [BUGFIX] QueryFrontend: fixed a situation where HTTP error is ignored and an incorrect status code is set. #2590
* [BUGFIX] Ingester: Fix an ingester starting up in the JOINING state and staying there forever. #2565
* [BUGFIX] QueryFrontend: fixed a panic (`integer divide by zero`) in the query-frontend. The query-frontend now requires the `-querier.default-evaluation-interval` config to be set to the same value of the querier. #2614
* [BUGFIX] Experimental TSDB: when the querier receives a `/series` request with a time range older than the data stored in the ingester, it now ignores the requested time range and returns known series anyway instead of returning an empty response. This aligns the behaviour with the chunks storage. #2617
* [BUGFIX] Cassandra: fixed an edge case leading to an invalid CQL query when querying the index on a Cassandra store. #2639
* [BUGFIX] Ingester: increment series per metric when recovering from WAL or transfer. #2674
* [BUGFIX] Fixed `wrong number of arguments for 'mget' command` Redis error when a query has no chunks to lookup from storage. #2700 #2796
* [BUGFIX] Ingester: Automatically remove old tmp checkpoints, fixing a potential disk space leak after an ingester crashes. #2726

## 1.1.0 / 2020-05-21

This release brings the usual mix of bugfixes and improvements. The biggest change is that WAL support for chunks is now considered to be production-ready!

Please make sure to review renamed metrics, and update your dashboards and alerts accordingly.

* [CHANGE] Added v1 API routes documented in #2327. #2372
  * Added `-http.alertmanager-http-prefix` flag which allows the configuration of the path where the Alertmanager API and UI can be reached. The default is set to `/alertmanager`.
  * Added `-http.prometheus-http-prefix` flag which allows the configuration of the path where the Prometheus API and UI can be reached. The default is set to `/prometheus`.
  * Updated the index hosted at the root prefix to point to the updated routes.
  * Legacy routes hardcoded with the `/api/prom` prefix now respect the `-http.prefix` flag.
* [CHANGE] The metrics `cortex_distributor_ingester_appends_total` and `distributor_ingester_append_failures_total` now include a `type` label to differentiate between `samples` and `metadata`. #2336
* [CHANGE] The metrics for number of chunks and bytes flushed to the chunk store are renamed. Note that previous metrics were counted pre-deduplication, while new metrics are counted after deduplication. #2463
  * `cortex_ingester_chunks_stored_total` > `cortex_chunk_store_stored_chunks_total`
  * `cortex_ingester_chunk_stored_bytes_total` > `cortex_chunk_store_stored_chunk_bytes_total`
* [CHANGE] Experimental TSDB: renamed blocks meta fetcher metrics: #2375
  * `cortex_querier_bucket_store_blocks_meta_syncs_total` > `cortex_querier_blocks_meta_syncs_total`
  * `cortex_querier_bucket_store_blocks_meta_sync_failures_total` > `cortex_querier_blocks_meta_sync_failures_total`
  * `cortex_querier_bucket_store_blocks_meta_sync_duration_seconds` > `cortex_querier_blocks_meta_sync_duration_seconds`
  * `cortex_querier_bucket_store_blocks_meta_sync_consistency_delay_seconds` > `cortex_querier_blocks_meta_sync_consistency_delay_seconds`
* [CHANGE] Experimental TSDB: Modified default values for `compactor.deletion-delay` option from 48h to 12h and `-experimental.tsdb.bucket-store.ignore-deletion-marks-delay` from 24h to 6h. #2414
* [CHANGE] WAL: Default value of `-ingester.checkpoint-enabled` changed to `true`. #2416
* [CHANGE] `trace_id` field in log files has been renamed to `traceID`. #2518
* [CHANGE] Slow query log has a different output now. Previously used `url` field has been replaced with `host` and `path`, and query parameters are logged as individual log fields with `qs_` prefix. #2520
* [CHANGE] WAL: WAL and checkpoint compression is now disabled. #2436
* [CHANGE] Update in dependency `go-kit/kit` from `v0.9.0` to `v0.10.0`. HTML escaping disabled in JSON Logger. #2535
* [CHANGE] Experimental TSDB: Removed `cortex_<service>_` prefix from Thanos objstore metrics and added `component` label to distinguish which Cortex component is doing API calls to the object storage when running in single-binary mode: #2568
  - `cortex_<service>_thanos_objstore_bucket_operations_total` renamed to `thanos_objstore_bucket_operations_total{component="<name>"}`
  - `cortex_<service>_thanos_objstore_bucket_operation_failures_total` renamed to `thanos_objstore_bucket_operation_failures_total{component="<name>"}`
  - `cortex_<service>_thanos_objstore_bucket_operation_duration_seconds` renamed to `thanos_objstore_bucket_operation_duration_seconds{component="<name>"}`
  - `cortex_<service>_thanos_objstore_bucket_last_successful_upload_time` renamed to `thanos_objstore_bucket_last_successful_upload_time{component="<name>"}`
* [CHANGE] FIFO cache: The `-<prefix>.fifocache.size` CLI flag has been renamed to `-<prefix>.fifocache.max-size-items` as well as its YAML config option `size` renamed to `max_size_items`. #2319
* [FEATURE] Ruler: The `-ruler.evaluation-delay` flag was added to allow users to configure a default evaluation delay for all rules in cortex. The default value is 0 which is the current behavior. #2423
* [FEATURE] Experimental: Added a new object storage client for OpenStack Swift. #2440
* [FEATURE] TLS config options added to the Server. #2535
* [FEATURE] Experimental: Added support for `/api/v1/metadata` Prometheus-based endpoint. #2549
* [FEATURE] Add ability to limit concurrent queries to Cassandra with `-cassandra.query-concurrency` flag. #2562
* [FEATURE] Experimental TSDB: Introduced store-gateway service used by the experimental blocks storage to load and query blocks. The store-gateway optionally supports blocks sharding and replication via a dedicated hash ring, configurable via `-experimental.store-gateway.sharding-enabled` and `-experimental.store-gateway.sharding-ring.*` flags. The following metrics have been added: #2433 #2458 #2469 #2523
  * `cortex_querier_storegateway_instances_hit_per_query`
* [ENHANCEMENT] Experimental TSDB: sample ingestion errors are now reported via existing `cortex_discarded_samples_total` metric. #2370
* [ENHANCEMENT] Failures on samples at distributors and ingesters return the first validation error as opposed to the last. #2383
* [ENHANCEMENT] Experimental TSDB: Added `cortex_querier_blocks_meta_synced`, which reflects current state of synced blocks over all tenants. #2392
* [ENHANCEMENT] Added `cortex_distributor_latest_seen_sample_timestamp_seconds` metric to see how far behind Prometheus servers are in sending data. #2371
* [ENHANCEMENT] FIFO cache to support eviction based on memory usage. Added `-<prefix>.fifocache.max-size-bytes` CLI flag and YAML config option `max_size_bytes` to specify memory limit of the cache. #2319, #2527
* [ENHANCEMENT] Added `-querier.worker-match-max-concurrent`. Force worker concurrency to match the `-querier.max-concurrent` option.  Overrides `-querier.worker-parallelism`.  #2456
* [ENHANCEMENT] Added the following metrics for monitoring delete requests: #2445
  - `cortex_purger_delete_requests_received_total`: Number of delete requests received per user.
  - `cortex_purger_delete_requests_processed_total`: Number of delete requests processed per user.
  - `cortex_purger_delete_requests_chunks_selected_total`: Number of chunks selected while building delete plans per user.
  - `cortex_purger_delete_requests_processing_failures_total`: Number of delete requests processing failures per user.
* [ENHANCEMENT] Single Binary: Added query-frontend to the single binary.  Single binary users will now benefit from various query-frontend features.  Primarily: sharding, parallelization, load shedding, additional caching (if configured), and query retries. #2437
* [ENHANCEMENT] Allow 1w (where w denotes week) and 1y (where y denotes year) when setting `-store.cache-lookups-older-than` and `-store.max-look-back-period`. #2454
* [ENHANCEMENT] Optimize index queries for matchers using "a|b|c"-type regex. #2446 #2475
* [ENHANCEMENT] Added per tenant metrics for queries and chunks and bytes read from chunk store: #2463
  * `cortex_chunk_store_fetched_chunks_total` and `cortex_chunk_store_fetched_chunk_bytes_total`
  * `cortex_query_frontend_queries_total` (per tenant queries counted by the frontend)
* [ENHANCEMENT] WAL: New metrics `cortex_ingester_wal_logged_bytes_total` and `cortex_ingester_checkpoint_logged_bytes_total` added to track total bytes logged to disk for WAL and checkpoints. #2497
* [ENHANCEMENT] Add de-duplicated chunks counter `cortex_chunk_store_deduped_chunks_total` which counts every chunk not sent to the store because it was already sent by another replica. #2485
* [ENHANCEMENT] Query-frontend now also logs the POST data of long queries. #2481
* [ENHANCEMENT] WAL: Ingester WAL records now have type header and the custom WAL records have been replaced by Prometheus TSDB's WAL records. Old records will not be supported from 1.3 onwards. Note: once this is deployed, you cannot downgrade without data loss. #2436
* [ENHANCEMENT] Redis Cache: Added `idle_timeout`, `wait_on_pool_exhaustion` and `max_conn_lifetime` options to redis cache configuration. #2550
* [ENHANCEMENT] WAL: the experimental tag has been removed on the WAL in ingesters. #2560
* [ENHANCEMENT] Use newer AWS API for paginated queries - removes 'Deprecated' message from logfiles. #2452
* [ENHANCEMENT] Experimental memberlist: Add retry with backoff on memberlist join other members. #2705
* [ENHANCEMENT] Experimental TSDB: when the store-gateway sharding is enabled, unhealthy store-gateway instances are automatically removed from the ring after 10 consecutive `-experimental.store-gateway.sharding-ring.heartbeat-timeout` periods. #2526
* [BUGFIX] Ruler: Ensure temporary rule files with special characters are properly mapped and cleaned up. #2506
* [BUGFIX] Ensure requests are properly routed to the prometheus api embedded in the query if `-server.path-prefix` is set. Fixes #2411. #2372
* [BUGFIX] Experimental TSDB: Fixed chunk data corruption when querying back series using the experimental blocks storage. #2400
* [BUGFIX] Cassandra Storage: Fix endpoint TLS host verification. #2109
* [BUGFIX] Experimental TSDB: Fixed response status code from `422` to `500` when an error occurs while iterating chunks with the experimental blocks storage. #2402
* [BUGFIX] Ring: Fixed a situation where upgrading from pre-1.0 cortex with a rolling strategy caused new 1.0 ingesters to lose their zone value in the ring until manually forced to re-register. #2404
* [BUGFIX] Distributor: `/all_user_stats` now show API and Rule Ingest Rate correctly. #2457
* [BUGFIX] Fixed `version`, `revision` and `branch` labels exported by the `cortex_build_info` metric. #2468
* [BUGFIX] QueryFrontend: fixed a situation where span context missed when downstream_url is used. #2539
* [BUGFIX] Querier: Fixed a situation where querier would crash because of an unresponsive frontend instance. #2569

## 1.0.1 / 2020-04-23

* [BUGFIX] Fix gaps when querying ingesters with replication factor = 3 and 2 ingesters in the cluster. #2503

## 1.0.0 / 2020-04-02

This is the first major release of Cortex. We made a lot of **breaking changes** in this release which have been detailed below. Please also see the stability guarantees we provide as part of a major release: https://cortexmetrics.io/docs/configuration/v1guarantees/

* [CHANGE] Remove the following deprecated flags: #2339
  - `-metrics.error-rate-query` (use `-metrics.write-throttle-query` instead).
  - `-store.cardinality-cache-size` (use `-store.index-cache-read.enable-fifocache` and `-store.index-cache-read.fifocache.size` instead).
  - `-store.cardinality-cache-validity` (use `-store.index-cache-read.enable-fifocache` and `-store.index-cache-read.fifocache.duration` instead).
  - `-distributor.limiter-reload-period` (flag unused)
  - `-ingester.claim-on-rollout` (flag unused)
  - `-ingester.normalise-tokens` (flag unused)
* [CHANGE] Renamed YAML file options to be more consistent. See [full config file changes below](#config-file-breaking-changes). #2273
* [CHANGE] AWS based autoscaling has been removed. You can only use metrics based autoscaling now. `-applicationautoscaling.url` has been removed. See https://cortexmetrics.io/docs/production/aws/#dynamodb-capacity-provisioning on how to migrate. #2328
* [CHANGE] Renamed the `memcache.write-back-goroutines` and `memcache.write-back-buffer` flags to `background.write-back-concurrency` and `background.write-back-buffer`. This affects the following flags: #2241
  - `-frontend.memcache.write-back-buffer` --> `-frontend.background.write-back-buffer`
  - `-frontend.memcache.write-back-goroutines` --> `-frontend.background.write-back-concurrency`
  - `-store.index-cache-read.memcache.write-back-buffer` --> `-store.index-cache-read.background.write-back-buffer`
  - `-store.index-cache-read.memcache.write-back-goroutines` --> `-store.index-cache-read.background.write-back-concurrency`
  - `-store.index-cache-write.memcache.write-back-buffer` --> `-store.index-cache-write.background.write-back-buffer`
  - `-store.index-cache-write.memcache.write-back-goroutines` --> `-store.index-cache-write.background.write-back-concurrency`
  - `-memcache.write-back-buffer` --> `-store.chunks-cache.background.write-back-buffer`. Note the next change log for the difference.
  - `-memcache.write-back-goroutines` --> `-store.chunks-cache.background.write-back-concurrency`. Note the next change log for the difference.

* [CHANGE] Renamed the chunk cache flags to have `store.chunks-cache.` as prefix. This means the following flags have been changed: #2241
  - `-cache.enable-fifocache` --> `-store.chunks-cache.cache.enable-fifocache`
  - `-default-validity` --> `-store.chunks-cache.default-validity`
  - `-fifocache.duration` --> `-store.chunks-cache.fifocache.duration`
  - `-fifocache.size` --> `-store.chunks-cache.fifocache.size`
  - `-memcache.write-back-buffer` --> `-store.chunks-cache.background.write-back-buffer`. Note the previous change log for the difference.
  - `-memcache.write-back-goroutines` --> `-store.chunks-cache.background.write-back-concurrency`. Note the previous change log for the difference.
  - `-memcached.batchsize` --> `-store.chunks-cache.memcached.batchsize`
  - `-memcached.consistent-hash` --> `-store.chunks-cache.memcached.consistent-hash`
  - `-memcached.expiration` --> `-store.chunks-cache.memcached.expiration`
  - `-memcached.hostname` --> `-store.chunks-cache.memcached.hostname`
  - `-memcached.max-idle-conns` --> `-store.chunks-cache.memcached.max-idle-conns`
  - `-memcached.parallelism` --> `-store.chunks-cache.memcached.parallelism`
  - `-memcached.service` --> `-store.chunks-cache.memcached.service`
  - `-memcached.timeout` --> `-store.chunks-cache.memcached.timeout`
  - `-memcached.update-interval` --> `-store.chunks-cache.memcached.update-interval`
  - `-redis.enable-tls` --> `-store.chunks-cache.redis.enable-tls`
  - `-redis.endpoint` --> `-store.chunks-cache.redis.endpoint`
  - `-redis.expiration` --> `-store.chunks-cache.redis.expiration`
  - `-redis.max-active-conns` --> `-store.chunks-cache.redis.max-active-conns`
  - `-redis.max-idle-conns` --> `-store.chunks-cache.redis.max-idle-conns`
  - `-redis.password` --> `-store.chunks-cache.redis.password`
  - `-redis.timeout` --> `-store.chunks-cache.redis.timeout`
* [CHANGE] Rename the `-store.chunk-cache-stubs` to `-store.chunks-cache.cache-stubs` to be more inline with above. #2241
* [CHANGE] Change prefix of flags `-dynamodb.periodic-table.*` to `-table-manager.index-table.*`. #2359
* [CHANGE] Change prefix of flags `-dynamodb.chunk-table.*` to `-table-manager.chunk-table.*`. #2359
* [CHANGE] Change the following flags: #2359
  - `-dynamodb.poll-interval` --> `-table-manager.poll-interval`
  - `-dynamodb.periodic-table.grace-period` --> `-table-manager.periodic-table.grace-period`
* [CHANGE] Renamed the following flags: #2273
  - `-dynamodb.chunk.gang.size` --> `-dynamodb.chunk-gang-size`
  - `-dynamodb.chunk.get.max.parallelism` --> `-dynamodb.chunk-get-max-parallelism`
* [CHANGE] Don't support mixed time units anymore for duration. For example, 168h5m0s doesn't work anymore, please use just one unit (s|m|h|d|w|y). #2252
* [CHANGE] Utilize separate protos for rule state and storage. Experimental ruler API will not be functional until the rollout is complete. #2226
* [CHANGE] Frontend worker in querier now starts after all Querier module dependencies are started. This fixes issue where frontend worker started to send queries to querier before it was ready to serve them (mostly visible when using experimental blocks storage). #2246
* [CHANGE] Lifecycler component now enters Failed state on errors, and doesn't exit the process. (Important if you're vendoring Cortex and use Lifecycler) #2251
* [CHANGE] `/ready` handler now returns 200 instead of 204. #2330
* [CHANGE] Better defaults for the following options: #2344
  - `-<prefix>.consul.consistent-reads`: Old default: `true`, new default: `false`. This reduces the load on Consul.
  - `-<prefix>.consul.watch-rate-limit`: Old default: 0, new default: 1. This rate limits the reads to 1 per second. Which is good enough for ring watches.
  - `-distributor.health-check-ingesters`: Old default: `false`, new default: `true`.
  - `-ingester.max-stale-chunk-idle`: Old default: 0, new default: 2m. This lets us expire series that we know are stale early.
  - `-ingester.spread-flushes`: Old default: false, new default: true. This allows to better de-duplicate data and use less space.
  - `-ingester.chunk-age-jitter`: Old default: 20mins, new default: 0. This is to enable the `-ingester.spread-flushes` to true.
  - `-<prefix>.memcached.batchsize`: Old default: 0, new default: 1024. This allows batching of requests and keeps the concurrent requests low.
  - `-<prefix>.memcached.consistent-hash`: Old default: false, new default: true. This allows for better cache hits when the memcaches are scaled up and down.
  - `-querier.batch-iterators`: Old default: false, new default: true.
  - `-querier.ingester-streaming`: Old default: false, new default: true.
* [CHANGE] Experimental TSDB: Added `-experimental.tsdb.bucket-store.postings-cache-compression-enabled` to enable postings compression when storing to cache. #2335
* [CHANGE] Experimental TSDB: Added `-compactor.deletion-delay`, which is time before a block marked for deletion is deleted from bucket. If not 0, blocks will be marked for deletion and compactor component will delete blocks marked for deletion from the bucket. If delete-delay is 0, blocks will be deleted straight away. Note that deleting blocks immediately can cause query failures, if store gateway / querier still has the block loaded, or compactor is ignoring the deletion because it's compacting the block at the same time. Default value is 48h. #2335
* [CHANGE] Experimental TSDB: Added `-experimental.tsdb.bucket-store.index-cache.postings-compression-enabled`, to set duration after which the blocks marked for deletion will be filtered out while fetching blocks used for querying. This option allows querier to ignore blocks that are marked for deletion with some delay. This ensures store can still serve blocks that are meant to be deleted but do not have a replacement yet. Default is 24h, half of the default value for `-compactor.deletion-delay`. #2335
* [CHANGE] Experimental TSDB: Added `-experimental.tsdb.bucket-store.index-cache.memcached.max-item-size` to control maximum size of item that is stored to memcached. Defaults to 1 MiB. #2335
* [FEATURE] Added experimental storage API to the ruler service that is enabled when the `-experimental.ruler.enable-api` is set to true #2269
  * `-ruler.storage.type` flag now allows `s3`,`gcs`, and `azure` values
  * `-ruler.storage.(s3|gcs|azure)` flags exist to allow the configuration of object clients set for rule storage
* [CHANGE] Renamed table manager metrics. #2307 #2359
  * `cortex_dynamo_sync_tables_seconds` -> `cortex_table_manager_sync_duration_seconds`
  * `cortex_dynamo_table_capacity_units` -> `cortex_table_capacity_units`
* [FEATURE] Flusher target to flush the WAL. #2075
  * `-flusher.wal-dir` for the WAL directory to recover from.
  * `-flusher.concurrent-flushes` for number of concurrent flushes.
  * `-flusher.flush-op-timeout` is duration after which a flush should timeout.
* [FEATURE] Ingesters can now have an optional availability zone set, to ensure metric replication is distributed across zones. This is set via the `-ingester.availability-zone` flag or the `availability_zone` field in the config file. #2317
* [ENHANCEMENT] Better re-use of connections to DynamoDB and S3. #2268
* [ENHANCEMENT] Reduce number of goroutines used while executing a single index query. #2280
* [ENHANCEMENT] Experimental TSDB: Add support for local `filesystem` backend. #2245
* [ENHANCEMENT] Experimental TSDB: Added memcached support for the TSDB index cache. #2290
* [ENHANCEMENT] Experimental TSDB: Removed gRPC server to communicate between querier and BucketStore. #2324
* [ENHANCEMENT] Allow 1w (where w denotes week) and 1y (where y denotes year) when setting table period and retention. #2252
* [ENHANCEMENT] Added FIFO cache metrics for current number of entries and memory usage. #2270
* [ENHANCEMENT] Output all config fields to /config API, including those with empty value. #2209
* [ENHANCEMENT] Add "missing_metric_name" and "metric_name_invalid" reasons to cortex_discarded_samples_total metric. #2346
* [ENHANCEMENT] Experimental TSDB: sample ingestion errors are now reported via existing `cortex_discarded_samples_total` metric. #2370
* [BUGFIX] Ensure user state metrics are updated if a transfer fails. #2338
* [BUGFIX] Fixed etcd client keepalive settings. #2278
* [BUGFIX] Register the metrics of the WAL. #2295
* [BUXFIX] Experimental TSDB: fixed error handling when ingesting out of bound samples. #2342

### Known issues

- This experimental blocks storage in Cortex `1.0.0` has a bug which may lead to the error `cannot iterate chunk for series` when running queries. This bug has been fixed in #2400. If you're running the experimental blocks storage, please build Cortex from `master`.

### Config file breaking changes

In this section you can find a config file diff showing the breaking changes introduced in Cortex. You can also find the [full configuration file reference doc](https://cortexmetrics.io/docs/configuration/configuration-file/) in the website.

```diff
### ingester_config

 # Period with which to attempt to flush chunks.
 # CLI flag: -ingester.flush-period
-[flushcheckperiod: <duration> | default = 1m0s]
+[flush_period: <duration> | default = 1m0s]

 # Period chunks will remain in memory after flushing.
 # CLI flag: -ingester.retain-period
-[retainperiod: <duration> | default = 5m0s]
+[retain_period: <duration> | default = 5m0s]

 # Maximum chunk idle time before flushing.
 # CLI flag: -ingester.max-chunk-idle
-[maxchunkidle: <duration> | default = 5m0s]
+[max_chunk_idle_time: <duration> | default = 5m0s]

 # Maximum chunk idle time for chunks terminating in stale markers before
 # flushing. 0 disables it and a stale series is not flushed until the
 # max-chunk-idle timeout is reached.
 # CLI flag: -ingester.max-stale-chunk-idle
-[maxstalechunkidle: <duration> | default = 0s]
+[max_stale_chunk_idle_time: <duration> | default = 2m0s]

 # Timeout for individual flush operations.
 # CLI flag: -ingester.flush-op-timeout
-[flushoptimeout: <duration> | default = 1m0s]
+[flush_op_timeout: <duration> | default = 1m0s]

 # Maximum chunk age before flushing.
 # CLI flag: -ingester.max-chunk-age
-[maxchunkage: <duration> | default = 12h0m0s]
+[max_chunk_age: <duration> | default = 12h0m0s]

-# Range of time to subtract from MaxChunkAge to spread out flushes
+# Range of time to subtract from -ingester.max-chunk-age to spread out flushes
 # CLI flag: -ingester.chunk-age-jitter
-[chunkagejitter: <duration> | default = 20m0s]
+[chunk_age_jitter: <duration> | default = 0]

 # Number of concurrent goroutines flushing to dynamodb.
 # CLI flag: -ingester.concurrent-flushes
-[concurrentflushes: <int> | default = 50]
+[concurrent_flushes: <int> | default = 50]

-# If true, spread series flushes across the whole period of MaxChunkAge
+# If true, spread series flushes across the whole period of
+# -ingester.max-chunk-age.
 # CLI flag: -ingester.spread-flushes
-[spreadflushes: <boolean> | default = false]
+[spread_flushes: <boolean> | default = true]

 # Period with which to update the per-user ingestion rates.
 # CLI flag: -ingester.rate-update-period
-[rateupdateperiod: <duration> | default = 15s]
+[rate_update_period: <duration> | default = 15s]


### querier_config

 # The maximum number of concurrent queries.
 # CLI flag: -querier.max-concurrent
-[maxconcurrent: <int> | default = 20]
+[max_concurrent: <int> | default = 20]

 # Use batch iterators to execute query, as opposed to fully materialising the
 # series in memory.  Takes precedent over the -querier.iterators flag.
 # CLI flag: -querier.batch-iterators
-[batchiterators: <boolean> | default = false]
+[batch_iterators: <boolean> | default = true]

 # Use streaming RPCs to query ingester.
 # CLI flag: -querier.ingester-streaming
-[ingesterstreaming: <boolean> | default = false]
+[ingester_streaming: <boolean> | default = true]

 # Maximum number of samples a single query can load into memory.
 # CLI flag: -querier.max-samples
-[maxsamples: <int> | default = 50000000]
+[max_samples: <int> | default = 50000000]

 # The default evaluation interval or step size for subqueries.
 # CLI flag: -querier.default-evaluation-interval
-[defaultevaluationinterval: <duration> | default = 1m0s]
+[default_evaluation_interval: <duration> | default = 1m0s]

### query_frontend_config

 # URL of downstream Prometheus.
 # CLI flag: -frontend.downstream-url
-[downstream: <string> | default = ""]
+[downstream_url: <string> | default = ""]


### ruler_config

 # URL of alerts return path.
 # CLI flag: -ruler.external.url
-[externalurl: <url> | default = ]
+[external_url: <url> | default = ]

 # How frequently to evaluate rules
 # CLI flag: -ruler.evaluation-interval
-[evaluationinterval: <duration> | default = 1m0s]
+[evaluation_interval: <duration> | default = 1m0s]

 # How frequently to poll for rule changes
 # CLI flag: -ruler.poll-interval
-[pollinterval: <duration> | default = 1m0s]
+[poll_interval: <duration> | default = 1m0s]

-storeconfig:
+storage:

 # file path to store temporary rule files for the prometheus rule managers
 # CLI flag: -ruler.rule-path
-[rulepath: <string> | default = "/rules"]
+[rule_path: <string> | default = "/rules"]

 # URL of the Alertmanager to send notifications to.
 # CLI flag: -ruler.alertmanager-url
-[alertmanagerurl: <url> | default = ]
+[alertmanager_url: <url> | default = ]

 # Use DNS SRV records to discover alertmanager hosts.
 # CLI flag: -ruler.alertmanager-discovery
-[alertmanagerdiscovery: <boolean> | default = false]
+[enable_alertmanager_discovery: <boolean> | default = false]

 # How long to wait between refreshing alertmanager hosts.
 # CLI flag: -ruler.alertmanager-refresh-interval
-[alertmanagerrefreshinterval: <duration> | default = 1m0s]
+[alertmanager_refresh_interval: <duration> | default = 1m0s]

 # If enabled requests to alertmanager will utilize the V2 API.
 # CLI flag: -ruler.alertmanager-use-v2
-[alertmanangerenablev2api: <boolean> | default = false]
+[enable_alertmanager_v2: <boolean> | default = false]

 # Capacity of the queue for notifications to be sent to the Alertmanager.
 # CLI flag: -ruler.notification-queue-capacity
-[notificationqueuecapacity: <int> | default = 10000]
+[notification_queue_capacity: <int> | default = 10000]

 # HTTP timeout duration when sending notifications to the Alertmanager.
 # CLI flag: -ruler.notification-timeout
-[notificationtimeout: <duration> | default = 10s]
+[notification_timeout: <duration> | default = 10s]

 # Distribute rule evaluation using ring backend
 # CLI flag: -ruler.enable-sharding
-[enablesharding: <boolean> | default = false]
+[enable_sharding: <boolean> | default = false]

 # Time to spend searching for a pending ruler when shutting down.
 # CLI flag: -ruler.search-pending-for
-[searchpendingfor: <duration> | default = 5m0s]
+[search_pending_for: <duration> | default = 5m0s]

 # Period with which to attempt to flush rule groups.
 # CLI flag: -ruler.flush-period
-[flushcheckperiod: <duration> | default = 1m0s]
+[flush_period: <duration> | default = 1m0s]

### alertmanager_config

 # Base path for data storage.
 # CLI flag: -alertmanager.storage.path
-[datadir: <string> | default = "data/"]
+[data_dir: <string> | default = "data/"]

 # will be used to prefix all HTTP endpoints served by Alertmanager. If omitted,
 # relevant URL components will be derived automatically.
 # CLI flag: -alertmanager.web.external-url
-[externalurl: <url> | default = ]
+[external_url: <url> | default = ]

 # How frequently to poll Cortex configs
 # CLI flag: -alertmanager.configs.poll-interval
-[pollinterval: <duration> | default = 15s]
+[poll_interval: <duration> | default = 15s]

 # Listen address for cluster.
 # CLI flag: -cluster.listen-address
-[clusterbindaddr: <string> | default = "0.0.0.0:9094"]
+[cluster_bind_address: <string> | default = "0.0.0.0:9094"]

 # Explicit address to advertise in cluster.
 # CLI flag: -cluster.advertise-address
-[clusteradvertiseaddr: <string> | default = ""]
+[cluster_advertise_address: <string> | default = ""]

 # Time to wait between peers to send notifications.
 # CLI flag: -cluster.peer-timeout
-[peertimeout: <duration> | default = 15s]
+[peer_timeout: <duration> | default = 15s]

 # Filename of fallback config to use if none specified for instance.
 # CLI flag: -alertmanager.configs.fallback
-[fallbackconfigfile: <string> | default = ""]
+[fallback_config_file: <string> | default = ""]

 # Root of URL to generate if config is http://internal.monitor
 # CLI flag: -alertmanager.configs.auto-webhook-root
-[autowebhookroot: <string> | default = ""]
+[auto_webhook_root: <string> | default = ""]

### table_manager_config

-store:
+storage:

-# How frequently to poll DynamoDB to learn our capacity.
-# CLI flag: -dynamodb.poll-interval
-[dynamodb_poll_interval: <duration> | default = 2m0s]
+# How frequently to poll backend to learn our capacity.
+# CLI flag: -table-manager.poll-interval
+[poll_interval: <duration> | default = 2m0s]

-# DynamoDB periodic tables grace period (duration which table will be
-# created/deleted before/after it's needed).
-# CLI flag: -dynamodb.periodic-table.grace-period
+# Periodic tables grace period (duration which table will be created/deleted
+# before/after it's needed).
+# CLI flag: -table-manager.periodic-table.grace-period
 [creation_grace_period: <duration> | default = 10m0s]

 index_tables_provisioning:
   # Enables on demand throughput provisioning for the storage provider (if
-  # supported). Applies only to tables which are not autoscaled
-  # CLI flag: -dynamodb.periodic-table.enable-ondemand-throughput-mode
-  [provisioned_throughput_on_demand_mode: <boolean> | default = false]
+  # supported). Applies only to tables which are not autoscaled. Supported by
+  # DynamoDB
+  # CLI flag: -table-manager.index-table.enable-ondemand-throughput-mode
+  [enable_ondemand_throughput_mode: <boolean> | default = false]


   # Enables on demand throughput provisioning for the storage provider (if
-  # supported). Applies only to tables which are not autoscaled
-  # CLI flag: -dynamodb.periodic-table.inactive-enable-ondemand-throughput-mode
-  [inactive_throughput_on_demand_mode: <boolean> | default = false]
+  # supported). Applies only to tables which are not autoscaled. Supported by
+  # DynamoDB
+  # CLI flag: -table-manager.index-table.inactive-enable-ondemand-throughput-mode
+  [enable_inactive_throughput_on_demand_mode: <boolean> | default = false]


 chunk_tables_provisioning:
   # Enables on demand throughput provisioning for the storage provider (if
-  # supported). Applies only to tables which are not autoscaled
-  # CLI flag: -dynamodb.chunk-table.enable-ondemand-throughput-mode
-  [provisioned_throughput_on_demand_mode: <boolean> | default = false]
+  # supported). Applies only to tables which are not autoscaled. Supported by
+  # DynamoDB
+  # CLI flag: -table-manager.chunk-table.enable-ondemand-throughput-mode
+  [enable_ondemand_throughput_mode: <boolean> | default = false]

### storage_config

 aws:
-  dynamodbconfig:
+  dynamodb:
     # DynamoDB endpoint URL with escaped Key and Secret encoded. If only region
     # is specified as a host, proper endpoint will be deduced. Use
     # inmemory:///<table-name> to use a mock in-memory implementation.
     # CLI flag: -dynamodb.url
-    [dynamodb: <url> | default = ]
+    [dynamodb_url: <url> | default = ]

     # DynamoDB table management requests per second limit.
     # CLI flag: -dynamodb.api-limit
-    [apilimit: <float> | default = 2]
+    [api_limit: <float> | default = 2]

     # DynamoDB rate cap to back off when throttled.
     # CLI flag: -dynamodb.throttle-limit
-    [throttlelimit: <float> | default = 10]
+    [throttle_limit: <float> | default = 10]
-
-    # ApplicationAutoscaling endpoint URL with escaped Key and Secret encoded.
-    # CLI flag: -applicationautoscaling.url
-    [applicationautoscaling: <url> | default = ]


       # Queue length above which we will scale up capacity
       # CLI flag: -metrics.target-queue-length
-      [targetqueuelen: <int> | default = 100000]
+      [target_queue_length: <int> | default = 100000]

       # Scale up capacity by this multiple
       # CLI flag: -metrics.scale-up-factor
-      [scaleupfactor: <float> | default = 1.3]
+      [scale_up_factor: <float> | default = 1.3]

       # Ignore throttling below this level (rate per second)
       # CLI flag: -metrics.ignore-throttle-below
-      [minthrottling: <float> | default = 1]
+      [ignore_throttle_below: <float> | default = 1]

       # query to fetch ingester queue length
       # CLI flag: -metrics.queue-length-query
-      [queuelengthquery: <string> | default = "sum(avg_over_time(cortex_ingester_flush_queue_length{job=\"cortex/ingester\"}[2m]))"]
+      [queue_length_query: <string> | default = "sum(avg_over_time(cortex_ingester_flush_queue_length{job=\"cortex/ingester\"}[2m]))"]

       # query to fetch throttle rates per table
       # CLI flag: -metrics.write-throttle-query
-      [throttlequery: <string> | default = "sum(rate(cortex_dynamo_throttled_total{operation=\"DynamoDB.BatchWriteItem\"}[1m])) by (table) > 0"]
+      [write_throttle_query: <string> | default = "sum(rate(cortex_dynamo_throttled_total{operation=\"DynamoDB.BatchWriteItem\"}[1m])) by (table) > 0"]

       # query to fetch write capacity usage per table
       # CLI flag: -metrics.usage-query
-      [usagequery: <string> | default = "sum(rate(cortex_dynamo_consumed_capacity_total{operation=\"DynamoDB.BatchWriteItem\"}[15m])) by (table) > 0"]
+      [write_usage_query: <string> | default = "sum(rate(cortex_dynamo_consumed_capacity_total{operation=\"DynamoDB.BatchWriteItem\"}[15m])) by (table) > 0"]

       # query to fetch read capacity usage per table
       # CLI flag: -metrics.read-usage-query
-      [readusagequery: <string> | default = "sum(rate(cortex_dynamo_consumed_capacity_total{operation=\"DynamoDB.QueryPages\"}[1h])) by (table) > 0"]
+      [read_usage_query: <string> | default = "sum(rate(cortex_dynamo_consumed_capacity_total{operation=\"DynamoDB.QueryPages\"}[1h])) by (table) > 0"]

       # query to fetch read errors per table
       # CLI flag: -metrics.read-error-query
-      [readerrorquery: <string> | default = "sum(increase(cortex_dynamo_failures_total{operation=\"DynamoDB.QueryPages\",error=\"ProvisionedThroughputExceededException\"}[1m])) by (table) > 0"]
+      [read_error_query: <string> | default = "sum(increase(cortex_dynamo_failures_total{operation=\"DynamoDB.QueryPages\",error=\"ProvisionedThroughputExceededException\"}[1m])) by (table) > 0"]

     # Number of chunks to group together to parallelise fetches (zero to
     # disable)
-    # CLI flag: -dynamodb.chunk.gang.size
-    [chunkgangsize: <int> | default = 10]
+    # CLI flag: -dynamodb.chunk-gang-size
+    [chunk_gang_size: <int> | default = 10]

     # Max number of chunk-get operations to start in parallel
-    # CLI flag: -dynamodb.chunk.get.max.parallelism
-    [chunkgetmaxparallelism: <int> | default = 32]
+    # CLI flag: -dynamodb.chunk.get-max-parallelism
+    [chunk_get_max_parallelism: <int> | default = 32]

     backoff_config:
       # Minimum delay when backing off.
       # CLI flag: -bigtable.backoff-min-period
-      [minbackoff: <duration> | default = 100ms]
+      [min_period: <duration> | default = 100ms]

       # Maximum delay when backing off.
       # CLI flag: -bigtable.backoff-max-period
-      [maxbackoff: <duration> | default = 10s]
+      [max_period: <duration> | default = 10s]

       # Number of times to backoff and retry before failing.
       # CLI flag: -bigtable.backoff-retries
-      [maxretries: <int> | default = 10]
+      [max_retries: <int> | default = 10]

   # If enabled, once a tables info is fetched, it is cached.
   # CLI flag: -bigtable.table-cache.enabled
-  [tablecacheenabled: <boolean> | default = true]
+  [table_cache_enabled: <boolean> | default = true]

   # Duration to cache tables before checking again.
   # CLI flag: -bigtable.table-cache.expiration
-  [tablecacheexpiration: <duration> | default = 30m0s]
+  [table_cache_expiration: <duration> | default = 30m0s]

 # Cache validity for active index entries. Should be no higher than
 # -ingester.max-chunk-idle.
 # CLI flag: -store.index-cache-validity
-[indexcachevalidity: <duration> | default = 5m0s]
+[index_cache_validity: <duration> | default = 5m0s]

### ingester_client_config

 grpc_client_config:
   backoff_config:
     # Minimum delay when backing off.
     # CLI flag: -ingester.client.backoff-min-period
-    [minbackoff: <duration> | default = 100ms]
+    [min_period: <duration> | default = 100ms]

     # Maximum delay when backing off.
     # CLI flag: -ingester.client.backoff-max-period
-    [maxbackoff: <duration> | default = 10s]
+    [max_period: <duration> | default = 10s]

     # Number of times to backoff and retry before failing.
     # CLI flag: -ingester.client.backoff-retries
-    [maxretries: <int> | default = 10]
+    [max_retries: <int> | default = 10]

### frontend_worker_config

-# Address of query frontend service.
+# Address of query frontend service, in host:port format.
 # CLI flag: -querier.frontend-address
-[address: <string> | default = ""]
+[frontend_address: <string> | default = ""]

 # How often to query DNS.
 # CLI flag: -querier.dns-lookup-period
-[dnslookupduration: <duration> | default = 10s]
+[dns_lookup_duration: <duration> | default = 10s]

 grpc_client_config:
   backoff_config:
     # Minimum delay when backing off.
     # CLI flag: -querier.frontend-client.backoff-min-period
-    [minbackoff: <duration> | default = 100ms]
+    [min_period: <duration> | default = 100ms]

     # Maximum delay when backing off.
     # CLI flag: -querier.frontend-client.backoff-max-period
-    [maxbackoff: <duration> | default = 10s]
+    [max_period: <duration> | default = 10s]

     # Number of times to backoff and retry before failing.
     # CLI flag: -querier.frontend-client.backoff-retries
-    [maxretries: <int> | default = 10]
+    [max_retries: <int> | default = 10]

### consul_config

 # ACL Token used to interact with Consul.
-# CLI flag: -<prefix>.consul.acltoken
-[acltoken: <string> | default = ""]
+# CLI flag: -<prefix>.consul.acl-token
+[acl_token: <string> | default = ""]

 # HTTP timeout when talking to Consul
 # CLI flag: -<prefix>.consul.client-timeout
-[httpclienttimeout: <duration> | default = 20s]
+[http_client_timeout: <duration> | default = 20s]

 # Enable consistent reads to Consul.
 # CLI flag: -<prefix>.consul.consistent-reads
-[consistentreads: <boolean> | default = true]
+[consistent_reads: <boolean> | default = false]

 # Rate limit when watching key or prefix in Consul, in requests per second. 0
 # disables the rate limit.
 # CLI flag: -<prefix>.consul.watch-rate-limit
-[watchkeyratelimit: <float> | default = 0]
+[watch_rate_limit: <float> | default = 1]

 # Burst size used in rate limit. Values less than 1 are treated as 1.
 # CLI flag: -<prefix>.consul.watch-burst-size
-[watchkeyburstsize: <int> | default = 1]
+[watch_burst_size: <int> | default = 1]


### configstore_config
 # URL of configs API server.
 # CLI flag: -<prefix>.configs.url
-[configsapiurl: <url> | default = ]
+[configs_api_url: <url> | default = ]

 # Timeout for requests to Weave Cloud configs service.
 # CLI flag: -<prefix>.configs.client-timeout
-[clienttimeout: <duration> | default = 5s]
+[client_timeout: <duration> | default = 5s]
```

## 0.7.0 / 2020-03-16

Cortex `0.7.0` is a major step forward the upcoming `1.0` release. In this release, we've got 164 contributions from 26 authors. Thanks to all contributors! ❤️

Please be aware that Cortex `0.7.0` introduces some **breaking changes**. You're encouraged to read all the `[CHANGE]` entries below before upgrading your Cortex cluster. In particular:

- Cleaned up some configuration options in preparation for the Cortex `1.0.0` release (see also the [annotated config file breaking changes](#annotated-config-file-breaking-changes) below):
  - Removed CLI flags support to configure the schema (see [how to migrate from flags to schema file](https://cortexmetrics.io/docs/configuration/schema-configuration/#migrating-from-flags-to-schema-file))
  - Renamed CLI flag `-config-yaml` to `-schema-config-file`
  - Removed CLI flag `-store.min-chunk-age` in favor of `-querier.query-store-after`. The corresponding YAML config option `ingestermaxquerylookback` has been renamed to [`query_ingesters_within`](https://cortexmetrics.io/docs/configuration/configuration-file/#querier-config)
  - Deprecated CLI flag `-frontend.cache-split-interval` in favor of `-querier.split-queries-by-interval`
  - Renamed the YAML config option `defaul_validity` to `default_validity`
  - Removed the YAML config option `config_store` (in the [`alertmanager YAML config`](https://cortexmetrics.io/docs/configuration/configuration-file/#alertmanager-config)) in favor of `store`
  - Removed the YAML config root block `configdb` in favor of [`configs`](https://cortexmetrics.io/docs/configuration/configuration-file/#configs-config). This change is also reflected in the following CLI flags renaming:
      * `-database.*` -> `-configs.database.*`
      * `-database.migrations` -> `-configs.database.migrations-dir`
  - Removed the fluentd-based billing infrastructure including the CLI flags:
      * `-distributor.enable-billing`
      * `-billing.max-buffered-events`
      * `-billing.retry-delay`
      * `-billing.ingester`
- Removed support for using denormalised tokens in the ring. Before upgrading, make sure your Cortex cluster is already running `v0.6.0` or an earlier version with `-ingester.normalise-tokens=true`

### Full changelog

* [CHANGE] Removed support for flags to configure schema. Further, the flag for specifying the config file (`-config-yaml`) has been deprecated. Please use `-schema-config-file`. See the [Schema Configuration documentation](https://cortexmetrics.io/docs/configuration/schema-configuration/) for more details on how to configure the schema using the YAML file. #2221
* [CHANGE] In the config file, the root level `config_store` config option has been moved to `alertmanager` > `store` > `configdb`. #2125
* [CHANGE] Removed unnecessary `frontend.cache-split-interval` in favor of `querier.split-queries-by-interval` both to reduce configuration complexity and guarantee alignment of these two configs. Starting from now, `-querier.cache-results` may only be enabled in conjunction with `-querier.split-queries-by-interval` (previously the cache interval default was `24h` so if you want to preserve the same behaviour you should set `-querier.split-queries-by-interval=24h`). #2040
* [CHANGE] Renamed Configs configuration options. #2187
  * configuration options
    * `-database.*` -> `-configs.database.*`
    * `-database.migrations` -> `-configs.database.migrations-dir`
  * config file
    * `configdb.uri:` -> `configs.database.uri:`
    * `configdb.migrationsdir:` -> `configs.database.migrations_dir:`
    * `configdb.passwordfile:` -> `configs.database.password_file:`
* [CHANGE] Moved `-store.min-chunk-age` to the Querier config as `-querier.query-store-after`, allowing the store to be skipped during query time if the metrics wouldn't be found. The YAML config option `ingestermaxquerylookback` has been renamed to `query_ingesters_within` to match its CLI flag. #1893
* [CHANGE] Renamed the cache configuration setting `defaul_validity` to `default_validity`. #2140
* [CHANGE] Remove fluentd-based billing infrastructure and flags such as `-distributor.enable-billing`. #1491
* [CHANGE] Removed remaining support for using denormalised tokens in the ring. If you're still running ingesters with denormalised tokens (Cortex 0.4 or earlier, with `-ingester.normalise-tokens=false`), such ingesters will now be completely invisible to distributors and need to be either switched to Cortex 0.6.0 or later, or be configured to use normalised tokens. #2034
* [CHANGE] The frontend http server will now send 502 in case of deadline exceeded and 499 if the user requested cancellation. #2156
* [CHANGE] We now enforce queries to be up to `-querier.max-query-into-future` into the future (defaults to 10m). #1929
  * `-store.min-chunk-age` has been removed
  * `-querier.query-store-after` has been added in it's place.
* [CHANGE] Removed unused `/validate_expr endpoint`. #2152
* [CHANGE] Updated Prometheus dependency to v2.16.0. This Prometheus version uses Active Query Tracker to limit concurrent queries. In order to keep `-querier.max-concurrent` working, Active Query Tracker is enabled by default, and is configured to store its data to `active-query-tracker` directory (relative to current directory when Cortex started). This can be changed by using `-querier.active-query-tracker-dir` option. Purpose of Active Query Tracker is to log queries that were running when Cortex crashes. This logging happens on next Cortex start. #2088
* [CHANGE] Default to BigChunk encoding; may result in slightly higher disk usage if many timeseries have a constant value, but should generally result in fewer, bigger chunks. #2207
* [CHANGE] WAL replays are now done while the rest of Cortex is starting, and more specifically, when HTTP server is running. This makes it possible to scrape metrics during WAL replays. Applies to both chunks and experimental blocks storage. #2222
* [CHANGE] Cortex now has `/ready` probe for all services, not just ingester and querier as before. In single-binary mode, /ready reports 204 only if all components are running properly. #2166
* [CHANGE] If you are vendoring Cortex and use its components in your project, be aware that many Cortex components no longer start automatically when they are created. You may want to review PR and attached document. #2166
* [CHANGE] Experimental TSDB: the querier in-memory index cache used by the experimental blocks storage shifted from per-tenant to per-querier. The `-experimental.tsdb.bucket-store.index-cache-size-bytes` now configures the per-querier index cache max size instead of a per-tenant cache and its default has been increased to 1GB. #2189
* [CHANGE] Experimental TSDB: TSDB head compaction interval and concurrency is now configurable (defaults to 1 min interval and 5 concurrent head compactions). New options: `-experimental.tsdb.head-compaction-interval` and `-experimental.tsdb.head-compaction-concurrency`. #2172
* [CHANGE] Experimental TSDB: switched the blocks storage index header to the binary format. This change is expected to have no visible impact, except lower startup times and memory usage in the queriers. It's possible to switch back to the old JSON format via the flag `-experimental.tsdb.bucket-store.binary-index-header-enabled=false`. #2223
* [CHANGE] Experimental Memberlist KV store can now be used in single-binary Cortex. Attempts to use it previously would fail with panic. This change also breaks existing binary protocol used to exchange gossip messages, so this version will not be able to understand gossiped Ring when used in combination with the previous version of Cortex. Easiest way to upgrade is to shutdown old Cortex installation, and restart it with new version. Incremental rollout works too, but with reduced functionality until all components run the same version. #2016
* [FEATURE] Added a read-only local alertmanager config store using files named corresponding to their tenant id. #2125
* [FEATURE] Added flag `-experimental.ruler.enable-api` to enable the ruler api which implements the Prometheus API `/api/v1/rules` and `/api/v1/alerts` endpoints under the configured `-http.prefix`. #1999
* [FEATURE] Added sharding support to compactor when using the experimental TSDB blocks storage. #2113
* [FEATURE] Added ability to override YAML config file settings using environment variables. #2147
  * `-config.expand-env`
* [FEATURE] Added flags to disable Alertmanager notifications methods. #2187
  * `-configs.notifications.disable-email`
  * `-configs.notifications.disable-webhook`
* [FEATURE] Add /config HTTP endpoint which exposes the current Cortex configuration as YAML. #2165
* [FEATURE] Allow Prometheus remote write directly to ingesters. #1491
* [FEATURE] Introduced new standalone service `query-tee` that can be used for testing purposes to send the same Prometheus query to multiple backends (ie. two Cortex clusters ingesting the same metrics) and compare the performances. #2203
* [FEATURE] Fan out parallelizable queries to backend queriers concurrently. #1878
  * `querier.parallelise-shardable-queries` (bool)
  * Requires a shard-compatible schema (v10+)
  * This causes the number of traces to increase accordingly.
  * The query-frontend now requires a schema config to determine how/when to shard queries, either from a file or from flags (i.e. by the `config-yaml` CLI flag). This is the same schema config the queriers consume. The schema is only required to use this option.
  * It's also advised to increase downstream concurrency controls as well:
    * `querier.max-outstanding-requests-per-tenant`
    * `querier.max-query-parallelism`
    * `querier.max-concurrent`
    * `server.grpc-max-concurrent-streams` (for both query-frontends and queriers)
* [FEATURE] Added user sub rings to distribute users to a subset of ingesters. #1947
  * `-experimental.distributor.user-subring-size`
* [FEATURE] Add flag `-experimental.tsdb.stripe-size` to expose TSDB stripe size option. #2185
* [FEATURE] Experimental Delete Series: Added support for Deleting Series with Prometheus style API. Needs to be enabled first by setting `-purger.enable` to `true`. Deletion only supported when using `boltdb` and `filesystem` as index and object store respectively. Support for other stores to follow in separate PRs #2103
* [ENHANCEMENT] Alertmanager: Expose Per-tenant alertmanager metrics #2124
* [ENHANCEMENT] Add `status` label to `cortex_alertmanager_configs` metric to gauge the number of valid and invalid configs. #2125
* [ENHANCEMENT] Cassandra Authentication: added the `custom_authenticators` config option that allows users to authenticate with cassandra clusters using password authenticators that are not approved by default in [gocql](https://github.com/gocql/gocql/blob/81b8263d9fe526782a588ef94d3fa5c6148e5d67/conn.go#L27) #2093
* [ENHANCEMENT] Cassandra Storage: added `max_retries`, `retry_min_backoff` and `retry_max_backoff` configuration options to enable retrying recoverable errors. #2054
* [ENHANCEMENT] Allow to configure HTTP and gRPC server listen address, maximum number of simultaneous connections and connection keepalive settings.
  * `-server.http-listen-address`
  * `-server.http-conn-limit`
  * `-server.grpc-listen-address`
  * `-server.grpc-conn-limit`
  * `-server.grpc.keepalive.max-connection-idle`
  * `-server.grpc.keepalive.max-connection-age`
  * `-server.grpc.keepalive.max-connection-age-grace`
  * `-server.grpc.keepalive.time`
  * `-server.grpc.keepalive.timeout`
* [ENHANCEMENT] PostgreSQL: Bump up `github.com/lib/pq` from `v1.0.0` to `v1.3.0` to support PostgreSQL SCRAM-SHA-256 authentication. #2097
* [ENHANCEMENT] Cassandra Storage: User no longer need `CREATE` privilege on `<all keyspaces>` if given keyspace exists. #2032
* [ENHANCEMENT] Cassandra Storage: added `password_file` configuration options to enable reading Cassandra password from file. #2096
* [ENHANCEMENT] Configs API: Allow GET/POST configs in YAML format. #2181
* [ENHANCEMENT] Background cache writes are batched to improve parallelism and observability. #2135
* [ENHANCEMENT] Add automatic repair for checkpoint and WAL. #2105
* [ENHANCEMENT] Support `lastEvaluation` and `evaluationTime` in `/api/v1/rules` endpoints and make order of groups stable. #2196
* [ENHANCEMENT] Skip expired requests in query-frontend scheduling. #2082
* [ENHANCEMENT] Add ability to configure gRPC keepalive settings. #2066
* [ENHANCEMENT] Experimental TSDB: Export TSDB Syncer metrics from Compactor component, they are prefixed with `cortex_compactor_`. #2023
* [ENHANCEMENT] Experimental TSDB: Added dedicated flag `-experimental.tsdb.bucket-store.tenant-sync-concurrency` to configure the maximum number of concurrent tenants for which blocks are synched. #2026
* [ENHANCEMENT] Experimental TSDB: Expose metrics for objstore operations (prefixed with `cortex_<component>_thanos_objstore_`, component being one of `ingester`, `querier` and `compactor`). #2027
* [ENHANCEMENT] Experimental TSDB: Added support for Azure Storage to be used for block storage, in addition to S3 and GCS. #2083
* [ENHANCEMENT] Experimental TSDB: Reduced memory allocations in the ingesters when using the experimental blocks storage. #2057
* [ENHANCEMENT] Experimental Memberlist KV: expose `-memberlist.gossip-to-dead-nodes-time` and `-memberlist.dead-node-reclaim-time` options to control how memberlist library handles dead nodes and name reuse. #2131
* [BUGFIX] Alertmanager: fixed panic upon applying a new config, caused by duplicate metrics registration in the `NewPipelineBuilder` function. #211
* [BUGFIX] Azure Blob ChunkStore: Fixed issue causing `invalid chunk checksum` errors. #2074
* [BUGFIX] The gauge `cortex_overrides_last_reload_successful` is now only exported by components that use a `RuntimeConfigManager`. Previously, for components that do not initialize a `RuntimeConfigManager` (such as the compactor) the gauge was initialized with 0 (indicating error state) and then never updated, resulting in a false-negative permanent error state. #2092
* [BUGFIX] Fixed WAL metric names, added the `cortex_` prefix.
* [BUGFIX] Restored histogram `cortex_configs_request_duration_seconds` #2138
* [BUGFIX] Fix wrong syntax for `url` in config-file-reference. #2148
* [BUGFIX] Fixed some 5xx status code returned by the query-frontend when they should actually be 4xx. #2122
* [BUGFIX] Fixed leaked goroutines in the querier. #2070
* [BUGFIX] Experimental TSDB: fixed `/all_user_stats` and `/api/prom/user_stats` endpoints when using the experimental TSDB blocks storage. #2042
* [BUGFIX] Experimental TSDB: fixed ruler to correctly work with the experimental TSDB blocks storage. #2101

### Changes to denormalised tokens in the ring

Cortex 0.4.0 is the last version that can *write* denormalised tokens. Cortex 0.5.0 and above always write normalised tokens.

Cortex 0.6.0 is the last version that can *read* denormalised tokens. Starting with Cortex 0.7.0 only normalised tokens are supported, and ingesters writing denormalised tokens to the ring (running Cortex 0.4.0 or earlier with `-ingester.normalise-tokens=false`) are ignored by distributors. Such ingesters should either switch to using normalised tokens, or be upgraded to Cortex 0.5.0 or later.

### Known issues

- The gRPC streaming for ingesters doesn't work when using the experimental TSDB blocks storage. Please do not enable `-querier.ingester-streaming` if you're using the TSDB blocks storage. If you want to enable it, you can build Cortex from `master` given the issue has been fixed after Cortex `0.7` branch has been cut and the fix wasn't included in the `0.7` because related to an experimental feature.

### Annotated config file breaking changes

In this section you can find a config file diff showing the breaking changes introduced in Cortex `0.7`. You can also find the [full configuration file reference doc](https://cortexmetrics.io/docs/configuration/configuration-file/) in the website.

 ```diff
### Root level config

 # "configdb" has been moved to "alertmanager > store > configdb".
-[configdb: <configdb_config>]

 # "config_store" has been renamed to "configs".
-[config_store: <configstore_config>]
+[configs: <configs_config>]


### `distributor_config`

 # The support to hook an external billing system has been removed.
-[enable_billing: <boolean> | default = false]
-billing:
-  [maxbufferedevents: <int> | default = 1024]
-  [retrydelay: <duration> | default = 500ms]
-  [ingesterhostport: <string> | default = "localhost:24225"]


### `querier_config`

 # "ingestermaxquerylookback" has been renamed to "query_ingesters_within".
-[ingestermaxquerylookback: <duration> | default = 0s]
+[query_ingesters_within: <duration> | default = 0s]


### `queryrange_config`

results_cache:
  cache:
     # "defaul_validity" has been renamed to "default_validity".
-    [defaul_validity: <duration> | default = 0s]
+    [default_validity: <duration> | default = 0s]

   # "cache_split_interval" has been deprecated in favor of "split_queries_by_interval".
-  [cache_split_interval: <duration> | default = 24h0m0s]


### `alertmanager_config`

# The "store" config block has been added. This includes "configdb" which previously
# was the "configdb" root level config block.
+store:
+  [type: <string> | default = "configdb"]
+  [configdb: <configstore_config>]
+  local:
+    [path: <string> | default = ""]


### `storage_config`

index_queries_cache_config:
   # "defaul_validity" has been renamed to "default_validity".
-  [defaul_validity: <duration> | default = 0s]
+  [default_validity: <duration> | default = 0s]


### `chunk_store_config`

chunk_cache_config:
   # "defaul_validity" has been renamed to "default_validity".
-  [defaul_validity: <duration> | default = 0s]
+  [default_validity: <duration> | default = 0s]

write_dedupe_cache_config:
   # "defaul_validity" has been renamed to "default_validity".
-  [defaul_validity: <duration> | default = 0s]
+  [default_validity: <duration> | default = 0s]

 # "min_chunk_age" has been removed in favor of "querier > query_store_after".
-[min_chunk_age: <duration> | default = 0s]


### `configs_config`

-# "uri" has been moved to "database > uri".
-[uri: <string> | default = "postgres://postgres@configs-db.weave.local/configs?sslmode=disable"]

-# "migrationsdir" has been moved to "database > migrations_dir".
-[migrationsdir: <string> | default = ""]

-# "passwordfile" has been moved to "database > password_file".
-[passwordfile: <string> | default = ""]

+database:
+  [uri: <string> | default = "postgres://postgres@configs-db.weave.local/configs?sslmode=disable"]
+  [migrations_dir: <string> | default = ""]
+  [password_file: <string> | default = ""]
```

## 0.6.1 / 2020-02-05

* [BUGFIX] Fixed parsing of the WAL configuration when specified in the YAML config file. #2071

## 0.6.0 / 2020-01-28

Note that the ruler flags need to be changed in this upgrade. You're moving from a single node ruler to something that might need to be sharded.
Further, if you're using the configs service, we've upgraded the migration library and this requires some manual intervention. See full instructions below to upgrade your PostgreSQL.

* [CHANGE] The frontend component now does not cache results if it finds a `Cache-Control` header and if one of its values is `no-store`. #1974
* [CHANGE] Flags changed with transition to upstream Prometheus rules manager:
  * `-ruler.client-timeout` is now `ruler.configs.client-timeout` in order to match `ruler.configs.url`.
  * `-ruler.group-timeout`has been removed.
  * `-ruler.num-workers` has been removed.
  * `-ruler.rule-path` has been added to specify where the prometheus rule manager will sync rule files.
  * `-ruler.storage.type` has beem added to specify the rule store backend type, currently only the configdb.
  * `-ruler.poll-interval` has been added to specify the interval in which to poll new rule groups.
  * `-ruler.evaluation-interval` default value has changed from `15s` to `1m` to match the default evaluation interval in Prometheus.
  * Ruler sharding requires a ring which can be configured via the ring flags prefixed by `ruler.ring.`. #1987
* [CHANGE] Use relative links from /ring page to make it work when used behind reverse proxy. #1896
* [CHANGE] Deprecated `-distributor.limiter-reload-period` flag. #1766
* [CHANGE] Ingesters now write only normalised tokens to the ring, although they can still read denormalised tokens used by other ingesters. `-ingester.normalise-tokens` is now deprecated, and ignored. If you want to switch back to using denormalised tokens, you need to downgrade to Cortex 0.4.0. Previous versions don't handle claiming tokens from normalised ingesters correctly. #1809
* [CHANGE] Overrides mechanism has been renamed to "runtime config", and is now separate from limits. Runtime config is simply a file that is reloaded by Cortex every couple of seconds. Limits and now also multi KV use this mechanism.<br />New arguments were introduced: `-runtime-config.file` (defaults to empty) and `-runtime-config.reload-period` (defaults to 10 seconds), which replace previously used `-limits.per-user-override-config` and `-limits.per-user-override-period` options. Old options are still used if `-runtime-config.file` is not specified. This change is also reflected in YAML configuration, where old `limits.per_tenant_override_config` and `limits.per_tenant_override_period` fields are replaced with `runtime_config.file` and `runtime_config.period` respectively. #1749
* [CHANGE] Cortex now rejects data with duplicate labels. Previously, such data was accepted, with duplicate labels removed with only one value left. #1964
* [CHANGE] Changed the default value for `-distributor.ha-tracker.prefix` from `collectors/` to `ha-tracker/` in order to not clash with other keys (ie. ring) stored in the same key-value store. #1940
* [FEATURE] Experimental: Write-Ahead-Log added in ingesters for more data reliability against ingester crashes. #1103
  * `--ingester.wal-enabled`: Setting this to `true` enables writing to WAL during ingestion.
  * `--ingester.wal-dir`: Directory where the WAL data should be stored and/or recovered from.
  * `--ingester.checkpoint-enabled`: Set this to `true` to enable checkpointing of in-memory chunks to disk.
  * `--ingester.checkpoint-duration`: This is the interval at which checkpoints should be created.
  * `--ingester.recover-from-wal`: Set this to `true` to recover data from an existing WAL.
  * For more information, please checkout the ["Ingesters with WAL" guide](https://cortexmetrics.io/docs/guides/ingesters-with-wal/).
* [FEATURE] The distributor can now drop labels from samples (similar to the removal of the replica label for HA ingestion) per user via the `distributor.drop-label` flag. #1726
* [FEATURE] Added flag `debug.mutex-profile-fraction` to enable mutex profiling #1969
* [FEATURE] Added `global` ingestion rate limiter strategy. Deprecated `-distributor.limiter-reload-period` flag. #1766
* [FEATURE] Added support for Microsoft Azure blob storage to be used for storing chunk data. #1913
* [FEATURE] Added readiness probe endpoint`/ready` to queriers. #1934
* [FEATURE] Added "multi" KV store that can interact with two other KV stores, primary one for all reads and writes, and secondary one, which only receives writes. Primary/secondary store can be modified in runtime via runtime-config mechanism (previously "overrides"). #1749
* [FEATURE] Added support to store ring tokens to a file and read it back on startup, instead of generating/fetching the tokens to/from the ring. This feature can be enabled with the flag `-ingester.tokens-file-path`. #1750
* [FEATURE] Experimental TSDB: Added `/series` API endpoint support with TSDB blocks storage. #1830
* [FEATURE] Experimental TSDB: Added TSDB blocks `compactor` component, which iterates over users blocks stored in the bucket and compact them according to the configured block ranges. #1942
* [ENHANCEMENT] metric `cortex_ingester_flush_reasons` gets a new `reason` value: `Spread`, when `-ingester.spread-flushes` option is enabled. #1978
* [ENHANCEMENT] Added `password` and `enable_tls` options to redis cache configuration. Enables usage of Microsoft Azure Cache for Redis service. #1923
* [ENHANCEMENT] Upgraded Kubernetes API version for deployments from `extensions/v1beta1` to `apps/v1`. #1941
* [ENHANCEMENT] Experimental TSDB: Open existing TSDB on startup to prevent ingester from becoming ready before it can accept writes. The max concurrency is set via `--experimental.tsdb.max-tsdb-opening-concurrency-on-startup`. #1917
* [ENHANCEMENT] Experimental TSDB: Querier now exports aggregate metrics from Thanos bucket store and in memory index cache (many metrics to list, but all have `cortex_querier_bucket_store_` or `cortex_querier_blocks_index_cache_` prefix). #1996
* [ENHANCEMENT] Experimental TSDB: Improved multi-tenant bucket store. #1991
  * Allowed to configure the blocks sync interval via `-experimental.tsdb.bucket-store.sync-interval` (0 disables the sync)
  * Limited the number of tenants concurrently synched by `-experimental.tsdb.bucket-store.block-sync-concurrency`
  * Renamed `cortex_querier_sync_seconds` metric to `cortex_querier_blocks_sync_seconds`
  * Track `cortex_querier_blocks_sync_seconds` metric for the initial sync too
* [BUGFIX] Fixed unnecessary CAS operations done by the HA tracker when the jitter is enabled. #1861
* [BUGFIX] Fixed ingesters getting stuck in a LEAVING state after coming up from an ungraceful exit. #1921
* [BUGFIX] Reduce memory usage when ingester Push() errors. #1922
* [BUGFIX] Table Manager: Fixed calculation of expected tables and creation of tables from next active schema considering grace period. #1976
* [BUGFIX] Experimental TSDB: Fixed ingesters consistency during hand-over when using experimental TSDB blocks storage. #1854 #1818
* [BUGFIX] Experimental TSDB: Fixed metrics when using experimental TSDB blocks storage. #1981 #1982 #1990 #1983
* [BUGFIX] Experimental memberlist: Use the advertised address when sending packets to other peers of the Gossip memberlist. #1857
* [BUGFIX] Experimental TSDB: Fixed incorrect query results introduced in #2604 caused by a buffer incorrectly reused while iterating samples. #2697

### Upgrading PostgreSQL (if you're using configs service)

Reference: <https://github.com/golang-migrate/migrate/tree/master/database/postgres#upgrading-from-v1>

1. Install the migrate package cli tool: <https://github.com/golang-migrate/migrate/tree/master/cmd/migrate#installation>
2. Drop the `schema_migrations` table: `DROP TABLE schema_migrations;`.
2. Run the migrate command:

```bash
migrate  -path <absolute_path_to_cortex>/cmd/cortex/migrations -database postgres://localhost:5432/database force 2
```

### Known issues

- The `cortex_prometheus_rule_group_last_evaluation_timestamp_seconds` metric, tracked by the ruler, is not unregistered for rule groups not being used anymore. This issue will be fixed in the next Cortex release (see [2033](https://github.com/cortexproject/cortex/issues/2033)).

- Write-Ahead-Log (WAL) does not have automatic repair of corrupt checkpoint or WAL segments, which is possible if ingester crashes abruptly or the underlying disk corrupts. Currently the only way to resolve this is to manually delete the affected checkpoint and/or WAL segments. Automatic repair will be added in the future releases.

## 0.4.0 / 2019-12-02

* [CHANGE] The frontend component has been refactored to be easier to re-use. When upgrading the frontend, cache entries will be discarded and re-created with the new protobuf schema. #1734
* [CHANGE] Removed direct DB/API access from the ruler. `-ruler.configs.url` has been now deprecated. #1579
* [CHANGE] Removed `Delta` encoding. Any old chunks with `Delta` encoding cannot be read anymore. If `ingester.chunk-encoding` is set to `Delta` the ingester will fail to start. #1706
* [CHANGE] Setting `-ingester.max-transfer-retries` to 0 now disables hand-over when ingester is shutting down. Previously, zero meant infinite number of attempts. #1771
* [CHANGE] `dynamo` has been removed as a valid storage name to make it consistent for all components. `aws` and `aws-dynamo` remain as valid storage names.
* [CHANGE/FEATURE] The frontend split and cache intervals can now be configured using the respective flag `--querier.split-queries-by-interval` and `--frontend.cache-split-interval`.
  * If `--querier.split-queries-by-interval` is not provided request splitting is disabled by default.
  * __`--querier.split-queries-by-day` is still accepted for backward compatibility but has been deprecated. You should now use `--querier.split-queries-by-interval`. We recommend a to use a multiple of 24 hours.__
* [FEATURE] Global limit on the max series per user and metric #1760
  * `-ingester.max-global-series-per-user`
  * `-ingester.max-global-series-per-metric`
  * Requires `-distributor.replication-factor` and `-distributor.shard-by-all-labels` set for the ingesters too
* [FEATURE] Flush chunks with stale markers early with `ingester.max-stale-chunk-idle`. #1759
* [FEATURE] EXPERIMENTAL: Added new KV Store backend based on memberlist library. Components can gossip about tokens and ingester states, instead of using Consul or Etcd. #1721
* [FEATURE] EXPERIMENTAL: Use TSDB in the ingesters & flush blocks to S3/GCS ala Thanos. This will let us use an Object Store more efficiently and reduce costs. #1695
* [FEATURE] Allow Query Frontend to log slow queries with `frontend.log-queries-longer-than`. #1744
* [FEATURE] Add HTTP handler to trigger ingester flush & shutdown - used when running as a stateful set with the WAL enabled.  #1746
* [FEATURE] EXPERIMENTAL: Added GCS support to TSDB blocks storage. #1772
* [ENHANCEMENT] Reduce memory allocations in the write path. #1706
* [ENHANCEMENT] Consul client now follows recommended practices for blocking queries wrt returned Index value. #1708
* [ENHANCEMENT] Consul client can optionally rate-limit itself during Watch (used e.g. by ring watchers) and WatchPrefix (used by HA feature) operations. Rate limiting is disabled by default. New flags added: `--consul.watch-rate-limit`, and `--consul.watch-burst-size`. #1708
* [ENHANCEMENT] Added jitter to HA deduping heartbeats, configure using `distributor.ha-tracker.update-timeout-jitter-max` #1534
* [ENHANCEMENT] Add ability to flush chunks with stale markers early. #1759
* [BUGFIX] Stop reporting successful actions as 500 errors in KV store metrics. #1798
* [BUGFIX] Fix bug where duplicate labels can be returned through metadata APIs. #1790
* [BUGFIX] Fix reading of old, v3 chunk data. #1779
* [BUGFIX] Now support IAM roles in service accounts in AWS EKS. #1803
* [BUGFIX] Fixed duplicated series returned when querying both ingesters and store with the experimental TSDB blocks storage. #1778

In this release we updated the following dependencies:

- gRPC v1.25.0  (resulted in a drop of 30% CPU usage when compression is on)
- jaeger-client v2.20.0
- aws-sdk-go to v1.25.22

## 0.3.0 / 2019-10-11

This release adds support for Redis as an alternative to Memcached, and also includes many optimisations which reduce CPU and memory usage.

* [CHANGE] Gauge metrics were renamed to drop the `_total` suffix. #1685
  * In Alertmanager, `alertmanager_configs_total` is now `alertmanager_configs`
  * In Ruler, `scheduler_configs_total` is now `scheduler_configs`
  * `scheduler_groups_total` is now `scheduler_groups`.
* [CHANGE] `--alertmanager.configs.auto-slack-root` flag was dropped as auto Slack root is not supported anymore. #1597
* [CHANGE] In table-manager, default DynamoDB capacity was reduced from 3,000 units to 1,000 units. We recommend you do not run with the defaults: find out what figures are needed for your environment and set that via `-dynamodb.periodic-table.write-throughput` and `-dynamodb.chunk-table.write-throughput`.
* [FEATURE] Add Redis support for caching #1612
* [FEATURE] Allow spreading chunk writes across multiple S3 buckets #1625
* [FEATURE] Added `/shutdown` endpoint for ingester to shutdown all operations of the ingester. #1746
* [ENHANCEMENT] Upgraded Prometheus to 2.12.0 and Alertmanager to 0.19.0. #1597
* [ENHANCEMENT] Cortex is now built with Go 1.13 #1675, #1676, #1679
* [ENHANCEMENT] Many optimisations, mostly impacting ingester and querier: #1574, #1624, #1638, #1644, #1649, #1654, #1702

Full list of changes: <https://github.com/cortexproject/cortex/compare/v0.2.0...v0.3.0>

## 0.2.0 / 2019-09-05

This release has several exciting features, the most notable of them being setting `-ingester.spread-flushes` to potentially reduce your storage space by upto 50%.

* [CHANGE] Flags changed due to changes upstream in Prometheus Alertmanager #929:
  * `alertmanager.mesh.listen-address` is now `cluster.listen-address`
  * `alertmanager.mesh.peer.host` and `alertmanager.mesh.peer.service` can be replaced by `cluster.peer`
  * `alertmanager.mesh.hardware-address`, `alertmanager.mesh.nickname`, `alertmanager.mesh.password`, and `alertmanager.mesh.peer.refresh-interval` all disappear.
* [CHANGE] --claim-on-rollout flag deprecated; feature is now always on #1566
* [CHANGE] Retention period must now be a multiple of periodic table duration #1564
* [CHANGE] The value for the name label for the chunks memcache in all `cortex_cache_` metrics is now `chunksmemcache` (before it was `memcache`) #1569
* [FEATURE] Makes the ingester flush each timeseries at a specific point in the max-chunk-age cycle with `-ingester.spread-flushes`. This means multiple replicas of a chunk are very likely to contain the same contents which cuts chunk storage space by up to 66%. #1578
* [FEATURE] Make minimum number of chunk samples configurable per user #1620
* [FEATURE] Honor HTTPS for custom S3 URLs #1603
* [FEATURE] You can now point the query-frontend at a normal Prometheus for parallelisation and caching #1441
* [FEATURE] You can now specify `http_config` on alert receivers #929
* [FEATURE] Add option to use jump hashing to load balance requests to memcached #1554
* [FEATURE] Add status page for HA tracker to distributors #1546
* [FEATURE] The distributor ring page is now easier to read with alternate rows grayed out #1621

## 0.1.0 / 2019-08-07

* [CHANGE] HA Tracker flags were renamed to provide more clarity #1465
  * `distributor.accept-ha-labels` is now `distributor.ha-tracker.enable`
  * `distributor.accept-ha-samples` is now `distributor.ha-tracker.enable-for-all-users`
  * `ha-tracker.replica` is now `distributor.ha-tracker.replica`
  * `ha-tracker.cluster` is now `distributor.ha-tracker.cluster`
* [FEATURE] You can specify "heap ballast" to reduce Go GC Churn #1489
* [BUGFIX] HA Tracker no longer always makes a request to Consul/Etcd when a request is not from the active replica #1516
* [BUGFIX] Queries are now correctly cancelled by the query-frontend #1508<|MERGE_RESOLUTION|>--- conflicted
+++ resolved
@@ -43,12 +43,9 @@
 * [BUGFIX] Ruler: fix `/ruler/rule_groups` endpoint doesn't work when used with object store. #4182
 * [BUGFIX] Ruler: Honor the evaluation delay for the `ALERTS` and `ALERTS_FOR_STATE` series. #4227
 * [BUGFIX] Fixed cache fetch error on Redis Cluster. #4056
-<<<<<<< HEAD
-* [CHANGE] Change WaitInstanceState to use MaxRetries parameter. #4262
-=======
 * [BUGFIX] Ingester: fix issue where runtime limits erroneously override default limits. #4246
 * [BUGFIX] Ruler: fix startup in single-binary mode when the new `ruler_storage` is used. #4252
->>>>>>> 5e508061
+* [CHANGE] Change WaitInstanceState to use MaxRetries parameter. #4262
 
 ## Blocksconvert
 
