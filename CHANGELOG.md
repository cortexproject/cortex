# Changelog

## master / unreleased
* [CHANGE] Storage: Make Max exemplars config per tenant instead of global configuration. #5016
* [CHANGE] Alertmanager: Local file disclosure vulnerability in OpsGenie configuration has been fixed. #5045
* [CHANGE] Rename oltp_endpoint to otlp_endpoint to match opentelemetry spec and lib name. #5067
* [CHANGE] Distributor/Ingester: Log warn level on push requests when they have status code 4xx. Do not log if status is 429. #5103
* [ENHANCEMENT] Update Go version to 1.19.3. #4988
* [ENHANCEMENT] Querier: limit series query to only ingesters if `start` param is not specified. #4976
* [ENHANCEMENT] Query-frontend/scheduler: add a new limit `frontend.max-outstanding-requests-per-tenant` for configuring queue size per tenant. Started deprecating two flags `-query-scheduler.max-outstanding-requests-per-tenant` and `-querier.max-outstanding-requests-per-tenant`, and change their value default to 0. Now if both the old flag and new flag are specified, the old flag's queue size will be picked. #5005
* [ENHANCEMENT] Query-tee: Add `/api/v1/query_exemplars` API endpoint support. #5010
* [ENHANCEMENT] Let blocks_cleaner delete blocks concurrently(default 16 goroutines). #5028
* [ENHANCEMENT] Query Frontend/Query Scheduler: Increase upper bound to 60s for queue duration histogram metric. #5029
* [ENHANCEMENT] Query Frontend: Log Vertical sharding information when `query_stats_enabled` is enabled. #5037
* [ENHANCEMENT] Ingester: The metadata APIs should honour `querier.query-ingesters-within` when `querier.query-store-for-labels-enabled` is true. #5027
* [ENHANCEMENT] Query Frontend: Skip instant query roundtripper if sharding is not applicable. #5062
* [ENHANCEMENT] Push reduce one hash operation of Labels. #4945 #5114
* [ENHANCEMENT] Alertmanager: Added `-alertmanager.enabled-tenants` and `-alertmanager.disabled-tenants` to explicitly enable or disable alertmanager for specific tenants. #5116
<<<<<<< HEAD
* [ENHANCEMENT] Add retry logic to S3 bucket client. #5135
=======
* [ENHANCEMENT] Upgraded Docker base images to `alpine:3.17`. #5132
>>>>>>> 89a529d9
* [FEATURE] Querier/Query Frontend: support Prometheus /api/v1/status/buildinfo API. #4978
* [FEATURE] Ingester: Add active series to all_user_stats page. #4972
* [FEATURE] Ingester: Added `-blocks-storage.tsdb.head-chunks-write-queue-size` allowing to configure the size of the in-memory queue used before flushing chunks to the disk . #5000
* [FEATURE] Query Frontend: Log query params in query frontend even if error happens. #5005
* [FEATURE] Ingester: Enable snapshotting of In-memory TSDB on disk during shutdown via `-blocks-storage.tsdb.memory-snapshot-on-shutdown`. #5011
* [FEATURE] Query Frontend/Scheduler: Add a new counter metric `cortex_request_queue_requests_total` for total requests going to queue. #5030
* [FEATURE] Build ARM docker images. #5041
* [FEATURE] Query-frontend/Querier: Create spans to measure time to merge promql responses. #5041
* [FEATURE] Querier/Ruler: Support the new thanos promql engine. This is an experimental feature and might change in the future. #5093
* [FEATURE] Added zstd as an option for grpc compression #5092
* [FEATURE] Ring: Add new kv store option `dynamodb`. #5026
* [BUGFIX] Updated `golang.org/x/net` dependency to fix CVE-2022-27664. #5008
* [BUGFIX] Fix panic when otel and xray tracing is enabled. #5044
* [BUGFIX] Fixed no compact block got grouped in shuffle sharding grouper. #5055
* [BUGFIX] Fixed ingesters with less tokens stuck in LEAVING. #5061
* [BUGFIX] Tracing: Fix missing object storage span instrumentation. #5074
* [BUGFIX] Ingester: Ingesters returning empty response for metadata APIs. #5081
* [BUGFIX] Ingester: Fix panic when querying metadata from blocks that are being deleted. #5119
* [BUGFIX] Compactor: Fixed shuffle sharding planner to not fail the compaction if visit marker file is locked by another compactor. #5135
* [FEATURE] Alertmanager: Add support for time_intervals. #5102

## 1.14.0 2022-12-02

  **This release removes support for chunks storage. See below for more.**
* [CHANGE] Remove support for chunks storage entirely. If you are using chunks storage on a previous version, you must [migrate your data](https://github.com/cortexproject/cortex/blob/v1.13.1/docs/blocks-storage/migrate-from-chunks-to-blocks.md) on version 1.13.1 or earlier. Before upgrading to this release, you should also remove any deprecated chunks-related configuration, as this release will no longer accept that. The following flags are gone:
  - `-dynamodb.*`
  - `-metrics.*`
  - `-s3.*`
  - `-azure.*`
  - `-bigtable.*`
  - `-gcs.*`
  - `-cassandra.*`
  - `-boltdb.*`
  - `-local.*`
  - some `-ingester` flags:
    - `-ingester.wal-enabled`
    - `-ingester.checkpoint-enabled`
    - `-ingester.recover-from-wal`
    - `-ingester.wal-dir`
    - `-ingester.checkpoint-duration`
    - `-ingester.flush-on-shutdown-with-wal-enabled`
    - `-ingester.max-transfer-retries`
    - `-ingester.max-samples-per-query`
    - `-ingester.min-chunk-length`
    - `-ingester.flush-period`
    - `-ingester.retain-period`
    - `-ingester.max-chunk-idle`
    - `-ingester.max-stale-chunk-idle`
    - `-ingester.flush-op-timeout`
    - `-ingester.max-chunk-age`
    - `-ingester.chunk-age-jitter`
    - `-ingester.concurrent-flushes`
    - `-ingester.spread-flushes`
    - `-store.*` except `-store.engine` and `-store.max-query-length`
    - `-store.query-chunk-limit` was deprecated and replaced by `-querier.max-fetched-chunks-per-query`
  - `-deletes.*`
  - `-grpc-store.*`
  - `-flusher.wal-dir`, `-flusher.concurrent-flushes`, `-flusher.flush-op-timeout`
* [CHANGE] Remove support for alertmanager and ruler legacy store configuration. Before upgrading, you need to convert your configuration to use the `alertmanager-storage` and `ruler-storage` configuration on the version that you're already running, then upgrade.
* [CHANGE] Disables TSDB isolation. #4825
* [CHANGE] Drops support Prometheus 1.x rule format on configdb. #4826
* [CHANGE] Removes `-ingester.stream-chunks-when-using-blocks` experimental flag and stream chunks by default when `querier.ingester-streaming` is enabled. #4864
* [CHANGE] Compactor: Added `cortex_compactor_runs_interrupted_total` to separate compaction interruptions from failures
* [CHANGE] Enable PromQL `@` modifier, negative offset always. #4927
* [CHANGE] Store-gateway: Add user label to `cortex_bucket_store_blocks_loaded` metric. #4918
* [CHANGE] AlertManager: include `status` label in `cortex_alertmanager_alerts_received_total`. #4907
* [FEATURE] Compactor: Added `-compactor.block-files-concurrency` allowing to configure number of go routines for download/upload block files during compaction. #4784
* [FEATURE] Compactor: Added `-compactor.blocks-fetch-concurrency` allowing to configure number of go routines for blocks during compaction. #4787
* [FEATURE] Compactor: Added configurations for Azure MSI in blocks-storage, ruler-storage and alertmanager-storage. #4818
* [FEATURE] Ruler: Add support to pass custom implementations of queryable and pusher. #4782
* [FEATURE] Create OpenTelemetry Bridge for Tracing. Now cortex can send traces to multiple destinations using OTEL Collectors. #4834
* [FEATURE] Added `-api.http-request-headers-to-log` allowing for the addition of HTTP Headers to logs #4803
* [FEATURE] Distributor: Added a new limit `-validation.max-labels-size-bytes` allowing to limit the combined size of labels for each timeseries. #4848
* [FEATURE] Storage/Bucket: Added `-*.s3.bucket-lookup-type` allowing to configure the s3 bucket lookup type. #4794
* [FEATURE] QueryFrontend: Implement experimental vertical sharding at query frontend for range/instant queries. #4863
* [FEATURE] QueryFrontend: Support vertical sharding for subqueries. #4955
* [FEATURE] Querier: Added a new limit `-querier.max-fetched-data-bytes-per-query` allowing to limit the maximum size of all data in bytes that a query can fetch from each ingester and storage. #4854
* [FEATURE] Added 2 flags `-alertmanager.alertmanager-client.grpc-compression` and `-querier.store-gateway-client.grpc-compression` to configure compression methods for grpc clients. #4889
* [BUGFIX] Storage/Bucket: Enable AWS SDK for go authentication for s3 to fix IMDSv1 authentication. #4897
* [ENHANCEMENT] AlertManager: Retrying AlertManager Get Requests (Get Alertmanager status, Get Alertmanager Receivers) on next replica on error #4840
* [ENHANCEMENT] Querier/Ruler: Retry store-gateway in case of unexpected failure, instead of failing the query. #4532 #4839
* [ENHANCEMENT] Ring: DoBatch prioritize 4xx errors when failing. #4783
* [ENHANCEMENT] Cortex now built with Go 1.18. #4829
* [ENHANCEMENT] Ingester: Prevent ingesters to become unhealthy during wall replay. #4847
* [ENHANCEMENT] Compactor: Introduced visit marker file for blocks so blocks are under compaction will not be picked up by another compactor. #4805
* [ENHANCEMENT] Distributor: Add label name to labelValueTooLongError. #4855
* [ENHANCEMENT] Enhance traces with hostname information. #4898
* [ENHANCEMENT] Improve the documentation around limits. #4905
* [ENHANCEMENT] Distributor: cache user overrides to reduce lock contention. #4904
* [BUGFIX] Memberlist: Add join with no retrying when starting service. #4804
* [BUGFIX] Ruler: Fix /ruler/rule_groups returns YAML with extra fields. #4767
* [BUGFIX] Respecting `-tracing.otel.sample-ratio` configuration when enabling OpenTelemetry tracing with X-ray. #4862
* [BUGFIX] QueryFrontend: fixed query_range requests when query has `start` equals to `end`. #4877
* [BUGFIX] AlertManager: fixed issue introduced by #4495 where templates files were being deleted when using alertmanager local store. #4890
* [BUGFIX] Ingester: fixed incorrect logging at the start of ingester block shipping logic. #4934
* [BUGFIX] Storage/Bucket: fixed global mark missing on deletion. #4949
* [BUGFIX] QueryFrontend/Querier: fixed regression added by #4863 where we stopped compressing the response between querier and query frontend. #4960
* [BUGFIX] QueryFrontend/Querier: fixed fix response error to be ungzipped when status code is not 2xx. #4975

## 1.13.0 2022-07-14

* [CHANGE] Changed default for `-ingester.min-ready-duration` from 1 minute to 15 seconds. #4539
* [CHANGE] query-frontend: Do not print anything in the logs of `query-frontend` if a in-progress query has been canceled (context canceled) to avoid spam. #4562
* [CHANGE] Compactor block deletion mark migration, needed when upgrading from v1.7, is now disabled by default. #4597
* [CHANGE] The `status_code` label on gRPC client metrics has changed from '200' and '500' to '2xx', '5xx', '4xx', 'cancel' or 'error'. #4601
* [CHANGE] Memberlist: changed probe interval from `1s` to `5s` and probe timeout from `500ms` to `2s`. #4601
* [CHANGE] Fix incorrectly named `cortex_cache_fetched_keys` and `cortex_cache_hits` metrics. Renamed to `cortex_cache_fetched_keys_total` and `cortex_cache_hits_total` respectively. #4686
* [CHANGE] Enable Thanos series limiter in store-gateway. #4702
* [CHANGE] Distributor: Apply `max_fetched_series_per_query` limit for `/series` API. #4683
* [CHANGE] Re-enable the `proxy_url` option for receiver configuration. #4741
* [FEATURE] Ruler: Add `external_labels` option to tag all alerts with a given set of labels. #4499
* [FEATURE] Compactor: Add `-compactor.skip-blocks-with-out-of-order-chunks-enabled` configuration to mark blocks containing index with out-of-order chunks for no compact instead of halting the compaction. #4707
* [FEATURE] Querier/Query-Frontend: Add `-querier.per-step-stats-enabled` and `-frontend.cache-queryable-samples-stats` configurations to enable query sample statistics. #4708
* [FEATURE] Add shuffle sharding for the compactor #4433
* [FEATURE] Querier: Use streaming for ingester metdata APIs. #4725
* [ENHANCEMENT] Update Go version to 1.17.8. #4602 #4604 #4658
* [ENHANCEMENT] Keep track of discarded samples due to bad relabel configuration in `cortex_discarded_samples_total`. #4503
* [ENHANCEMENT] Ruler: Add `-ruler.disable-rule-group-label` to disable the `rule_group` label on exported metrics. #4571
* [ENHANCEMENT] Query federation: improve performance in MergeQueryable by memoizing labels. #4502
* [ENHANCEMENT] Added new ring related config `-ingester.readiness-check-ring-health` when enabled the readiness probe will succeed only after all instances are ACTIVE and healthy in the ring, this is enabled by default. #4539
* [ENHANCEMENT] Added new ring related config `-distributor.excluded-zones` when set this will exclude the comma-separated zones from the ring, default is "". #4539
* [ENHANCEMENT] Upgraded Docker base images to `alpine:3.14`. #4514
* [ENHANCEMENT] Updated Prometheus to latest. Includes changes from prometheus#9239, adding 15 new functions. Multiple TSDB bugfixes prometheus#9438 & prometheus#9381. #4524
* [ENHANCEMENT] Query Frontend: Add setting `-frontend.forward-headers-list` in frontend  to configure the set of headers from the requests to be forwarded to downstream requests. #4486
* [ENHANCEMENT] Blocks storage: Add `-blocks-storage.azure.http.*`, `-alertmanager-storage.azure.http.*`, and `-ruler-storage.azure.http.*` to configure the Azure storage client. #4581
* [ENHANCEMENT] Optimise memberlist receive path when used as a backing store for rings with a large number of members. #4601
* [ENHANCEMENT] Add length and limit to labelNameTooLongError and labelValueTooLongError #4595
* [ENHANCEMENT] Add jitter to rejoinInterval. #4747
* [ENHANCEMENT] Compactor: uploading blocks no compaction marks to the global location and introduce a new metric #4729
  * `cortex_bucket_blocks_marked_for_no_compaction_count`: Total number of blocks marked for no compaction in the bucket.
* [ENHANCEMENT] Querier: Reduce the number of series that are kept in memory while streaming from ingesters. #4745
* [BUGFIX] AlertManager: remove stale template files. #4495
* [BUGFIX] Distributor: fix bug in query-exemplar where some results would get dropped. #4583
* [BUGFIX] Update Thanos dependency: compactor tracing support, azure blocks storage memory fix. #4585
* [BUGFIX] Set appropriate `Content-Type` header for /services endpoint, which previously hard-coded `text/plain`. #4596
* [BUGFIX] Querier: Disable query scheduler SRV DNS lookup, which removes noisy log messages about "failed DNS SRV record lookup". #4601
* [BUGFIX] Memberlist: fixed corrupted packets when sending compound messages with more than 255 messages or messages bigger than 64KB. #4601
* [BUGFIX] Query Frontend: If 'LogQueriesLongerThan' is set to < 0, log all queries as described in the docs. #4633
* [BUGFIX] Distributor: update defaultReplicationStrategy to not fail with extend-write when a single instance is unhealthy. #4636
* [BUGFIX] Distributor: Fix race condition on `/series` introduced by #4683. #4716
* [BUGFIX] Ruler: Fixed leaking notifiers after users are removed #4718
* [BUGFIX] Distributor: Fix a memory leak in distributor due to the cluster label. #4739
* [BUGFIX] Memberlist: Avoid clock skew by limiting the timestamp accepted on gossip. #4750
* [BUGFIX] Compactor: skip compaction if there is only 1 block available for shuffle-sharding compactor. #4756
* [BUGFIX] Compactor: Fixes #4770 - an edge case in compactor with shulffle sharding where compaction stops when a tenant stops ingesting samples. #4771
* [BUGFIX] Compactor: fix cortex_compactor_remaining_planned_compactions not set after plan generation for shuffle sharding compactor. #4772

## 1.11.0 2021-11-25

* [CHANGE] Memberlist: Expose default configuration values to the command line options. Note that setting these explicitly to zero will no longer cause the default to be used. If the default is desired, then do set the option. The following are affected: #4276
  - `-memberlist.stream-timeout`
  - `-memberlist.retransmit-factor`
  - `-memberlist.pull-push-interval`
  - `-memberlist.gossip-interval`
  - `-memberlist.gossip-nodes`
  - `-memberlist.gossip-to-dead-nodes-time`
  - `-memberlist.dead-node-reclaim-time`
* [CHANGE] `-querier.max-fetched-chunks-per-query` previously applied to chunks from ingesters and store separately; now the two combined should not exceed the limit. #4260
* [CHANGE] Memberlist: the metric `memberlist_kv_store_value_bytes` has been removed due to values no longer being stored in-memory as encoded bytes. #4345
* [CHANGE] Some files and directories created by Cortex components on local disk now have stricter permissions, and are only readable by owner, but not group or others. #4394
* [CHANGE] The metric `cortex_deprecated_flags_inuse_total` has been renamed to `deprecated_flags_inuse_total` as part of using grafana/dskit functionality. #4443
* [FEATURE] Ruler: Add new `-ruler.query-stats-enabled` which when enabled will report the `cortex_ruler_query_seconds_total` as a per-user metric that tracks the sum of the wall time of executing queries in the ruler in seconds. #4317
* [FEATURE] Query Frontend: Add `cortex_query_fetched_series_total` and `cortex_query_fetched_chunks_bytes_total` per-user counters to expose the number of series and bytes fetched as part of queries. These metrics can be enabled with the `-frontend.query-stats-enabled` flag (or its respective YAML config option `query_stats_enabled`). #4343
* [FEATURE] AlertManager: Add support for SNS Receiver. #4382
* [FEATURE] Distributor: Add label `status` to metric `cortex_distributor_ingester_append_failures_total` #4442
* [FEATURE] Queries: Added `present_over_time` PromQL function, also some TSDB optimisations. #4505
* [ENHANCEMENT] Add timeout for waiting on compactor to become ACTIVE in the ring. #4262
* [ENHANCEMENT] Reduce memory used by streaming queries, particularly in ruler. #4341
* [ENHANCEMENT] Ring: allow experimental configuration of disabling of heartbeat timeouts by setting the relevant configuration value to zero. Applies to the following: #4342
  * `-distributor.ring.heartbeat-timeout`
  * `-ring.heartbeat-timeout`
  * `-ruler.ring.heartbeat-timeout`
  * `-alertmanager.sharding-ring.heartbeat-timeout`
  * `-compactor.ring.heartbeat-timeout`
  * `-store-gateway.sharding-ring.heartbeat-timeout`
* [ENHANCEMENT] Ring: allow heartbeats to be explicitly disabled by setting the interval to zero. This is considered experimental. This applies to the following configuration options: #4344
  * `-distributor.ring.heartbeat-period`
  * `-ingester.heartbeat-period`
  * `-ruler.ring.heartbeat-period`
  * `-alertmanager.sharding-ring.heartbeat-period`
  * `-compactor.ring.heartbeat-period`
  * `-store-gateway.sharding-ring.heartbeat-period`
* [ENHANCEMENT] Memberlist: optimized receive path for processing ring state updates, to help reduce CPU utilization in large clusters. #4345
* [ENHANCEMENT] Memberlist: expose configuration of memberlist packet compression via `-memberlist.compression=enabled`. #4346
* [ENHANCEMENT] Update Go version to 1.16.6. #4362
* [ENHANCEMENT] Updated Prometheus to include changes from prometheus/prometheus#9083. Now whenever `/labels` API calls include matchers, blocks store is queried for `LabelNames` with matchers instead of `Series` calls which was inefficient. #4380
* [ENHANCEMENT] Querier: performance improvements in socket and memory handling. #4429 #4377
* [ENHANCEMENT] Exemplars are now emitted for all gRPC calls and many operations tracked by histograms. #4462
* [ENHANCEMENT] New options `-server.http-listen-network` and `-server.grpc-listen-network` allow binding as 'tcp4' or 'tcp6'. #4462
* [ENHANCEMENT] Rulers: Using shuffle sharding subring on GetRules API. #4466
* [ENHANCEMENT] Support memcached auto-discovery via `auto-discovery` flag, introduced by thanos in https://github.com/thanos-io/thanos/pull/4487. Both AWS and Google Cloud memcached service support auto-discovery, which returns a list of nodes of the memcached cluster. #4412
* [BUGFIX] Fixes a panic in the query-tee when comparing result. #4465
* [BUGFIX] Frontend: Fixes @ modifier functions (start/end) when splitting queries by time. #4464
* [BUGFIX] Compactor: compactor will no longer try to compact blocks that are already marked for deletion. Previously compactor would consider blocks marked for deletion within `-compactor.deletion-delay / 2` period as eligible for compaction. #4328
* [BUGFIX] HA Tracker: when cleaning up obsolete elected replicas from KV store, tracker didn't update number of cluster per user correctly. #4336
* [BUGFIX] Ruler: fixed counting of PromQL evaluation errors as user-errors when updating `cortex_ruler_queries_failed_total`. #4335
* [BUGFIX] Ingester: When using block storage, prevent any reads or writes while the ingester is stopping. This will prevent accessing TSDB blocks once they have been already closed. #4304
* [BUGFIX] Ingester: fixed ingester stuck on start up (LEAVING ring state) when `-ingester.heartbeat-period=0` and `-ingester.unregister-on-shutdown=false`. #4366
* [BUGFIX] Ingester: panic during shutdown while fetching batches from cache. #4397
* [BUGFIX] Querier: After query-frontend restart, querier may have lower than configured concurrency. #4417
* [BUGFIX] Memberlist: forward only changes, not entire original message. #4419
* [BUGFIX] Memberlist: don't accept old tombstones as incoming change, and don't forward such messages to other gossip members. #4420
* [BUGFIX] Querier: fixed panic when querying exemplars and using `-distributor.shard-by-all-labels=false`. #4473
* [BUGFIX] Querier: honor querier minT,maxT if `nil` SelectHints are passed to Select(). #4413
* [BUGFIX] Compactor: fixed panic while collecting Prometheus metrics. #4483
* [BUGFIX] Update go-kit package to fix spurious log messages #4544

## 1.10.0 / 2021-08-03

* [CHANGE] Prevent path traversal attack from users able to control the HTTP header `X-Scope-OrgID`. #4375 (CVE-2021-36157)
  * Users only have control of the HTTP header when Cortex is not frontend by an auth proxy validating the tenant IDs
* [CHANGE] Enable strict JSON unmarshal for `pkg/util/validation.Limits` struct. The custom `UnmarshalJSON()` will now fail if the input has unknown fields. #4298
* [CHANGE] Cortex chunks storage has been deprecated and it's now in maintenance mode: all Cortex users are encouraged to migrate to the blocks storage. No new features will be added to the chunks storage. The default Cortex configuration still runs the chunks engine; please check out the [blocks storage doc](https://cortexmetrics.io/docs/blocks-storage/) on how to configure Cortex to run with the blocks storage.  #4268
* [CHANGE] The example Kubernetes manifests (stored at `k8s/`) have been removed due to a lack of proper support and maintenance. #4268
* [CHANGE] Querier / ruler: deprecated `-store.query-chunk-limit` CLI flag (and its respective YAML config option `max_chunks_per_query`) in favour of `-querier.max-fetched-chunks-per-query` (and its respective YAML config option `max_fetched_chunks_per_query`). The new limit specifies the maximum number of chunks that can be fetched in a single query from ingesters and long-term storage: the total number of actual fetched chunks could be 2x the limit, being independently applied when querying ingesters and long-term storage. #4125
* [CHANGE] Alertmanager: allowed to configure the experimental receivers firewall on a per-tenant basis. The following CLI flags (and their respective YAML config options) have been changed and moved to the limits config section: #4143
  - `-alertmanager.receivers-firewall.block.cidr-networks` renamed to `-alertmanager.receivers-firewall-block-cidr-networks`
  - `-alertmanager.receivers-firewall.block.private-addresses` renamed to `-alertmanager.receivers-firewall-block-private-addresses`
* [CHANGE] Change default value of `-server.grpc.keepalive.min-time-between-pings` from `5m` to `10s` and `-server.grpc.keepalive.ping-without-stream-allowed` to `true`. #4168
* [CHANGE] Ingester: Change default value of `-ingester.active-series-metrics-enabled` to `true`. This incurs a small increase in memory usage, between 1.2% and 1.6% as measured on ingesters with 1.3M active series. #4257
* [CHANGE] Dependency: update go-redis from v8.2.3 to v8.9.0. #4236
* [FEATURE] Querier: Added new `-querier.max-fetched-series-per-query` flag. When Cortex is running with blocks storage, the max series per query limit is enforced in the querier and applies to unique series received from ingesters and store-gateway (long-term storage). #4179
* [FEATURE] Querier/Ruler: Added new `-querier.max-fetched-chunk-bytes-per-query` flag. When Cortex is running with blocks storage, the max chunk bytes limit is enforced in the querier and ruler and limits the size of all aggregated chunks returned from ingesters and storage as bytes for a query. #4216
* [FEATURE] Alertmanager: support negative matchers, time-based muting - [upstream release notes](https://github.com/prometheus/alertmanager/releases/tag/v0.22.0). #4237
* [FEATURE] Alertmanager: Added rate-limits to notifiers. Rate limits used by all integrations can be configured using `-alertmanager.notification-rate-limit`, while per-integration rate limits can be specified via `-alertmanager.notification-rate-limit-per-integration` parameter. Both shared and per-integration limits can be overwritten using overrides mechanism. These limits are applied on individual (per-tenant) alertmanagers. Rate-limited notifications are failed notifications. It is possible to monitor rate-limited notifications via new `cortex_alertmanager_notification_rate_limited_total` metric. #4135 #4163
* [FEATURE] Alertmanager: Added `-alertmanager.max-config-size-bytes` limit to control size of configuration files that Cortex users can upload to Alertmanager via API. This limit is configurable per-tenant. #4201
* [FEATURE] Alertmanager: Added `-alertmanager.max-templates-count` and `-alertmanager.max-template-size-bytes` options to control number and size of templates uploaded to Alertmanager via API. These limits are configurable per-tenant. #4223
* [FEATURE] Added flag `-debug.block-profile-rate` to enable goroutine blocking events profiling. #4217
* [FEATURE] Alertmanager: The experimental sharding feature is now considered complete. Detailed information about the configuration options can be found [here for alertmanager](https://cortexmetrics.io/docs/configuration/configuration-file/#alertmanager_config) and [here for the alertmanager storage](https://cortexmetrics.io/docs/configuration/configuration-file/#alertmanager_storage_config). To use the feature: #3925 #4020 #4021 #4031 #4084 #4110 #4126 #4127 #4141 #4146 #4161 #4162 #4222
  * Ensure that a remote storage backend is configured for Alertmanager to store state using `-alertmanager-storage.backend`, and flags related to the backend. Note that the `local` and `configdb` storage backends are not supported.
  * Ensure that a ring store is configured using `-alertmanager.sharding-ring.store`, and set the flags relevant to the chosen store type.
  * Enable the feature using `-alertmanager.sharding-enabled`.
  * Note the prior addition of a new configuration option `-alertmanager.persist-interval`. This sets the interval between persisting the current alertmanager state (notification log and silences) to object storage. See the [configuration file reference](https://cortexmetrics.io/docs/configuration/configuration-file/#alertmanager_config) for more information.
* [ENHANCEMENT] Alertmanager: Cleanup persisted state objects from remote storage when a tenant configuration is deleted. #4167
* [ENHANCEMENT] Storage: Added the ability to disable Open Census within GCS client (e.g `-gcs.enable-opencensus=false`). #4219
* [ENHANCEMENT] Etcd: Added username and password to etcd config. #4205
* [ENHANCEMENT] Alertmanager: introduced new metrics to monitor operation when using `-alertmanager.sharding-enabled`: #4149
  * `cortex_alertmanager_state_fetch_replica_state_total`
  * `cortex_alertmanager_state_fetch_replica_state_failed_total`
  * `cortex_alertmanager_state_initial_sync_total`
  * `cortex_alertmanager_state_initial_sync_completed_total`
  * `cortex_alertmanager_state_initial_sync_duration_seconds`
  * `cortex_alertmanager_state_persist_total`
  * `cortex_alertmanager_state_persist_failed_total`
* [ENHANCEMENT] Blocks storage: support ingesting exemplars and querying of exemplars.  Enabled by setting new CLI flag `-blocks-storage.tsdb.max-exemplars=<n>` or config option `blocks_storage.tsdb.max_exemplars` to positive value. #4124 #4181
* [ENHANCEMENT] Distributor: Added distributors ring status section in the admin page. #4151
* [ENHANCEMENT] Added zone-awareness support to alertmanager for use when sharding is enabled. When zone-awareness is enabled, alerts will be replicated across availability zones. #4204
* [ENHANCEMENT] Added `tenant_ids` tag to tracing spans #4186
* [ENHANCEMENT] Ring, query-frontend: Avoid using automatic private IPs (APIPA) when discovering IP address from the interface during the registration of the instance in the ring, or by query-frontend when used with query-scheduler. APIPA still used as last resort with logging indicating usage. #4032
* [ENHANCEMENT] Memberlist: introduced new metrics to aid troubleshooting tombstone convergence: #4231
  * `memberlist_client_kv_store_value_tombstones`
  * `memberlist_client_kv_store_value_tombstones_removed_total`
  * `memberlist_client_messages_to_broadcast_dropped_total`
* [ENHANCEMENT] Alertmanager: Added `-alertmanager.max-dispatcher-aggregation-groups` option to control max number of active dispatcher groups in Alertmanager (per tenant, also overrideable). When the limit is reached, Dispatcher produces log message and increases `cortex_alertmanager_dispatcher_aggregation_group_limit_reached_total` metric. #4254
* [ENHANCEMENT] Alertmanager: Added `-alertmanager.max-alerts-count` and `-alertmanager.max-alerts-size-bytes` to control max number of alerts and total size of alerts that a single user can have in Alertmanager's memory. Adding more alerts will fail with a log message and incrementing `cortex_alertmanager_alerts_insert_limited_total` metric (per-user). These limits can be overrided by using per-tenant overrides. Current values are tracked in `cortex_alertmanager_alerts_limiter_current_alerts` and `cortex_alertmanager_alerts_limiter_current_alerts_size_bytes` metrics. #4253
* [ENHANCEMENT] Store-gateway: added `-store-gateway.sharding-ring.wait-stability-min-duration` and `-store-gateway.sharding-ring.wait-stability-max-duration` support to store-gateway, to wait for ring stability at startup. #4271
* [ENHANCEMENT] Ruler: added `rule_group` label to metrics `cortex_prometheus_rule_group_iterations_total` and `cortex_prometheus_rule_group_iterations_missed_total`. #4121
* [ENHANCEMENT] Ruler: added new metrics for tracking total number of queries and push requests sent to ingester, as well as failed queries and push requests. Failures are only counted for internal errors, but not user-errors like limits or invalid query. This is in contrast to existing `cortex_prometheus_rule_evaluation_failures_total`, which is incremented also when query or samples appending fails due to user-errors. #4281
  * `cortex_ruler_write_requests_total`
  * `cortex_ruler_write_requests_failed_total`
  * `cortex_ruler_queries_total`
  * `cortex_ruler_queries_failed_total`
* [ENHANCEMENT] Ingester: Added option `-ingester.ignore-series-limit-for-metric-names` with comma-separated list of metric names that will be ignored in max series per metric limit. #4302
* [ENHANCEMENT] Added instrumentation to Redis client, with the following metrics: #3976
  - `cortex_rediscache_request_duration_seconds`
* [BUGFIX] Purger: fix `Invalid null value in condition for column range` caused by `nil` value in range for WriteBatch query. #4128
* [BUGFIX] Ingester: fixed infrequent panic caused by a race condition between TSDB mmap-ed head chunks truncation and queries. #4176
* [BUGFIX] Alertmanager: fix Alertmanager status page if clustering via gossip is disabled or sharding is enabled. #4184
* [BUGFIX] Ruler: fix `/ruler/rule_groups` endpoint doesn't work when used with object store. #4182
* [BUGFIX] Ruler: Honor the evaluation delay for the `ALERTS` and `ALERTS_FOR_STATE` series. #4227
* [BUGFIX] Make multiple Get requests instead of MGet on Redis Cluster. #4056
* [BUGFIX] Ingester: fix issue where runtime limits erroneously override default limits. #4246
* [BUGFIX] Ruler: fix startup in single-binary mode when the new `ruler_storage` is used. #4252
* [BUGFIX] Querier: fix queries failing with "at least 1 healthy replica required, could only find 0" error right after scaling up store-gateways until they're ACTIVE in the ring. #4263
* [BUGFIX] Store-gateway: when blocks sharding is enabled, do not load all blocks in each store-gateway in case of a cold startup, but load only blocks owned by the store-gateway replica. #4271
* [BUGFIX] Memberlist: fix to setting the default configuration value for `-memberlist.retransmit-factor` when not provided. This should improve propagation delay of the ring state (including, but not limited to, tombstones). Note that if the configuration is already explicitly given, this fix has no effect. #4269
* [BUGFIX] Querier: Fix issue where samples in a chunk might get skipped by batch iterator. #4218

## Blocksconvert

* [ENHANCEMENT] Scanner: add support for DynamoDB (v9 schema only). #3828
* [ENHANCEMENT] Add Cassandra support. #3795
* [ENHANCEMENT] Scanner: retry failed uploads. #4188

## 1.9.0 / 2021-05-14

* [CHANGE] Alertmanager now removes local files after Alertmanager is no longer running for removed or resharded user. #3910
* [CHANGE] Alertmanager now stores local files in per-tenant folders. Files stored by Alertmanager previously are migrated to new hierarchy. Support for this migration will be removed in Cortex 1.11. #3910
* [CHANGE] Ruler: deprecated `-ruler.storage.*` CLI flags (and their respective YAML config options) in favour of `-ruler-storage.*`. The deprecated config will be removed in Cortex 1.11. #3945
* [CHANGE] Alertmanager: deprecated `-alertmanager.storage.*` CLI flags (and their respective YAML config options) in favour of `-alertmanager-storage.*`. This change doesn't apply to `alertmanager.storage.path` and `alertmanager.storage.retention`. The deprecated config will be removed in Cortex 1.11. #4002
* [CHANGE] Alertmanager: removed `-cluster.` CLI flags deprecated in Cortex 1.7. The new config options to use are: #3946
  * `-alertmanager.cluster.listen-address` instead of `-cluster.listen-address`
  * `-alertmanager.cluster.advertise-address` instead of `-cluster.advertise-address`
  * `-alertmanager.cluster.peers` instead of `-cluster.peer`
  * `-alertmanager.cluster.peer-timeout` instead of `-cluster.peer-timeout`
* [CHANGE] Blocks storage: removed the config option `-blocks-storage.bucket-store.index-cache.postings-compression-enabled`, which was deprecated in Cortex 1.6. Postings compression is always enabled. #4101
* [CHANGE] Querier: removed the config option `-store.max-look-back-period`, which was deprecated in Cortex 1.6 and was used only by the chunks storage. You should use `-querier.max-query-lookback` instead. #4101
* [CHANGE] Query Frontend: removed the config option `-querier.compress-http-responses`, which was deprecated in Cortex 1.6. You should use`-api.response-compression-enabled` instead. #4101
* [CHANGE] Runtime-config / overrides: removed the config options `-limits.per-user-override-config` (use `-runtime-config.file`) and `-limits.per-user-override-period` (use `-runtime-config.reload-period`), both deprecated since Cortex 0.6.0. #4112
* [CHANGE] Cortex now fails fast on startup if unable to connect to the ring backend. #4068
* [FEATURE] The following features have been marked as stable: #4101
  - Shuffle-sharding
  - Querier support for querying chunks and blocks store at the same time
  - Tracking of active series and exporting them as metrics (`-ingester.active-series-metrics-enabled` and related flags)
  - Blocks storage: lazy mmap of block indexes in the store-gateway (`-blocks-storage.bucket-store.index-header-lazy-loading-enabled`)
  - Ingester: close idle TSDB and remove them from local disk (`-blocks-storage.tsdb.close-idle-tsdb-timeout`)
* [FEATURE] Memberlist: add TLS configuration options for the memberlist transport layer used by the gossip KV store. #4046
  * New flags added for memberlist communication:
    * `-memberlist.tls-enabled`
    * `-memberlist.tls-cert-path`
    * `-memberlist.tls-key-path`
    * `-memberlist.tls-ca-path`
    * `-memberlist.tls-server-name`
    * `-memberlist.tls-insecure-skip-verify`
* [FEATURE] Ruler: added `local` backend support to the ruler storage configuration under the `-ruler-storage.` flag prefix. #3932
* [ENHANCEMENT] Upgraded Docker base images to `alpine:3.13`. #4042
* [ENHANCEMENT] Blocks storage: reduce ingester memory by eliminating series reference cache. #3951
* [ENHANCEMENT] Ruler: optimized `<prefix>/api/v1/rules` and `<prefix>/api/v1/alerts` when ruler sharding is enabled. #3916
* [ENHANCEMENT] Ruler: added the following metrics when ruler sharding is enabled: #3916
  * `cortex_ruler_clients`
  * `cortex_ruler_client_request_duration_seconds`
* [ENHANCEMENT] Alertmanager: Add API endpoint to list all tenant alertmanager configs: `GET /multitenant_alertmanager/configs`. #3529
* [ENHANCEMENT] Ruler: Add API endpoint to list all tenant ruler rule groups: `GET /ruler/rule_groups`. #3529
* [ENHANCEMENT] Query-frontend/scheduler: added querier forget delay (`-query-frontend.querier-forget-delay` and `-query-scheduler.querier-forget-delay`) to mitigate the blast radius in the event queriers crash because of a repeatedly sent "query of death" when shuffle-sharding is enabled. #3901
* [ENHANCEMENT] Query-frontend: reduced memory allocations when serializing query response. #3964
* [ENHANCEMENT] Querier / ruler: some optimizations to PromQL query engine. #3934 #3989
* [ENHANCEMENT] Ingester: reduce CPU and memory when an high number of errors are returned by the ingester on the write path with the blocks storage. #3969 #3971 #3973
* [ENHANCEMENT] Distributor: reduce CPU and memory when an high number of errors are returned by the distributor on the write path. #3990
* [ENHANCEMENT] Put metric before label value in the "label value too long" error message. #4018
* [ENHANCEMENT] Allow use of `y|w|d` suffixes for duration related limits and per-tenant limits. #4044
* [ENHANCEMENT] Query-frontend: Small optimization on top of PR #3968 to avoid unnecessary Extents merging. #4026
* [ENHANCEMENT] Add a metric `cortex_compactor_compaction_interval_seconds` for the compaction interval config value. #4040
* [ENHANCEMENT] Ingester: added following per-ingester (instance) experimental limits: max number of series in memory (`-ingester.instance-limits.max-series`), max number of users in memory (`-ingester.instance-limits.max-tenants`), max ingestion rate (`-ingester.instance-limits.max-ingestion-rate`), and max inflight requests (`-ingester.instance-limits.max-inflight-push-requests`). These limits are only used when using blocks storage. Limits can also be configured using runtime-config feature, and current values are exported as `cortex_ingester_instance_limits` metric. #3992.
* [ENHANCEMENT] Cortex is now built with Go 1.16. #4062
* [ENHANCEMENT] Distributor: added per-distributor experimental limits: max number of inflight requests (`-distributor.instance-limits.max-inflight-push-requests`) and max ingestion rate in samples/sec (`-distributor.instance-limits.max-ingestion-rate`). If not set, these two are unlimited. Also added metrics to expose current values (`cortex_distributor_inflight_push_requests`, `cortex_distributor_ingestion_rate_samples_per_second`) as well as limits (`cortex_distributor_instance_limits` with various `limit` label values). #4071
* [ENHANCEMENT] Ruler: Added `-ruler.enabled-tenants` and `-ruler.disabled-tenants` to explicitly enable or disable rules processing for specific tenants. #4074
* [ENHANCEMENT] Block Storage Ingester: `/flush` now accepts two new parameters: `tenant` to specify tenant to flush and `wait=true` to make call synchronous. Multiple tenants can be specified by repeating `tenant` parameter. If no `tenant` is specified, all tenants are flushed, as before. #4073
* [ENHANCEMENT] Alertmanager: validate configured `-alertmanager.web.external-url` and fail if ends with `/`. #4081
* [ENHANCEMENT] Alertmanager: added `-alertmanager.receivers-firewall.block.cidr-networks` and `-alertmanager.receivers-firewall.block.private-addresses` to block specific network addresses in HTTP-based Alertmanager receiver integrations. #4085
* [ENHANCEMENT] Allow configuration of Cassandra's host selection policy. #4069
* [ENHANCEMENT] Store-gateway: retry synching blocks if a per-tenant sync fails. #3975 #4088
* [ENHANCEMENT] Add metric `cortex_tcp_connections` exposing the current number of accepted TCP connections. #4099
* [ENHANCEMENT] Querier: Allow federated queries to run concurrently. #4065
* [ENHANCEMENT] Label Values API call now supports `match[]` parameter when querying blocks on storage (assuming `-querier.query-store-for-labels-enabled` is enabled). #4133
* [BUGFIX] Ruler-API: fix bug where `/api/v1/rules/<namespace>/<group_name>` endpoint return `400` instead of `404`. #4013
* [BUGFIX] Distributor: reverted changes done to rate limiting in #3825. #3948
* [BUGFIX] Ingester: Fix race condition when opening and closing tsdb concurrently. #3959
* [BUGFIX] Querier: streamline tracing spans. #3924
* [BUGFIX] Ruler Storage: ignore objects with empty namespace or group in the name. #3999
* [BUGFIX] Distributor: fix issue causing distributors to not extend the replication set because of failing instances when zone-aware replication is enabled. #3977
* [BUGFIX] Query-frontend: Fix issue where cached entry size keeps increasing when making tiny query repeatedly. #3968
* [BUGFIX] Compactor: `-compactor.blocks-retention-period` now supports weeks (`w`) and years (`y`). #4027
* [BUGFIX] Querier: returning 422 (instead of 500) when query hits `max_chunks_per_query` limit with block storage, when the limit is hit in the store-gateway. #3937
* [BUGFIX] Ruler: Rule group limit enforcement should now allow the same number of rules in a group as the limit. #3616
* [BUGFIX] Frontend, Query-scheduler: allow querier to notify about shutdown without providing any authentication. #4066
* [BUGFIX] Querier: fixed race condition causing queries to fail right after querier startup with the "empty ring" error. #4068
* [BUGFIX] Compactor: Increment `cortex_compactor_runs_failed_total` if compactor failed compact a single tenant. #4094
* [BUGFIX] Tracing: hot fix to avoid the Jaeger tracing client to indefinitely block the Cortex process shutdown in case the HTTP connection to the tracing backend is blocked. #4134
* [BUGFIX] Forward proper EndsAt from ruler to Alertmanager inline with Prometheus behaviour. #4017
* [BUGFIX] Querier: support filtering LabelValues with matchers when using tenant federation. #4277

## Blocksconvert

* [ENHANCEMENT] Builder: add `-builder.timestamp-tolerance` option which may reduce block size by rounding timestamps to make difference whole seconds. #3891

## 1.8.1 / 2021-04-27

* [CHANGE] Fix for CVE-2021-31232: Local file disclosure vulnerability when `-experimental.alertmanager.enable-api` is used. The HTTP basic auth `password_file` can be used as an attack vector to send any file content via a webhook. The alertmanager templates can be used as an attack vector to send any file content because the alertmanager can load any text file specified in the templates list.

## 1.8.0 / 2021-03-24

* [CHANGE] Alertmanager: Don't expose cluster information to tenants via the `/alertmanager/api/v1/status` API endpoint when operating with clustering enabled. #3903
* [CHANGE] Ingester: don't update internal "last updated" timestamp of TSDB if tenant only sends invalid samples. This affects how "idle" time is computed. #3727
* [CHANGE] Require explicit flag `-<prefix>.tls-enabled` to enable TLS in GRPC clients. Previously it was enough to specify a TLS flag to enable TLS validation. #3156
* [CHANGE] Query-frontend: removed `-querier.split-queries-by-day` (deprecated in Cortex 0.4.0). Please use `-querier.split-queries-by-interval` instead. #3813
* [CHANGE] Store-gateway: the chunks pool controlled by `-blocks-storage.bucket-store.max-chunk-pool-bytes` is now shared across all tenants. #3830
* [CHANGE] Ingester: return error code 400 instead of 429 when per-user/per-tenant series/metadata limits are reached. #3833
* [CHANGE] Compactor: add `reason` label to `cortex_compactor_blocks_marked_for_deletion_total` metric. Source blocks marked for deletion by compactor are labelled as `compaction`, while blocks passing the retention period are labelled as `retention`. #3879
* [CHANGE] Alertmanager: the `DELETE /api/v1/alerts` is now idempotent. No error is returned if the alertmanager config doesn't exist. #3888
* [FEATURE] Experimental Ruler Storage: Add a separate set of configuration options to configure the ruler storage backend under the `-ruler-storage.` flag prefix. All blocks storage bucket clients and the config service are currently supported. Clients using this implementation will only be enabled if the existing `-ruler.storage` flags are left unset. #3805 #3864
* [FEATURE] Experimental Alertmanager Storage: Add a separate set of configuration options to configure the alertmanager storage backend under the `-alertmanager-storage.` flag prefix. All blocks storage bucket clients and the config service are currently supported. Clients using this implementation will only be enabled if the existing `-alertmanager.storage` flags are left unset. #3888
* [FEATURE] Adds support to S3 server-side encryption using KMS. The S3 server-side encryption config can be overridden on a per-tenant basis for the blocks storage, ruler and alertmanager. Deprecated `-<prefix>.s3.sse-encryption`, please use the following CLI flags that have been added. #3651 #3810 #3811 #3870 #3886 #3906
  - `-<prefix>.s3.sse.type`
  - `-<prefix>.s3.sse.kms-key-id`
  - `-<prefix>.s3.sse.kms-encryption-context`
* [FEATURE] Querier: Enable `@ <timestamp>` modifier in PromQL using the new `-querier.at-modifier-enabled` flag. #3744
* [FEATURE] Overrides Exporter: Add `overrides-exporter` module for exposing per-tenant resource limit overrides as metrics. It is not included in `all` target (single-binary mode), and must be explicitly enabled. #3785
* [FEATURE] Experimental thanosconvert: introduce an experimental tool `thanosconvert` to migrate Thanos block metadata to Cortex metadata. #3770
* [FEATURE] Alertmanager: It now shards the `/api/v1/alerts` API using the ring when sharding is enabled. #3671
  * Added `-alertmanager.max-recv-msg-size` (defaults to 16M) to limit the size of HTTP request body handled by the alertmanager.
  * New flags added for communication between alertmanagers:
    * `-alertmanager.max-recv-msg-size`
    * `-alertmanager.alertmanager-client.remote-timeout`
    * `-alertmanager.alertmanager-client.tls-enabled`
    * `-alertmanager.alertmanager-client.tls-cert-path`
    * `-alertmanager.alertmanager-client.tls-key-path`
    * `-alertmanager.alertmanager-client.tls-ca-path`
    * `-alertmanager.alertmanager-client.tls-server-name`
    * `-alertmanager.alertmanager-client.tls-insecure-skip-verify`
* [FEATURE] Compactor: added blocks storage per-tenant retention support. This is configured via `-compactor.retention-period`, and can be overridden on a per-tenant basis. #3879
* [ENHANCEMENT] Queries: Instrument queries that were discarded due to the configured `max_outstanding_requests_per_tenant`. #3894
  * `cortex_query_frontend_discarded_requests_total`
  * `cortex_query_scheduler_discarded_requests_total`
* [ENHANCEMENT] Ruler: Add TLS and explicit basis authentication configuration options for the HTTP client the ruler uses to communicate with the alertmanager. #3752
  * `-ruler.alertmanager-client.basic-auth-username`: Configure the basic authentication username used by the client. Takes precedent over a URL configured username.
  * `-ruler.alertmanager-client.basic-auth-password`: Configure the basic authentication password used by the client. Takes precedent over a URL configured password.
  * `-ruler.alertmanager-client.tls-ca-path`: File path to the CA file.
  * `-ruler.alertmanager-client.tls-cert-path`: File path to the TLS certificate.
  * `-ruler.alertmanager-client.tls-insecure-skip-verify`: Boolean to disable verifying the certificate.
  * `-ruler.alertmanager-client.tls-key-path`: File path to the TLS key certificate.
  * `-ruler.alertmanager-client.tls-server-name`: Expected name on the TLS certificate.
* [ENHANCEMENT] Ingester: exposed metric `cortex_ingester_oldest_unshipped_block_timestamp_seconds`, tracking the unix timestamp of the oldest TSDB block not shipped to the storage yet. #3705
* [ENHANCEMENT] Prometheus upgraded. #3739 #3806
  * Avoid unnecessary `runtime.GC()` during compactions.
  * Prevent compaction loop in TSDB on data gap.
* [ENHANCEMENT] Query-Frontend now returns server side performance metrics using `Server-Timing` header when query stats is enabled. #3685
* [ENHANCEMENT] Runtime Config: Add a `mode` query parameter for the runtime config endpoint. `/runtime_config?mode=diff` now shows the YAML runtime configuration with all values that differ from the defaults. #3700
* [ENHANCEMENT] Distributor: Enable downstream projects to wrap distributor push function and access the deserialized write requests berfore/after they are pushed. #3755
* [ENHANCEMENT] Add flag `-<prefix>.tls-server-name` to require a specific server name instead of the hostname on the certificate. #3156
* [ENHANCEMENT] Alertmanager: Remove a tenant's alertmanager instead of pausing it as we determine it is no longer needed. #3722
* [ENHANCEMENT] Blocks storage: added more configuration options to S3 client. #3775
  * `-blocks-storage.s3.tls-handshake-timeout`: Maximum time to wait for a TLS handshake. 0 means no limit.
  * `-blocks-storage.s3.expect-continue-timeout`: The time to wait for a server's first response headers after fully writing the request headers if the request has an Expect header. 0 to send the request body immediately.
  * `-blocks-storage.s3.max-idle-connections`: Maximum number of idle (keep-alive) connections across all hosts. 0 means no limit.
  * `-blocks-storage.s3.max-idle-connections-per-host`: Maximum number of idle (keep-alive) connections to keep per-host. If 0, a built-in default value is used.
  * `-blocks-storage.s3.max-connections-per-host`: Maximum number of connections per host. 0 means no limit.
* [ENHANCEMENT] Ingester: when tenant's TSDB is closed, Ingester now removes pushed metrics-metadata from memory, and removes metadata (`cortex_ingester_memory_metadata`, `cortex_ingester_memory_metadata_created_total`, `cortex_ingester_memory_metadata_removed_total`) and validation metrics (`cortex_discarded_samples_total`, `cortex_discarded_metadata_total`). #3782
* [ENHANCEMENT] Distributor: cleanup metrics for inactive tenants. #3784
* [ENHANCEMENT] Ingester: Have ingester to re-emit following TSDB metrics. #3800
  * `cortex_ingester_tsdb_blocks_loaded`
  * `cortex_ingester_tsdb_reloads_total`
  * `cortex_ingester_tsdb_reloads_failures_total`
  * `cortex_ingester_tsdb_symbol_table_size_bytes`
  * `cortex_ingester_tsdb_storage_blocks_bytes`
  * `cortex_ingester_tsdb_time_retentions_total`
* [ENHANCEMENT] Querier: distribute workload across `-store-gateway.sharding-ring.replication-factor` store-gateway replicas when querying blocks and `-store-gateway.sharding-enabled=true`. #3824
* [ENHANCEMENT] Distributor / HA Tracker: added cleanup of unused elected HA replicas from KV store. Added following metrics to monitor this process: #3809
  * `cortex_ha_tracker_replicas_cleanup_started_total`
  * `cortex_ha_tracker_replicas_cleanup_marked_for_deletion_total`
  * `cortex_ha_tracker_replicas_cleanup_deleted_total`
  * `cortex_ha_tracker_replicas_cleanup_delete_failed_total`
* [ENHANCEMENT] Ruler now has new API endpoint `/ruler/delete_tenant_config` that can be used to delete all ruler groups for tenant. It is intended to be used by administrators who wish to clean up state after removed user. Note that this endpoint is enabled regardless of `-experimental.ruler.enable-api`. #3750 #3899
* [ENHANCEMENT] Query-frontend, query-scheduler: cleanup metrics for inactive tenants. #3826
* [ENHANCEMENT] Blocks storage: added `-blocks-storage.s3.region` support to S3 client configuration. #3811
* [ENHANCEMENT] Distributor: Remove cached subrings for inactive users when using shuffle sharding. #3849
* [ENHANCEMENT] Store-gateway: Reduced memory used to fetch chunks at query time. #3855
* [ENHANCEMENT] Ingester: attempt to prevent idle compaction from happening in concurrent ingesters by introducing a 25% jitter to the configured idle timeout (`-blocks-storage.tsdb.head-compaction-idle-timeout`). #3850
* [ENHANCEMENT] Compactor: cleanup local files for users that are no longer owned by compactor. #3851
* [ENHANCEMENT] Store-gateway: close empty bucket stores, and delete leftover local files for tenants that no longer belong to store-gateway. #3853
* [ENHANCEMENT] Store-gateway: added metrics to track partitioner behaviour. #3877
  * `cortex_bucket_store_partitioner_requested_bytes_total`
  * `cortex_bucket_store_partitioner_requested_ranges_total`
  * `cortex_bucket_store_partitioner_expanded_bytes_total`
  * `cortex_bucket_store_partitioner_expanded_ranges_total`
* [ENHANCEMENT] Store-gateway: added metrics to monitor chunk buffer pool behaviour. #3880
  * `cortex_bucket_store_chunk_pool_requested_bytes_total`
  * `cortex_bucket_store_chunk_pool_returned_bytes_total`
* [ENHANCEMENT] Alertmanager: load alertmanager configurations from object storage concurrently, and only load necessary configurations, speeding configuration synchronization process and executing fewer "GET object" operations to the storage when sharding is enabled. #3898
* [ENHANCEMENT] Ingester (blocks storage): Ingester can now stream entire chunks instead of individual samples to the querier. At the moment this feature must be explicitly enabled either by using `-ingester.stream-chunks-when-using-blocks` flag or `ingester_stream_chunks_when_using_blocks` (boolean) field in runtime config file, but these configuration options are temporary and will be removed when feature is stable. #3889
* [ENHANCEMENT] Alertmanager: New endpoint `/multitenant_alertmanager/delete_tenant_config` to delete configuration for tenant identified by `X-Scope-OrgID` header. This is an internal endpoint, available even if Alertmanager API is not enabled by using `-experimental.alertmanager.enable-api`. #3900
* [ENHANCEMENT] MemCached: Add `max_item_size` support. #3929
* [BUGFIX] Cortex: Fixed issue where fatal errors and various log messages where not logged. #3778
* [BUGFIX] HA Tracker: don't track as error in the `cortex_kv_request_duration_seconds` metric a CAS operation intentionally aborted. #3745
* [BUGFIX] Querier / ruler: do not log "error removing stale clients" if the ring is empty. #3761
* [BUGFIX] Store-gateway: fixed a panic caused by a race condition when the index-header lazy loading is enabled. #3775 #3789
* [BUGFIX] Compactor: fixed "could not guess file size" log when uploading blocks deletion marks to the global location. #3807
* [BUGFIX] Prevent panic at start if the http_prefix setting doesn't have a valid value. #3796
* [BUGFIX] Memberlist: fixed panic caused by race condition in `armon/go-metrics` used by memberlist client. #3725
* [BUGFIX] Querier: returning 422 (instead of 500) when query hits `max_chunks_per_query` limit with block storage. #3895
* [BUGFIX] Alertmanager: Ensure that experimental `/api/v1/alerts` endpoints work when `-http.prefix` is empty. #3905
* [BUGFIX] Chunk store: fix panic in inverted index when deleted fingerprint is no longer in the index. #3543

## 1.7.1 / 2021-04-27

* [CHANGE] Fix for CVE-2021-31232: Local file disclosure vulnerability when `-experimental.alertmanager.enable-api` is used. The HTTP basic auth `password_file` can be used as an attack vector to send any file content via a webhook. The alertmanager templates can be used as an attack vector to send any file content because the alertmanager can load any text file specified in the templates list.

## 1.7.0 / 2021-02-23

Note the blocks storage compactor runs a migration task at startup in this version, which can take many minutes and use a lot of RAM.
[Turn this off after first run](https://cortexmetrics.io/docs/blocks-storage/production-tips/#ensure-deletion-marks-migration-is-disabled-after-first-run).

* [CHANGE] FramedSnappy encoding support has been removed from Push and Remote Read APIs. This means Prometheus 1.6 support has been removed and the oldest Prometheus version supported in the remote write is 1.7. #3682
* [CHANGE] Ruler: removed the flag `-ruler.evaluation-delay-duration-deprecated` which was deprecated in 1.4.0. Please use the `ruler_evaluation_delay_duration` per-tenant limit instead. #3694
* [CHANGE] Removed the flags `-<prefix>.grpc-use-gzip-compression` which were deprecated in 1.3.0: #3694
  * `-query-scheduler.grpc-client-config.grpc-use-gzip-compression`: use `-query-scheduler.grpc-client-config.grpc-compression` instead
  * `-frontend.grpc-client-config.grpc-use-gzip-compression`: use `-frontend.grpc-client-config.grpc-compression` instead
  * `-ruler.client.grpc-use-gzip-compression`: use `-ruler.client.grpc-compression` instead
  * `-bigtable.grpc-use-gzip-compression`: use `-bigtable.grpc-compression` instead
  * `-ingester.client.grpc-use-gzip-compression`: use `-ingester.client.grpc-compression` instead
  * `-querier.frontend-client.grpc-use-gzip-compression`: use `-querier.frontend-client.grpc-compression` instead
* [CHANGE] Querier: it's not required to set `-frontend.query-stats-enabled=true` in the querier anymore to enable query statistics logging in the query-frontend. The flag is now required to be configured only in the query-frontend and it will be propagated to the queriers. #3595 #3695
* [CHANGE] Blocks storage: compactor is now required when running a Cortex cluster with the blocks storage, because it also keeps the bucket index updated. #3583
* [CHANGE] Blocks storage: block deletion marks are now stored in a per-tenant global markers/ location too, other than within the block location. The compactor, at startup, will copy deletion marks from the block location to the global location. This migration is required only once, so it can be safely disabled via `-compactor.block-deletion-marks-migration-enabled=false` after new compactor has successfully started at least once in the cluster. #3583
* [CHANGE] OpenStack Swift: the default value for the `-ruler.storage.swift.container-name` and `-swift.container-name` config options has changed from `cortex` to empty string. If you were relying on the default value, please set it back to `cortex`. #3660
* [CHANGE] HA Tracker: configured replica label is now verified against label value length limit (`-validation.max-length-label-value`). #3668
* [CHANGE] Distributor: `extend_writes` field in YAML configuration has moved from `lifecycler` (inside `ingester_config`) to `distributor_config`. This doesn't affect command line option `-distributor.extend-writes`, which stays the same. #3719
* [CHANGE] Alertmanager: Deprecated `-cluster.` CLI flags in favor of their `-alertmanager.cluster.` equivalent. The deprecated flags (and their respective YAML config options) are: #3677
  * `-cluster.listen-address` in favor of `-alertmanager.cluster.listen-address`
  * `-cluster.advertise-address` in favor of `-alertmanager.cluster.advertise-address`
  * `-cluster.peer` in favor of `-alertmanager.cluster.peers`
  * `-cluster.peer-timeout` in favor of `-alertmanager.cluster.peer-timeout`
* [CHANGE] Blocks storage: the default value of `-blocks-storage.bucket-store.sync-interval` has been changed from `5m` to `15m`. #3724
* [FEATURE] Querier: Queries can be federated across multiple tenants. The tenants IDs involved need to be specified separated by a `|` character in the `X-Scope-OrgID` request header. This is an experimental feature, which can be enabled by setting `-tenant-federation.enabled=true` on all Cortex services. #3250
* [FEATURE] Alertmanager: introduced the experimental option `-alertmanager.sharding-enabled` to shard tenants across multiple Alertmanager instances. This feature is still under heavy development and its usage is discouraged. The following new metrics are exported by the Alertmanager: #3664
  * `cortex_alertmanager_ring_check_errors_total`
  * `cortex_alertmanager_sync_configs_total`
  * `cortex_alertmanager_sync_configs_failed_total`
  * `cortex_alertmanager_tenants_discovered`
  * `cortex_alertmanager_tenants_owned`
* [ENHANCEMENT] Allow specifying JAEGER_ENDPOINT instead of sampling server or local agent port. #3682
* [ENHANCEMENT] Blocks storage: introduced a per-tenant bucket index, periodically updated by the compactor, used to avoid full bucket scanning done by queriers, store-gateways and rulers. The bucket index is updated by the compactor during blocks cleanup, on every `-compactor.cleanup-interval`. #3553 #3555 #3561 #3583 #3625 #3711 #3715
* [ENHANCEMENT] Blocks storage: introduced an option `-blocks-storage.bucket-store.bucket-index.enabled` to enable the usage of the bucket index in the querier, store-gateway and ruler. When enabled, the querier, store-gateway and ruler will use the bucket index to find a tenant's blocks instead of running the periodic bucket scan. The following new metrics are exported by the querier and ruler: #3614 #3625
  * `cortex_bucket_index_loads_total`
  * `cortex_bucket_index_load_failures_total`
  * `cortex_bucket_index_load_duration_seconds`
  * `cortex_bucket_index_loaded`
* [ENHANCEMENT] Compactor: exported the following metrics. #3583 #3625
  * `cortex_bucket_blocks_count`: Total number of blocks per tenant in the bucket. Includes blocks marked for deletion, but not partial blocks.
  * `cortex_bucket_blocks_marked_for_deletion_count`: Total number of blocks per tenant marked for deletion in the bucket.
  * `cortex_bucket_blocks_partials_count`: Total number of partial blocks.
  * `cortex_bucket_index_last_successful_update_timestamp_seconds`: Timestamp of the last successful update of a tenant's bucket index.
* [ENHANCEMENT] Ruler: Add `cortex_prometheus_last_evaluation_samples` to expose the number of samples generated by a rule group per tenant. #3582
* [ENHANCEMENT] Memberlist: add status page (/memberlist) with available details about memberlist-based KV store and memberlist cluster. It's also possible to view KV values in Go struct or JSON format, or download for inspection. #3575
* [ENHANCEMENT] Memberlist: client can now keep a size-bounded buffer with sent and received messages and display them in the admin UI (/memberlist) for troubleshooting. #3581 #3602
* [ENHANCEMENT] Blocks storage: added block index attributes caching support to metadata cache. The TTL can be configured via `-blocks-storage.bucket-store.metadata-cache.block-index-attributes-ttl`. #3629
* [ENHANCEMENT] Alertmanager: Add support for Azure blob storage. #3634
* [ENHANCEMENT] Compactor: tenants marked for deletion will now be fully cleaned up after some delay since deletion of last block. Cleanup includes removal of remaining marker files (including tenant deletion mark file) and files under `debug/metas`. #3613
* [ENHANCEMENT] Compactor: retry compaction of a single tenant on failure instead of re-running compaction for all tenants. #3627
* [ENHANCEMENT] Querier: Implement result caching for tenant query federation. #3640
* [ENHANCEMENT] API: Add a `mode` query parameter for the config endpoint: #3645
  * `/config?mode=diff`: Shows the YAML configuration with all values that differ from the defaults.
  * `/config?mode=defaults`: Shows the YAML configuration with all the default values.
* [ENHANCEMENT] OpenStack Swift: added the following config options to OpenStack Swift backend client: #3660
  - Chunks storage: `-swift.auth-version`, `-swift.max-retries`, `-swift.connect-timeout`, `-swift.request-timeout`.
  - Blocks storage: ` -blocks-storage.swift.auth-version`, ` -blocks-storage.swift.max-retries`, ` -blocks-storage.swift.connect-timeout`, ` -blocks-storage.swift.request-timeout`.
  - Ruler: `-ruler.storage.swift.auth-version`, `-ruler.storage.swift.max-retries`, `-ruler.storage.swift.connect-timeout`, `-ruler.storage.swift.request-timeout`.
* [ENHANCEMENT] Disabled in-memory shuffle-sharding subring cache in the store-gateway, ruler and compactor. This should reduce the memory utilisation in these services when shuffle-sharding is enabled, without introducing a significantly increase CPU utilisation. #3601
* [ENHANCEMENT] Shuffle sharding: optimised subring generation used by shuffle sharding. #3601
* [ENHANCEMENT] New /runtime_config endpoint that returns the defined runtime configuration in YAML format. The returned configuration includes overrides. #3639
* [ENHANCEMENT] Query-frontend: included the parameter name failed to validate in HTTP 400 message. #3703
* [ENHANCEMENT] Fail to startup Cortex if provided runtime config is invalid. #3707
* [ENHANCEMENT] Alertmanager: Add flags to customize the cluster configuration: #3667
  * `-alertmanager.cluster.gossip-interval`: The interval between sending gossip messages. By lowering this value (more frequent) gossip messages are propagated across cluster more quickly at the expense of increased bandwidth usage.
  * `-alertmanager.cluster.push-pull-interval`: The interval between gossip state syncs. Setting this interval lower (more frequent) will increase convergence speeds across larger clusters at the expense of increased bandwidth usage.
* [ENHANCEMENT] Distributor: change the error message returned when a received series has too many label values. The new message format has the series at the end and this plays better with Prometheus logs truncation. #3718
  - From: `sample for '<series>' has <value> label names; limit <value>`
  - To: `series has too many labels (actual: <value>, limit: <value>) series: '<series>'`
* [ENHANCEMENT] Improve bucket index loader to handle edge case where new tenant has not had blocks uploaded to storage yet. #3717
* [BUGFIX] Allow `-querier.max-query-lookback` use `y|w|d` suffix like deprecated `-store.max-look-back-period`. #3598
* [BUGFIX] Memberlist: Entry in the ring should now not appear again after using "Forget" feature (unless it's still heartbeating). #3603
* [BUGFIX] Ingester: do not close idle TSDBs while blocks shipping is in progress. #3630 #3632
* [BUGFIX] Ingester: correctly update `cortex_ingester_memory_users` and `cortex_ingester_active_series` when a tenant's idle TSDB is closed, when running Cortex with the blocks storage. #3646
* [BUGFIX] Querier: fix default value incorrectly overriding `-querier.frontend-address` in single-binary mode. #3650
* [BUGFIX] Compactor: delete `deletion-mark.json` at last when deleting a block in order to not leave partial blocks without deletion mark in the bucket if the compactor is interrupted while deleting a block. #3660
* [BUGFIX] Blocks storage: do not cleanup a partially uploaded block when `meta.json` upload fails. Despite failure to upload `meta.json`, this file may in some cases still appear in the bucket later. By skipping early cleanup, we avoid having corrupted blocks in the storage. #3660
* [BUGFIX] Alertmanager: disable access to `/alertmanager/metrics` (which exposes all Cortex metrics), `/alertmanager/-/reload` and `/alertmanager/debug/*`, which were available to any authenticated user with enabled AlertManager. #3678
* [BUGFIX] Query-Frontend: avoid creating many small sub-queries by discarding cache extents under 5 minutes #3653
* [BUGFIX] Ruler: Ensure the stale markers generated for evaluated rules respect the configured `-ruler.evaluation-delay-duration`. This will avoid issues with samples with NaN be persisted with timestamps set ahead of the next rule evaluation. #3687
* [BUGFIX] Alertmanager: don't serve HTTP requests until Alertmanager has fully started. Serving HTTP requests earlier may result in loss of configuration for the user. #3679
* [BUGFIX] Do not log "failed to load config" if runtime config file is empty. #3706
* [BUGFIX] Do not allow to use a runtime config file containing multiple YAML documents. #3706
* [BUGFIX] HA Tracker: don't track as error in the `cortex_kv_request_duration_seconds` metric a CAS operation intentionally aborted. #3745

## 1.6.0 / 2020-12-29

* [CHANGE] Query Frontend: deprecate `-querier.compress-http-responses` in favour of `-api.response-compression-enabled`. #3544
* [CHANGE] Querier: deprecated `-store.max-look-back-period`. You should use `-querier.max-query-lookback` instead. #3452
* [CHANGE] Blocks storage: increased `-blocks-storage.bucket-store.chunks-cache.attributes-ttl` default from `24h` to `168h` (1 week). #3528
* [CHANGE] Blocks storage: the config option `-blocks-storage.bucket-store.index-cache.postings-compression-enabled` has been deprecated and postings compression is always enabled. #3538
* [CHANGE] Ruler: gRPC message size default limits on the Ruler-client side have changed: #3523
  - limit for outgoing gRPC messages has changed from 2147483647 to 16777216 bytes
  - limit for incoming gRPC messages has changed from 4194304 to 104857600 bytes
* [FEATURE] Distributor/Ingester: Provide ability to not overflow writes in the presence of a leaving or unhealthy ingester. This allows for more efficient ingester rolling restarts. #3305
* [FEATURE] Query-frontend: introduced query statistics logged in the query-frontend when enabled via `-frontend.query-stats-enabled=true`. When enabled, the metric `cortex_query_seconds_total` is tracked, counting the sum of the wall time spent across all queriers while running queries (on a per-tenant basis). The metrics `cortex_request_duration_seconds` and `cortex_query_seconds_total` are different: the first one tracks the request duration (eg. HTTP request from the client), while the latter tracks the sum of the wall time on all queriers involved executing the query. #3539
* [ENHANCEMENT] API: Add GZIP HTTP compression to the API responses. Compression can be enabled via `-api.response-compression-enabled`. #3536
* [ENHANCEMENT] Added zone-awareness support on queries. When zone-awareness is enabled, queries will still succeed if all ingesters in a single zone will fail. #3414
* [ENHANCEMENT] Blocks storage ingester: exported more TSDB-related metrics. #3412
  - `cortex_ingester_tsdb_wal_corruptions_total`
  - `cortex_ingester_tsdb_head_truncations_failed_total`
  - `cortex_ingester_tsdb_head_truncations_total`
  - `cortex_ingester_tsdb_head_gc_duration_seconds`
* [ENHANCEMENT] Enforced keepalive on all gRPC clients used for inter-service communication. #3431
* [ENHANCEMENT] Added `cortex_alertmanager_config_hash` metric to expose hash of Alertmanager Config loaded per user. #3388
* [ENHANCEMENT] Query-Frontend / Query-Scheduler: New component called "Query-Scheduler" has been introduced. Query-Scheduler is simply a queue of requests, moved outside of Query-Frontend. This allows Query-Frontend to be scaled separately from number of queues. To make Query-Frontend and Querier use Query-Scheduler, they need to be started with `-frontend.scheduler-address` and `-querier.scheduler-address` options respectively. #3374 #3471
* [ENHANCEMENT] Query-frontend / Querier / Ruler: added `-querier.max-query-lookback` to limit how long back data (series and metadata) can be queried. This setting can be overridden on a per-tenant basis and is enforced in the query-frontend, querier and ruler. #3452 #3458
* [ENHANCEMENT] Querier: added `-querier.query-store-for-labels-enabled` to query store for label names, label values and series APIs. Only works with blocks storage engine. #3461 #3520
* [ENHANCEMENT] Ingester: exposed `-blocks-storage.tsdb.wal-segment-size-bytes` config option to customise the TSDB WAL segment max size. #3476
* [ENHANCEMENT] Compactor: concurrently run blocks cleaner for multiple tenants. Concurrency can be configured via `-compactor.cleanup-concurrency`. #3483
* [ENHANCEMENT] Compactor: shuffle tenants before running compaction. #3483
* [ENHANCEMENT] Compactor: wait for a stable ring at startup, when sharding is enabled. #3484
* [ENHANCEMENT] Store-gateway: added `-blocks-storage.bucket-store.index-header-lazy-loading-enabled` to enable index-header lazy loading (experimental). When enabled, index-headers will be mmap-ed only once required by a query and will be automatically released after `-blocks-storage.bucket-store.index-header-lazy-loading-idle-timeout` time of inactivity. #3498
* [ENHANCEMENT] Alertmanager: added metrics `cortex_alertmanager_notification_requests_total` and `cortex_alertmanager_notification_requests_failed_total`. #3518
* [ENHANCEMENT] Ingester: added `-blocks-storage.tsdb.head-chunks-write-buffer-size-bytes` to fine-tune the TSDB head chunks write buffer size when running Cortex blocks storage. #3518
* [ENHANCEMENT] /metrics now supports OpenMetrics output. HTTP and gRPC servers metrics can now include exemplars. #3524
* [ENHANCEMENT] Expose gRPC keepalive policy options by gRPC server. #3524
* [ENHANCEMENT] Blocks storage: enabled caching of `meta.json` attributes, configurable via `-blocks-storage.bucket-store.metadata-cache.metafile-attributes-ttl`. #3528
* [ENHANCEMENT] Compactor: added a config validation check to fail fast if the compactor has been configured invalid block range periods (each period is expected to be a multiple of the previous one). #3534
* [ENHANCEMENT] Blocks storage: concurrently fetch deletion marks from object storage. #3538
* [ENHANCEMENT] Blocks storage ingester: ingester can now close idle TSDB and delete local data. #3491 #3552
* [ENHANCEMENT] Blocks storage: add option to use V2 signatures for S3 authentication. #3540
* [ENHANCEMENT] Exported process metrics to monitor the number of memory map areas allocated. #3537
  * - `process_memory_map_areas`
  * - `process_memory_map_areas_limit`
* [ENHANCEMENT] Ruler: Expose gRPC client options. #3523
* [ENHANCEMENT] Compactor: added metrics to track on-going compaction. #3535
  * `cortex_compactor_tenants_discovered`
  * `cortex_compactor_tenants_skipped`
  * `cortex_compactor_tenants_processing_succeeded`
  * `cortex_compactor_tenants_processing_failed`
* [ENHANCEMENT] Added new experimental API endpoints: `POST /purger/delete_tenant` and `GET /purger/delete_tenant_status` for deleting all tenant data. Only works with blocks storage. Compactor removes blocks that belong to user marked for deletion. #3549 #3558
* [ENHANCEMENT] Chunks storage: add option to use V2 signatures for S3 authentication. #3560
* [ENHANCEMENT] HA Tracker: Added new limit `ha_max_clusters` to set the max number of clusters tracked for single user. This limit is disabled by default. #3668
* [BUGFIX] Query-Frontend: `cortex_query_seconds_total` now return seconds not nanoseconds. #3589
* [BUGFIX] Blocks storage ingester: fixed some cases leading to a TSDB WAL corruption after a partial write to disk. #3423
* [BUGFIX] Blocks storage: Fix the race between ingestion and `/flush` call resulting in overlapping blocks. #3422
* [BUGFIX] Querier: fixed `-querier.max-query-into-future` which wasn't correctly enforced on range queries. #3452
* [BUGFIX] Fixed float64 precision stability when aggregating metrics before exposing them. This could have lead to false counters resets when querying some metrics exposed by Cortex. #3506
* [BUGFIX] Querier: the meta.json sync concurrency done when running Cortex with the blocks storage is now controlled by `-blocks-storage.bucket-store.meta-sync-concurrency` instead of the incorrect `-blocks-storage.bucket-store.block-sync-concurrency` (default values are the same). #3531
* [BUGFIX] Querier: fixed initialization order of querier module when using blocks storage. It now (again) waits until blocks have been synchronized. #3551

## Blocksconvert

* [ENHANCEMENT] Scheduler: ability to ignore users based on regexp, using `-scheduler.ignore-users-regex` flag. #3477
* [ENHANCEMENT] Builder: Parallelize reading chunks in the final stage of building block. #3470
* [ENHANCEMENT] Builder: remove duplicate label names from chunk. #3547

## 1.5.0 / 2020-11-09

### Cortex

* [CHANGE] Blocks storage: update the default HTTP configuration values for the S3 client to the upstream Thanos default values. #3244
  - `-blocks-storage.s3.http.idle-conn-timeout` is set 90 seconds.
  - `-blocks-storage.s3.http.response-header-timeout` is set to 2 minutes.
* [CHANGE] Improved shuffle sharding support in the write path. This work introduced some config changes: #3090
  * Introduced `-distributor.sharding-strategy` CLI flag (and its respective `sharding_strategy` YAML config option) to explicitly specify which sharding strategy should be used in the write path
  * `-experimental.distributor.user-subring-size` flag renamed to `-distributor.ingestion-tenant-shard-size`
  * `user_subring_size` limit YAML config option renamed to `ingestion_tenant_shard_size`
* [CHANGE] Dropped "blank Alertmanager configuration; using fallback" message from Info to Debug level. #3205
* [CHANGE] Zone-awareness replication for time-series now should be explicitly enabled in the distributor via the `-distributor.zone-awareness-enabled` CLI flag (or its respective YAML config option). Before, zone-aware replication was implicitly enabled if a zone was set on ingesters. #3200
* [CHANGE] Removed the deprecated CLI flag `-config-yaml`. You should use `-schema-config-file` instead. #3225
* [CHANGE] Enforced the HTTP method required by some API endpoints which did (incorrectly) allow any method before that. #3228
  - `GET /`
  - `GET /config`
  - `GET /debug/fgprof`
  - `GET /distributor/all_user_stats`
  - `GET /distributor/ha_tracker`
  - `GET /all_user_stats`
  - `GET /ha-tracker`
  - `GET /api/v1/user_stats`
  - `GET /api/v1/chunks`
  - `GET <legacy-http-prefix>/user_stats`
  - `GET <legacy-http-prefix>/chunks`
  - `GET /services`
  - `GET /multitenant_alertmanager/status`
  - `GET /status` (alertmanager microservice)
  - `GET|POST /ingester/ring`
  - `GET|POST /ring`
  - `GET|POST /store-gateway/ring`
  - `GET|POST /compactor/ring`
  - `GET|POST /ingester/flush`
  - `GET|POST /ingester/shutdown`
  - `GET|POST /flush`
  - `GET|POST /shutdown`
  - `GET|POST /ruler/ring`
  - `POST /api/v1/push`
  - `POST <legacy-http-prefix>/push`
  - `POST /push`
  - `POST /ingester/push`
* [CHANGE] Renamed CLI flags to configure the network interface names from which automatically detect the instance IP. #3295
  - `-compactor.ring.instance-interface` renamed to `-compactor.ring.instance-interface-names`
  - `-store-gateway.sharding-ring.instance-interface` renamed to `-store-gateway.sharding-ring.instance-interface-names`
  - `-distributor.ring.instance-interface` renamed to `-distributor.ring.instance-interface-names`
  - `-ruler.ring.instance-interface` renamed to `-ruler.ring.instance-interface-names`
* [CHANGE] Renamed `-<prefix>.redis.enable-tls` CLI flag to `-<prefix>.redis.tls-enabled`, and its respective YAML config option from `enable_tls` to `tls_enabled`. #3298
* [CHANGE] Increased default `-<prefix>.redis.timeout` from `100ms` to `500ms`. #3301
* [CHANGE] `cortex_alertmanager_config_invalid` has been removed in favor of `cortex_alertmanager_config_last_reload_successful`. #3289
* [CHANGE] Query-frontend: POST requests whose body size exceeds 10MiB will be rejected. The max body size can be customised via `-frontend.max-body-size`. #3276
* [FEATURE] Shuffle sharding: added support for shuffle-sharding queriers in the query-frontend. When configured (`-frontend.max-queriers-per-tenant` globally, or using per-tenant limit `max_queriers_per_tenant`), each tenants's requests will be handled by different set of queriers. #3113 #3257
* [FEATURE] Shuffle sharding: added support for shuffle-sharding ingesters on the read path. When ingesters shuffle-sharding is enabled and `-querier.shuffle-sharding-ingesters-lookback-period` is set, queriers will fetch in-memory series from the minimum set of required ingesters, selecting only ingesters which may have received series since 'now - lookback period'. #3252
* [FEATURE] Query-frontend: added `compression` config to support results cache with compression. #3217
* [FEATURE] Add OpenStack Swift support to blocks storage. #3303
* [FEATURE] Added support for applying Prometheus relabel configs on series received by the distributor. A `metric_relabel_configs` field has been added to the per-tenant limits configuration. #3329
* [FEATURE] Support for Cassandra client SSL certificates. #3384
* [ENHANCEMENT] Ruler: Introduces two new limits `-ruler.max-rules-per-rule-group` and `-ruler.max-rule-groups-per-tenant` to control the number of rules per rule group and the total number of rule groups for a given user. They are disabled by default. #3366
* [ENHANCEMENT] Allow to specify multiple comma-separated Cortex services to `-target` CLI option (or its respective YAML config option). For example, `-target=all,compactor` can be used to start Cortex single-binary with compactor as well. #3275
* [ENHANCEMENT] Expose additional HTTP configs for the S3 backend client. New flag are listed below: #3244
  - `-blocks-storage.s3.http.idle-conn-timeout`
  - `-blocks-storage.s3.http.response-header-timeout`
  - `-blocks-storage.s3.http.insecure-skip-verify`
* [ENHANCEMENT] Added `cortex_query_frontend_connected_clients` metric to show the number of workers currently connected to the frontend. #3207
* [ENHANCEMENT] Shuffle sharding: improved shuffle sharding in the write path. Shuffle sharding now should be explicitly enabled via `-distributor.sharding-strategy` CLI flag (or its respective YAML config option) and guarantees stability, consistency, shuffling and balanced zone-awareness properties. #3090 #3214
* [ENHANCEMENT] Ingester: added new metric `cortex_ingester_active_series` to track active series more accurately. Also added options to control whether active series tracking is enabled (`-ingester.active-series-metrics-enabled`, defaults to false), and how often this metric is updated (`-ingester.active-series-metrics-update-period`) and max idle time for series to be considered inactive (`-ingester.active-series-metrics-idle-timeout`). #3153
* [ENHANCEMENT] Store-gateway: added zone-aware replication support to blocks replication in the store-gateway. #3200
* [ENHANCEMENT] Store-gateway: exported new metrics. #3231
  - `cortex_bucket_store_cached_series_fetch_duration_seconds`
  - `cortex_bucket_store_cached_postings_fetch_duration_seconds`
  - `cortex_bucket_stores_gate_queries_max`
* [ENHANCEMENT] Added `-version` flag to Cortex. #3233
* [ENHANCEMENT] Hash ring: added instance registered timestamp to the ring. #3248
* [ENHANCEMENT] Reduce tail latency by smoothing out spikes in rate of chunk flush operations. #3191
* [ENHANCEMENT] User Cortex as User Agent in http requests issued by Configs DB client. #3264
* [ENHANCEMENT] Experimental Ruler API: Fetch rule groups from object storage in parallel. #3218
* [ENHANCEMENT] Chunks GCS object storage client uses the `fields` selector to limit the payload size when listing objects in the bucket. #3218 #3292
* [ENHANCEMENT] Added shuffle sharding support to ruler. Added new metric `cortex_ruler_sync_rules_total`. #3235
* [ENHANCEMENT] Return an explicit error when the store-gateway is explicitly requested without a blocks storage engine. #3287
* [ENHANCEMENT] Ruler: only load rules that belong to the ruler. Improves rules synching performances when ruler sharding is enabled. #3269
* [ENHANCEMENT] Added `-<prefix>.redis.tls-insecure-skip-verify` flag. #3298
* [ENHANCEMENT] Added `cortex_alertmanager_config_last_reload_successful_seconds` metric to show timestamp of last successful AM config reload. #3289
* [ENHANCEMENT] Blocks storage: reduced number of bucket listing operations to list block content (applies to newly created blocks only). #3363
* [ENHANCEMENT] Ruler: Include the tenant ID on the notifier logs. #3372
* [ENHANCEMENT] Blocks storage Compactor: Added `-compactor.enabled-tenants` and `-compactor.disabled-tenants` to explicitly enable or disable compaction of specific tenants. #3385
* [ENHANCEMENT] Blocks storage ingester: Creating checkpoint only once even when there are multiple Head compactions in a single `Compact()` call. #3373
* [BUGFIX] Blocks storage ingester: Read repair memory-mapped chunks file which can end up being empty on abrupt shutdowns combined with faulty disks. #3373
* [BUGFIX] Blocks storage ingester: Close TSDB resources on failed startup preventing ingester OOMing. #3373
* [BUGFIX] No-longer-needed ingester operations for queries triggered by queriers and rulers are now canceled. #3178
* [BUGFIX] Ruler: directories in the configured `rules-path` will be removed on startup and shutdown in order to ensure they don't persist between runs. #3195
* [BUGFIX] Handle hash-collisions in the query path. #3192
* [BUGFIX] Check for postgres rows errors. #3197
* [BUGFIX] Ruler Experimental API: Don't allow rule groups without names or empty rule groups. #3210
* [BUGFIX] Experimental Alertmanager API: Do not allow empty Alertmanager configurations or bad template filenames to be submitted through the configuration API. #3185
* [BUGFIX] Reduce failures to update heartbeat when using Consul. #3259
* [BUGFIX] When using ruler sharding, moving all user rule groups from ruler to a different one and then back could end up with some user groups not being evaluated at all. #3235
* [BUGFIX] Fixed shuffle sharding consistency when zone-awareness is enabled and the shard size is increased or instances in a new zone are added. #3299
* [BUGFIX] Use a valid grpc header when logging IP addresses. #3307
* [BUGFIX] Fixed the metric `cortex_prometheus_rule_group_duration_seconds` in the Ruler, it wouldn't report any values. #3310
* [BUGFIX] Fixed gRPC connections leaking in rulers when rulers sharding is enabled and APIs called. #3314
* [BUGFIX] Fixed shuffle sharding consistency when zone-awareness is enabled and the shard size is increased or instances in a new zone are added. #3299
* [BUGFIX] Fixed Gossip memberlist members joining when addresses are configured using DNS-based service discovery. #3360
* [BUGFIX] Ingester: fail to start an ingester running the blocks storage, if unable to load any existing TSDB at startup. #3354
* [BUGFIX] Blocks storage: Avoid deletion of blocks in the ingester which are not shipped to the storage yet. #3346
* [BUGFIX] Fix common prefixes returned by List method of S3 client. #3358
* [BUGFIX] Honor configured timeout in Azure and GCS object clients. #3285
* [BUGFIX] Blocks storage: Avoid creating blocks larger than configured block range period on forced compaction and when TSDB is idle. #3344
* [BUGFIX] Shuffle sharding: fixed max global series per user/metric limit when shuffle sharding and `-distributor.shard-by-all-labels=true` are both enabled in distributor. When using these global limits you should now set `-distributor.sharding-strategy` and `-distributor.zone-awareness-enabled` to ingesters too. #3369
* [BUGFIX] Slow query logging: when using downstream server request parameters were not logged. #3276
* [BUGFIX] Fixed tenant detection in the ruler and alertmanager API when running without auth. #3343

### Blocksconvert

* [ENHANCEMENT] Blocksconvert – Builder: download plan file locally before processing it. #3209
* [ENHANCEMENT] Blocksconvert – Cleaner: added new tool for deleting chunks data. #3283
* [ENHANCEMENT] Blocksconvert – Scanner: support for scanning specific date-range only. #3222
* [ENHANCEMENT] Blocksconvert – Scanner: metrics for tracking progress. #3222
* [ENHANCEMENT] Blocksconvert – Builder: retry block upload before giving up. #3245
* [ENHANCEMENT] Blocksconvert – Scanner: upload plans concurrently. #3340
* [BUGFIX] Blocksconvert: fix chunks ordering in the block. Chunks in different order than series work just fine in TSDB blocks at the moment, but it's not consistent with what Prometheus does and future Prometheus and Cortex optimizations may rely on this ordering. #3371

## 1.4.0 / 2020-10-02

* [CHANGE] TLS configuration for gRPC, HTTP and etcd clients is now marked as experimental. These features are not yet fully baked, and we expect possible small breaking changes in Cortex 1.5. #3198
* [CHANGE] Cassandra backend support is now GA (stable). #3180
* [CHANGE] Blocks storage is now GA (stable). The `-experimental` prefix has been removed from all CLI flags related to the blocks storage (no YAML config changes). #3180 #3201
  - `-experimental.blocks-storage.*` flags renamed to `-blocks-storage.*`
  - `-experimental.store-gateway.*` flags renamed to `-store-gateway.*`
  - `-experimental.querier.store-gateway-client.*` flags renamed to `-querier.store-gateway-client.*`
  - `-experimental.querier.store-gateway-addresses` flag renamed to `-querier.store-gateway-addresses`
  - `-store-gateway.replication-factor` flag renamed to `-store-gateway.sharding-ring.replication-factor`
  - `-store-gateway.tokens-file-path` flag renamed to `store-gateway.sharding-ring.tokens-file-path`
* [CHANGE] Ingester: Removed deprecated untyped record from chunks WAL. Only if you are running `v1.0` or below, it is recommended to first upgrade to `v1.1`/`v1.2`/`v1.3` and run it for a day before upgrading to `v1.4` to avoid data loss. #3115
* [CHANGE] Distributor API endpoints are no longer served unless target is set to `distributor` or `all`. #3112
* [CHANGE] Increase the default Cassandra client replication factor to 3. #3007
* [CHANGE] Blocks storage: removed the support to transfer blocks between ingesters on shutdown. When running the Cortex blocks storage, ingesters are expected to run with a persistent disk. The following metrics have been removed: #2996
  * `cortex_ingester_sent_files`
  * `cortex_ingester_received_files`
  * `cortex_ingester_received_bytes_total`
  * `cortex_ingester_sent_bytes_total`
* [CHANGE] The buckets for the `cortex_chunk_store_index_lookups_per_query` metric have been changed to 1, 2, 4, 8, 16. #3021
* [CHANGE] Blocks storage: the `operation` label value `getrange` has changed into `get_range` for the metrics `thanos_store_bucket_cache_operation_requests_total` and `thanos_store_bucket_cache_operation_hits_total`. #3000
* [CHANGE] Experimental Delete Series: `/api/v1/admin/tsdb/delete_series` and `/api/v1/admin/tsdb/cancel_delete_request` purger APIs to return status code `204` instead of `200` for success. #2946
* [CHANGE] Histogram `cortex_memcache_request_duration_seconds` `method` label value changes from `Memcached.Get` to `Memcached.GetBatched` for batched lookups, and is not reported for non-batched lookups (label value `Memcached.GetMulti` remains, and had exactly the same value as `Get` in nonbatched lookups).  The same change applies to tracing spans. #3046
* [CHANGE] TLS server validation is now enabled by default, a new parameter `tls_insecure_skip_verify` can be set to true to skip validation optionally. #3030
* [CHANGE] `cortex_ruler_config_update_failures_total` has been removed in favor of `cortex_ruler_config_last_reload_successful`. #3056
* [CHANGE] `ruler.evaluation_delay_duration` field in YAML config has been moved and renamed to `limits.ruler_evaluation_delay_duration`. #3098
* [CHANGE] Removed obsolete `results_cache.max_freshness` from YAML config (deprecated since Cortex 1.2). #3145
* [CHANGE] Removed obsolete `-promql.lookback-delta` option (deprecated since Cortex 1.2, replaced with `-querier.lookback-delta`). #3144
* [CHANGE] Cache: added support for Redis Cluster and Redis Sentinel. #2961
  - The following changes have been made in Redis configuration:
   - `-redis.master_name` added
   - `-redis.db` added
   - `-redis.max-active-conns` changed to `-redis.pool-size`
   - `-redis.max-conn-lifetime` changed to `-redis.max-connection-age`
   - `-redis.max-idle-conns` removed
   - `-redis.wait-on-pool-exhaustion` removed
* [CHANGE] TLS configuration for gRPC, HTTP and etcd clients is now marked as experimental. These features are not yet fully baked, and we expect possible small breaking changes in Cortex 1.5. #3198
* [CHANGE] Fixed store-gateway CLI flags inconsistencies. #3201
  - `-store-gateway.replication-factor` flag renamed to `-store-gateway.sharding-ring.replication-factor`
  - `-store-gateway.tokens-file-path` flag renamed to `store-gateway.sharding-ring.tokens-file-path`
* [FEATURE] Logging of the source IP passed along by a reverse proxy is now supported by setting the `-server.log-source-ips-enabled`. For non standard headers the settings `-server.log-source-ips-header` and `-server.log-source-ips-regex` can be used. #2985
* [FEATURE] Blocks storage: added shuffle sharding support to store-gateway blocks sharding. Added the following additional metrics to store-gateway: #3069
  * `cortex_bucket_stores_tenants_discovered`
  * `cortex_bucket_stores_tenants_synced`
* [FEATURE] Experimental blocksconvert: introduce an experimental tool `blocksconvert` to migrate long-term storage chunks to blocks. #3092 #3122 #3127 #3162
* [ENHANCEMENT] Improve the Alertmanager logging when serving requests from its API / UI. #3397
* [ENHANCEMENT] Add support for azure storage in China, German and US Government environments. #2988
* [ENHANCEMENT] Query-tee: added a small tolerance to floating point sample values comparison. #2994
* [ENHANCEMENT] Query-tee: add support for doing a passthrough of requests to preferred backend for unregistered routes #3018
* [ENHANCEMENT] Expose `storage.aws.dynamodb.backoff_config` configuration file field. #3026
* [ENHANCEMENT] Added `cortex_request_message_bytes` and `cortex_response_message_bytes` histograms to track received and sent gRPC message and HTTP request/response sizes. Added `cortex_inflight_requests` gauge to track number of inflight gRPC and HTTP requests. #3064
* [ENHANCEMENT] Publish ruler's ring metrics. #3074
* [ENHANCEMENT] Add config validation to the experimental Alertmanager API. Invalid configs are no longer accepted. #3053
* [ENHANCEMENT] Add "integration" as a label for `cortex_alertmanager_notifications_total` and `cortex_alertmanager_notifications_failed_total` metrics. #3056
* [ENHANCEMENT] Add `cortex_ruler_config_last_reload_successful` and `cortex_ruler_config_last_reload_successful_seconds` to check status of users rule manager. #3056
* [ENHANCEMENT] The configuration validation now fails if an empty YAML node has been set for a root YAML config property. #3080
* [ENHANCEMENT] Memcached dial() calls now have a circuit-breaker to avoid hammering a broken cache. #3051, #3189
* [ENHANCEMENT] `-ruler.evaluation-delay-duration` is now overridable as a per-tenant limit, `ruler_evaluation_delay_duration`. #3098
* [ENHANCEMENT] Add TLS support to etcd client. #3102
* [ENHANCEMENT] When a tenant accesses the Alertmanager UI or its API, if we have valid `-alertmanager.configs.fallback` we'll use that to start the manager and avoid failing the request. #3073
* [ENHANCEMENT] Add `DELETE api/v1/rules/{namespace}` to the Ruler. It allows all the rule groups of a namespace to be deleted. #3120
* [ENHANCEMENT] Experimental Delete Series: Retry processing of Delete requests during failures. #2926
* [ENHANCEMENT] Improve performance of QueryStream() in ingesters. #3177
* [ENHANCEMENT] Modules included in "All" target are now visible in output of `-modules` CLI flag. #3155
* [ENHANCEMENT] Added `/debug/fgprof` endpoint to debug running Cortex process using `fgprof`. This adds up to the existing `/debug/...` endpoints. #3131
* [ENHANCEMENT] Blocks storage: optimised `/api/v1/series` for blocks storage. (#2976)
* [BUGFIX] Ruler: when loading rules from "local" storage, check for directory after resolving symlink. #3137
* [BUGFIX] Query-frontend: Fixed rounding for incoming query timestamps, to be 100% Prometheus compatible. #2990
* [BUGFIX] Querier: Merge results from chunks and blocks ingesters when using streaming of results. #3013
* [BUGFIX] Querier: query /series from ingesters regardless the `-querier.query-ingesters-within` setting. #3035
* [BUGFIX] Blocks storage: Ingester is less likely to hit gRPC message size limit when streaming data to queriers. #3015
* [BUGFIX] Blocks storage: fixed memberlist support for the store-gateways and compactors ring used when blocks sharding is enabled. #3058 #3095
* [BUGFIX] Fix configuration for TLS server validation, TLS skip verify was hardcoded to true for all TLS configurations and prevented validation of server certificates. #3030
* [BUGFIX] Fixes the Alertmanager panicking when no `-alertmanager.web.external-url` is provided. #3017
* [BUGFIX] Fixes the registration of the Alertmanager API metrics `cortex_alertmanager_alerts_received_total` and `cortex_alertmanager_alerts_invalid_total`. #3065
* [BUGFIX] Fixes `flag needs an argument: -config.expand-env` error. #3087
* [BUGFIX] An index optimisation actually slows things down when using caching. Moved it to the right location. #2973
* [BUGFIX] Ingester: If push request contained both valid and invalid samples, valid samples were ingested but not stored to WAL of the chunks storage. This has been fixed. #3067
* [BUGFIX] Cassandra: fixed consistency setting in the CQL session when creating the keyspace. #3105
* [BUGFIX] Ruler: Config API would return both the `record` and `alert` in `YAML` response keys even when one of them must be empty. #3120
* [BUGFIX] Index page now uses configured HTTP path prefix when creating links. #3126
* [BUGFIX] Purger: fixed deadlock when reloading of tombstones failed. #3182
* [BUGFIX] Fixed panic in flusher job, when error writing chunks to the store would cause "idle" chunks to be flushed, which triggered panic. #3140
* [BUGFIX] Index page no longer shows links that are not valid for running Cortex instance. #3133
* [BUGFIX] Configs: prevent validation of templates to fail when using template functions. #3157
* [BUGFIX] Configuring the S3 URL with an `@` but without username and password doesn't enable the AWS static credentials anymore. #3170
* [BUGFIX] Limit errors on ranged queries (`api/v1/query_range`) no longer return a status code `500` but `422` instead. #3167
* [BUGFIX] Handle hash-collisions in the query path. Before this fix, Cortex could occasionally mix up two different series in a query, leading to invalid results, when `-querier.ingester-streaming` was used. #3192

## 1.3.0 / 2020-08-21

* [CHANGE] Replace the metric `cortex_alertmanager_configs` with `cortex_alertmanager_config_invalid` exposed by Alertmanager. #2960
* [CHANGE] Experimental Delete Series: Change target flag for purger from `data-purger` to `purger`. #2777
* [CHANGE] Experimental blocks storage: The max concurrent queries against the long-term storage, configured via `-experimental.blocks-storage.bucket-store.max-concurrent`, is now a limit shared across all tenants and not a per-tenant limit anymore. The default value has changed from `20` to `100` and the following new metrics have been added: #2797
  * `cortex_bucket_stores_gate_queries_concurrent_max`
  * `cortex_bucket_stores_gate_queries_in_flight`
  * `cortex_bucket_stores_gate_duration_seconds`
* [CHANGE] Metric `cortex_ingester_flush_reasons` has been renamed to `cortex_ingester_flushing_enqueued_series_total`, and new metric `cortex_ingester_flushing_dequeued_series_total` with `outcome` label (superset of reason) has been added. #2802 #2818 #2998
* [CHANGE] Experimental Delete Series: Metric `cortex_purger_oldest_pending_delete_request_age_seconds` would track age of delete requests since they are over their cancellation period instead of their creation time. #2806
* [CHANGE] Experimental blocks storage: the store-gateway service is required in a Cortex cluster running with the experimental blocks storage. Removed the `-experimental.tsdb.store-gateway-enabled` CLI flag and `store_gateway_enabled` YAML config option. The store-gateway is now always enabled when the storage engine is `blocks`. #2822
* [CHANGE] Experimental blocks storage: removed support for `-experimental.blocks-storage.bucket-store.max-sample-count` flag because the implementation was flawed. To limit the number of samples/chunks processed by a single query you can set `-store.query-chunk-limit`, which is now supported by the blocks storage too. #2852
* [CHANGE] Ingester: Chunks flushed via /flush stay in memory until retention period is reached. This affects `cortex_ingester_memory_chunks` metric. #2778
* [CHANGE] Querier: the error message returned when the query time range exceeds `-store.max-query-length` has changed from `invalid query, length > limit (X > Y)` to `the query time range exceeds the limit (query length: X, limit: Y)`. #2826
* [CHANGE] Add `component` label to metrics exposed by chunk, delete and index store clients. #2774
* [CHANGE] Querier: when `-querier.query-ingesters-within` is configured, the time range of the query sent to ingesters is now manipulated to ensure the query start time is not older than 'now - query-ingesters-within'. #2904
* [CHANGE] KV: The `role` label which was a label of `multi` KV store client only has been added to metrics of every KV store client. If KV store client is not `multi`, then the value of `role` label is `primary`. #2837
* [CHANGE] Added the `engine` label to the metrics exposed by the Prometheus query engine, to distinguish between `ruler` and `querier` metrics. #2854
* [CHANGE] Added ruler to the single binary when started with `-target=all` (default). #2854
* [CHANGE] Experimental blocks storage: compact head when opening TSDB. This should only affect ingester startup after it was unable to compact head in previous run. #2870
* [CHANGE] Metric `cortex_overrides_last_reload_successful` has been renamed to `cortex_runtime_config_last_reload_successful`. #2874
* [CHANGE] HipChat support has been removed from the alertmanager (because removed from the Prometheus upstream too). #2902
* [CHANGE] Add constant label `name` to metric `cortex_cache_request_duration_seconds`. #2903
* [CHANGE] Add `user` label to metric `cortex_query_frontend_queue_length`. #2939
* [CHANGE] Experimental blocks storage: cleaned up the config and renamed "TSDB" to "blocks storage". #2937
  - The storage engine setting value has been changed from `tsdb` to `blocks`; this affects `-store.engine` CLI flag and its respective YAML option.
  - The root level YAML config has changed from `tsdb` to `blocks_storage`
  - The prefix of all CLI flags has changed from `-experimental.tsdb.` to `-experimental.blocks-storage.`
  - The following settings have been grouped under `tsdb` property in the YAML config and their CLI flags changed:
    - `-experimental.tsdb.dir` changed to `-experimental.blocks-storage.tsdb.dir`
    - `-experimental.tsdb.block-ranges-period` changed to `-experimental.blocks-storage.tsdb.block-ranges-period`
    - `-experimental.tsdb.retention-period` changed to `-experimental.blocks-storage.tsdb.retention-period`
    - `-experimental.tsdb.ship-interval` changed to `-experimental.blocks-storage.tsdb.ship-interval`
    - `-experimental.tsdb.ship-concurrency` changed to `-experimental.blocks-storage.tsdb.ship-concurrency`
    - `-experimental.tsdb.max-tsdb-opening-concurrency-on-startup` changed to `-experimental.blocks-storage.tsdb.max-tsdb-opening-concurrency-on-startup`
    - `-experimental.tsdb.head-compaction-interval` changed to `-experimental.blocks-storage.tsdb.head-compaction-interval`
    - `-experimental.tsdb.head-compaction-concurrency` changed to `-experimental.blocks-storage.tsdb.head-compaction-concurrency`
    - `-experimental.tsdb.head-compaction-idle-timeout` changed to `-experimental.blocks-storage.tsdb.head-compaction-idle-timeout`
    - `-experimental.tsdb.stripe-size` changed to `-experimental.blocks-storage.tsdb.stripe-size`
    - `-experimental.tsdb.wal-compression-enabled` changed to `-experimental.blocks-storage.tsdb.wal-compression-enabled`
    - `-experimental.tsdb.flush-blocks-on-shutdown` changed to `-experimental.blocks-storage.tsdb.flush-blocks-on-shutdown`
* [CHANGE] Flags `-bigtable.grpc-use-gzip-compression`, `-ingester.client.grpc-use-gzip-compression`, `-querier.frontend-client.grpc-use-gzip-compression` are now deprecated. #2940
* [CHANGE] Limit errors reported by ingester during query-time now return HTTP status code 422. #2941
* [FEATURE] Introduced `ruler.for-outage-tolerance`, Max time to tolerate outage for restoring "for" state of alert. #2783
* [FEATURE] Introduced `ruler.for-grace-period`, Minimum duration between alert and restored "for" state. This is maintained only for alerts with configured "for" time greater than grace period. #2783
* [FEATURE] Introduced `ruler.resend-delay`, Minimum amount of time to wait before resending an alert to Alertmanager. #2783
* [FEATURE] Ruler: added `local` filesystem support to store rules (read-only). #2854
* [ENHANCEMENT] Upgraded Docker base images to `alpine:3.12`. #2862
* [ENHANCEMENT] Experimental: Querier can now optionally query secondary store. This is specified by using `-querier.second-store-engine` option, with values `chunks` or `blocks`. Standard configuration options for this store are used. Additionally, this querying can be configured to happen only for queries that need data older than `-querier.use-second-store-before-time`. Default value of zero will always query secondary store. #2747
* [ENHANCEMENT] Query-tee: increased the `cortex_querytee_request_duration_seconds` metric buckets granularity. #2799
* [ENHANCEMENT] Query-tee: fail to start if the configured `-backend.preferred` is unknown. #2799
* [ENHANCEMENT] Ruler: Added the following metrics: #2786
  * `cortex_prometheus_notifications_latency_seconds`
  * `cortex_prometheus_notifications_errors_total`
  * `cortex_prometheus_notifications_sent_total`
  * `cortex_prometheus_notifications_dropped_total`
  * `cortex_prometheus_notifications_queue_length`
  * `cortex_prometheus_notifications_queue_capacity`
  * `cortex_prometheus_notifications_alertmanagers_discovered`
* [ENHANCEMENT] The behavior of the `/ready` was changed for the query frontend to indicate when it was ready to accept queries. This is intended for use by a read path load balancer that would want to wait for the frontend to have attached queriers before including it in the backend. #2733
* [ENHANCEMENT] Experimental Delete Series: Add support for deletion of chunks for remaining stores. #2801
* [ENHANCEMENT] Add `-modules` command line flag to list possible values for `-target`. Also, log warning if given target is internal component. #2752
* [ENHANCEMENT] Added `-ingester.flush-on-shutdown-with-wal-enabled` option to enable chunks flushing even when WAL is enabled. #2780
* [ENHANCEMENT] Query-tee: Support for custom API prefix by using `-server.path-prefix` option. #2814
* [ENHANCEMENT] Query-tee: Forward `X-Scope-OrgId` header to backend, if present in the request. #2815
* [ENHANCEMENT] Experimental blocks storage: Added `-experimental.blocks-storage.tsdb.head-compaction-idle-timeout` option to force compaction of data in memory into a block. #2803
* [ENHANCEMENT] Experimental blocks storage: Added support for flushing blocks via `/flush`, `/shutdown` (previously these only worked for chunks storage) and by using `-experimental.blocks-storage.tsdb.flush-blocks-on-shutdown` option. #2794
* [ENHANCEMENT] Experimental blocks storage: Added support to enforce max query time range length via `-store.max-query-length`. #2826
* [ENHANCEMENT] Experimental blocks storage: Added support to limit the max number of chunks that can be fetched from the long-term storage while executing a query. The limit is enforced both in the querier and store-gateway, and is configurable via `-store.query-chunk-limit`. #2852 #2922
* [ENHANCEMENT] Ingester: Added new metric `cortex_ingester_flush_series_in_progress` that reports number of ongoing flush-series operations. Useful when calling `/flush` handler: if `cortex_ingester_flush_queue_length + cortex_ingester_flush_series_in_progress` is 0, all flushes are finished. #2778
* [ENHANCEMENT] Memberlist members can join cluster via SRV records. #2788
* [ENHANCEMENT] Added configuration options for chunks s3 client. #2831
  * `s3.endpoint`
  * `s3.region`
  * `s3.access-key-id`
  * `s3.secret-access-key`
  * `s3.insecure`
  * `s3.sse-encryption`
  * `s3.http.idle-conn-timeout`
  * `s3.http.response-header-timeout`
  * `s3.http.insecure-skip-verify`
* [ENHANCEMENT] Prometheus upgraded. #2798 #2849 #2867 #2902 #2918
  * Optimized labels regex matchers for patterns containing literals (eg. `foo.*`, `.*foo`, `.*foo.*`)
* [ENHANCEMENT] Add metric `cortex_ruler_config_update_failures_total` to Ruler to track failures of loading rules files. #2857
* [ENHANCEMENT] Experimental Alertmanager: Alertmanager configuration persisted to object storage using an experimental API that accepts and returns YAML-based Alertmanager configuration. #2768
* [ENHANCEMENT] Ruler: `-ruler.alertmanager-url` now supports multiple URLs. Each URL is treated as a separate Alertmanager group. Support for multiple Alertmanagers in a group can be achieved by using DNS service discovery. #2851
* [ENHANCEMENT] Experimental blocks storage: Cortex Flusher now works with blocks engine. Flusher needs to be provided with blocks-engine configuration, existing Flusher flags are not used (they are only relevant for chunks engine). Note that flush errors are only reported via log. #2877
* [ENHANCEMENT] Flusher: Added `-flusher.exit-after-flush` option (defaults to true) to control whether Cortex should stop completely after Flusher has finished its work. #2877
* [ENHANCEMENT] Added metrics `cortex_config_hash` and `cortex_runtime_config_hash` to expose hash of the currently active config file. #2874
* [ENHANCEMENT] Logger: added JSON logging support, configured via the `-log.format=json` CLI flag or its respective YAML config option. #2386
* [ENHANCEMENT] Added new flags `-bigtable.grpc-compression`, `-ingester.client.grpc-compression`, `-querier.frontend-client.grpc-compression` to configure compression used by gRPC. Valid values are `gzip`, `snappy`, or empty string (no compression, default). #2940
* [ENHANCEMENT] Clarify limitations of the `/api/v1/series`, `/api/v1/labels` and `/api/v1/label/{name}/values` endpoints. #2953
* [ENHANCEMENT] Ingester: added `Dropped` outcome to metric `cortex_ingester_flushing_dequeued_series_total`. #2998
* [BUGFIX] Fixed a bug with `api/v1/query_range` where no responses would return null values for `result` and empty values for `resultType`. #2962
* [BUGFIX] Fixed a bug in the index intersect code causing storage to return more chunks/series than required. #2796
* [BUGFIX] Fixed the number of reported keys in the background cache queue. #2764
* [BUGFIX] Fix race in processing of headers in sharded queries. #2762
* [BUGFIX] Query Frontend: Do not re-split sharded requests around ingester boundaries. #2766
* [BUGFIX] Experimental Delete Series: Fixed a problem with cache generation numbers prefixed to cache keys. #2800
* [BUGFIX] Ingester: Flushing chunks via `/flush` endpoint could previously lead to panic, if chunks were already flushed before and then removed from memory during the flush caused by `/flush` handler. Immediate flush now doesn't cause chunks to be flushed again. Samples received during flush triggered via `/flush` handler are no longer discarded. #2778
* [BUGFIX] Prometheus upgraded. #2849
  * Fixed unknown symbol error during head compaction
* [BUGFIX] Fix panic when using cassandra as store for both index and delete requests. #2774
* [BUGFIX] Experimental Delete Series: Fixed a data race in Purger. #2817
* [BUGFIX] KV: Fixed a bug that triggered a panic due to metrics being registered with the same name but different labels when using a `multi` configured KV client. #2837
* [BUGFIX] Query-frontend: Fix passing HTTP `Host` header if `-frontend.downstream-url` is configured. #2880
* [BUGFIX] Ingester: Improve time-series distribution when `-experimental.distributor.user-subring-size` is enabled. #2887
* [BUGFIX] Set content type to `application/x-protobuf` for remote_read responses. #2915
* [BUGFIX] Fixed ruler and store-gateway instance registration in the ring (when sharding is enabled) when a new instance replaces abruptly terminated one, and the only difference between the two instances is the address. #2954
* [BUGFIX] Fixed `Missing chunks and index config causing silent failure` Absence of chunks and index from schema config is not validated. #2732
* [BUGFIX] Fix panic caused by KVs from boltdb being used beyond their life. #2971
* [BUGFIX] Experimental blocks storage: `/api/v1/series`, `/api/v1/labels` and `/api/v1/label/{name}/values` only query the TSDB head regardless of the configured `-experimental.blocks-storage.tsdb.retention-period`. #2974
* [BUGFIX] Ingester: Avoid indefinite checkpointing in case of surge in number of series. #2955
* [BUGFIX] Querier: query /series from ingesters regardless the `-querier.query-ingesters-within` setting. #3035
* [BUGFIX] Ruler: fixed an unintentional breaking change introduced in the ruler's `alertmanager_url` YAML config option, which changed the value from a string to a list of strings. #2989

## 1.2.0 / 2020-07-01

* [CHANGE] Metric `cortex_kv_request_duration_seconds` now includes `name` label to denote which client is being used as well as the `backend` label to denote the KV backend implementation in use. #2648
* [CHANGE] Experimental Ruler: Rule groups persisted to object storage using the experimental API have an updated object key encoding to better handle special characters. Rule groups previously-stored using object storage must be renamed to the new format. #2646
* [CHANGE] Query Frontend now uses Round Robin to choose a tenant queue to service next. #2553
* [CHANGE] `-promql.lookback-delta` is now deprecated and has been replaced by `-querier.lookback-delta` along with `lookback_delta` entry under `querier` in the config file. `-promql.lookback-delta` will be removed in v1.4.0. #2604
* [CHANGE] Experimental TSDB: removed `-experimental.tsdb.bucket-store.binary-index-header-enabled` flag. Now the binary index-header is always enabled.
* [CHANGE] Experimental TSDB: Renamed index-cache metrics to use original metric names from Thanos, as Cortex is not aggregating them in any way: #2627
  * `cortex_<service>_blocks_index_cache_items_evicted_total` => `thanos_store_index_cache_items_evicted_total{name="index-cache"}`
  * `cortex_<service>_blocks_index_cache_items_added_total` => `thanos_store_index_cache_items_added_total{name="index-cache"}`
  * `cortex_<service>_blocks_index_cache_requests_total` => `thanos_store_index_cache_requests_total{name="index-cache"}`
  * `cortex_<service>_blocks_index_cache_items_overflowed_total` => `thanos_store_index_cache_items_overflowed_total{name="index-cache"}`
  * `cortex_<service>_blocks_index_cache_hits_total` => `thanos_store_index_cache_hits_total{name="index-cache"}`
  * `cortex_<service>_blocks_index_cache_items` => `thanos_store_index_cache_items{name="index-cache"}`
  * `cortex_<service>_blocks_index_cache_items_size_bytes` => `thanos_store_index_cache_items_size_bytes{name="index-cache"}`
  * `cortex_<service>_blocks_index_cache_total_size_bytes` => `thanos_store_index_cache_total_size_bytes{name="index-cache"}`
  * `cortex_<service>_blocks_index_cache_memcached_operations_total` =>  `thanos_memcached_operations_total{name="index-cache"}`
  * `cortex_<service>_blocks_index_cache_memcached_operation_failures_total` =>  `thanos_memcached_operation_failures_total{name="index-cache"}`
  * `cortex_<service>_blocks_index_cache_memcached_operation_duration_seconds` =>  `thanos_memcached_operation_duration_seconds{name="index-cache"}`
  * `cortex_<service>_blocks_index_cache_memcached_operation_skipped_total` =>  `thanos_memcached_operation_skipped_total{name="index-cache"}`
* [CHANGE] Experimental TSDB: Renamed metrics in bucket stores: #2627
  * `cortex_<service>_blocks_meta_syncs_total` => `cortex_blocks_meta_syncs_total{component="<service>"}`
  * `cortex_<service>_blocks_meta_sync_failures_total` => `cortex_blocks_meta_sync_failures_total{component="<service>"}`
  * `cortex_<service>_blocks_meta_sync_duration_seconds` => `cortex_blocks_meta_sync_duration_seconds{component="<service>"}`
  * `cortex_<service>_blocks_meta_sync_consistency_delay_seconds` => `cortex_blocks_meta_sync_consistency_delay_seconds{component="<service>"}`
  * `cortex_<service>_blocks_meta_synced` => `cortex_blocks_meta_synced{component="<service>"}`
  * `cortex_<service>_bucket_store_block_loads_total` => `cortex_bucket_store_block_loads_total{component="<service>"}`
  * `cortex_<service>_bucket_store_block_load_failures_total` => `cortex_bucket_store_block_load_failures_total{component="<service>"}`
  * `cortex_<service>_bucket_store_block_drops_total` => `cortex_bucket_store_block_drops_total{component="<service>"}`
  * `cortex_<service>_bucket_store_block_drop_failures_total` => `cortex_bucket_store_block_drop_failures_total{component="<service>"}`
  * `cortex_<service>_bucket_store_blocks_loaded` => `cortex_bucket_store_blocks_loaded{component="<service>"}`
  * `cortex_<service>_bucket_store_series_data_touched` => `cortex_bucket_store_series_data_touched{component="<service>"}`
  * `cortex_<service>_bucket_store_series_data_fetched` => `cortex_bucket_store_series_data_fetched{component="<service>"}`
  * `cortex_<service>_bucket_store_series_data_size_touched_bytes` => `cortex_bucket_store_series_data_size_touched_bytes{component="<service>"}`
  * `cortex_<service>_bucket_store_series_data_size_fetched_bytes` => `cortex_bucket_store_series_data_size_fetched_bytes{component="<service>"}`
  * `cortex_<service>_bucket_store_series_blocks_queried` => `cortex_bucket_store_series_blocks_queried{component="<service>"}`
  * `cortex_<service>_bucket_store_series_get_all_duration_seconds` => `cortex_bucket_store_series_get_all_duration_seconds{component="<service>"}`
  * `cortex_<service>_bucket_store_series_merge_duration_seconds` => `cortex_bucket_store_series_merge_duration_seconds{component="<service>"}`
  * `cortex_<service>_bucket_store_series_refetches_total` => `cortex_bucket_store_series_refetches_total{component="<service>"}`
  * `cortex_<service>_bucket_store_series_result_series` => `cortex_bucket_store_series_result_series{component="<service>"}`
  * `cortex_<service>_bucket_store_cached_postings_compressions_total` => `cortex_bucket_store_cached_postings_compressions_total{component="<service>"}`
  * `cortex_<service>_bucket_store_cached_postings_compression_errors_total` => `cortex_bucket_store_cached_postings_compression_errors_total{component="<service>"}`
  * `cortex_<service>_bucket_store_cached_postings_compression_time_seconds` => `cortex_bucket_store_cached_postings_compression_time_seconds{component="<service>"}`
  * `cortex_<service>_bucket_store_cached_postings_original_size_bytes_total` => `cortex_bucket_store_cached_postings_original_size_bytes_total{component="<service>"}`
  * `cortex_<service>_bucket_store_cached_postings_compressed_size_bytes_total` => `cortex_bucket_store_cached_postings_compressed_size_bytes_total{component="<service>"}`
  * `cortex_<service>_blocks_sync_seconds` => `cortex_bucket_stores_blocks_sync_seconds{component="<service>"}`
  * `cortex_<service>_blocks_last_successful_sync_timestamp_seconds` => `cortex_bucket_stores_blocks_last_successful_sync_timestamp_seconds{component="<service>"}`
* [CHANGE] Available command-line flags are printed to stdout, and only when requested via `-help`. Using invalid flag no longer causes printing of all available flags. #2691
* [CHANGE] Experimental Memberlist ring: randomize gossip node names to avoid conflicts when running multiple clients on the same host, or reusing host names (eg. pods in statefulset). Node name randomization can be disabled by using `-memberlist.randomize-node-name=false`. #2715
* [CHANGE] Memberlist KV client is no longer considered experimental. #2725
* [CHANGE] Experimental Delete Series: Make delete request cancellation duration configurable. #2760
* [CHANGE] Removed `-store.fullsize-chunks` option which was undocumented and unused (it broke ingester hand-overs). #2656
* [CHANGE] Query with no metric name that has previously resulted in HTTP status code 500 now returns status code 422 instead. #2571
* [FEATURE] TLS config options added for GRPC clients in Querier (Query-frontend client & Ingester client), Ruler, Store Gateway, as well as HTTP client in Config store client. #2502
* [FEATURE] The flag `-frontend.max-cache-freshness` is now supported within the limits overrides, to specify per-tenant max cache freshness values. The corresponding YAML config parameter has been changed from `results_cache.max_freshness` to `limits_config.max_cache_freshness`. The legacy YAML config parameter (`results_cache.max_freshness`) will continue to be supported till Cortex release `v1.4.0`. #2609
* [FEATURE] Experimental gRPC Store: Added support to 3rd parties index and chunk stores using gRPC client/server plugin mechanism. #2220
* [FEATURE] Add `-cassandra.table-options` flag to customize table options of Cassandra when creating the index or chunk table. #2575
* [ENHANCEMENT] Propagate GOPROXY value when building `build-image`. This is to help the builders building the code in a Network where default Go proxy is not accessible (e.g. when behind some corporate VPN). #2741
* [ENHANCEMENT] Querier: Added metric `cortex_querier_request_duration_seconds` for all requests to the querier. #2708
* [ENHANCEMENT] Cortex is now built with Go 1.14. #2480 #2749 #2753
* [ENHANCEMENT] Experimental TSDB: added the following metrics to the ingester: #2580 #2583 #2589 #2654
  * `cortex_ingester_tsdb_appender_add_duration_seconds`
  * `cortex_ingester_tsdb_appender_commit_duration_seconds`
  * `cortex_ingester_tsdb_refcache_purge_duration_seconds`
  * `cortex_ingester_tsdb_compactions_total`
  * `cortex_ingester_tsdb_compaction_duration_seconds`
  * `cortex_ingester_tsdb_wal_fsync_duration_seconds`
  * `cortex_ingester_tsdb_wal_page_flushes_total`
  * `cortex_ingester_tsdb_wal_completed_pages_total`
  * `cortex_ingester_tsdb_wal_truncations_failed_total`
  * `cortex_ingester_tsdb_wal_truncations_total`
  * `cortex_ingester_tsdb_wal_writes_failed_total`
  * `cortex_ingester_tsdb_checkpoint_deletions_failed_total`
  * `cortex_ingester_tsdb_checkpoint_deletions_total`
  * `cortex_ingester_tsdb_checkpoint_creations_failed_total`
  * `cortex_ingester_tsdb_checkpoint_creations_total`
  * `cortex_ingester_tsdb_wal_truncate_duration_seconds`
  * `cortex_ingester_tsdb_head_active_appenders`
  * `cortex_ingester_tsdb_head_series_not_found_total`
  * `cortex_ingester_tsdb_head_chunks`
  * `cortex_ingester_tsdb_mmap_chunk_corruptions_total`
  * `cortex_ingester_tsdb_head_chunks_created_total`
  * `cortex_ingester_tsdb_head_chunks_removed_total`
* [ENHANCEMENT] Experimental TSDB: added metrics useful to alert on critical conditions of the blocks storage: #2573
  * `cortex_compactor_last_successful_run_timestamp_seconds`
  * `cortex_querier_blocks_last_successful_sync_timestamp_seconds` (when store-gateway is disabled)
  * `cortex_querier_blocks_last_successful_scan_timestamp_seconds` (when store-gateway is enabled)
  * `cortex_storegateway_blocks_last_successful_sync_timestamp_seconds`
* [ENHANCEMENT] Experimental TSDB: added the flag `-experimental.tsdb.wal-compression-enabled` to allow to enable TSDB WAL compression. #2585
* [ENHANCEMENT] Experimental TSDB: Querier and store-gateway components can now use so-called "caching bucket", which can currently cache fetched chunks into shared memcached server. #2572
* [ENHANCEMENT] Ruler: Automatically remove unhealthy rulers from the ring. #2587
* [ENHANCEMENT] Query-tee: added support to `/metadata`, `/alerts`, and `/rules` endpoints #2600
* [ENHANCEMENT] Query-tee: added support to query results comparison between two different backends. The comparison is disabled by default and can be enabled via `-proxy.compare-responses=true`. #2611
* [ENHANCEMENT] Query-tee: improved the query-tee to not wait all backend responses before sending back the response to the client. The query-tee now sends back to the client first successful response, while honoring the `-backend.preferred` option. #2702
* [ENHANCEMENT] Thanos and Prometheus upgraded. #2602 #2604 #2634 #2659 #2686 #2756
  * TSDB now holds less WAL files after Head Truncation.
  * TSDB now does memory-mapping of Head chunks and reduces memory usage.
* [ENHANCEMENT] Experimental TSDB: decoupled blocks deletion from blocks compaction in the compactor, so that blocks deletion is not blocked by a busy compactor. The following metrics have been added: #2623
  * `cortex_compactor_block_cleanup_started_total`
  * `cortex_compactor_block_cleanup_completed_total`
  * `cortex_compactor_block_cleanup_failed_total`
  * `cortex_compactor_block_cleanup_last_successful_run_timestamp_seconds`
* [ENHANCEMENT] Experimental TSDB: Use shared cache for metadata. This is especially useful when running multiple querier and store-gateway components to reduce number of object store API calls. #2626 #2640
* [ENHANCEMENT] Experimental TSDB: when `-querier.query-store-after` is configured and running the experimental blocks storage, the time range of the query sent to the store is now manipulated to ensure the query end time is not more recent than 'now - query-store-after'. #2642
* [ENHANCEMENT] Experimental TSDB: small performance improvement in concurrent usage of RefCache, used during samples ingestion. #2651
* [ENHANCEMENT] The following endpoints now respond appropriately to an `Accept` header with the value `application/json` #2673
  * `/distributor/all_user_stats`
  * `/distributor/ha_tracker`
  * `/ingester/ring`
  * `/store-gateway/ring`
  * `/compactor/ring`
  * `/ruler/ring`
  * `/services`
* [ENHANCEMENT] Experimental Cassandra backend: Add `-cassandra.num-connections` to allow increasing the number of TCP connections to each Cassandra server. #2666
* [ENHANCEMENT] Experimental Cassandra backend: Use separate Cassandra clients and connections for reads and writes. #2666
* [ENHANCEMENT] Experimental Cassandra backend: Add `-cassandra.reconnect-interval` to allow specifying the reconnect interval to a Cassandra server that has been marked `DOWN` by the gocql driver. Also change the default value of the reconnect interval from `60s` to `1s`. #2687
* [ENHANCEMENT] Experimental Cassandra backend: Add option `-cassandra.convict-hosts-on-failure=false` to not convict host of being down when a request fails. #2684
* [ENHANCEMENT] Experimental TSDB: Applied a jitter to the period bucket scans in order to better distribute bucket operations over the time and increase the probability of hitting the shared cache (if configured). #2693
* [ENHANCEMENT] Experimental TSDB: Series limit per user and per metric now work in TSDB blocks. #2676
* [ENHANCEMENT] Experimental Memberlist: Added ability to periodically rejoin the memberlist cluster. #2724
* [ENHANCEMENT] Experimental Delete Series: Added the following metrics for monitoring processing of delete requests: #2730
  - `cortex_purger_load_pending_requests_attempts_total`: Number of attempts that were made to load pending requests with status.
  - `cortex_purger_oldest_pending_delete_request_age_seconds`: Age of oldest pending delete request in seconds.
  - `cortex_purger_pending_delete_requests_count`: Count of requests which are in process or are ready to be processed.
* [ENHANCEMENT] Experimental TSDB: Improved compactor to hard-delete also partial blocks with an deletion mark (even if the deletion mark threshold has not been reached). #2751
* [ENHANCEMENT] Experimental TSDB: Introduced a consistency check done by the querier to ensure all expected blocks have been queried via the store-gateway. If a block is missing on a store-gateway, the querier retries fetching series from missing blocks up to 3 times. If the consistency check fails once all retries have been exhausted, the query execution fails. The following metrics have been added: #2593 #2630 #2689 #2695
  * `cortex_querier_blocks_consistency_checks_total`
  * `cortex_querier_blocks_consistency_checks_failed_total`
  * `cortex_querier_storegateway_refetches_per_query`
* [ENHANCEMENT] Delete requests can now be canceled #2555
* [ENHANCEMENT] Table manager can now provision tables for delete store #2546
* [BUGFIX] Ruler: Ensure temporary rule files with special characters are properly mapped and cleaned up. #2506
* [BUGFIX] Fixes #2411, Ensure requests are properly routed to the prometheus api embedded in the query if `-server.path-prefix` is set. #2372
* [BUGFIX] Experimental TSDB: fixed chunk data corruption when querying back series using the experimental blocks storage. #2400
* [BUGFIX] Fixed collection of tracing spans from Thanos components used internally. #2655
* [BUGFIX] Experimental TSDB: fixed memory leak in ingesters. #2586
* [BUGFIX] QueryFrontend: fixed a situation where HTTP error is ignored and an incorrect status code is set. #2590
* [BUGFIX] Ingester: Fix an ingester starting up in the JOINING state and staying there forever. #2565
* [BUGFIX] QueryFrontend: fixed a panic (`integer divide by zero`) in the query-frontend. The query-frontend now requires the `-querier.default-evaluation-interval` config to be set to the same value of the querier. #2614
* [BUGFIX] Experimental TSDB: when the querier receives a `/series` request with a time range older than the data stored in the ingester, it now ignores the requested time range and returns known series anyway instead of returning an empty response. This aligns the behaviour with the chunks storage. #2617
* [BUGFIX] Cassandra: fixed an edge case leading to an invalid CQL query when querying the index on a Cassandra store. #2639
* [BUGFIX] Ingester: increment series per metric when recovering from WAL or transfer. #2674
* [BUGFIX] Fixed `wrong number of arguments for 'mget' command` Redis error when a query has no chunks to lookup from storage. #2700 #2796
* [BUGFIX] Ingester: Automatically remove old tmp checkpoints, fixing a potential disk space leak after an ingester crashes. #2726

## 1.1.0 / 2020-05-21

This release brings the usual mix of bugfixes and improvements. The biggest change is that WAL support for chunks is now considered to be production-ready!

Please make sure to review renamed metrics, and update your dashboards and alerts accordingly.

* [CHANGE] Added v1 API routes documented in #2327. #2372
  * Added `-http.alertmanager-http-prefix` flag which allows the configuration of the path where the Alertmanager API and UI can be reached. The default is set to `/alertmanager`.
  * Added `-http.prometheus-http-prefix` flag which allows the configuration of the path where the Prometheus API and UI can be reached. The default is set to `/prometheus`.
  * Updated the index hosted at the root prefix to point to the updated routes.
  * Legacy routes hardcoded with the `/api/prom` prefix now respect the `-http.prefix` flag.
* [CHANGE] The metrics `cortex_distributor_ingester_appends_total` and `distributor_ingester_append_failures_total` now include a `type` label to differentiate between `samples` and `metadata`. #2336
* [CHANGE] The metrics for number of chunks and bytes flushed to the chunk store are renamed. Note that previous metrics were counted pre-deduplication, while new metrics are counted after deduplication. #2463
  * `cortex_ingester_chunks_stored_total` > `cortex_chunk_store_stored_chunks_total`
  * `cortex_ingester_chunk_stored_bytes_total` > `cortex_chunk_store_stored_chunk_bytes_total`
* [CHANGE] Experimental TSDB: renamed blocks meta fetcher metrics: #2375
  * `cortex_querier_bucket_store_blocks_meta_syncs_total` > `cortex_querier_blocks_meta_syncs_total`
  * `cortex_querier_bucket_store_blocks_meta_sync_failures_total` > `cortex_querier_blocks_meta_sync_failures_total`
  * `cortex_querier_bucket_store_blocks_meta_sync_duration_seconds` > `cortex_querier_blocks_meta_sync_duration_seconds`
  * `cortex_querier_bucket_store_blocks_meta_sync_consistency_delay_seconds` > `cortex_querier_blocks_meta_sync_consistency_delay_seconds`
* [CHANGE] Experimental TSDB: Modified default values for `compactor.deletion-delay` option from 48h to 12h and `-experimental.tsdb.bucket-store.ignore-deletion-marks-delay` from 24h to 6h. #2414
* [CHANGE] WAL: Default value of `-ingester.checkpoint-enabled` changed to `true`. #2416
* [CHANGE] `trace_id` field in log files has been renamed to `traceID`. #2518
* [CHANGE] Slow query log has a different output now. Previously used `url` field has been replaced with `host` and `path`, and query parameters are logged as individual log fields with `qs_` prefix. #2520
* [CHANGE] WAL: WAL and checkpoint compression is now disabled. #2436
* [CHANGE] Update in dependency `go-kit/kit` from `v0.9.0` to `v0.10.0`. HTML escaping disabled in JSON Logger. #2535
* [CHANGE] Experimental TSDB: Removed `cortex_<service>_` prefix from Thanos objstore metrics and added `component` label to distinguish which Cortex component is doing API calls to the object storage when running in single-binary mode: #2568
  - `cortex_<service>_thanos_objstore_bucket_operations_total` renamed to `thanos_objstore_bucket_operations_total{component="<name>"}`
  - `cortex_<service>_thanos_objstore_bucket_operation_failures_total` renamed to `thanos_objstore_bucket_operation_failures_total{component="<name>"}`
  - `cortex_<service>_thanos_objstore_bucket_operation_duration_seconds` renamed to `thanos_objstore_bucket_operation_duration_seconds{component="<name>"}`
  - `cortex_<service>_thanos_objstore_bucket_last_successful_upload_time` renamed to `thanos_objstore_bucket_last_successful_upload_time{component="<name>"}`
* [CHANGE] FIFO cache: The `-<prefix>.fifocache.size` CLI flag has been renamed to `-<prefix>.fifocache.max-size-items` as well as its YAML config option `size` renamed to `max_size_items`. #2319
* [FEATURE] Ruler: The `-ruler.evaluation-delay` flag was added to allow users to configure a default evaluation delay for all rules in cortex. The default value is 0 which is the current behavior. #2423
* [FEATURE] Experimental: Added a new object storage client for OpenStack Swift. #2440
* [FEATURE] TLS config options added to the Server. #2535
* [FEATURE] Experimental: Added support for `/api/v1/metadata` Prometheus-based endpoint. #2549
* [FEATURE] Add ability to limit concurrent queries to Cassandra with `-cassandra.query-concurrency` flag. #2562
* [FEATURE] Experimental TSDB: Introduced store-gateway service used by the experimental blocks storage to load and query blocks. The store-gateway optionally supports blocks sharding and replication via a dedicated hash ring, configurable via `-experimental.store-gateway.sharding-enabled` and `-experimental.store-gateway.sharding-ring.*` flags. The following metrics have been added: #2433 #2458 #2469 #2523
  * `cortex_querier_storegateway_instances_hit_per_query`
* [ENHANCEMENT] Experimental TSDB: sample ingestion errors are now reported via existing `cortex_discarded_samples_total` metric. #2370
* [ENHANCEMENT] Failures on samples at distributors and ingesters return the first validation error as opposed to the last. #2383
* [ENHANCEMENT] Experimental TSDB: Added `cortex_querier_blocks_meta_synced`, which reflects current state of synced blocks over all tenants. #2392
* [ENHANCEMENT] Added `cortex_distributor_latest_seen_sample_timestamp_seconds` metric to see how far behind Prometheus servers are in sending data. #2371
* [ENHANCEMENT] FIFO cache to support eviction based on memory usage. Added `-<prefix>.fifocache.max-size-bytes` CLI flag and YAML config option `max_size_bytes` to specify memory limit of the cache. #2319, #2527
* [ENHANCEMENT] Added `-querier.worker-match-max-concurrent`. Force worker concurrency to match the `-querier.max-concurrent` option.  Overrides `-querier.worker-parallelism`.  #2456
* [ENHANCEMENT] Added the following metrics for monitoring delete requests: #2445
  - `cortex_purger_delete_requests_received_total`: Number of delete requests received per user.
  - `cortex_purger_delete_requests_processed_total`: Number of delete requests processed per user.
  - `cortex_purger_delete_requests_chunks_selected_total`: Number of chunks selected while building delete plans per user.
  - `cortex_purger_delete_requests_processing_failures_total`: Number of delete requests processing failures per user.
* [ENHANCEMENT] Single Binary: Added query-frontend to the single binary.  Single binary users will now benefit from various query-frontend features.  Primarily: sharding, parallelization, load shedding, additional caching (if configured), and query retries. #2437
* [ENHANCEMENT] Allow 1w (where w denotes week) and 1y (where y denotes year) when setting `-store.cache-lookups-older-than` and `-store.max-look-back-period`. #2454
* [ENHANCEMENT] Optimize index queries for matchers using "a|b|c"-type regex. #2446 #2475
* [ENHANCEMENT] Added per tenant metrics for queries and chunks and bytes read from chunk store: #2463
  * `cortex_chunk_store_fetched_chunks_total` and `cortex_chunk_store_fetched_chunk_bytes_total`
  * `cortex_query_frontend_queries_total` (per tenant queries counted by the frontend)
* [ENHANCEMENT] WAL: New metrics `cortex_ingester_wal_logged_bytes_total` and `cortex_ingester_checkpoint_logged_bytes_total` added to track total bytes logged to disk for WAL and checkpoints. #2497
* [ENHANCEMENT] Add de-duplicated chunks counter `cortex_chunk_store_deduped_chunks_total` which counts every chunk not sent to the store because it was already sent by another replica. #2485
* [ENHANCEMENT] Query-frontend now also logs the POST data of long queries. #2481
* [ENHANCEMENT] WAL: Ingester WAL records now have type header and the custom WAL records have been replaced by Prometheus TSDB's WAL records. Old records will not be supported from 1.3 onwards. Note: once this is deployed, you cannot downgrade without data loss. #2436
* [ENHANCEMENT] Redis Cache: Added `idle_timeout`, `wait_on_pool_exhaustion` and `max_conn_lifetime` options to redis cache configuration. #2550
* [ENHANCEMENT] WAL: the experimental tag has been removed on the WAL in ingesters. #2560
* [ENHANCEMENT] Use newer AWS API for paginated queries - removes 'Deprecated' message from logfiles. #2452
* [ENHANCEMENT] Experimental memberlist: Add retry with backoff on memberlist join other members. #2705
* [ENHANCEMENT] Experimental TSDB: when the store-gateway sharding is enabled, unhealthy store-gateway instances are automatically removed from the ring after 10 consecutive `-experimental.store-gateway.sharding-ring.heartbeat-timeout` periods. #2526
* [BUGFIX] Ruler: Ensure temporary rule files with special characters are properly mapped and cleaned up. #2506
* [BUGFIX] Ensure requests are properly routed to the prometheus api embedded in the query if `-server.path-prefix` is set. Fixes #2411. #2372
* [BUGFIX] Experimental TSDB: Fixed chunk data corruption when querying back series using the experimental blocks storage. #2400
* [BUGFIX] Cassandra Storage: Fix endpoint TLS host verification. #2109
* [BUGFIX] Experimental TSDB: Fixed response status code from `422` to `500` when an error occurs while iterating chunks with the experimental blocks storage. #2402
* [BUGFIX] Ring: Fixed a situation where upgrading from pre-1.0 cortex with a rolling strategy caused new 1.0 ingesters to lose their zone value in the ring until manually forced to re-register. #2404
* [BUGFIX] Distributor: `/all_user_stats` now show API and Rule Ingest Rate correctly. #2457
* [BUGFIX] Fixed `version`, `revision` and `branch` labels exported by the `cortex_build_info` metric. #2468
* [BUGFIX] QueryFrontend: fixed a situation where span context missed when downstream_url is used. #2539
* [BUGFIX] Querier: Fixed a situation where querier would crash because of an unresponsive frontend instance. #2569

## 1.0.1 / 2020-04-23

* [BUGFIX] Fix gaps when querying ingesters with replication factor = 3 and 2 ingesters in the cluster. #2503

## 1.0.0 / 2020-04-02

This is the first major release of Cortex. We made a lot of **breaking changes** in this release which have been detailed below. Please also see the stability guarantees we provide as part of a major release: https://cortexmetrics.io/docs/configuration/v1guarantees/

* [CHANGE] Remove the following deprecated flags: #2339
  - `-metrics.error-rate-query` (use `-metrics.write-throttle-query` instead).
  - `-store.cardinality-cache-size` (use `-store.index-cache-read.enable-fifocache` and `-store.index-cache-read.fifocache.size` instead).
  - `-store.cardinality-cache-validity` (use `-store.index-cache-read.enable-fifocache` and `-store.index-cache-read.fifocache.duration` instead).
  - `-distributor.limiter-reload-period` (flag unused)
  - `-ingester.claim-on-rollout` (flag unused)
  - `-ingester.normalise-tokens` (flag unused)
* [CHANGE] Renamed YAML file options to be more consistent. See [full config file changes below](#config-file-breaking-changes). #2273
* [CHANGE] AWS based autoscaling has been removed. You can only use metrics based autoscaling now. `-applicationautoscaling.url` has been removed. See https://cortexmetrics.io/docs/production/aws/#dynamodb-capacity-provisioning on how to migrate. #2328
* [CHANGE] Renamed the `memcache.write-back-goroutines` and `memcache.write-back-buffer` flags to `background.write-back-concurrency` and `background.write-back-buffer`. This affects the following flags: #2241
  - `-frontend.memcache.write-back-buffer` --> `-frontend.background.write-back-buffer`
  - `-frontend.memcache.write-back-goroutines` --> `-frontend.background.write-back-concurrency`
  - `-store.index-cache-read.memcache.write-back-buffer` --> `-store.index-cache-read.background.write-back-buffer`
  - `-store.index-cache-read.memcache.write-back-goroutines` --> `-store.index-cache-read.background.write-back-concurrency`
  - `-store.index-cache-write.memcache.write-back-buffer` --> `-store.index-cache-write.background.write-back-buffer`
  - `-store.index-cache-write.memcache.write-back-goroutines` --> `-store.index-cache-write.background.write-back-concurrency`
  - `-memcache.write-back-buffer` --> `-store.chunks-cache.background.write-back-buffer`. Note the next change log for the difference.
  - `-memcache.write-back-goroutines` --> `-store.chunks-cache.background.write-back-concurrency`. Note the next change log for the difference.

* [CHANGE] Renamed the chunk cache flags to have `store.chunks-cache.` as prefix. This means the following flags have been changed: #2241
  - `-cache.enable-fifocache` --> `-store.chunks-cache.cache.enable-fifocache`
  - `-default-validity` --> `-store.chunks-cache.default-validity`
  - `-fifocache.duration` --> `-store.chunks-cache.fifocache.duration`
  - `-fifocache.size` --> `-store.chunks-cache.fifocache.size`
  - `-memcache.write-back-buffer` --> `-store.chunks-cache.background.write-back-buffer`. Note the previous change log for the difference.
  - `-memcache.write-back-goroutines` --> `-store.chunks-cache.background.write-back-concurrency`. Note the previous change log for the difference.
  - `-memcached.batchsize` --> `-store.chunks-cache.memcached.batchsize`
  - `-memcached.consistent-hash` --> `-store.chunks-cache.memcached.consistent-hash`
  - `-memcached.expiration` --> `-store.chunks-cache.memcached.expiration`
  - `-memcached.hostname` --> `-store.chunks-cache.memcached.hostname`
  - `-memcached.max-idle-conns` --> `-store.chunks-cache.memcached.max-idle-conns`
  - `-memcached.parallelism` --> `-store.chunks-cache.memcached.parallelism`
  - `-memcached.service` --> `-store.chunks-cache.memcached.service`
  - `-memcached.timeout` --> `-store.chunks-cache.memcached.timeout`
  - `-memcached.update-interval` --> `-store.chunks-cache.memcached.update-interval`
  - `-redis.enable-tls` --> `-store.chunks-cache.redis.enable-tls`
  - `-redis.endpoint` --> `-store.chunks-cache.redis.endpoint`
  - `-redis.expiration` --> `-store.chunks-cache.redis.expiration`
  - `-redis.max-active-conns` --> `-store.chunks-cache.redis.max-active-conns`
  - `-redis.max-idle-conns` --> `-store.chunks-cache.redis.max-idle-conns`
  - `-redis.password` --> `-store.chunks-cache.redis.password`
  - `-redis.timeout` --> `-store.chunks-cache.redis.timeout`
* [CHANGE] Rename the `-store.chunk-cache-stubs` to `-store.chunks-cache.cache-stubs` to be more inline with above. #2241
* [CHANGE] Change prefix of flags `-dynamodb.periodic-table.*` to `-table-manager.index-table.*`. #2359
* [CHANGE] Change prefix of flags `-dynamodb.chunk-table.*` to `-table-manager.chunk-table.*`. #2359
* [CHANGE] Change the following flags: #2359
  - `-dynamodb.poll-interval` --> `-table-manager.poll-interval`
  - `-dynamodb.periodic-table.grace-period` --> `-table-manager.periodic-table.grace-period`
* [CHANGE] Renamed the following flags: #2273
  - `-dynamodb.chunk.gang.size` --> `-dynamodb.chunk-gang-size`
  - `-dynamodb.chunk.get.max.parallelism` --> `-dynamodb.chunk-get-max-parallelism`
* [CHANGE] Don't support mixed time units anymore for duration. For example, 168h5m0s doesn't work anymore, please use just one unit (s|m|h|d|w|y). #2252
* [CHANGE] Utilize separate protos for rule state and storage. Experimental ruler API will not be functional until the rollout is complete. #2226
* [CHANGE] Frontend worker in querier now starts after all Querier module dependencies are started. This fixes issue where frontend worker started to send queries to querier before it was ready to serve them (mostly visible when using experimental blocks storage). #2246
* [CHANGE] Lifecycler component now enters Failed state on errors, and doesn't exit the process. (Important if you're vendoring Cortex and use Lifecycler) #2251
* [CHANGE] `/ready` handler now returns 200 instead of 204. #2330
* [CHANGE] Better defaults for the following options: #2344
  - `-<prefix>.consul.consistent-reads`: Old default: `true`, new default: `false`. This reduces the load on Consul.
  - `-<prefix>.consul.watch-rate-limit`: Old default: 0, new default: 1. This rate limits the reads to 1 per second. Which is good enough for ring watches.
  - `-distributor.health-check-ingesters`: Old default: `false`, new default: `true`.
  - `-ingester.max-stale-chunk-idle`: Old default: 0, new default: 2m. This lets us expire series that we know are stale early.
  - `-ingester.spread-flushes`: Old default: false, new default: true. This allows to better de-duplicate data and use less space.
  - `-ingester.chunk-age-jitter`: Old default: 20mins, new default: 0. This is to enable the `-ingester.spread-flushes` to true.
  - `-<prefix>.memcached.batchsize`: Old default: 0, new default: 1024. This allows batching of requests and keeps the concurrent requests low.
  - `-<prefix>.memcached.consistent-hash`: Old default: false, new default: true. This allows for better cache hits when the memcaches are scaled up and down.
  - `-querier.batch-iterators`: Old default: false, new default: true.
  - `-querier.ingester-streaming`: Old default: false, new default: true.
* [CHANGE] Experimental TSDB: Added `-experimental.tsdb.bucket-store.postings-cache-compression-enabled` to enable postings compression when storing to cache. #2335
* [CHANGE] Experimental TSDB: Added `-compactor.deletion-delay`, which is time before a block marked for deletion is deleted from bucket. If not 0, blocks will be marked for deletion and compactor component will delete blocks marked for deletion from the bucket. If delete-delay is 0, blocks will be deleted straight away. Note that deleting blocks immediately can cause query failures, if store gateway / querier still has the block loaded, or compactor is ignoring the deletion because it's compacting the block at the same time. Default value is 48h. #2335
* [CHANGE] Experimental TSDB: Added `-experimental.tsdb.bucket-store.index-cache.postings-compression-enabled`, to set duration after which the blocks marked for deletion will be filtered out while fetching blocks used for querying. This option allows querier to ignore blocks that are marked for deletion with some delay. This ensures store can still serve blocks that are meant to be deleted but do not have a replacement yet. Default is 24h, half of the default value for `-compactor.deletion-delay`. #2335
* [CHANGE] Experimental TSDB: Added `-experimental.tsdb.bucket-store.index-cache.memcached.max-item-size` to control maximum size of item that is stored to memcached. Defaults to 1 MiB. #2335
* [FEATURE] Added experimental storage API to the ruler service that is enabled when the `-experimental.ruler.enable-api` is set to true #2269
  * `-ruler.storage.type` flag now allows `s3`,`gcs`, and `azure` values
  * `-ruler.storage.(s3|gcs|azure)` flags exist to allow the configuration of object clients set for rule storage
* [CHANGE] Renamed table manager metrics. #2307 #2359
  * `cortex_dynamo_sync_tables_seconds` -> `cortex_table_manager_sync_duration_seconds`
  * `cortex_dynamo_table_capacity_units` -> `cortex_table_capacity_units`
* [FEATURE] Flusher target to flush the WAL. #2075
  * `-flusher.wal-dir` for the WAL directory to recover from.
  * `-flusher.concurrent-flushes` for number of concurrent flushes.
  * `-flusher.flush-op-timeout` is duration after which a flush should timeout.
* [FEATURE] Ingesters can now have an optional availability zone set, to ensure metric replication is distributed across zones. This is set via the `-ingester.availability-zone` flag or the `availability_zone` field in the config file. #2317
* [ENHANCEMENT] Better re-use of connections to DynamoDB and S3. #2268
* [ENHANCEMENT] Reduce number of goroutines used while executing a single index query. #2280
* [ENHANCEMENT] Experimental TSDB: Add support for local `filesystem` backend. #2245
* [ENHANCEMENT] Experimental TSDB: Added memcached support for the TSDB index cache. #2290
* [ENHANCEMENT] Experimental TSDB: Removed gRPC server to communicate between querier and BucketStore. #2324
* [ENHANCEMENT] Allow 1w (where w denotes week) and 1y (where y denotes year) when setting table period and retention. #2252
* [ENHANCEMENT] Added FIFO cache metrics for current number of entries and memory usage. #2270
* [ENHANCEMENT] Output all config fields to /config API, including those with empty value. #2209
* [ENHANCEMENT] Add "missing_metric_name" and "metric_name_invalid" reasons to cortex_discarded_samples_total metric. #2346
* [ENHANCEMENT] Experimental TSDB: sample ingestion errors are now reported via existing `cortex_discarded_samples_total` metric. #2370
* [BUGFIX] Ensure user state metrics are updated if a transfer fails. #2338
* [BUGFIX] Fixed etcd client keepalive settings. #2278
* [BUGFIX] Register the metrics of the WAL. #2295
* [BUXFIX] Experimental TSDB: fixed error handling when ingesting out of bound samples. #2342

### Known issues

- This experimental blocks storage in Cortex `1.0.0` has a bug which may lead to the error `cannot iterate chunk for series` when running queries. This bug has been fixed in #2400. If you're running the experimental blocks storage, please build Cortex from `master`.

### Config file breaking changes

In this section you can find a config file diff showing the breaking changes introduced in Cortex. You can also find the [full configuration file reference doc](https://cortexmetrics.io/docs/configuration/configuration-file/) in the website.

```diff
### ingester_config

 # Period with which to attempt to flush chunks.
 # CLI flag: -ingester.flush-period
-[flushcheckperiod: <duration> | default = 1m0s]
+[flush_period: <duration> | default = 1m0s]

 # Period chunks will remain in memory after flushing.
 # CLI flag: -ingester.retain-period
-[retainperiod: <duration> | default = 5m0s]
+[retain_period: <duration> | default = 5m0s]

 # Maximum chunk idle time before flushing.
 # CLI flag: -ingester.max-chunk-idle
-[maxchunkidle: <duration> | default = 5m0s]
+[max_chunk_idle_time: <duration> | default = 5m0s]

 # Maximum chunk idle time for chunks terminating in stale markers before
 # flushing. 0 disables it and a stale series is not flushed until the
 # max-chunk-idle timeout is reached.
 # CLI flag: -ingester.max-stale-chunk-idle
-[maxstalechunkidle: <duration> | default = 0s]
+[max_stale_chunk_idle_time: <duration> | default = 2m0s]

 # Timeout for individual flush operations.
 # CLI flag: -ingester.flush-op-timeout
-[flushoptimeout: <duration> | default = 1m0s]
+[flush_op_timeout: <duration> | default = 1m0s]

 # Maximum chunk age before flushing.
 # CLI flag: -ingester.max-chunk-age
-[maxchunkage: <duration> | default = 12h0m0s]
+[max_chunk_age: <duration> | default = 12h0m0s]

-# Range of time to subtract from MaxChunkAge to spread out flushes
+# Range of time to subtract from -ingester.max-chunk-age to spread out flushes
 # CLI flag: -ingester.chunk-age-jitter
-[chunkagejitter: <duration> | default = 20m0s]
+[chunk_age_jitter: <duration> | default = 0]

 # Number of concurrent goroutines flushing to dynamodb.
 # CLI flag: -ingester.concurrent-flushes
-[concurrentflushes: <int> | default = 50]
+[concurrent_flushes: <int> | default = 50]

-# If true, spread series flushes across the whole period of MaxChunkAge
+# If true, spread series flushes across the whole period of
+# -ingester.max-chunk-age.
 # CLI flag: -ingester.spread-flushes
-[spreadflushes: <boolean> | default = false]
+[spread_flushes: <boolean> | default = true]

 # Period with which to update the per-user ingestion rates.
 # CLI flag: -ingester.rate-update-period
-[rateupdateperiod: <duration> | default = 15s]
+[rate_update_period: <duration> | default = 15s]


### querier_config

 # The maximum number of concurrent queries.
 # CLI flag: -querier.max-concurrent
-[maxconcurrent: <int> | default = 20]
+[max_concurrent: <int> | default = 20]

 # Use batch iterators to execute query, as opposed to fully materialising the
 # series in memory.  Takes precedent over the -querier.iterators flag.
 # CLI flag: -querier.batch-iterators
-[batchiterators: <boolean> | default = false]
+[batch_iterators: <boolean> | default = true]

 # Use streaming RPCs to query ingester.
 # CLI flag: -querier.ingester-streaming
-[ingesterstreaming: <boolean> | default = false]
+[ingester_streaming: <boolean> | default = true]

 # Maximum number of samples a single query can load into memory.
 # CLI flag: -querier.max-samples
-[maxsamples: <int> | default = 50000000]
+[max_samples: <int> | default = 50000000]

 # The default evaluation interval or step size for subqueries.
 # CLI flag: -querier.default-evaluation-interval
-[defaultevaluationinterval: <duration> | default = 1m0s]
+[default_evaluation_interval: <duration> | default = 1m0s]

### query_frontend_config

 # URL of downstream Prometheus.
 # CLI flag: -frontend.downstream-url
-[downstream: <string> | default = ""]
+[downstream_url: <string> | default = ""]


### ruler_config

 # URL of alerts return path.
 # CLI flag: -ruler.external.url
-[externalurl: <url> | default = ]
+[external_url: <url> | default = ]

 # How frequently to evaluate rules
 # CLI flag: -ruler.evaluation-interval
-[evaluationinterval: <duration> | default = 1m0s]
+[evaluation_interval: <duration> | default = 1m0s]

 # How frequently to poll for rule changes
 # CLI flag: -ruler.poll-interval
-[pollinterval: <duration> | default = 1m0s]
+[poll_interval: <duration> | default = 1m0s]

-storeconfig:
+storage:

 # file path to store temporary rule files for the prometheus rule managers
 # CLI flag: -ruler.rule-path
-[rulepath: <string> | default = "/rules"]
+[rule_path: <string> | default = "/rules"]

 # URL of the Alertmanager to send notifications to.
 # CLI flag: -ruler.alertmanager-url
-[alertmanagerurl: <url> | default = ]
+[alertmanager_url: <url> | default = ]

 # Use DNS SRV records to discover alertmanager hosts.
 # CLI flag: -ruler.alertmanager-discovery
-[alertmanagerdiscovery: <boolean> | default = false]
+[enable_alertmanager_discovery: <boolean> | default = false]

 # How long to wait between refreshing alertmanager hosts.
 # CLI flag: -ruler.alertmanager-refresh-interval
-[alertmanagerrefreshinterval: <duration> | default = 1m0s]
+[alertmanager_refresh_interval: <duration> | default = 1m0s]

 # If enabled requests to alertmanager will utilize the V2 API.
 # CLI flag: -ruler.alertmanager-use-v2
-[alertmanangerenablev2api: <boolean> | default = false]
+[enable_alertmanager_v2: <boolean> | default = false]

 # Capacity of the queue for notifications to be sent to the Alertmanager.
 # CLI flag: -ruler.notification-queue-capacity
-[notificationqueuecapacity: <int> | default = 10000]
+[notification_queue_capacity: <int> | default = 10000]

 # HTTP timeout duration when sending notifications to the Alertmanager.
 # CLI flag: -ruler.notification-timeout
-[notificationtimeout: <duration> | default = 10s]
+[notification_timeout: <duration> | default = 10s]

 # Distribute rule evaluation using ring backend
 # CLI flag: -ruler.enable-sharding
-[enablesharding: <boolean> | default = false]
+[enable_sharding: <boolean> | default = false]

 # Time to spend searching for a pending ruler when shutting down.
 # CLI flag: -ruler.search-pending-for
-[searchpendingfor: <duration> | default = 5m0s]
+[search_pending_for: <duration> | default = 5m0s]

 # Period with which to attempt to flush rule groups.
 # CLI flag: -ruler.flush-period
-[flushcheckperiod: <duration> | default = 1m0s]
+[flush_period: <duration> | default = 1m0s]

### alertmanager_config

 # Base path for data storage.
 # CLI flag: -alertmanager.storage.path
-[datadir: <string> | default = "data/"]
+[data_dir: <string> | default = "data/"]

 # will be used to prefix all HTTP endpoints served by Alertmanager. If omitted,
 # relevant URL components will be derived automatically.
 # CLI flag: -alertmanager.web.external-url
-[externalurl: <url> | default = ]
+[external_url: <url> | default = ]

 # How frequently to poll Cortex configs
 # CLI flag: -alertmanager.configs.poll-interval
-[pollinterval: <duration> | default = 15s]
+[poll_interval: <duration> | default = 15s]

 # Listen address for cluster.
 # CLI flag: -cluster.listen-address
-[clusterbindaddr: <string> | default = "0.0.0.0:9094"]
+[cluster_bind_address: <string> | default = "0.0.0.0:9094"]

 # Explicit address to advertise in cluster.
 # CLI flag: -cluster.advertise-address
-[clusteradvertiseaddr: <string> | default = ""]
+[cluster_advertise_address: <string> | default = ""]

 # Time to wait between peers to send notifications.
 # CLI flag: -cluster.peer-timeout
-[peertimeout: <duration> | default = 15s]
+[peer_timeout: <duration> | default = 15s]

 # Filename of fallback config to use if none specified for instance.
 # CLI flag: -alertmanager.configs.fallback
-[fallbackconfigfile: <string> | default = ""]
+[fallback_config_file: <string> | default = ""]

 # Root of URL to generate if config is http://internal.monitor
 # CLI flag: -alertmanager.configs.auto-webhook-root
-[autowebhookroot: <string> | default = ""]
+[auto_webhook_root: <string> | default = ""]

### table_manager_config

-store:
+storage:

-# How frequently to poll DynamoDB to learn our capacity.
-# CLI flag: -dynamodb.poll-interval
-[dynamodb_poll_interval: <duration> | default = 2m0s]
+# How frequently to poll backend to learn our capacity.
+# CLI flag: -table-manager.poll-interval
+[poll_interval: <duration> | default = 2m0s]

-# DynamoDB periodic tables grace period (duration which table will be
-# created/deleted before/after it's needed).
-# CLI flag: -dynamodb.periodic-table.grace-period
+# Periodic tables grace period (duration which table will be created/deleted
+# before/after it's needed).
+# CLI flag: -table-manager.periodic-table.grace-period
 [creation_grace_period: <duration> | default = 10m0s]

 index_tables_provisioning:
   # Enables on demand throughput provisioning for the storage provider (if
-  # supported). Applies only to tables which are not autoscaled
-  # CLI flag: -dynamodb.periodic-table.enable-ondemand-throughput-mode
-  [provisioned_throughput_on_demand_mode: <boolean> | default = false]
+  # supported). Applies only to tables which are not autoscaled. Supported by
+  # DynamoDB
+  # CLI flag: -table-manager.index-table.enable-ondemand-throughput-mode
+  [enable_ondemand_throughput_mode: <boolean> | default = false]


   # Enables on demand throughput provisioning for the storage provider (if
-  # supported). Applies only to tables which are not autoscaled
-  # CLI flag: -dynamodb.periodic-table.inactive-enable-ondemand-throughput-mode
-  [inactive_throughput_on_demand_mode: <boolean> | default = false]
+  # supported). Applies only to tables which are not autoscaled. Supported by
+  # DynamoDB
+  # CLI flag: -table-manager.index-table.inactive-enable-ondemand-throughput-mode
+  [enable_inactive_throughput_on_demand_mode: <boolean> | default = false]


 chunk_tables_provisioning:
   # Enables on demand throughput provisioning for the storage provider (if
-  # supported). Applies only to tables which are not autoscaled
-  # CLI flag: -dynamodb.chunk-table.enable-ondemand-throughput-mode
-  [provisioned_throughput_on_demand_mode: <boolean> | default = false]
+  # supported). Applies only to tables which are not autoscaled. Supported by
+  # DynamoDB
+  # CLI flag: -table-manager.chunk-table.enable-ondemand-throughput-mode
+  [enable_ondemand_throughput_mode: <boolean> | default = false]

### storage_config

 aws:
-  dynamodbconfig:
+  dynamodb:
     # DynamoDB endpoint URL with escaped Key and Secret encoded. If only region
     # is specified as a host, proper endpoint will be deduced. Use
     # inmemory:///<table-name> to use a mock in-memory implementation.
     # CLI flag: -dynamodb.url
-    [dynamodb: <url> | default = ]
+    [dynamodb_url: <url> | default = ]

     # DynamoDB table management requests per second limit.
     # CLI flag: -dynamodb.api-limit
-    [apilimit: <float> | default = 2]
+    [api_limit: <float> | default = 2]

     # DynamoDB rate cap to back off when throttled.
     # CLI flag: -dynamodb.throttle-limit
-    [throttlelimit: <float> | default = 10]
+    [throttle_limit: <float> | default = 10]
-
-    # ApplicationAutoscaling endpoint URL with escaped Key and Secret encoded.
-    # CLI flag: -applicationautoscaling.url
-    [applicationautoscaling: <url> | default = ]


       # Queue length above which we will scale up capacity
       # CLI flag: -metrics.target-queue-length
-      [targetqueuelen: <int> | default = 100000]
+      [target_queue_length: <int> | default = 100000]

       # Scale up capacity by this multiple
       # CLI flag: -metrics.scale-up-factor
-      [scaleupfactor: <float> | default = 1.3]
+      [scale_up_factor: <float> | default = 1.3]

       # Ignore throttling below this level (rate per second)
       # CLI flag: -metrics.ignore-throttle-below
-      [minthrottling: <float> | default = 1]
+      [ignore_throttle_below: <float> | default = 1]

       # query to fetch ingester queue length
       # CLI flag: -metrics.queue-length-query
-      [queuelengthquery: <string> | default = "sum(avg_over_time(cortex_ingester_flush_queue_length{job=\"cortex/ingester\"}[2m]))"]
+      [queue_length_query: <string> | default = "sum(avg_over_time(cortex_ingester_flush_queue_length{job=\"cortex/ingester\"}[2m]))"]

       # query to fetch throttle rates per table
       # CLI flag: -metrics.write-throttle-query
-      [throttlequery: <string> | default = "sum(rate(cortex_dynamo_throttled_total{operation=\"DynamoDB.BatchWriteItem\"}[1m])) by (table) > 0"]
+      [write_throttle_query: <string> | default = "sum(rate(cortex_dynamo_throttled_total{operation=\"DynamoDB.BatchWriteItem\"}[1m])) by (table) > 0"]

       # query to fetch write capacity usage per table
       # CLI flag: -metrics.usage-query
-      [usagequery: <string> | default = "sum(rate(cortex_dynamo_consumed_capacity_total{operation=\"DynamoDB.BatchWriteItem\"}[15m])) by (table) > 0"]
+      [write_usage_query: <string> | default = "sum(rate(cortex_dynamo_consumed_capacity_total{operation=\"DynamoDB.BatchWriteItem\"}[15m])) by (table) > 0"]

       # query to fetch read capacity usage per table
       # CLI flag: -metrics.read-usage-query
-      [readusagequery: <string> | default = "sum(rate(cortex_dynamo_consumed_capacity_total{operation=\"DynamoDB.QueryPages\"}[1h])) by (table) > 0"]
+      [read_usage_query: <string> | default = "sum(rate(cortex_dynamo_consumed_capacity_total{operation=\"DynamoDB.QueryPages\"}[1h])) by (table) > 0"]

       # query to fetch read errors per table
       # CLI flag: -metrics.read-error-query
-      [readerrorquery: <string> | default = "sum(increase(cortex_dynamo_failures_total{operation=\"DynamoDB.QueryPages\",error=\"ProvisionedThroughputExceededException\"}[1m])) by (table) > 0"]
+      [read_error_query: <string> | default = "sum(increase(cortex_dynamo_failures_total{operation=\"DynamoDB.QueryPages\",error=\"ProvisionedThroughputExceededException\"}[1m])) by (table) > 0"]

     # Number of chunks to group together to parallelise fetches (zero to
     # disable)
-    # CLI flag: -dynamodb.chunk.gang.size
-    [chunkgangsize: <int> | default = 10]
+    # CLI flag: -dynamodb.chunk-gang-size
+    [chunk_gang_size: <int> | default = 10]

     # Max number of chunk-get operations to start in parallel
-    # CLI flag: -dynamodb.chunk.get.max.parallelism
-    [chunkgetmaxparallelism: <int> | default = 32]
+    # CLI flag: -dynamodb.chunk.get-max-parallelism
+    [chunk_get_max_parallelism: <int> | default = 32]

     backoff_config:
       # Minimum delay when backing off.
       # CLI flag: -bigtable.backoff-min-period
-      [minbackoff: <duration> | default = 100ms]
+      [min_period: <duration> | default = 100ms]

       # Maximum delay when backing off.
       # CLI flag: -bigtable.backoff-max-period
-      [maxbackoff: <duration> | default = 10s]
+      [max_period: <duration> | default = 10s]

       # Number of times to backoff and retry before failing.
       # CLI flag: -bigtable.backoff-retries
-      [maxretries: <int> | default = 10]
+      [max_retries: <int> | default = 10]

   # If enabled, once a tables info is fetched, it is cached.
   # CLI flag: -bigtable.table-cache.enabled
-  [tablecacheenabled: <boolean> | default = true]
+  [table_cache_enabled: <boolean> | default = true]

   # Duration to cache tables before checking again.
   # CLI flag: -bigtable.table-cache.expiration
-  [tablecacheexpiration: <duration> | default = 30m0s]
+  [table_cache_expiration: <duration> | default = 30m0s]

 # Cache validity for active index entries. Should be no higher than
 # -ingester.max-chunk-idle.
 # CLI flag: -store.index-cache-validity
-[indexcachevalidity: <duration> | default = 5m0s]
+[index_cache_validity: <duration> | default = 5m0s]

### ingester_client_config

 grpc_client_config:
   backoff_config:
     # Minimum delay when backing off.
     # CLI flag: -ingester.client.backoff-min-period
-    [minbackoff: <duration> | default = 100ms]
+    [min_period: <duration> | default = 100ms]

     # Maximum delay when backing off.
     # CLI flag: -ingester.client.backoff-max-period
-    [maxbackoff: <duration> | default = 10s]
+    [max_period: <duration> | default = 10s]

     # Number of times to backoff and retry before failing.
     # CLI flag: -ingester.client.backoff-retries
-    [maxretries: <int> | default = 10]
+    [max_retries: <int> | default = 10]

### frontend_worker_config

-# Address of query frontend service.
+# Address of query frontend service, in host:port format.
 # CLI flag: -querier.frontend-address
-[address: <string> | default = ""]
+[frontend_address: <string> | default = ""]

 # How often to query DNS.
 # CLI flag: -querier.dns-lookup-period
-[dnslookupduration: <duration> | default = 10s]
+[dns_lookup_duration: <duration> | default = 10s]

 grpc_client_config:
   backoff_config:
     # Minimum delay when backing off.
     # CLI flag: -querier.frontend-client.backoff-min-period
-    [minbackoff: <duration> | default = 100ms]
+    [min_period: <duration> | default = 100ms]

     # Maximum delay when backing off.
     # CLI flag: -querier.frontend-client.backoff-max-period
-    [maxbackoff: <duration> | default = 10s]
+    [max_period: <duration> | default = 10s]

     # Number of times to backoff and retry before failing.
     # CLI flag: -querier.frontend-client.backoff-retries
-    [maxretries: <int> | default = 10]
+    [max_retries: <int> | default = 10]

### consul_config

 # ACL Token used to interact with Consul.
-# CLI flag: -<prefix>.consul.acltoken
-[acltoken: <string> | default = ""]
+# CLI flag: -<prefix>.consul.acl-token
+[acl_token: <string> | default = ""]

 # HTTP timeout when talking to Consul
 # CLI flag: -<prefix>.consul.client-timeout
-[httpclienttimeout: <duration> | default = 20s]
+[http_client_timeout: <duration> | default = 20s]

 # Enable consistent reads to Consul.
 # CLI flag: -<prefix>.consul.consistent-reads
-[consistentreads: <boolean> | default = true]
+[consistent_reads: <boolean> | default = false]

 # Rate limit when watching key or prefix in Consul, in requests per second. 0
 # disables the rate limit.
 # CLI flag: -<prefix>.consul.watch-rate-limit
-[watchkeyratelimit: <float> | default = 0]
+[watch_rate_limit: <float> | default = 1]

 # Burst size used in rate limit. Values less than 1 are treated as 1.
 # CLI flag: -<prefix>.consul.watch-burst-size
-[watchkeyburstsize: <int> | default = 1]
+[watch_burst_size: <int> | default = 1]


### configstore_config
 # URL of configs API server.
 # CLI flag: -<prefix>.configs.url
-[configsapiurl: <url> | default = ]
+[configs_api_url: <url> | default = ]

 # Timeout for requests to Weave Cloud configs service.
 # CLI flag: -<prefix>.configs.client-timeout
-[clienttimeout: <duration> | default = 5s]
+[client_timeout: <duration> | default = 5s]
```

## 0.7.0 / 2020-03-16

Cortex `0.7.0` is a major step forward the upcoming `1.0` release. In this release, we've got 164 contributions from 26 authors. Thanks to all contributors! ❤️

Please be aware that Cortex `0.7.0` introduces some **breaking changes**. You're encouraged to read all the `[CHANGE]` entries below before upgrading your Cortex cluster. In particular:

- Cleaned up some configuration options in preparation for the Cortex `1.0.0` release (see also the [annotated config file breaking changes](#annotated-config-file-breaking-changes) below):
  - Removed CLI flags support to configure the schema (see [how to migrate from flags to schema file](https://cortexmetrics.io/docs/configuration/schema-configuration/#migrating-from-flags-to-schema-file))
  - Renamed CLI flag `-config-yaml` to `-schema-config-file`
  - Removed CLI flag `-store.min-chunk-age` in favor of `-querier.query-store-after`. The corresponding YAML config option `ingestermaxquerylookback` has been renamed to [`query_ingesters_within`](https://cortexmetrics.io/docs/configuration/configuration-file/#querier-config)
  - Deprecated CLI flag `-frontend.cache-split-interval` in favor of `-querier.split-queries-by-interval`
  - Renamed the YAML config option `defaul_validity` to `default_validity`
  - Removed the YAML config option `config_store` (in the [`alertmanager YAML config`](https://cortexmetrics.io/docs/configuration/configuration-file/#alertmanager-config)) in favor of `store`
  - Removed the YAML config root block `configdb` in favor of [`configs`](https://cortexmetrics.io/docs/configuration/configuration-file/#configs-config). This change is also reflected in the following CLI flags renaming:
      * `-database.*` -> `-configs.database.*`
      * `-database.migrations` -> `-configs.database.migrations-dir`
  - Removed the fluentd-based billing infrastructure including the CLI flags:
      * `-distributor.enable-billing`
      * `-billing.max-buffered-events`
      * `-billing.retry-delay`
      * `-billing.ingester`
- Removed support for using denormalised tokens in the ring. Before upgrading, make sure your Cortex cluster is already running `v0.6.0` or an earlier version with `-ingester.normalise-tokens=true`

### Full changelog

* [CHANGE] Removed support for flags to configure schema. Further, the flag for specifying the config file (`-config-yaml`) has been deprecated. Please use `-schema-config-file`. See the [Schema Configuration documentation](https://cortexmetrics.io/docs/configuration/schema-configuration/) for more details on how to configure the schema using the YAML file. #2221
* [CHANGE] In the config file, the root level `config_store` config option has been moved to `alertmanager` > `store` > `configdb`. #2125
* [CHANGE] Removed unnecessary `frontend.cache-split-interval` in favor of `querier.split-queries-by-interval` both to reduce configuration complexity and guarantee alignment of these two configs. Starting from now, `-querier.cache-results` may only be enabled in conjunction with `-querier.split-queries-by-interval` (previously the cache interval default was `24h` so if you want to preserve the same behaviour you should set `-querier.split-queries-by-interval=24h`). #2040
* [CHANGE] Renamed Configs configuration options. #2187
  * configuration options
    * `-database.*` -> `-configs.database.*`
    * `-database.migrations` -> `-configs.database.migrations-dir`
  * config file
    * `configdb.uri:` -> `configs.database.uri:`
    * `configdb.migrationsdir:` -> `configs.database.migrations_dir:`
    * `configdb.passwordfile:` -> `configs.database.password_file:`
* [CHANGE] Moved `-store.min-chunk-age` to the Querier config as `-querier.query-store-after`, allowing the store to be skipped during query time if the metrics wouldn't be found. The YAML config option `ingestermaxquerylookback` has been renamed to `query_ingesters_within` to match its CLI flag. #1893
* [CHANGE] Renamed the cache configuration setting `defaul_validity` to `default_validity`. #2140
* [CHANGE] Remove fluentd-based billing infrastructure and flags such as `-distributor.enable-billing`. #1491
* [CHANGE] Removed remaining support for using denormalised tokens in the ring. If you're still running ingesters with denormalised tokens (Cortex 0.4 or earlier, with `-ingester.normalise-tokens=false`), such ingesters will now be completely invisible to distributors and need to be either switched to Cortex 0.6.0 or later, or be configured to use normalised tokens. #2034
* [CHANGE] The frontend http server will now send 502 in case of deadline exceeded and 499 if the user requested cancellation. #2156
* [CHANGE] We now enforce queries to be up to `-querier.max-query-into-future` into the future (defaults to 10m). #1929
  * `-store.min-chunk-age` has been removed
  * `-querier.query-store-after` has been added in it's place.
* [CHANGE] Removed unused `/validate_expr endpoint`. #2152
* [CHANGE] Updated Prometheus dependency to v2.16.0. This Prometheus version uses Active Query Tracker to limit concurrent queries. In order to keep `-querier.max-concurrent` working, Active Query Tracker is enabled by default, and is configured to store its data to `active-query-tracker` directory (relative to current directory when Cortex started). This can be changed by using `-querier.active-query-tracker-dir` option. Purpose of Active Query Tracker is to log queries that were running when Cortex crashes. This logging happens on next Cortex start. #2088
* [CHANGE] Default to BigChunk encoding; may result in slightly higher disk usage if many timeseries have a constant value, but should generally result in fewer, bigger chunks. #2207
* [CHANGE] WAL replays are now done while the rest of Cortex is starting, and more specifically, when HTTP server is running. This makes it possible to scrape metrics during WAL replays. Applies to both chunks and experimental blocks storage. #2222
* [CHANGE] Cortex now has `/ready` probe for all services, not just ingester and querier as before. In single-binary mode, /ready reports 204 only if all components are running properly. #2166
* [CHANGE] If you are vendoring Cortex and use its components in your project, be aware that many Cortex components no longer start automatically when they are created. You may want to review PR and attached document. #2166
* [CHANGE] Experimental TSDB: the querier in-memory index cache used by the experimental blocks storage shifted from per-tenant to per-querier. The `-experimental.tsdb.bucket-store.index-cache-size-bytes` now configures the per-querier index cache max size instead of a per-tenant cache and its default has been increased to 1GB. #2189
* [CHANGE] Experimental TSDB: TSDB head compaction interval and concurrency is now configurable (defaults to 1 min interval and 5 concurrent head compactions). New options: `-experimental.tsdb.head-compaction-interval` and `-experimental.tsdb.head-compaction-concurrency`. #2172
* [CHANGE] Experimental TSDB: switched the blocks storage index header to the binary format. This change is expected to have no visible impact, except lower startup times and memory usage in the queriers. It's possible to switch back to the old JSON format via the flag `-experimental.tsdb.bucket-store.binary-index-header-enabled=false`. #2223
* [CHANGE] Experimental Memberlist KV store can now be used in single-binary Cortex. Attempts to use it previously would fail with panic. This change also breaks existing binary protocol used to exchange gossip messages, so this version will not be able to understand gossiped Ring when used in combination with the previous version of Cortex. Easiest way to upgrade is to shutdown old Cortex installation, and restart it with new version. Incremental rollout works too, but with reduced functionality until all components run the same version. #2016
* [FEATURE] Added a read-only local alertmanager config store using files named corresponding to their tenant id. #2125
* [FEATURE] Added flag `-experimental.ruler.enable-api` to enable the ruler api which implements the Prometheus API `/api/v1/rules` and `/api/v1/alerts` endpoints under the configured `-http.prefix`. #1999
* [FEATURE] Added sharding support to compactor when using the experimental TSDB blocks storage. #2113
* [FEATURE] Added ability to override YAML config file settings using environment variables. #2147
  * `-config.expand-env`
* [FEATURE] Added flags to disable Alertmanager notifications methods. #2187
  * `-configs.notifications.disable-email`
  * `-configs.notifications.disable-webhook`
* [FEATURE] Add /config HTTP endpoint which exposes the current Cortex configuration as YAML. #2165
* [FEATURE] Allow Prometheus remote write directly to ingesters. #1491
* [FEATURE] Introduced new standalone service `query-tee` that can be used for testing purposes to send the same Prometheus query to multiple backends (ie. two Cortex clusters ingesting the same metrics) and compare the performances. #2203
* [FEATURE] Fan out parallelizable queries to backend queriers concurrently. #1878
  * `querier.parallelise-shardable-queries` (bool)
  * Requires a shard-compatible schema (v10+)
  * This causes the number of traces to increase accordingly.
  * The query-frontend now requires a schema config to determine how/when to shard queries, either from a file or from flags (i.e. by the `config-yaml` CLI flag). This is the same schema config the queriers consume. The schema is only required to use this option.
  * It's also advised to increase downstream concurrency controls as well:
    * `querier.max-outstanding-requests-per-tenant`
    * `querier.max-query-parallelism`
    * `querier.max-concurrent`
    * `server.grpc-max-concurrent-streams` (for both query-frontends and queriers)
* [FEATURE] Added user sub rings to distribute users to a subset of ingesters. #1947
  * `-experimental.distributor.user-subring-size`
* [FEATURE] Add flag `-experimental.tsdb.stripe-size` to expose TSDB stripe size option. #2185
* [FEATURE] Experimental Delete Series: Added support for Deleting Series with Prometheus style API. Needs to be enabled first by setting `-purger.enable` to `true`. Deletion only supported when using `boltdb` and `filesystem` as index and object store respectively. Support for other stores to follow in separate PRs #2103
* [ENHANCEMENT] Alertmanager: Expose Per-tenant alertmanager metrics #2124
* [ENHANCEMENT] Add `status` label to `cortex_alertmanager_configs` metric to gauge the number of valid and invalid configs. #2125
* [ENHANCEMENT] Cassandra Authentication: added the `custom_authenticators` config option that allows users to authenticate with cassandra clusters using password authenticators that are not approved by default in [gocql](https://github.com/gocql/gocql/blob/81b8263d9fe526782a588ef94d3fa5c6148e5d67/conn.go#L27) #2093
* [ENHANCEMENT] Cassandra Storage: added `max_retries`, `retry_min_backoff` and `retry_max_backoff` configuration options to enable retrying recoverable errors. #2054
* [ENHANCEMENT] Allow to configure HTTP and gRPC server listen address, maximum number of simultaneous connections and connection keepalive settings.
  * `-server.http-listen-address`
  * `-server.http-conn-limit`
  * `-server.grpc-listen-address`
  * `-server.grpc-conn-limit`
  * `-server.grpc.keepalive.max-connection-idle`
  * `-server.grpc.keepalive.max-connection-age`
  * `-server.grpc.keepalive.max-connection-age-grace`
  * `-server.grpc.keepalive.time`
  * `-server.grpc.keepalive.timeout`
* [ENHANCEMENT] PostgreSQL: Bump up `github.com/lib/pq` from `v1.0.0` to `v1.3.0` to support PostgreSQL SCRAM-SHA-256 authentication. #2097
* [ENHANCEMENT] Cassandra Storage: User no longer need `CREATE` privilege on `<all keyspaces>` if given keyspace exists. #2032
* [ENHANCEMENT] Cassandra Storage: added `password_file` configuration options to enable reading Cassandra password from file. #2096
* [ENHANCEMENT] Configs API: Allow GET/POST configs in YAML format. #2181
* [ENHANCEMENT] Background cache writes are batched to improve parallelism and observability. #2135
* [ENHANCEMENT] Add automatic repair for checkpoint and WAL. #2105
* [ENHANCEMENT] Support `lastEvaluation` and `evaluationTime` in `/api/v1/rules` endpoints and make order of groups stable. #2196
* [ENHANCEMENT] Skip expired requests in query-frontend scheduling. #2082
* [ENHANCEMENT] Add ability to configure gRPC keepalive settings. #2066
* [ENHANCEMENT] Experimental TSDB: Export TSDB Syncer metrics from Compactor component, they are prefixed with `cortex_compactor_`. #2023
* [ENHANCEMENT] Experimental TSDB: Added dedicated flag `-experimental.tsdb.bucket-store.tenant-sync-concurrency` to configure the maximum number of concurrent tenants for which blocks are synched. #2026
* [ENHANCEMENT] Experimental TSDB: Expose metrics for objstore operations (prefixed with `cortex_<component>_thanos_objstore_`, component being one of `ingester`, `querier` and `compactor`). #2027
* [ENHANCEMENT] Experimental TSDB: Added support for Azure Storage to be used for block storage, in addition to S3 and GCS. #2083
* [ENHANCEMENT] Experimental TSDB: Reduced memory allocations in the ingesters when using the experimental blocks storage. #2057
* [ENHANCEMENT] Experimental Memberlist KV: expose `-memberlist.gossip-to-dead-nodes-time` and `-memberlist.dead-node-reclaim-time` options to control how memberlist library handles dead nodes and name reuse. #2131
* [BUGFIX] Alertmanager: fixed panic upon applying a new config, caused by duplicate metrics registration in the `NewPipelineBuilder` function. #211
* [BUGFIX] Azure Blob ChunkStore: Fixed issue causing `invalid chunk checksum` errors. #2074
* [BUGFIX] The gauge `cortex_overrides_last_reload_successful` is now only exported by components that use a `RuntimeConfigManager`. Previously, for components that do not initialize a `RuntimeConfigManager` (such as the compactor) the gauge was initialized with 0 (indicating error state) and then never updated, resulting in a false-negative permanent error state. #2092
* [BUGFIX] Fixed WAL metric names, added the `cortex_` prefix.
* [BUGFIX] Restored histogram `cortex_configs_request_duration_seconds` #2138
* [BUGFIX] Fix wrong syntax for `url` in config-file-reference. #2148
* [BUGFIX] Fixed some 5xx status code returned by the query-frontend when they should actually be 4xx. #2122
* [BUGFIX] Fixed leaked goroutines in the querier. #2070
* [BUGFIX] Experimental TSDB: fixed `/all_user_stats` and `/api/prom/user_stats` endpoints when using the experimental TSDB blocks storage. #2042
* [BUGFIX] Experimental TSDB: fixed ruler to correctly work with the experimental TSDB blocks storage. #2101

### Changes to denormalised tokens in the ring

Cortex 0.4.0 is the last version that can *write* denormalised tokens. Cortex 0.5.0 and above always write normalised tokens.

Cortex 0.6.0 is the last version that can *read* denormalised tokens. Starting with Cortex 0.7.0 only normalised tokens are supported, and ingesters writing denormalised tokens to the ring (running Cortex 0.4.0 or earlier with `-ingester.normalise-tokens=false`) are ignored by distributors. Such ingesters should either switch to using normalised tokens, or be upgraded to Cortex 0.5.0 or later.

### Known issues

- The gRPC streaming for ingesters doesn't work when using the experimental TSDB blocks storage. Please do not enable `-querier.ingester-streaming` if you're using the TSDB blocks storage. If you want to enable it, you can build Cortex from `master` given the issue has been fixed after Cortex `0.7` branch has been cut and the fix wasn't included in the `0.7` because related to an experimental feature.

### Annotated config file breaking changes

In this section you can find a config file diff showing the breaking changes introduced in Cortex `0.7`. You can also find the [full configuration file reference doc](https://cortexmetrics.io/docs/configuration/configuration-file/) in the website.

 ```diff
### Root level config

 # "configdb" has been moved to "alertmanager > store > configdb".
-[configdb: <configdb_config>]

 # "config_store" has been renamed to "configs".
-[config_store: <configstore_config>]
+[configs: <configs_config>]


### `distributor_config`

 # The support to hook an external billing system has been removed.
-[enable_billing: <boolean> | default = false]
-billing:
-  [maxbufferedevents: <int> | default = 1024]
-  [retrydelay: <duration> | default = 500ms]
-  [ingesterhostport: <string> | default = "localhost:24225"]


### `querier_config`

 # "ingestermaxquerylookback" has been renamed to "query_ingesters_within".
-[ingestermaxquerylookback: <duration> | default = 0s]
+[query_ingesters_within: <duration> | default = 0s]


### `queryrange_config`

results_cache:
  cache:
     # "defaul_validity" has been renamed to "default_validity".
-    [defaul_validity: <duration> | default = 0s]
+    [default_validity: <duration> | default = 0s]

   # "cache_split_interval" has been deprecated in favor of "split_queries_by_interval".
-  [cache_split_interval: <duration> | default = 24h0m0s]


### `alertmanager_config`

# The "store" config block has been added. This includes "configdb" which previously
# was the "configdb" root level config block.
+store:
+  [type: <string> | default = "configdb"]
+  [configdb: <configstore_config>]
+  local:
+    [path: <string> | default = ""]


### `storage_config`

index_queries_cache_config:
   # "defaul_validity" has been renamed to "default_validity".
-  [defaul_validity: <duration> | default = 0s]
+  [default_validity: <duration> | default = 0s]


### `chunk_store_config`

chunk_cache_config:
   # "defaul_validity" has been renamed to "default_validity".
-  [defaul_validity: <duration> | default = 0s]
+  [default_validity: <duration> | default = 0s]

write_dedupe_cache_config:
   # "defaul_validity" has been renamed to "default_validity".
-  [defaul_validity: <duration> | default = 0s]
+  [default_validity: <duration> | default = 0s]

 # "min_chunk_age" has been removed in favor of "querier > query_store_after".
-[min_chunk_age: <duration> | default = 0s]


### `configs_config`

-# "uri" has been moved to "database > uri".
-[uri: <string> | default = "postgres://postgres@configs-db.weave.local/configs?sslmode=disable"]

-# "migrationsdir" has been moved to "database > migrations_dir".
-[migrationsdir: <string> | default = ""]

-# "passwordfile" has been moved to "database > password_file".
-[passwordfile: <string> | default = ""]

+database:
+  [uri: <string> | default = "postgres://postgres@configs-db.weave.local/configs?sslmode=disable"]
+  [migrations_dir: <string> | default = ""]
+  [password_file: <string> | default = ""]
```

## 0.6.1 / 2020-02-05

* [BUGFIX] Fixed parsing of the WAL configuration when specified in the YAML config file. #2071

## 0.6.0 / 2020-01-28

Note that the ruler flags need to be changed in this upgrade. You're moving from a single node ruler to something that might need to be sharded.
Further, if you're using the configs service, we've upgraded the migration library and this requires some manual intervention. See full instructions below to upgrade your PostgreSQL.

* [CHANGE] The frontend component now does not cache results if it finds a `Cache-Control` header and if one of its values is `no-store`. #1974
* [CHANGE] Flags changed with transition to upstream Prometheus rules manager:
  * `-ruler.client-timeout` is now `ruler.configs.client-timeout` in order to match `ruler.configs.url`.
  * `-ruler.group-timeout`has been removed.
  * `-ruler.num-workers` has been removed.
  * `-ruler.rule-path` has been added to specify where the prometheus rule manager will sync rule files.
  * `-ruler.storage.type` has beem added to specify the rule store backend type, currently only the configdb.
  * `-ruler.poll-interval` has been added to specify the interval in which to poll new rule groups.
  * `-ruler.evaluation-interval` default value has changed from `15s` to `1m` to match the default evaluation interval in Prometheus.
  * Ruler sharding requires a ring which can be configured via the ring flags prefixed by `ruler.ring.`. #1987
* [CHANGE] Use relative links from /ring page to make it work when used behind reverse proxy. #1896
* [CHANGE] Deprecated `-distributor.limiter-reload-period` flag. #1766
* [CHANGE] Ingesters now write only normalised tokens to the ring, although they can still read denormalised tokens used by other ingesters. `-ingester.normalise-tokens` is now deprecated, and ignored. If you want to switch back to using denormalised tokens, you need to downgrade to Cortex 0.4.0. Previous versions don't handle claiming tokens from normalised ingesters correctly. #1809
* [CHANGE] Overrides mechanism has been renamed to "runtime config", and is now separate from limits. Runtime config is simply a file that is reloaded by Cortex every couple of seconds. Limits and now also multi KV use this mechanism.<br />New arguments were introduced: `-runtime-config.file` (defaults to empty) and `-runtime-config.reload-period` (defaults to 10 seconds), which replace previously used `-limits.per-user-override-config` and `-limits.per-user-override-period` options. Old options are still used if `-runtime-config.file` is not specified. This change is also reflected in YAML configuration, where old `limits.per_tenant_override_config` and `limits.per_tenant_override_period` fields are replaced with `runtime_config.file` and `runtime_config.period` respectively. #1749
* [CHANGE] Cortex now rejects data with duplicate labels. Previously, such data was accepted, with duplicate labels removed with only one value left. #1964
* [CHANGE] Changed the default value for `-distributor.ha-tracker.prefix` from `collectors/` to `ha-tracker/` in order to not clash with other keys (ie. ring) stored in the same key-value store. #1940
* [FEATURE] Experimental: Write-Ahead-Log added in ingesters for more data reliability against ingester crashes. #1103
  * `--ingester.wal-enabled`: Setting this to `true` enables writing to WAL during ingestion.
  * `--ingester.wal-dir`: Directory where the WAL data should be stored and/or recovered from.
  * `--ingester.checkpoint-enabled`: Set this to `true` to enable checkpointing of in-memory chunks to disk.
  * `--ingester.checkpoint-duration`: This is the interval at which checkpoints should be created.
  * `--ingester.recover-from-wal`: Set this to `true` to recover data from an existing WAL.
  * For more information, please checkout the ["Ingesters with WAL" guide](https://cortexmetrics.io/docs/guides/ingesters-with-wal/).
* [FEATURE] The distributor can now drop labels from samples (similar to the removal of the replica label for HA ingestion) per user via the `distributor.drop-label` flag. #1726
* [FEATURE] Added flag `debug.mutex-profile-fraction` to enable mutex profiling #1969
* [FEATURE] Added `global` ingestion rate limiter strategy. Deprecated `-distributor.limiter-reload-period` flag. #1766
* [FEATURE] Added support for Microsoft Azure blob storage to be used for storing chunk data. #1913
* [FEATURE] Added readiness probe endpoint`/ready` to queriers. #1934
* [FEATURE] Added "multi" KV store that can interact with two other KV stores, primary one for all reads and writes, and secondary one, which only receives writes. Primary/secondary store can be modified in runtime via runtime-config mechanism (previously "overrides"). #1749
* [FEATURE] Added support to store ring tokens to a file and read it back on startup, instead of generating/fetching the tokens to/from the ring. This feature can be enabled with the flag `-ingester.tokens-file-path`. #1750
* [FEATURE] Experimental TSDB: Added `/series` API endpoint support with TSDB blocks storage. #1830
* [FEATURE] Experimental TSDB: Added TSDB blocks `compactor` component, which iterates over users blocks stored in the bucket and compact them according to the configured block ranges. #1942
* [ENHANCEMENT] metric `cortex_ingester_flush_reasons` gets a new `reason` value: `Spread`, when `-ingester.spread-flushes` option is enabled. #1978
* [ENHANCEMENT] Added `password` and `enable_tls` options to redis cache configuration. Enables usage of Microsoft Azure Cache for Redis service. #1923
* [ENHANCEMENT] Upgraded Kubernetes API version for deployments from `extensions/v1beta1` to `apps/v1`. #1941
* [ENHANCEMENT] Experimental TSDB: Open existing TSDB on startup to prevent ingester from becoming ready before it can accept writes. The max concurrency is set via `--experimental.tsdb.max-tsdb-opening-concurrency-on-startup`. #1917
* [ENHANCEMENT] Experimental TSDB: Querier now exports aggregate metrics from Thanos bucket store and in memory index cache (many metrics to list, but all have `cortex_querier_bucket_store_` or `cortex_querier_blocks_index_cache_` prefix). #1996
* [ENHANCEMENT] Experimental TSDB: Improved multi-tenant bucket store. #1991
  * Allowed to configure the blocks sync interval via `-experimental.tsdb.bucket-store.sync-interval` (0 disables the sync)
  * Limited the number of tenants concurrently synched by `-experimental.tsdb.bucket-store.block-sync-concurrency`
  * Renamed `cortex_querier_sync_seconds` metric to `cortex_querier_blocks_sync_seconds`
  * Track `cortex_querier_blocks_sync_seconds` metric for the initial sync too
* [BUGFIX] Fixed unnecessary CAS operations done by the HA tracker when the jitter is enabled. #1861
* [BUGFIX] Fixed ingesters getting stuck in a LEAVING state after coming up from an ungraceful exit. #1921
* [BUGFIX] Reduce memory usage when ingester Push() errors. #1922
* [BUGFIX] Table Manager: Fixed calculation of expected tables and creation of tables from next active schema considering grace period. #1976
* [BUGFIX] Experimental TSDB: Fixed ingesters consistency during hand-over when using experimental TSDB blocks storage. #1854 #1818
* [BUGFIX] Experimental TSDB: Fixed metrics when using experimental TSDB blocks storage. #1981 #1982 #1990 #1983
* [BUGFIX] Experimental memberlist: Use the advertised address when sending packets to other peers of the Gossip memberlist. #1857
* [BUGFIX] Experimental TSDB: Fixed incorrect query results introduced in #2604 caused by a buffer incorrectly reused while iterating samples. #2697

### Upgrading PostgreSQL (if you're using configs service)

Reference: <https://github.com/golang-migrate/migrate/tree/master/database/postgres#upgrading-from-v1>

1. Install the migrate package cli tool: <https://github.com/golang-migrate/migrate/tree/master/cmd/migrate#installation>
2. Drop the `schema_migrations` table: `DROP TABLE schema_migrations;`.
2. Run the migrate command:

```bash
migrate  -path <absolute_path_to_cortex>/cmd/cortex/migrations -database postgres://localhost:5432/database force 2
```

### Known issues

- The `cortex_prometheus_rule_group_last_evaluation_timestamp_seconds` metric, tracked by the ruler, is not unregistered for rule groups not being used anymore. This issue will be fixed in the next Cortex release (see [2033](https://github.com/cortexproject/cortex/issues/2033)).

- Write-Ahead-Log (WAL) does not have automatic repair of corrupt checkpoint or WAL segments, which is possible if ingester crashes abruptly or the underlying disk corrupts. Currently the only way to resolve this is to manually delete the affected checkpoint and/or WAL segments. Automatic repair will be added in the future releases.

## 0.4.0 / 2019-12-02

* [CHANGE] The frontend component has been refactored to be easier to re-use. When upgrading the frontend, cache entries will be discarded and re-created with the new protobuf schema. #1734
* [CHANGE] Removed direct DB/API access from the ruler. `-ruler.configs.url` has been now deprecated. #1579
* [CHANGE] Removed `Delta` encoding. Any old chunks with `Delta` encoding cannot be read anymore. If `ingester.chunk-encoding` is set to `Delta` the ingester will fail to start. #1706
* [CHANGE] Setting `-ingester.max-transfer-retries` to 0 now disables hand-over when ingester is shutting down. Previously, zero meant infinite number of attempts. #1771
* [CHANGE] `dynamo` has been removed as a valid storage name to make it consistent for all components. `aws` and `aws-dynamo` remain as valid storage names.
* [CHANGE/FEATURE] The frontend split and cache intervals can now be configured using the respective flag `--querier.split-queries-by-interval` and `--frontend.cache-split-interval`.
  * If `--querier.split-queries-by-interval` is not provided request splitting is disabled by default.
  * __`--querier.split-queries-by-day` is still accepted for backward compatibility but has been deprecated. You should now use `--querier.split-queries-by-interval`. We recommend a to use a multiple of 24 hours.__
* [FEATURE] Global limit on the max series per user and metric #1760
  * `-ingester.max-global-series-per-user`
  * `-ingester.max-global-series-per-metric`
  * Requires `-distributor.replication-factor` and `-distributor.shard-by-all-labels` set for the ingesters too
* [FEATURE] Flush chunks with stale markers early with `ingester.max-stale-chunk-idle`. #1759
* [FEATURE] EXPERIMENTAL: Added new KV Store backend based on memberlist library. Components can gossip about tokens and ingester states, instead of using Consul or Etcd. #1721
* [FEATURE] EXPERIMENTAL: Use TSDB in the ingesters & flush blocks to S3/GCS ala Thanos. This will let us use an Object Store more efficiently and reduce costs. #1695
* [FEATURE] Allow Query Frontend to log slow queries with `frontend.log-queries-longer-than`. #1744
* [FEATURE] Add HTTP handler to trigger ingester flush & shutdown - used when running as a stateful set with the WAL enabled.  #1746
* [FEATURE] EXPERIMENTAL: Added GCS support to TSDB blocks storage. #1772
* [ENHANCEMENT] Reduce memory allocations in the write path. #1706
* [ENHANCEMENT] Consul client now follows recommended practices for blocking queries wrt returned Index value. #1708
* [ENHANCEMENT] Consul client can optionally rate-limit itself during Watch (used e.g. by ring watchers) and WatchPrefix (used by HA feature) operations. Rate limiting is disabled by default. New flags added: `--consul.watch-rate-limit`, and `--consul.watch-burst-size`. #1708
* [ENHANCEMENT] Added jitter to HA deduping heartbeats, configure using `distributor.ha-tracker.update-timeout-jitter-max` #1534
* [ENHANCEMENT] Add ability to flush chunks with stale markers early. #1759
* [BUGFIX] Stop reporting successful actions as 500 errors in KV store metrics. #1798
* [BUGFIX] Fix bug where duplicate labels can be returned through metadata APIs. #1790
* [BUGFIX] Fix reading of old, v3 chunk data. #1779
* [BUGFIX] Now support IAM roles in service accounts in AWS EKS. #1803
* [BUGFIX] Fixed duplicated series returned when querying both ingesters and store with the experimental TSDB blocks storage. #1778

In this release we updated the following dependencies:

- gRPC v1.25.0  (resulted in a drop of 30% CPU usage when compression is on)
- jaeger-client v2.20.0
- aws-sdk-go to v1.25.22

## 0.3.0 / 2019-10-11

This release adds support for Redis as an alternative to Memcached, and also includes many optimisations which reduce CPU and memory usage.

* [CHANGE] Gauge metrics were renamed to drop the `_total` suffix. #1685
  * In Alertmanager, `alertmanager_configs_total` is now `alertmanager_configs`
  * In Ruler, `scheduler_configs_total` is now `scheduler_configs`
  * `scheduler_groups_total` is now `scheduler_groups`.
* [CHANGE] `--alertmanager.configs.auto-slack-root` flag was dropped as auto Slack root is not supported anymore. #1597
* [CHANGE] In table-manager, default DynamoDB capacity was reduced from 3,000 units to 1,000 units. We recommend you do not run with the defaults: find out what figures are needed for your environment and set that via `-dynamodb.periodic-table.write-throughput` and `-dynamodb.chunk-table.write-throughput`.
* [FEATURE] Add Redis support for caching #1612
* [FEATURE] Allow spreading chunk writes across multiple S3 buckets #1625
* [FEATURE] Added `/shutdown` endpoint for ingester to shutdown all operations of the ingester. #1746
* [ENHANCEMENT] Upgraded Prometheus to 2.12.0 and Alertmanager to 0.19.0. #1597
* [ENHANCEMENT] Cortex is now built with Go 1.13 #1675, #1676, #1679
* [ENHANCEMENT] Many optimisations, mostly impacting ingester and querier: #1574, #1624, #1638, #1644, #1649, #1654, #1702

Full list of changes: <https://github.com/cortexproject/cortex/compare/v0.2.0...v0.3.0>

## 0.2.0 / 2019-09-05

This release has several exciting features, the most notable of them being setting `-ingester.spread-flushes` to potentially reduce your storage space by upto 50%.

* [CHANGE] Flags changed due to changes upstream in Prometheus Alertmanager #929:
  * `alertmanager.mesh.listen-address` is now `cluster.listen-address`
  * `alertmanager.mesh.peer.host` and `alertmanager.mesh.peer.service` can be replaced by `cluster.peer`
  * `alertmanager.mesh.hardware-address`, `alertmanager.mesh.nickname`, `alertmanager.mesh.password`, and `alertmanager.mesh.peer.refresh-interval` all disappear.
* [CHANGE] --claim-on-rollout flag deprecated; feature is now always on #1566
* [CHANGE] Retention period must now be a multiple of periodic table duration #1564
* [CHANGE] The value for the name label for the chunks memcache in all `cortex_cache_` metrics is now `chunksmemcache` (before it was `memcache`) #1569
* [FEATURE] Makes the ingester flush each timeseries at a specific point in the max-chunk-age cycle with `-ingester.spread-flushes`. This means multiple replicas of a chunk are very likely to contain the same contents which cuts chunk storage space by up to 66%. #1578
* [FEATURE] Make minimum number of chunk samples configurable per user #1620
* [FEATURE] Honor HTTPS for custom S3 URLs #1603
* [FEATURE] You can now point the query-frontend at a normal Prometheus for parallelisation and caching #1441
* [FEATURE] You can now specify `http_config` on alert receivers #929
* [FEATURE] Add option to use jump hashing to load balance requests to memcached #1554
* [FEATURE] Add status page for HA tracker to distributors #1546
* [FEATURE] The distributor ring page is now easier to read with alternate rows grayed out #1621

## 0.1.0 / 2019-08-07

* [CHANGE] HA Tracker flags were renamed to provide more clarity #1465
  * `distributor.accept-ha-labels` is now `distributor.ha-tracker.enable`
  * `distributor.accept-ha-samples` is now `distributor.ha-tracker.enable-for-all-users`
  * `ha-tracker.replica` is now `distributor.ha-tracker.replica`
  * `ha-tracker.cluster` is now `distributor.ha-tracker.cluster`
* [FEATURE] You can specify "heap ballast" to reduce Go GC Churn #1489
* [BUGFIX] HA Tracker no longer always makes a request to Consul/Etcd when a request is not from the active replica #1516
* [BUGFIX] Queries are now correctly cancelled by the query-frontend #1508<|MERGE_RESOLUTION|>--- conflicted
+++ resolved
@@ -16,11 +16,8 @@
 * [ENHANCEMENT] Query Frontend: Skip instant query roundtripper if sharding is not applicable. #5062
 * [ENHANCEMENT] Push reduce one hash operation of Labels. #4945 #5114
 * [ENHANCEMENT] Alertmanager: Added `-alertmanager.enabled-tenants` and `-alertmanager.disabled-tenants` to explicitly enable or disable alertmanager for specific tenants. #5116
-<<<<<<< HEAD
+* [ENHANCEMENT] Upgraded Docker base images to `alpine:3.17`. #5132
 * [ENHANCEMENT] Add retry logic to S3 bucket client. #5135
-=======
-* [ENHANCEMENT] Upgraded Docker base images to `alpine:3.17`. #5132
->>>>>>> 89a529d9
 * [FEATURE] Querier/Query Frontend: support Prometheus /api/v1/status/buildinfo API. #4978
 * [FEATURE] Ingester: Add active series to all_user_stats page. #4972
 * [FEATURE] Ingester: Added `-blocks-storage.tsdb.head-chunks-write-queue-size` allowing to configure the size of the in-memory queue used before flushing chunks to the disk . #5000
