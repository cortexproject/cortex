--- conflicted
+++ resolved
@@ -58,11 +58,8 @@
 * [ENHANCEMENT] Cassandra Storage: User no longer need `CREATE` privilege on `<all keyspaces>` if given keyspace exists. #2032
 * [ENHANCEMENT] Cassandra Storage: added `password_file` configuration options to enable reading Cassandra password from file. #2096
 * [ENHANCEMENT] Experimental Memberlist KV: expose `-memberlist.gossip-to-dead-nodes-time` and `-memberlist.dead-node-reclaim-time` options to control how memberlist library handles dead nodes and name reuse. #2131
-<<<<<<< HEAD
+* [ENHANCEMENT] Background cache writes are batched to improve parallelism and observability. #2135
 * [ENHANCEMENT] Add automatic repair for checkpoint and WAL. #2105
-=======
-* [ENHANCEMENT] Background cache writes are batched to improve parallelism and observability. #2135
->>>>>>> 0634cd37
 * [BUGFIX] Alertmanager: fixed panic upon applying a new config, caused by duplicate metrics registration in the `NewPipelineBuilder` function. #211
 * [BUGFIX] Experimental TSDB: fixed `/all_user_stats` and `/api/prom/user_stats` endpoints when using the experimental TSDB blocks storage. #2042
 * [BUGFIX] Experimental TSDB: fixed ruler to correctly work with the experimental TSDB blocks storage. #2101
