# Changelog

## master / unreleased

* [CHANGE] Config file changed to remove top level `config_store` field in favor of a nested `configdb` field. #2125
* [CHANGE] Removed unnecessary `frontend.cache-split-interval` in favor of `querier.split-queries-by-interval` both to reduce configuration complexity and guarantee alignment of these two configs. Starting from now, `-querier.cache-results` may only be enabled in conjunction with `-querier.split-queries-by-interval` (previously the cache interval default was `24h` so if you want to preserve the same behaviour you should set `-querier.split-queries-by-interval=24h`). #2040
* [CHANGE] Removed remaining support for using denormalised tokens in the ring. If you're still running ingesters with denormalised tokens (Cortex 0.4 or earlier, with `-ingester.normalise-tokens=false`), such ingesters will now be completely invisible to distributors and need to be either switched to Cortex 0.6.0 or later, or be configured to use normalised tokens. #2034
* [CHANGE] Moved `--store.min-chunk-age` to the Querier config as `--querier.query-store-after`, allowing the store to be skipped during query time if the metrics wouldn't be found. The YAML config option `ingestermaxquerylookback` has been renamed to `query_ingesters_within` to match its CLI flag. #1893
  * `--store.min-chunk-age` has been removed
  * `--querier.query-store-after` has been added in it's place.
* [CHANGE] Experimental Memberlist KV store can now be used in single-binary Cortex. Attempts to use it previously would fail with panic. This change also breaks existing binary protocol used to exchange gossip messages, so this version will not be able to understand gossiped Ring when used in combination with the previous version of Cortex. Easiest way to upgrade is to shutdown old Cortex installation, and restart it with new version. Incremental rollout works too, but with reduced functionality until all components run the same version. #2016
* [CHANGE] Renamed the cache configuration setting `defaul_validity` to `default_validity`. #2140
* [FEATURE] Added a read-only local alertmanager config store using files named corresponding to their tenant id. #2125
* [FEATURE] Added user sub rings to distribute users to a subset of ingesters. #1947
  * `--experimental.distributor.user-subring-size`
* [FEATURE] Added flag `-experimental.ruler.enable-api` to enable the ruler api which implements the Prometheus API `/api/v1/rules` and `/api/v1/alerts` endpoints under the configured `-http.prefix`. #1999
* [FEATURE] Added sharding support to compactor when using the experimental TSDB blocks storage. #2113
* [ENHANCEMENT] Add `status` label to `cortex_alertmanager_configs` metric to gauge the number of valid and invalid configs. #2125
* [ENHANCEMENT] Cassandra Authentication: added the `custom_authenticators` config option that allows users to authenticate with cassandra clusters using password authenticators that are not approved by default in [gocql](https://github.com/gocql/gocql/blob/81b8263d9fe526782a588ef94d3fa5c6148e5d67/conn.go#L27) #2093
* [ENHANCEMENT] Experimental TSDB: Export TSDB Syncer metrics from Compactor component, they are prefixed with `cortex_compactor_`. #2023
* [ENHANCEMENT] Experimental TSDB: Added dedicated flag `-experimental.tsdb.bucket-store.tenant-sync-concurrency` to configure the maximum number of concurrent tenants for which blocks are synched. #2026
* [ENHANCEMENT] Experimental TSDB: Expose metrics for objstore operations (prefixed with `cortex_<component>_thanos_objstore_`, component being one of `ingester`, `querier` and `compactor`). #2027
* [ENHANCEMENT] Experimental TSDB: Added support for Azure Storage to be used for block storage, in addition to S3 and GCS. #2083
* [ENHANCEMENT] Experimental TSDB: Reduced memory allocations in the ingesters when using the experimental blocks storage. #2057
* [ENHANCEMENT] Cassandra Storage: added `max_retries`, `retry_min_backoff` and `retry_max_backoff` configuration options to enable retrying recoverable errors. #2054
* [ENHANCEMENT] Allow to configure HTTP and gRPC server listen address, maximum number of simultaneous connections and connection keepalive settings.
  * `-server.http-listen-address`
  * `-server.http-conn-limit`
  * `-server.grpc-listen-address`
  * `-server.grpc-conn-limit`
  * `-server.grpc.keepalive.max-connection-idle`
  * `-server.grpc.keepalive.max-connection-age`
  * `-server.grpc.keepalive.max-connection-age-grace`
  * `-server.grpc.keepalive.time`
  * `-server.grpc.keepalive.timeout`
* [ENHANCEMENT] PostgreSQL: Bump up `github.com/lib/pq` from `v1.0.0` to `v1.3.0` to support PostgreSQL SCRAM-SHA-256 authentication. #2097
<<<<<<< HEAD
* [ENHANCEMENT] Cassandra Storage: User no longer need `CREATE` privilege on `<all keyspaces>` if given keyspace exists. #2032
* [ENHANCEMENT] Cassandra Storage: added `password_file` configuration options to enable reading Cassandra password from file. #2096
=======
* [ENHANCEMENT] Casandra: User no longer need `CREATE` privilege on `<all keyspaces>` if given keyspace exists. #2032
* [ENHANCEMENT] Experimental Memberlist KV: expose `-memberlist.gossip-to-dead-nodes-time` and `-memberlist.dead-node-reclaim-time` options to control how memberlist library handles dead nodes and name reuse. #2131
* [BUGFIX] Alertmanager: fixed panic upon applying a new config, caused by duplicate metrics registration in the `NewPipelineBuilder` function. #211
>>>>>>> 4ad61d21
* [BUGFIX] Experimental TSDB: fixed `/all_user_stats` and `/api/prom/user_stats` endpoints when using the experimental TSDB blocks storage. #2042
* [BUGFIX] Experimental TSDB: fixed ruler to correctly work with the experimental TSDB blocks storage. #2101
* [BUGFIX] Azure Blob ChunkStore: Fixed issue causing `invalid chunk checksum` errors. #2074
* [BUGFIX] The gauge `cortex_overrides_last_reload_successful` is now only exported by components that use a `RuntimeConfigManager`. Previously, for components that do not initialize a `RuntimeConfigManager` (such as the compactor) the gauge was initialized with 0 (indicating error state) and then never updated, resulting in a false-negative permanent error state. #2092
* [BUGFIX] Fixed WAL metric names, added the `cortex_` prefix.
* [BUGFIX] Restored histogram `cortex_configs_request_duration_seconds` #2138

Cortex 0.4.0 is the last version that can *write* denormalised tokens. Cortex 0.5.0 and above always write normalised tokens.

Cortex 0.6.0 is the last version that can *read* denormalised tokens. Starting with Cortex 0.7.0 only normalised tokens are supported, and ingesters writing denormalised tokens to the ring (running Cortex 0.4.0 or earlier with `-ingester.normalise-tokens=false`) are ignored by distributors. Such ingesters should either switch to using normalised tokens, or be upgraded to Cortex 0.5.0 or later.

## 0.6.1 / 2020-02-05

* [BUGFIX] Fixed parsing of the WAL configuration when specified in the YAML config file. #2071

## 0.6.0 / 2020-01-28

Note that the ruler flags need to be changed in this upgrade. You're moving from a single node ruler to something that might need to be sharded.
Further, if you're using the configs service, we've upgraded the migration library and this requires some manual intervention. See full instructions below to upgrade your PostgreSQL.

* [CHANGE] The frontend component now does not cache results if it finds a `Cache-Control` header and if one of its values is `no-store`. #1974
* [CHANGE] Flags changed with transition to upstream Prometheus rules manager:
  * `-ruler.client-timeout` is now `ruler.configs.client-timeout` in order to match `ruler.configs.url`.
  * `-ruler.group-timeout`has been removed.
  * `-ruler.num-workers` has been removed.
  * `-ruler.rule-path` has been added to specify where the prometheus rule manager will sync rule files.
  * `-ruler.storage.type` has beem added to specify the rule store backend type, currently only the configdb.
  * `-ruler.poll-interval` has been added to specify the interval in which to poll new rule groups.
  * `-ruler.evaluation-interval` default value has changed from `15s` to `1m` to match the default evaluation interval in Prometheus.
  * Ruler sharding requires a ring which can be configured via the ring flags prefixed by `ruler.ring.`. #1987
* [CHANGE] Use relative links from /ring page to make it work when used behind reverse proxy. #1896
* [CHANGE] Deprecated `-distributor.limiter-reload-period` flag. #1766
* [CHANGE] Ingesters now write only normalised tokens to the ring, although they can still read denormalised tokens used by other ingesters. `-ingester.normalise-tokens` is now deprecated, and ignored. If you want to switch back to using denormalised tokens, you need to downgrade to Cortex 0.4.0. Previous versions don't handle claiming tokens from normalised ingesters correctly. #1809
* [CHANGE] Overrides mechanism has been renamed to "runtime config", and is now separate from limits. Runtime config is simply a file that is reloaded by Cortex every couple of seconds. Limits and now also multi KV use this mechanism.<br />New arguments were introduced: `-runtime-config.file` (defaults to empty) and `-runtime-config.reload-period` (defaults to 10 seconds), which replace previously used `-limits.per-user-override-config` and `-limits.per-user-override-period` options. Old options are still used if `-runtime-config.file` is not specified. This change is also reflected in YAML configuration, where old `limits.per_tenant_override_config` and `limits.per_tenant_override_period` fields are replaced with `runtime_config.file` and `runtime_config.period` respectively. #1749
* [CHANGE] Cortex now rejects data with duplicate labels. Previously, such data was accepted, with duplicate labels removed with only one value left. #1964
* [CHANGE] Changed the default value for `-distributor.ha-tracker.prefix` from `collectors/` to `ha-tracker/` in order to not clash with other keys (ie. ring) stored in the same key-value store. #1940
* [FEATURE] Experimental: Write-Ahead-Log added in ingesters for more data reliability against ingester crashes. #1103
  * `--ingester.wal-enabled`: Setting this to `true` enables writing to WAL during ingestion.
  * `--ingester.wal-dir`: Directory where the WAL data should be stored and/or recovered from.
  * `--ingester.checkpoint-enabled`: Set this to `true` to enable checkpointing of in-memory chunks to disk.
  * `--ingester.checkpoint-duration`: This is the interval at which checkpoints should be created.
  * `--ingester.recover-from-wal`: Set this to `true` to recover data from an existing WAL.
  * For more information, please checkout the ["Ingesters with WAL" guide](https://cortexmetrics.io/docs/guides/ingesters-with-wal/).
* [FEATURE] The distributor can now drop labels from samples (similar to the removal of the replica label for HA ingestion) per user via the `distributor.drop-label` flag. #1726
* [FEATURE] Added flag `debug.mutex-profile-fraction` to enable mutex profiling #1969
* [FEATURE] Added `global` ingestion rate limiter strategy. Deprecated `-distributor.limiter-reload-period` flag. #1766
* [FEATURE] Added support for Microsoft Azure blob storage to be used for storing chunk data. #1913
* [FEATURE] Added readiness probe endpoint`/ready` to queriers. #1934
* [FEATURE] Added "multi" KV store that can interact with two other KV stores, primary one for all reads and writes, and secondary one, which only receives writes. Primary/secondary store can be modified in runtime via runtime-config mechanism (previously "overrides"). #1749
* [FEATURE] Added support to store ring tokens to a file and read it back on startup, instead of generating/fetching the tokens to/from the ring. This feature can be enabled with the flag `-ingester.tokens-file-path`. #1750
* [FEATURE] Experimental TSDB: Added `/series` API endpoint support with TSDB blocks storage. #1830
* [FEATURE] Experimental TSDB: Added TSDB blocks `compactor` component, which iterates over users blocks stored in the bucket and compact them according to the configured block ranges. #1942
* [ENHANCEMENT] metric `cortex_ingester_flush_reasons` gets a new `reason` value: `Spread`, when `-ingester.spread-flushes` option is enabled. #1978
* [ENHANCEMENT] Added `password` and `enable_tls` options to redis cache configuration. Enables usage of Microsoft Azure Cache for Redis service. #1923
* [ENHANCEMENT] Upgraded Kubernetes API version for deployments from `extensions/v1beta1` to `apps/v1`. #1941
* [ENHANCEMENT] Experimental TSDB: Open existing TSDB on startup to prevent ingester from becoming ready before it can accept writes. The max concurrency is set via `--experimental.tsdb.max-tsdb-opening-concurrency-on-startup`. #1917
* [ENHANCEMENT] Experimental TSDB: Querier now exports aggregate metrics from Thanos bucket store and in memory index cache (many metrics to list, but all have `cortex_querier_bucket_store_` or `cortex_querier_blocks_index_cache_` prefix). #1996
* [ENHANCEMENT] Experimental TSDB: Improved multi-tenant bucket store. #1991
  * Allowed to configure the blocks sync interval via `-experimental.tsdb.bucket-store.sync-interval` (0 disables the sync)
  * Limited the number of tenants concurrently synched by `-experimental.tsdb.bucket-store.block-sync-concurrency`
  * Renamed `cortex_querier_sync_seconds` metric to `cortex_querier_blocks_sync_seconds`
  * Track `cortex_querier_blocks_sync_seconds` metric for the initial sync too
* [BUGFIX] Fixed unnecessary CAS operations done by the HA tracker when the jitter is enabled. #1861
* [BUGFIX] Fixed ingesters getting stuck in a LEAVING state after coming up from an ungraceful exit. #1921
* [BUGFIX] Reduce memory usage when ingester Push() errors. #1922
* [BUGFIX] Table Manager: Fixed calculation of expected tables and creation of tables from next active schema considering grace period. #1976
* [BUGFIX] Experimental TSDB: Fixed ingesters consistency during hand-over when using experimental TSDB blocks storage. #1854 #1818
* [BUGFIX] Experimental TSDB: Fixed metrics when using experimental TSDB blocks storage. #1981 #1982 #1990 #1983
* [BUGFIX] Experimental memberlist: Use the advertised address when sending packets to other peers of the Gossip memberlist. #1857

### Upgrading PostgreSQL (if you're using configs service)

Reference: <https://github.com/golang-migrate/migrate/tree/master/database/postgres#upgrading-from-v1>

1. Install the migrate package cli tool: <https://github.com/golang-migrate/migrate/tree/master/cmd/migrate#installation>
2. Drop the `schema_migrations` table: `DROP TABLE schema_migrations;`.
2. Run the migrate command:

```bash
migrate  -path <absolute_path_to_cortex>/cmd/cortex/migrations -database postgres://localhost:5432/database force 2
```

### Known issues

- The `cortex_prometheus_rule_group_last_evaluation_timestamp_seconds` metric, tracked by the ruler, is not unregistered for rule groups not being used anymore. This issue will be fixed in the next Cortex release (see [2033](https://github.com/cortexproject/cortex/issues/2033)).

- Write-Ahead-Log (WAL) does not have automatic repair of corrupt checkpoint or WAL segments, which is possible if ingester crashes abruptly or the underlying disk corrupts. Currently the only way to resolve this is to manually delete the affected checkpoint and/or WAL segments. Automatic repair will be added in the future releases.

## 0.4.0 / 2019-12-02

* [CHANGE] The frontend component has been refactored to be easier to re-use. When upgrading the frontend, cache entries will be discarded and re-created with the new protobuf schema. #1734
* [CHANGE] Removed direct DB/API access from the ruler. `-ruler.configs.url` has been now deprecated. #1579
* [CHANGE] Removed `Delta` encoding. Any old chunks with `Delta` encoding cannot be read anymore. If `ingester.chunk-encoding` is set to `Delta` the ingester will fail to start. #1706
* [CHANGE] Setting `-ingester.max-transfer-retries` to 0 now disables hand-over when ingester is shutting down. Previously, zero meant infinite number of attempts. #1771
* [CHANGE] `dynamo` has been removed as a valid storage name to make it consistent for all components. `aws` and `aws-dynamo` remain as valid storage names.
* [CHANGE/FEATURE] The frontend split and cache intervals can now be configured using the respective flag `--querier.split-queries-by-interval` and `--frontend.cache-split-interval`.
  * If `--querier.split-queries-by-interval` is not provided request splitting is disabled by default.
  * __`--querier.split-queries-by-day` is still accepted for backward compatibility but has been deprecated. You should now use `--querier.split-queries-by-interval`. We recommend a to use a multiple of 24 hours.__
* [FEATURE] Global limit on the max series per user and metric #1760
  * `-ingester.max-global-series-per-user`
  * `-ingester.max-global-series-per-metric`
  * Requires `-distributor.replication-factor` and `-distributor.shard-by-all-labels` set for the ingesters too
* [FEATURE] Flush chunks with stale markers early with `ingester.max-stale-chunk-idle`. #1759
* [FEATURE] EXPERIMENTAL: Added new KV Store backend based on memberlist library. Components can gossip about tokens and ingester states, instead of using Consul or Etcd. #1721
* [FEATURE] EXPERIMENTAL: Use TSDB in the ingesters & flush blocks to S3/GCS ala Thanos. This will let us use an Object Store more efficiently and reduce costs. #1695
* [FEATURE] Allow Query Frontend to log slow queries with `frontend.log-queries-longer-than`. #1744
* [FEATURE] Add HTTP handler to trigger ingester flush & shutdown - used when running as a stateful set with the WAL enabled.  #1746
* [FEATURE] EXPERIMENTAL: Added GCS support to TSDB blocks storage. #1772
* [ENHANCEMENT] Reduce memory allocations in the write path. #1706
* [ENHANCEMENT] Consul client now follows recommended practices for blocking queries wrt returned Index value. #1708
* [ENHANCEMENT] Consul client can optionally rate-limit itself during Watch (used e.g. by ring watchers) and WatchPrefix (used by HA feature) operations. Rate limiting is disabled by default. New flags added: `--consul.watch-rate-limit`, and `--consul.watch-burst-size`. #1708
* [ENHANCEMENT] Added jitter to HA deduping heartbeats, configure using `distributor.ha-tracker.update-timeout-jitter-max` #1534
* [ENHANCEMENT] Add ability to flush chunks with stale markers early. #1759
* [BUGFIX] Stop reporting successful actions as 500 errors in KV store metrics. #1798
* [BUGFIX] Fix bug where duplicate labels can be returned through metadata APIs. #1790
* [BUGFIX] Fix reading of old, v3 chunk data. #1779
* [BUGFIX] Now support IAM roles in service accounts in AWS EKS. #1803
* [BUGFIX] Fixed duplicated series returned when querying both ingesters and store with the experimental TSDB blocks storage. #1778

In this release we updated the following dependencies:

- gRPC v1.25.0  (resulted in a drop of 30% CPU usage when compression is on)
- jaeger-client v2.20.0
- aws-sdk-go to v1.25.22

## 0.3.0 / 2019-10-11

This release adds support for Redis as an alternative to Memcached, and also includes many optimisations which reduce CPU and memory usage.

* [CHANGE] Gauge metrics were renamed to drop the `_total` suffix. #1685
  * In Alertmanager, `alertmanager_configs_total` is now `alertmanager_configs`
  * In Ruler, `scheduler_configs_total` is now `scheduler_configs`
  * `scheduler_groups_total` is now `scheduler_groups`.
* [CHANGE] `--alertmanager.configs.auto-slack-root` flag was dropped as auto Slack root is not supported anymore. #1597
* [CHANGE] In table-manager, default DynamoDB capacity was reduced from 3,000 units to 1,000 units. We recommend you do not run with the defaults: find out what figures are needed for your environment and set that via `-dynamodb.periodic-table.write-throughput` and `-dynamodb.chunk-table.write-throughput`.
* [FEATURE] Add Redis support for caching #1612
* [FEATURE] Allow spreading chunk writes across multiple S3 buckets #1625
* [FEATURE] Added `/shutdown` endpoint for ingester to shutdown all operations of the ingester. #1746
* [ENHANCEMENT] Upgraded Prometheus to 2.12.0 and Alertmanager to 0.19.0. #1597
* [ENHANCEMENT] Cortex is now built with Go 1.13 #1675, #1676, #1679
* [ENHANCEMENT] Many optimisations, mostly impacting ingester and querier: #1574, #1624, #1638, #1644, #1649, #1654, #1702

Full list of changes: <https://github.com/cortexproject/cortex/compare/v0.2.0...v0.3.0>

## 0.2.0 / 2019-09-05

This release has several exciting features, the most notable of them being setting `-ingester.spread-flushes` to potentially reduce your storage space by upto 50%.

* [CHANGE] Flags changed due to changes upstream in Prometheus Alertmanager #929:
  * `alertmanager.mesh.listen-address` is now `cluster.listen-address`
  * `alertmanager.mesh.peer.host` and `alertmanager.mesh.peer.service` can be replaced by `cluster.peer`
  * `alertmanager.mesh.hardware-address`, `alertmanager.mesh.nickname`, `alertmanager.mesh.password`, and `alertmanager.mesh.peer.refresh-interval` all disappear.
* [CHANGE] --claim-on-rollout flag deprecated; feature is now always on #1566
* [CHANGE] Retention period must now be a multiple of periodic table duration #1564
* [CHANGE] The value for the name label for the chunks memcache in all `cortex_cache_` metrics is now `chunksmemcache` (before it was `memcache`) #1569
* [FEATURE] Makes the ingester flush each timeseries at a specific point in the max-chunk-age cycle with `-ingester.spread-flushes`. This means multiple replicas of a chunk are very likely to contain the same contents which cuts chunk storage space by up to 66%. #1578
* [FEATURE] Make minimum number of chunk samples configurable per user #1620
* [FEATURE] Honor HTTPS for custom S3 URLs #1603
* [FEATURE] You can now point the query-frontend at a normal Prometheus for parallelisation and caching #1441
* [FEATURE] You can now specify `http_config` on alert receivers #929
* [FEATURE] Add option to use jump hashing to load balance requests to memcached #1554
* [FEATURE] Add status page for HA tracker to distributors #1546
* [FEATURE] The distributor ring page is now easier to read with alternate rows grayed out #1621

## 0.1.0 / 2019-08-07

* [CHANGE] HA Tracker flags were renamed to provide more clarity #1465
  * `distributor.accept-ha-labels` is now `distributor.ha-tracker.enable`
  * `distributor.accept-ha-samples` is now `distributor.ha-tracker.enable-for-all-users`
  * `ha-tracker.replica` is now `distributor.ha-tracker.replica`
  * `ha-tracker.cluster` is now `distributor.ha-tracker.cluster`
* [FEATURE] You can specify "heap ballast" to reduce Go GC Churn #1489
* [BUGFIX] HA Tracker no longer always makes a request to Consul/Etcd when a request is not from the active replica #1516
* [BUGFIX] Queries are now correctly cancelled by the query-frontend #1508<|MERGE_RESOLUTION|>--- conflicted
+++ resolved
@@ -34,14 +34,10 @@
   * `-server.grpc.keepalive.time`
   * `-server.grpc.keepalive.timeout`
 * [ENHANCEMENT] PostgreSQL: Bump up `github.com/lib/pq` from `v1.0.0` to `v1.3.0` to support PostgreSQL SCRAM-SHA-256 authentication. #2097
-<<<<<<< HEAD
 * [ENHANCEMENT] Cassandra Storage: User no longer need `CREATE` privilege on `<all keyspaces>` if given keyspace exists. #2032
 * [ENHANCEMENT] Cassandra Storage: added `password_file` configuration options to enable reading Cassandra password from file. #2096
-=======
-* [ENHANCEMENT] Casandra: User no longer need `CREATE` privilege on `<all keyspaces>` if given keyspace exists. #2032
 * [ENHANCEMENT] Experimental Memberlist KV: expose `-memberlist.gossip-to-dead-nodes-time` and `-memberlist.dead-node-reclaim-time` options to control how memberlist library handles dead nodes and name reuse. #2131
 * [BUGFIX] Alertmanager: fixed panic upon applying a new config, caused by duplicate metrics registration in the `NewPipelineBuilder` function. #211
->>>>>>> 4ad61d21
 * [BUGFIX] Experimental TSDB: fixed `/all_user_stats` and `/api/prom/user_stats` endpoints when using the experimental TSDB blocks storage. #2042
 * [BUGFIX] Experimental TSDB: fixed ruler to correctly work with the experimental TSDB blocks storage. #2101
 * [BUGFIX] Azure Blob ChunkStore: Fixed issue causing `invalid chunk checksum` errors. #2074
