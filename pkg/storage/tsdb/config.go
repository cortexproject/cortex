package tsdb

import (
	"flag"
	"fmt"
	"path/filepath"
	"strings"
	"time"

	"github.com/alecthomas/units"
	"github.com/pkg/errors"
	"github.com/thanos-io/thanos/pkg/store"

	"github.com/cortexproject/cortex/pkg/storage/backend/azure"
	"github.com/cortexproject/cortex/pkg/storage/backend/filesystem"
	"github.com/cortexproject/cortex/pkg/storage/backend/gcs"
	"github.com/cortexproject/cortex/pkg/storage/backend/s3"
	"github.com/cortexproject/cortex/pkg/util"
)

const (
	// BackendS3 is the value for the S3 storage backend
	BackendS3 = "s3"

	// BackendGCS is the value for the GCS storage backend
	BackendGCS = "gcs"

	// BackendAzure is the value for the Azure storage backend
	BackendAzure = "azure"

	// BackendFilesystem is the value for the filesystem storge backend
	BackendFilesystem = "filesystem"

	// TenantIDExternalLabel is the external label containing the tenant ID,
	// set when shipping blocks to the storage.
	TenantIDExternalLabel = "__org_id__"

	// IngesterIDExternalLabel is the external label containing the ingester ID,
	// set when shipping blocks to the storage.
	IngesterIDExternalLabel = "__ingester_id__"

	// ShardIDExternalLabel is the external label containing the shard ID
	// and can be used to shard blocks.
	ShardIDExternalLabel = "__shard_id__"
)

// Validation errors
var (
	supportedBackends = []string{BackendS3, BackendGCS, BackendAzure, BackendFilesystem}

	errUnsupportedStorageBackend    = errors.New("unsupported TSDB storage backend")
	errInvalidShipConcurrency       = errors.New("invalid TSDB ship concurrency")
	errInvalidCompactionInterval    = errors.New("invalid TSDB compaction interval")
	errInvalidCompactionConcurrency = errors.New("invalid TSDB compaction concurrency")
	errInvalidStripeSize            = errors.New("invalid TSDB stripe size")
	errEmptyBlockranges             = errors.New("empty block ranges for TSDB")
	errEmptyBackfillDir             = errors.New("empty backfill directory")
)

<<<<<<< HEAD
// Config holds the config information for TSDB storage
type Config struct {
	Dir                       string            `yaml:"dir"`
	BlockRanges               DurationList      `yaml:"block_ranges_period"`
	Retention                 time.Duration     `yaml:"retention_period"`
	ShipInterval              time.Duration     `yaml:"ship_interval"`
	ShipConcurrency           int               `yaml:"ship_concurrency"`
	Backend                   string            `yaml:"backend"`
	BucketStore               BucketStoreConfig `yaml:"bucket_store"`
	HeadCompactionInterval    time.Duration     `yaml:"head_compaction_interval"`
	HeadCompactionConcurrency int               `yaml:"head_compaction_concurrency"`
	HeadCompactionIdleTimeout time.Duration     `yaml:"head_compaction_idle_timeout"`
	StripeSize                int               `yaml:"stripe_size"`
	WALCompressionEnabled     bool              `yaml:"wal_compression_enabled"`
	FlushBlocksOnShutdown     bool              `yaml:"flush_blocks_on_shutdown"`
	BackfillDir               string            `yaml:"backfill_dir"`
	BackfillLimit             time.Duration     `yaml:"backfill_limit"`

	// MaxTSDBOpeningConcurrencyOnStartup limits the number of concurrently opening TSDB's during startup
	MaxTSDBOpeningConcurrencyOnStartup int `yaml:"max_tsdb_opening_concurrency_on_startup"`
=======
// BlocksStorageConfig holds the config information for the blocks storage.
//nolint:golint
type BlocksStorageConfig struct {
	Backend     string            `yaml:"backend"`
	BucketStore BucketStoreConfig `yaml:"bucket_store" doc:"description=This configures how the store-gateway synchronizes blocks stored in the bucket."`
	TSDB        TSDBConfig        `yaml:"tsdb"`
>>>>>>> bebf7c9b

	// Backends
	S3         s3.Config         `yaml:"s3"`
	GCS        gcs.Config        `yaml:"gcs"`
	Azure      azure.Config      `yaml:"azure"`
	Filesystem filesystem.Config `yaml:"filesystem"`
}

// DurationList is the block ranges for a tsdb
type DurationList []time.Duration

// String implements the flag.Value interface
func (d *DurationList) String() string {
	values := make([]string, 0, len(*d))
	for _, v := range *d {
		values = append(values, v.String())
	}

	return strings.Join(values, ",")
}

// Set implements the flag.Value interface
func (d *DurationList) Set(s string) error {
	values := strings.Split(s, ",")
	*d = make([]time.Duration, 0, len(values)) // flag.Parse may be called twice, so overwrite instead of append
	for _, v := range values {
		t, err := time.ParseDuration(v)
		if err != nil {
			return err
		}
		*d = append(*d, t)
	}
	return nil
}

// ToMilliseconds returns the duration list in milliseconds
func (d *DurationList) ToMilliseconds() []int64 {
	values := make([]int64, 0, len(*d))
	for _, t := range *d {
		values = append(values, t.Milliseconds())
	}

	return values
}

// RegisterFlags registers the TSDB flags
func (cfg *BlocksStorageConfig) RegisterFlags(f *flag.FlagSet) {
	cfg.S3.RegisterFlags(f)
	cfg.GCS.RegisterFlags(f)
	cfg.Azure.RegisterFlags(f)
	cfg.BucketStore.RegisterFlags(f)
	cfg.Filesystem.RegisterFlags(f)
	cfg.TSDB.RegisterFlags(f)

<<<<<<< HEAD
	if len(cfg.BlockRanges) == 0 {
		cfg.BlockRanges = []time.Duration{2 * time.Hour} // Default 2h block
	}

	f.StringVar(&cfg.Dir, "experimental.tsdb.dir", "tsdb", "Local directory to store TSDBs in the ingesters.")
	f.Var(&cfg.BlockRanges, "experimental.tsdb.block-ranges-period", "TSDB blocks range period.")
	f.DurationVar(&cfg.Retention, "experimental.tsdb.retention-period", 6*time.Hour, "TSDB blocks retention in the ingester before a block is removed. This should be larger than the block_ranges_period and large enough to give store-gateways and queriers enough time to discover newly uploaded blocks.")
	f.DurationVar(&cfg.ShipInterval, "experimental.tsdb.ship-interval", 1*time.Minute, "How frequently the TSDB blocks are scanned and new ones are shipped to the storage. 0 means shipping is disabled.")
	f.IntVar(&cfg.ShipConcurrency, "experimental.tsdb.ship-concurrency", 10, "Maximum number of tenants concurrently shipping blocks to the storage.")
	f.StringVar(&cfg.Backend, "experimental.tsdb.backend", "s3", fmt.Sprintf("Backend storage to use. Supported backends are: %s.", strings.Join(supportedBackends, ", ")))
	f.IntVar(&cfg.MaxTSDBOpeningConcurrencyOnStartup, "experimental.tsdb.max-tsdb-opening-concurrency-on-startup", 10, "limit the number of concurrently opening TSDB's on startup")
	f.DurationVar(&cfg.HeadCompactionInterval, "experimental.tsdb.head-compaction-interval", 1*time.Minute, "How frequently does Cortex try to compact TSDB head. Block is only created if data covers smallest block range. Must be greater than 0 and max 5 minutes.")
	f.IntVar(&cfg.HeadCompactionConcurrency, "experimental.tsdb.head-compaction-concurrency", 5, "Maximum number of tenants concurrently compacting TSDB head into a new block")
	f.DurationVar(&cfg.HeadCompactionIdleTimeout, "experimental.tsdb.head-compaction-idle-timeout", 1*time.Hour, "If TSDB head is idle for this duration, it is compacted. 0 means disabled.")
	f.IntVar(&cfg.StripeSize, "experimental.tsdb.stripe-size", 16384, "The number of shards of series to use in TSDB (must be a power of 2). Reducing this will decrease memory footprint, but can negatively impact performance.")
	f.BoolVar(&cfg.WALCompressionEnabled, "experimental.tsdb.wal-compression-enabled", false, "True to enable TSDB WAL compression.")
	f.BoolVar(&cfg.FlushBlocksOnShutdown, "experimental.tsdb.flush-blocks-on-shutdown", false, "If true, and transfer of blocks on shutdown fails or is disabled, incomplete blocks are flushed to storage instead. If false, incomplete blocks will be reused after restart, and uploaded when finished.")

	f.StringVar(&cfg.BackfillDir, "experimental.tsdb.backfill-dir", "backfill_tsdb", "Local directory to store backfill TSDBs in the ingesters.")
	f.DurationVar(&cfg.BackfillLimit, "experimental.tsdb.backfill-max-age", 0, "Maximum accepted sample age by backfilling. 0 disables it.")
=======
	f.StringVar(&cfg.Backend, "experimental.blocks-storage.backend", "s3", fmt.Sprintf("Backend storage to use. Supported backends are: %s.", strings.Join(supportedBackends, ", ")))
>>>>>>> bebf7c9b
}

// Validate the config.
func (cfg *BlocksStorageConfig) Validate() error {
	if !util.StringsContain(supportedBackends, cfg.Backend) {
		return errUnsupportedStorageBackend
	}

	if err := cfg.TSDB.Validate(); err != nil {
		return err
	}

	return cfg.BucketStore.Validate()
}

// TSDBConfig holds the config for TSDB opened in the ingesters.
//nolint:golint
type TSDBConfig struct {
	Dir                       string        `yaml:"dir"`
	BlockRanges               DurationList  `yaml:"block_ranges_period"`
	Retention                 time.Duration `yaml:"retention_period"`
	ShipInterval              time.Duration `yaml:"ship_interval"`
	ShipConcurrency           int           `yaml:"ship_concurrency"`
	HeadCompactionInterval    time.Duration `yaml:"head_compaction_interval"`
	HeadCompactionConcurrency int           `yaml:"head_compaction_concurrency"`
	HeadCompactionIdleTimeout time.Duration `yaml:"head_compaction_idle_timeout"`
	StripeSize                int           `yaml:"stripe_size"`
	WALCompressionEnabled     bool          `yaml:"wal_compression_enabled"`
	FlushBlocksOnShutdown     bool          `yaml:"flush_blocks_on_shutdown"`

	// MaxTSDBOpeningConcurrencyOnStartup limits the number of concurrently opening TSDB's during startup.
	MaxTSDBOpeningConcurrencyOnStartup int `yaml:"max_tsdb_opening_concurrency_on_startup"`

	// If true, user TSDBs are not closed on shutdown. Only for testing.
	// If false (default), user TSDBs are closed to make sure all resources are released and closed properly.
	KeepUserTSDBOpenOnShutdown bool `yaml:"-"`
}

// RegisterFlags registers the TSDBConfig flags.
func (cfg *TSDBConfig) RegisterFlags(f *flag.FlagSet) {
	if len(cfg.BlockRanges) == 0 {
		cfg.BlockRanges = []time.Duration{2 * time.Hour} // Default 2h block
	}

	f.StringVar(&cfg.Dir, "experimental.blocks-storage.tsdb.dir", "tsdb", "Local directory to store TSDBs in the ingesters.")
	f.Var(&cfg.BlockRanges, "experimental.blocks-storage.tsdb.block-ranges-period", "TSDB blocks range period.")
	f.DurationVar(&cfg.Retention, "experimental.blocks-storage.tsdb.retention-period", 6*time.Hour, "TSDB blocks retention in the ingester before a block is removed. This should be larger than the block_ranges_period and large enough to give store-gateways and queriers enough time to discover newly uploaded blocks.")
	f.DurationVar(&cfg.ShipInterval, "experimental.blocks-storage.tsdb.ship-interval", 1*time.Minute, "How frequently the TSDB blocks are scanned and new ones are shipped to the storage. 0 means shipping is disabled.")
	f.IntVar(&cfg.ShipConcurrency, "experimental.blocks-storage.tsdb.ship-concurrency", 10, "Maximum number of tenants concurrently shipping blocks to the storage.")
	f.IntVar(&cfg.MaxTSDBOpeningConcurrencyOnStartup, "experimental.blocks-storage.tsdb.max-tsdb-opening-concurrency-on-startup", 10, "limit the number of concurrently opening TSDB's on startup")
	f.DurationVar(&cfg.HeadCompactionInterval, "experimental.blocks-storage.tsdb.head-compaction-interval", 1*time.Minute, "How frequently does Cortex try to compact TSDB head. Block is only created if data covers smallest block range. Must be greater than 0 and max 5 minutes.")
	f.IntVar(&cfg.HeadCompactionConcurrency, "experimental.blocks-storage.tsdb.head-compaction-concurrency", 5, "Maximum number of tenants concurrently compacting TSDB head into a new block")
	f.DurationVar(&cfg.HeadCompactionIdleTimeout, "experimental.blocks-storage.tsdb.head-compaction-idle-timeout", 1*time.Hour, "If TSDB head is idle for this duration, it is compacted. 0 means disabled.")
	f.IntVar(&cfg.StripeSize, "experimental.blocks-storage.tsdb.stripe-size", 16384, "The number of shards of series to use in TSDB (must be a power of 2). Reducing this will decrease memory footprint, but can negatively impact performance.")
	f.BoolVar(&cfg.WALCompressionEnabled, "experimental.blocks-storage.tsdb.wal-compression-enabled", false, "True to enable TSDB WAL compression.")
	f.BoolVar(&cfg.FlushBlocksOnShutdown, "experimental.blocks-storage.tsdb.flush-blocks-on-shutdown", false, "If true, and transfer of blocks on shutdown fails or is disabled, incomplete blocks are flushed to storage instead. If false, incomplete blocks will be reused after restart, and uploaded when finished.")
}

// Validate the config.
func (cfg *TSDBConfig) Validate() error {
	if cfg.ShipInterval > 0 && cfg.ShipConcurrency <= 0 {
		return errInvalidShipConcurrency
	}

	if cfg.HeadCompactionInterval <= 0 || cfg.HeadCompactionInterval > 5*time.Minute {
		return errInvalidCompactionInterval
	}

	if cfg.HeadCompactionConcurrency <= 0 {
		return errInvalidCompactionConcurrency
	}

	if cfg.StripeSize <= 1 || (cfg.StripeSize&(cfg.StripeSize-1)) != 0 { // ensure stripe size is a positive power of 2
		return errInvalidStripeSize
	}

	if len(cfg.BlockRanges) == 0 {
		return errEmptyBlockranges
	}

<<<<<<< HEAD
	if cfg.BackfillLimit > 0 && cfg.BackfillDir == "" {
		return errEmptyBackfillDir
	}

	return cfg.BucketStore.Validate()
=======
	return nil
}

// BlocksDir returns the directory path where TSDB blocks and wal should be
// stored by the ingester
func (cfg *TSDBConfig) BlocksDir(userID string) string {
	return filepath.Join(cfg.Dir, userID)
>>>>>>> bebf7c9b
}

// BucketStoreConfig holds the config information for Bucket Stores used by the querier
type BucketStoreConfig struct {
	SyncDir                  string              `yaml:"sync_dir"`
	SyncInterval             time.Duration       `yaml:"sync_interval"`
	MaxChunkPoolBytes        uint64              `yaml:"max_chunk_pool_bytes"`
	MaxConcurrent            int                 `yaml:"max_concurrent"`
	TenantSyncConcurrency    int                 `yaml:"tenant_sync_concurrency"`
	BlockSyncConcurrency     int                 `yaml:"block_sync_concurrency"`
	MetaSyncConcurrency      int                 `yaml:"meta_sync_concurrency"`
	ConsistencyDelay         time.Duration       `yaml:"consistency_delay"`
	IndexCache               IndexCacheConfig    `yaml:"index_cache"`
	ChunksCache              ChunksCacheConfig   `yaml:"chunks_cache"`
	MetadataCache            MetadataCacheConfig `yaml:"metadata_cache"`
	IgnoreDeletionMarksDelay time.Duration       `yaml:"ignore_deletion_mark_delay"`

	// Controls what is the ratio of postings offsets store will hold in memory.
	// Larger value will keep less offsets, which will increase CPU cycles needed for query touching those postings.
	// It's meant for setups that want low baseline memory pressure and where less traffic is expected.
	// On the contrary, smaller value will increase baseline memory usage, but improve latency slightly.
	// 1 will keep all in memory. Default value is the same as in Prometheus which gives a good balance.
	PostingOffsetsInMemSampling int `yaml:"postings_offsets_in_mem_sampling" doc:"hidden"`
}

// RegisterFlags registers the BucketStore flags
func (cfg *BucketStoreConfig) RegisterFlags(f *flag.FlagSet) {
	cfg.IndexCache.RegisterFlagsWithPrefix(f, "experimental.blocks-storage.bucket-store.index-cache.")
	cfg.ChunksCache.RegisterFlagsWithPrefix(f, "experimental.blocks-storage.bucket-store.chunks-cache.")
	cfg.MetadataCache.RegisterFlagsWithPrefix(f, "experimental.blocks-storage.bucket-store.metadata-cache.")

	f.StringVar(&cfg.SyncDir, "experimental.blocks-storage.bucket-store.sync-dir", "tsdb-sync", "Directory to store synchronized TSDB index headers.")
	f.DurationVar(&cfg.SyncInterval, "experimental.blocks-storage.bucket-store.sync-interval", 5*time.Minute, "How frequently scan the bucket to look for changes (new blocks shipped by ingesters and blocks removed by retention or compaction). 0 disables it.")
	f.Uint64Var(&cfg.MaxChunkPoolBytes, "experimental.blocks-storage.bucket-store.max-chunk-pool-bytes", uint64(2*units.Gibibyte), "Max size - in bytes - of a per-tenant chunk pool, used to reduce memory allocations.")
	f.IntVar(&cfg.MaxConcurrent, "experimental.blocks-storage.bucket-store.max-concurrent", 100, "Max number of concurrent queries to execute against the long-term storage. The limit is shared across all tenants.")
	f.IntVar(&cfg.TenantSyncConcurrency, "experimental.blocks-storage.bucket-store.tenant-sync-concurrency", 10, "Maximum number of concurrent tenants synching blocks.")
	f.IntVar(&cfg.BlockSyncConcurrency, "experimental.blocks-storage.bucket-store.block-sync-concurrency", 20, "Maximum number of concurrent blocks synching per tenant.")
	f.IntVar(&cfg.MetaSyncConcurrency, "experimental.blocks-storage.bucket-store.meta-sync-concurrency", 20, "Number of Go routines to use when syncing block meta files from object storage per tenant.")
	f.DurationVar(&cfg.ConsistencyDelay, "experimental.blocks-storage.bucket-store.consistency-delay", 0, "Minimum age of a block before it's being read. Set it to safe value (e.g 30m) if your object storage is eventually consistent. GCS and S3 are (roughly) strongly consistent.")
	f.DurationVar(&cfg.IgnoreDeletionMarksDelay, "experimental.blocks-storage.bucket-store.ignore-deletion-marks-delay", time.Hour*6, "Duration after which the blocks marked for deletion will be filtered out while fetching blocks. "+
		"The idea of ignore-deletion-marks-delay is to ignore blocks that are marked for deletion with some delay. This ensures store can still serve blocks that are meant to be deleted but do not have a replacement yet. "+
		"Default is 6h, half of the default value for -compactor.deletion-delay.")
	f.IntVar(&cfg.PostingOffsetsInMemSampling, "experimental.blocks-storage.bucket-store.posting-offsets-in-mem-sampling", store.DefaultPostingOffsetInMemorySampling, "Controls what is the ratio of postings offsets that the store will hold in memory.")
}

// Validate the config.
func (cfg *BucketStoreConfig) Validate() error {
	err := cfg.IndexCache.Validate()
	if err != nil {
		return errors.Wrap(err, "index-cache configuration")
	}
	err = cfg.ChunksCache.Validate()
	if err != nil {
		return errors.Wrap(err, "chunks-cache configuration")
	}
	err = cfg.MetadataCache.Validate()
	if err != nil {
		return errors.Wrap(err, "metadata-cache configuration")
	}
	return nil
<<<<<<< HEAD
}

// BlocksDir returns the directory path where TSDB blocks and wal should be
// stored by the ingester
func (cfg *Config) BlocksDir(userID string) string {
	return filepath.Join(cfg.Dir, userID)
}

// BackfillBlocksDir returns the directory path where TSDB blocks and wal used for
// backfilling should be stored by the ingester
func (cfg *Config) BackfillBlocksDir(userID string) string {
	return filepath.Join(cfg.BackfillDir, userID)
=======
>>>>>>> bebf7c9b
}<|MERGE_RESOLUTION|>--- conflicted
+++ resolved
@@ -57,35 +57,12 @@
 	errEmptyBackfillDir             = errors.New("empty backfill directory")
 )
 
-<<<<<<< HEAD
-// Config holds the config information for TSDB storage
-type Config struct {
-	Dir                       string            `yaml:"dir"`
-	BlockRanges               DurationList      `yaml:"block_ranges_period"`
-	Retention                 time.Duration     `yaml:"retention_period"`
-	ShipInterval              time.Duration     `yaml:"ship_interval"`
-	ShipConcurrency           int               `yaml:"ship_concurrency"`
-	Backend                   string            `yaml:"backend"`
-	BucketStore               BucketStoreConfig `yaml:"bucket_store"`
-	HeadCompactionInterval    time.Duration     `yaml:"head_compaction_interval"`
-	HeadCompactionConcurrency int               `yaml:"head_compaction_concurrency"`
-	HeadCompactionIdleTimeout time.Duration     `yaml:"head_compaction_idle_timeout"`
-	StripeSize                int               `yaml:"stripe_size"`
-	WALCompressionEnabled     bool              `yaml:"wal_compression_enabled"`
-	FlushBlocksOnShutdown     bool              `yaml:"flush_blocks_on_shutdown"`
-	BackfillDir               string            `yaml:"backfill_dir"`
-	BackfillLimit             time.Duration     `yaml:"backfill_limit"`
-
-	// MaxTSDBOpeningConcurrencyOnStartup limits the number of concurrently opening TSDB's during startup
-	MaxTSDBOpeningConcurrencyOnStartup int `yaml:"max_tsdb_opening_concurrency_on_startup"`
-=======
 // BlocksStorageConfig holds the config information for the blocks storage.
 //nolint:golint
 type BlocksStorageConfig struct {
 	Backend     string            `yaml:"backend"`
 	BucketStore BucketStoreConfig `yaml:"bucket_store" doc:"description=This configures how the store-gateway synchronizes blocks stored in the bucket."`
 	TSDB        TSDBConfig        `yaml:"tsdb"`
->>>>>>> bebf7c9b
 
 	// Backends
 	S3         s3.Config         `yaml:"s3"`
@@ -140,30 +117,7 @@
 	cfg.Filesystem.RegisterFlags(f)
 	cfg.TSDB.RegisterFlags(f)
 
-<<<<<<< HEAD
-	if len(cfg.BlockRanges) == 0 {
-		cfg.BlockRanges = []time.Duration{2 * time.Hour} // Default 2h block
-	}
-
-	f.StringVar(&cfg.Dir, "experimental.tsdb.dir", "tsdb", "Local directory to store TSDBs in the ingesters.")
-	f.Var(&cfg.BlockRanges, "experimental.tsdb.block-ranges-period", "TSDB blocks range period.")
-	f.DurationVar(&cfg.Retention, "experimental.tsdb.retention-period", 6*time.Hour, "TSDB blocks retention in the ingester before a block is removed. This should be larger than the block_ranges_period and large enough to give store-gateways and queriers enough time to discover newly uploaded blocks.")
-	f.DurationVar(&cfg.ShipInterval, "experimental.tsdb.ship-interval", 1*time.Minute, "How frequently the TSDB blocks are scanned and new ones are shipped to the storage. 0 means shipping is disabled.")
-	f.IntVar(&cfg.ShipConcurrency, "experimental.tsdb.ship-concurrency", 10, "Maximum number of tenants concurrently shipping blocks to the storage.")
-	f.StringVar(&cfg.Backend, "experimental.tsdb.backend", "s3", fmt.Sprintf("Backend storage to use. Supported backends are: %s.", strings.Join(supportedBackends, ", ")))
-	f.IntVar(&cfg.MaxTSDBOpeningConcurrencyOnStartup, "experimental.tsdb.max-tsdb-opening-concurrency-on-startup", 10, "limit the number of concurrently opening TSDB's on startup")
-	f.DurationVar(&cfg.HeadCompactionInterval, "experimental.tsdb.head-compaction-interval", 1*time.Minute, "How frequently does Cortex try to compact TSDB head. Block is only created if data covers smallest block range. Must be greater than 0 and max 5 minutes.")
-	f.IntVar(&cfg.HeadCompactionConcurrency, "experimental.tsdb.head-compaction-concurrency", 5, "Maximum number of tenants concurrently compacting TSDB head into a new block")
-	f.DurationVar(&cfg.HeadCompactionIdleTimeout, "experimental.tsdb.head-compaction-idle-timeout", 1*time.Hour, "If TSDB head is idle for this duration, it is compacted. 0 means disabled.")
-	f.IntVar(&cfg.StripeSize, "experimental.tsdb.stripe-size", 16384, "The number of shards of series to use in TSDB (must be a power of 2). Reducing this will decrease memory footprint, but can negatively impact performance.")
-	f.BoolVar(&cfg.WALCompressionEnabled, "experimental.tsdb.wal-compression-enabled", false, "True to enable TSDB WAL compression.")
-	f.BoolVar(&cfg.FlushBlocksOnShutdown, "experimental.tsdb.flush-blocks-on-shutdown", false, "If true, and transfer of blocks on shutdown fails or is disabled, incomplete blocks are flushed to storage instead. If false, incomplete blocks will be reused after restart, and uploaded when finished.")
-
-	f.StringVar(&cfg.BackfillDir, "experimental.tsdb.backfill-dir", "backfill_tsdb", "Local directory to store backfill TSDBs in the ingesters.")
-	f.DurationVar(&cfg.BackfillLimit, "experimental.tsdb.backfill-max-age", 0, "Maximum accepted sample age by backfilling. 0 disables it.")
-=======
 	f.StringVar(&cfg.Backend, "experimental.blocks-storage.backend", "s3", fmt.Sprintf("Backend storage to use. Supported backends are: %s.", strings.Join(supportedBackends, ", ")))
->>>>>>> bebf7c9b
 }
 
 // Validate the config.
@@ -193,6 +147,8 @@
 	StripeSize                int           `yaml:"stripe_size"`
 	WALCompressionEnabled     bool          `yaml:"wal_compression_enabled"`
 	FlushBlocksOnShutdown     bool          `yaml:"flush_blocks_on_shutdown"`
+	BackfillDir               string        `yaml:"backfill_dir"`
+	BackfillLimit             time.Duration `yaml:"backfill_limit"`
 
 	// MaxTSDBOpeningConcurrencyOnStartup limits the number of concurrently opening TSDB's during startup.
 	MaxTSDBOpeningConcurrencyOnStartup int `yaml:"max_tsdb_opening_concurrency_on_startup"`
@@ -220,6 +176,8 @@
 	f.IntVar(&cfg.StripeSize, "experimental.blocks-storage.tsdb.stripe-size", 16384, "The number of shards of series to use in TSDB (must be a power of 2). Reducing this will decrease memory footprint, but can negatively impact performance.")
 	f.BoolVar(&cfg.WALCompressionEnabled, "experimental.blocks-storage.tsdb.wal-compression-enabled", false, "True to enable TSDB WAL compression.")
 	f.BoolVar(&cfg.FlushBlocksOnShutdown, "experimental.blocks-storage.tsdb.flush-blocks-on-shutdown", false, "If true, and transfer of blocks on shutdown fails or is disabled, incomplete blocks are flushed to storage instead. If false, incomplete blocks will be reused after restart, and uploaded when finished.")
+	f.StringVar(&cfg.BackfillDir, "experimental.blocks-storage.tsdb.backfill-dir", "backfill_tsdb", "Local directory to store backfill TSDBs in the ingesters.")
+	f.DurationVar(&cfg.BackfillLimit, "experimental.blocks-storage.tsdb.backfill-max-age", 0, "Maximum accepted sample age by backfilling. 0 disables it.")
 }
 
 // Validate the config.
@@ -244,13 +202,10 @@
 		return errEmptyBlockranges
 	}
 
-<<<<<<< HEAD
 	if cfg.BackfillLimit > 0 && cfg.BackfillDir == "" {
 		return errEmptyBackfillDir
 	}
 
-	return cfg.BucketStore.Validate()
-=======
 	return nil
 }
 
@@ -258,7 +213,12 @@
 // stored by the ingester
 func (cfg *TSDBConfig) BlocksDir(userID string) string {
 	return filepath.Join(cfg.Dir, userID)
->>>>>>> bebf7c9b
+}
+
+// BackfillBlocksDir returns the directory path where TSDB blocks and wal used for
+// backfilling should be stored by the ingester
+func (cfg *TSDBConfig) BackfillBlocksDir(userID string) string {
+	return filepath.Join(cfg.BackfillDir, userID)
 }
 
 // BucketStoreConfig holds the config information for Bucket Stores used by the querier
@@ -319,19 +279,4 @@
 		return errors.Wrap(err, "metadata-cache configuration")
 	}
 	return nil
-<<<<<<< HEAD
-}
-
-// BlocksDir returns the directory path where TSDB blocks and wal should be
-// stored by the ingester
-func (cfg *Config) BlocksDir(userID string) string {
-	return filepath.Join(cfg.Dir, userID)
-}
-
-// BackfillBlocksDir returns the directory path where TSDB blocks and wal used for
-// backfilling should be stored by the ingester
-func (cfg *Config) BackfillBlocksDir(userID string) string {
-	return filepath.Join(cfg.BackfillDir, userID)
-=======
->>>>>>> bebf7c9b
 }