--- conflicted
+++ resolved
@@ -57,11 +57,8 @@
 * [ENHANCEMENT] Distributor: Add native histograms max sample size bytes limit validation. #6834
 * [ENHANCEMENT] Querier: Support caching parquet labels file in parquet queryable. #6835
 * [ENHANCEMENT] Querier: Support query limits in parquet queryable. #6870
-<<<<<<< HEAD
 * [ENHANCEMENT] Ring: Add zone label to ring_members metric. #6900
-=======
 * [ENHANCEMENT] Ingester: Add new metric `cortex_ingester_push_errors_total` to track reasons for ingester request failures. #6901
->>>>>>> 328bc3ba
 * [BUGFIX] Ingester: Avoid error or early throttling when READONLY ingesters are present in the ring #6517
 * [BUGFIX] Ingester: Fix labelset data race condition. #6573
 * [BUGFIX] Compactor: Cleaner should not put deletion marker for blocks with no-compact marker. #6576
