# Changelog

## master / unreleased

<<<<<<< HEAD
=======
* [CHANGE] Experimental Delete Series: Change target flag for purger from `data-purger` to `purger`. #2777
* [CHANGE] Experimental TSDB: The max concurrent queries against the long-term storage, configured via `-experimental.tsdb.bucket-store.max-concurrent`, is now a limit shared across all tenants and not a per-tenant limit anymore. The default value has changed from `20` to `100` and the following new metrics have been added: #2797
  * `cortex_bucket_stores_gate_queries_concurrent_max`
  * `cortex_bucket_stores_gate_queries_in_flight`
  * `cortex_bucket_stores_gate_duration_seconds`
* [FEATURE] Introduced `ruler.for-outage-tolerance`, Max time to tolerate outage for restoring "for" state of alert. #2783
* [FEATURE] Introduced `ruler.for-grace-period`, Minimum duration between alert and restored "for" state. This is maintained only for alerts with configured "for" time greater than grace period. #2783
* [FEATURE] Introduced `ruler.for-resend-delay`, Minimum amount of time to wait before resending an alert to Alertmanager. #2783
* [ENHANCEMENT] Experimental: Querier can now optionally query secondary store. This is specified by using `-querier.second-store-engine` option, with values `chunks` or `tsdb`. Standard configuration options for this store are used. Additionally, this querying can be configured to happen only for queries that need data older than `-querier.use-second-store-before-time`. Default value of zero will always query secondary store. #2747
* [ENHANCEMENT] Ruler: Added the following metrics: #2786
  * `cortex_prometheus_notifications_latency_seconds`
  * `cortex_prometheus_notifications_errors_total`
  * `cortex_prometheus_notifications_sent_total`
  * `cortex_prometheus_notifications_dropped_total`
  * `cortex_prometheus_notifications_queue_length`
  * `cortex_prometheus_notifications_queue_capacity`
  * `cortex_prometheus_notifications_alertmanagers_discovered`
* [BUGFIX] Fixed a bug in the index intersect code causing storage to return more chunks/series than required. #2796
* [BUGFIX] Fixed the number of reported keys in the background cache queue. #2764
* [BUGFIX] Fix race in processing of headers in sharded queries. #2762

## 1.2.0 / 2020-06-xx
(in progress of release: current release candidate is https://github.com/cortexproject/cortex/releases/tag/v1.2.0-rc.0)

>>>>>>> 6e580b68
* [CHANGE] Metric `cortex_kv_request_duration_seconds` now includes `name` label to denote which client is being used as well as the `backend` label to denote the KV backend implementation in use. #2648
* [CHANGE] Experimental Ruler: Rule groups persisted to object storage using the experimental API have an updated object key encoding to better handle special characters. Rule groups previously-stored using object storage must be renamed to the new format. #2646
* [CHANGE] Query Frontend now uses Round Robin to choose a tenant queue to service next. #2553
* [CHANGE] `-promql.lookback-delta` is now deprecated and has been replaced by `-querier.lookback-delta` along with `lookback_delta` entry under `querier` in the config file. `-promql.lookback-delta` will be removed in v1.4.0. #2604
* [CHANGE] Experimental TSDB: removed `-experimental.tsdb.bucket-store.binary-index-header-enabled` flag. Now the binary index-header is always enabled.
* [CHANGE] Experimental TSDB: Renamed index-cache metrics to use original metric names from Thanos, as Cortex is not aggregating them in any way: #2627
  * `cortex_<service>_blocks_index_cache_items_evicted_total` => `thanos_store_index_cache_items_evicted_total{name="index-cache"}`
  * `cortex_<service>_blocks_index_cache_items_added_total` => `thanos_store_index_cache_items_added_total{name="index-cache"}`
  * `cortex_<service>_blocks_index_cache_requests_total` => `thanos_store_index_cache_requests_total{name="index-cache"}`
  * `cortex_<service>_blocks_index_cache_items_overflowed_total` => `thanos_store_index_cache_items_overflowed_total{name="index-cache"}`
  * `cortex_<service>_blocks_index_cache_hits_total` => `thanos_store_index_cache_hits_total{name="index-cache"}`
  * `cortex_<service>_blocks_index_cache_items` => `thanos_store_index_cache_items{name="index-cache"}`
  * `cortex_<service>_blocks_index_cache_items_size_bytes` => `thanos_store_index_cache_items_size_bytes{name="index-cache"}`
  * `cortex_<service>_blocks_index_cache_total_size_bytes` => `thanos_store_index_cache_total_size_bytes{name="index-cache"}`
  * `cortex_<service>_blocks_index_cache_memcached_operations_total` =>  `thanos_memcached_operations_total{name="index-cache"}`
  * `cortex_<service>_blocks_index_cache_memcached_operation_failures_total` =>  `thanos_memcached_operation_failures_total{name="index-cache"}`
  * `cortex_<service>_blocks_index_cache_memcached_operation_duration_seconds` =>  `thanos_memcached_operation_duration_seconds{name="index-cache"}`
  * `cortex_<service>_blocks_index_cache_memcached_operation_skipped_total` =>  `thanos_memcached_operation_skipped_total{name="index-cache"}`
* [CHANGE] Experimental TSDB: Renamed metrics in bucket stores: #2627
  * `cortex_<service>_blocks_meta_syncs_total` => `cortex_blocks_meta_syncs_total{component="<service>"}`
  * `cortex_<service>_blocks_meta_sync_failures_total` => `cortex_blocks_meta_sync_failures_total{component="<service>"}`
  * `cortex_<service>_blocks_meta_sync_duration_seconds` => `cortex_blocks_meta_sync_duration_seconds{component="<service>"}`
  * `cortex_<service>_blocks_meta_sync_consistency_delay_seconds` => `cortex_blocks_meta_sync_consistency_delay_seconds{component="<service>"}`
  * `cortex_<service>_blocks_meta_synced` => `cortex_blocks_meta_synced{component="<service>"}`
  * `cortex_<service>_bucket_store_block_loads_total` => `cortex_bucket_store_block_loads_total{component="<service>"}`
  * `cortex_<service>_bucket_store_block_load_failures_total` => `cortex_bucket_store_block_load_failures_total{component="<service>"}`
  * `cortex_<service>_bucket_store_block_drops_total` => `cortex_bucket_store_block_drops_total{component="<service>"}`
  * `cortex_<service>_bucket_store_block_drop_failures_total` => `cortex_bucket_store_block_drop_failures_total{component="<service>"}`
  * `cortex_<service>_bucket_store_blocks_loaded` => `cortex_bucket_store_blocks_loaded{component="<service>"}`
  * `cortex_<service>_bucket_store_series_data_touched` => `cortex_bucket_store_series_data_touched{component="<service>"}`
  * `cortex_<service>_bucket_store_series_data_fetched` => `cortex_bucket_store_series_data_fetched{component="<service>"}`
  * `cortex_<service>_bucket_store_series_data_size_touched_bytes` => `cortex_bucket_store_series_data_size_touched_bytes{component="<service>"}`
  * `cortex_<service>_bucket_store_series_data_size_fetched_bytes` => `cortex_bucket_store_series_data_size_fetched_bytes{component="<service>"}`
  * `cortex_<service>_bucket_store_series_blocks_queried` => `cortex_bucket_store_series_blocks_queried{component="<service>"}`
  * `cortex_<service>_bucket_store_series_get_all_duration_seconds` => `cortex_bucket_store_series_get_all_duration_seconds{component="<service>"}`
  * `cortex_<service>_bucket_store_series_merge_duration_seconds` => `cortex_bucket_store_series_merge_duration_seconds{component="<service>"}`
  * `cortex_<service>_bucket_store_series_refetches_total` => `cortex_bucket_store_series_refetches_total{component="<service>"}`
  * `cortex_<service>_bucket_store_series_result_series` => `cortex_bucket_store_series_result_series{component="<service>"}`
  * `cortex_<service>_bucket_store_cached_postings_compressions_total` => `cortex_bucket_store_cached_postings_compressions_total{component="<service>"}`
  * `cortex_<service>_bucket_store_cached_postings_compression_errors_total` => `cortex_bucket_store_cached_postings_compression_errors_total{component="<service>"}`
  * `cortex_<service>_bucket_store_cached_postings_compression_time_seconds` => `cortex_bucket_store_cached_postings_compression_time_seconds{component="<service>"}`
  * `cortex_<service>_bucket_store_cached_postings_original_size_bytes_total` => `cortex_bucket_store_cached_postings_original_size_bytes_total{component="<service>"}`
  * `cortex_<service>_bucket_store_cached_postings_compressed_size_bytes_total` => `cortex_bucket_store_cached_postings_compressed_size_bytes_total{component="<service>"}`
  * `cortex_<service>_blocks_sync_seconds` => `cortex_bucket_stores_blocks_sync_seconds{component="<service>"}`
  * `cortex_<service>_blocks_last_successful_sync_timestamp_seconds` => `cortex_bucket_stores_blocks_last_successful_sync_timestamp_seconds{component="<service>"}`
* [CHANGE] Available command-line flags are printed to stdout, and only when requested via `-help`. Using invalid flag no longer causes printing of all available flags. #2691
* [CHANGE] Experimental Memberlist ring: randomize gossip node names to avoid conflicts when running multiple clients on the same host, or reusing host names (eg. pods in statefulset). Node name randomization can be disabled by using `-memberlist.randomize-node-name=false`. #2715
* [CHANGE] Memberlist KV client is no longer considered experimental. #2725
* [CHANGE] Experimental Delete Series: Make delete request cancellation duration configurable. #2760
* [CHANGE] Removed `-store.fullsize-chunks` option which was undocumented and unused (it broke ingester hand-overs). #2656
* [CHANGE] Query with no metric name that has previously resulted in HTTP status code 500 now returns status code 422 instead. #2571
<<<<<<< HEAD
* [CHANGE] Experimental Delete Series: Change target flag for purger from `data-purger` to `purger`. #2777
* [FEATURE] Introduced `ruler.for-outage-tolerance`, Max time to tolerate outage for restoring "for" state of alert. #2783
* [FEATURE] Introduced `ruler.for-grace-period`, Minimum duration between alert and restored "for" state. This is maintained only for alerts with configured "for" time greater than grace period. #2783
* [FEATURE] Introduced `ruler.resend-delay`, Minimum amount of time to wait before resending an alert to Alertmanager. #2783
=======
>>>>>>> 6e580b68
* [FEATURE] TLS config options added for GRPC clients in Querier (Query-frontend client & Ingester client), Ruler, Store Gateway, as well as HTTP client in Config store client. #2502
* [FEATURE] The flag `-frontend.max-cache-freshness` is now supported within the limits overrides, to specify per-tenant max cache freshness values. The corresponding YAML config parameter has been changed from `results_cache.max_freshness` to `limits_config.max_cache_freshness`. The legacy YAML config parameter (`results_cache.max_freshness`) will continue to be supported till Cortex release `v1.4.0`. #2609
* [FEATURE] Experimental gRPC Store: Added support to 3rd parties index and chunk stores using gRPC client/server plugin mechanism. #2220
* [FEATURE] Add `-cassandra.table-options` flag to customize table options of Cassandra when creating the index or chunk table. #2575
* [ENHANCEMENT] Propagate GOPROXY value when building `build-image`. This is to help the builders building the code in a Network where default Go proxy is not accessible (e.g. when behind some corporate VPN). #2741
* [ENHANCEMENT] Querier: Added metric `cortex_querier_request_duration_seconds` for all requests to the querier. #2708
* [ENHANCEMENT] Cortex is now built with Go 1.14. #2480 #2749 #2753
* [ENHANCEMENT] Experimental TSDB: added the following metrics to the ingester: #2580 #2583 #2589 #2654
  * `cortex_ingester_tsdb_appender_add_duration_seconds`
  * `cortex_ingester_tsdb_appender_commit_duration_seconds`
  * `cortex_ingester_tsdb_refcache_purge_duration_seconds`
  * `cortex_ingester_tsdb_compactions_total`
  * `cortex_ingester_tsdb_compaction_duration_seconds`
  * `cortex_ingester_tsdb_wal_fsync_duration_seconds`
  * `cortex_ingester_tsdb_wal_page_flushes_total`
  * `cortex_ingester_tsdb_wal_completed_pages_total`
  * `cortex_ingester_tsdb_wal_truncations_failed_total`
  * `cortex_ingester_tsdb_wal_truncations_total`
  * `cortex_ingester_tsdb_wal_writes_failed_total`
  * `cortex_ingester_tsdb_checkpoint_deletions_failed_total`
  * `cortex_ingester_tsdb_checkpoint_deletions_total`
  * `cortex_ingester_tsdb_checkpoint_creations_failed_total`
  * `cortex_ingester_tsdb_checkpoint_creations_total`
  * `cortex_ingester_tsdb_wal_truncate_duration_seconds`
  * `cortex_ingester_tsdb_head_active_appenders`
  * `cortex_ingester_tsdb_head_series_not_found_total`
  * `cortex_ingester_tsdb_head_chunks`
  * `cortex_ingester_tsdb_mmap_chunk_corruptions_total`
  * `cortex_ingester_tsdb_head_chunks_created_total`
  * `cortex_ingester_tsdb_head_chunks_removed_total`
* [ENHANCEMENT] Experimental TSDB: added metrics useful to alert on critical conditions of the blocks storage: #2573
  * `cortex_compactor_last_successful_run_timestamp_seconds`
  * `cortex_querier_blocks_last_successful_sync_timestamp_seconds` (when store-gateway is disabled)
  * `cortex_querier_blocks_last_successful_scan_timestamp_seconds` (when store-gateway is enabled)
  * `cortex_storegateway_blocks_last_successful_sync_timestamp_seconds`
* [ENHANCEMENT] Experimental TSDB: added the flag `-experimental.tsdb.wal-compression-enabled` to allow to enable TSDB WAL compression. #2585
* [ENHANCEMENT] Experimental TSDB: Querier and store-gateway components can now use so-called "caching bucket", which can currently cache fetched chunks into shared memcached server. #2572
* [ENHANCEMENT] Ruler: Automatically remove unhealthy rulers from the ring. #2587
* [ENHANCEMENT] Query-tee: added support to `/metadata`, `/alerts`, and `/rules` endpoints #2600
* [ENHANCEMENT] Query-tee: added support to query results comparison between two different backends. The comparison is disabled by default and can be enabled via `-proxy.compare-responses=true`. #2611
* [ENHANCEMENT] Query-tee: improved the query-tee to not wait all backend responses before sending back the response to the client. The query-tee now sends back to the client first successful response, while honoring the `-backend.preferred` option. #2702
* [ENHANCEMENT] Thanos and Prometheus upgraded. #2602 #2604 #2634 #2659 #2686 #2756
  * TSDB now holds less WAL files after Head Truncation.
  * TSDB now does memory-mapping of Head chunks and reduces memory usage.
* [ENHANCEMENT] Experimental TSDB: decoupled blocks deletion from blocks compaction in the compactor, so that blocks deletion is not blocked by a busy compactor. The following metrics have been added: #2623
  * `cortex_compactor_block_cleanup_started_total`
  * `cortex_compactor_block_cleanup_completed_total`
  * `cortex_compactor_block_cleanup_failed_total`
  * `cortex_compactor_block_cleanup_last_successful_run_timestamp_seconds`
* [ENHANCEMENT] Experimental TSDB: Use shared cache for metadata. This is especially useful when running multiple querier and store-gateway components to reduce number of object store API calls. #2626 #2640
* [ENHANCEMENT] Experimental TSDB: when `-querier.query-store-after` is configured and running the experimental blocks storage, the time range of the query sent to the store is now manipulated to ensure the query end time is not more recent than 'now - query-store-after'. #2642
* [ENHANCEMENT] Experimental TSDB: small performance improvement in concurrent usage of RefCache, used during samples ingestion. #2651
* [ENHANCEMENT] The following endpoints now respond appropriately to an `Accepts` header with the value `application/json` #2673
  * `/distributor/all_user_stats`
  * `/distributor/ha_tracker`
  * `/ingester/ring`
  * `/store-gateway/ring`
  * `/compactor/ring`
  * `/ruler/ring`
  * `/services`
* [ENHANCEMENT] Experimental Cassandra backend: Add `-cassandra.num-connections` to allow increasing the number of TCP connections to each Cassandra server. #2666
* [ENHANCEMENT] Experimental Cassandra backend: Use separate Cassandra clients and connections for reads and writes. #2666
* [ENHANCEMENT] Experimental Cassandra backend: Add `-cassandra.reconnect-interval` to allow specifying the reconnect interval to a Cassandra server that has been marked `DOWN` by the gocql driver. Also change the default value of the reconnect interval from `60s` to `1s`. #2687
* [ENHANCEMENT] Experimental Cassandra backend: Add option `-cassandra.convict-hosts-on-failure=false` to not convict host of being down when a request fails. #2684
* [ENHANCEMENT] Experimental TSDB: Applied a jitter to the period bucket scans in order to better distribute bucket operations over the time and increase the probability of hitting the shared cache (if configured). #2693
* [ENHANCEMENT] Experimental TSDB: Series limit per user and per metric now work in TSDB blocks. #2676
* [ENHANCEMENT] Experimental Memberlist: Added ability to periodically rejoin the memberlist cluster. #2724
* [ENHANCEMENT] Experimental Delete Series: Added the following metrics for monitoring processing of delete requests: #2730
  - `cortex_purger_load_pending_requests_attempts_total`: Number of attempts that were made to load pending requests with status.
  - `cortex_purger_oldest_pending_delete_request_age_seconds`: Age of oldest pending delete request in seconds.
  - `cortex_purger_pending_delete_requests_count`: Count of requests which are in process or are ready to be processed.
* [ENHANCEMENT] Experimental TSDB: Improved compactor to hard-delete also partial blocks with an deletion mark (even if the deletion mark threshold has not been reached). #2751
* [ENHANCEMENT] Experimental TSDB: Introduced a consistency check done by the querier to ensure all expected blocks have been queried via the store-gateway. If a block is missing on a store-gateway, the querier retries fetching series from missing blocks up to 3 times. If the consistency check fails once all retries have been exhausted, the query execution fails. The following metrics have been added: #2593 #2630 #2689 #2695
  * `cortex_querier_blocks_consistency_checks_total`
  * `cortex_querier_blocks_consistency_checks_failed_total`
  * `cortex_querier_storegateway_refetches_per_query`
* [ENHANCEMENT] Delete requests can now be canceled #2555
* [ENHANCEMENT] Table manager can now provision tables for delete store #2546
* [BUGFIX] Ruler: Ensure temporary rule files with special characters are properly mapped and cleaned up. #2506
* [BUGFIX] Fixes #2411, Ensure requests are properly routed to the prometheus api embedded in the query if `-server.path-prefix` is set. #2372
* [BUGFIX] Experimental TSDB: fixed chunk data corruption when querying back series using the experimental blocks storage. #2400
* [BUGFIX] Fixed collection of tracing spans from Thanos components used internally. #2655
* [BUGFIX] Experimental TSDB: fixed memory leak in ingesters. #2586
* [BUGFIX] QueryFrontend: fixed a situation where HTTP error is ignored and an incorrect status code is set. #2590
* [BUGFIX] Ingester: Fix an ingester starting up in the JOINING state and staying there forever. #2565
* [BUGFIX] QueryFrontend: fixed a panic (`integer divide by zero`) in the query-frontend. The query-frontend now requires the `-querier.default-evaluation-interval` config to be set to the same value of the querier. #2614
* [BUGFIX] Experimental TSDB: when the querier receives a `/series` request with a time range older than the data stored in the ingester, it now ignores the requested time range and returns known series anyway instead of returning an empty response. This aligns the behaviour with the chunks storage. #2617
* [BUGFIX] Cassandra: fixed an edge case leading to an invalid CQL query when querying the index on a Cassandra store. #2639
* [BUGFIX] Ingester: increment series per metric when recovering from WAL or transfer. #2674
* [BUGFIX] Fixed `wrong number of arguments for 'mget' command` Redis error when a query has no chunks to lookup from storage. #2700
* [BUGFIX] Ingester: Automatically remove old tmp checkpoints, fixing a potential disk space leak after an ingester crashes. #2726

## 1.1.0 / 2020-05-21

This release brings the usual mix of bugfixes and improvements. The biggest change is that WAL support for chunks is now considered to be production-ready!

Please make sure to review renamed metrics, and update your dashboards and alerts accordingly.

* [CHANGE] Added v1 API routes documented in #2327. #2372
  * Added `-http.alertmanager-http-prefix` flag which allows the configuration of the path where the Alertmanager API and UI can be reached. The default is set to `/alertmanager`.
  * Added `-http.prometheus-http-prefix` flag which allows the configuration of the path where the Prometheus API and UI can be reached. The default is set to `/prometheus`.
  * Updated the index hosted at the root prefix to point to the updated routes.
  * Legacy routes hardcoded with the `/api/prom` prefix now respect the `-http.prefix` flag.
* [CHANGE] The metrics `cortex_distributor_ingester_appends_total` and `distributor_ingester_append_failures_total` now include a `type` label to differentiate between `samples` and `metadata`. #2336
* [CHANGE] The metrics for number of chunks and bytes flushed to the chunk store are renamed. Note that previous metrics were counted pre-deduplication, while new metrics are counted after deduplication. #2463
  * `cortex_ingester_chunks_stored_total` > `cortex_chunk_store_stored_chunks_total`
  * `cortex_ingester_chunk_stored_bytes_total` > `cortex_chunk_store_stored_chunk_bytes_total`
* [CHANGE] Experimental TSDB: renamed blocks meta fetcher metrics: #2375
  * `cortex_querier_bucket_store_blocks_meta_syncs_total` > `cortex_querier_blocks_meta_syncs_total`
  * `cortex_querier_bucket_store_blocks_meta_sync_failures_total` > `cortex_querier_blocks_meta_sync_failures_total`
  * `cortex_querier_bucket_store_blocks_meta_sync_duration_seconds` > `cortex_querier_blocks_meta_sync_duration_seconds`
  * `cortex_querier_bucket_store_blocks_meta_sync_consistency_delay_seconds` > `cortex_querier_blocks_meta_sync_consistency_delay_seconds`
* [CHANGE] Experimental TSDB: Modified default values for `compactor.deletion-delay` option from 48h to 12h and `-experimental.tsdb.bucket-store.ignore-deletion-marks-delay` from 24h to 6h. #2414
* [CHANGE] WAL: Default value of `-ingester.checkpoint-enabled` changed to `true`. #2416
* [CHANGE] `trace_id` field in log files has been renamed to `traceID`. #2518
* [CHANGE] Slow query log has a different output now. Previously used `url` field has been replaced with `host` and `path`, and query parameters are logged as individual log fields with `qs_` prefix. #2520
* [CHANGE] WAL: WAL and checkpoint compression is now disabled. #2436
* [CHANGE] Update in dependency `go-kit/kit` from `v0.9.0` to `v0.10.0`. HTML escaping disabled in JSON Logger. #2535
* [CHANGE] Experimental TSDB: Removed `cortex_<service>_` prefix from Thanos objstore metrics and added `component` label to distinguish which Cortex component is doing API calls to the object storage when running in single-binary mode: #2568
  - `cortex_<service>_thanos_objstore_bucket_operations_total` renamed to `thanos_objstore_bucket_operations_total{component="<name>"}`
  - `cortex_<service>_thanos_objstore_bucket_operation_failures_total` renamed to `thanos_objstore_bucket_operation_failures_total{component="<name>"}`
  - `cortex_<service>_thanos_objstore_bucket_operation_duration_seconds` renamed to `thanos_objstore_bucket_operation_duration_seconds{component="<name>"}`
  - `cortex_<service>_thanos_objstore_bucket_last_successful_upload_time` renamed to `thanos_objstore_bucket_last_successful_upload_time{component="<name>"}`
* [CHANGE] FIFO cache: The `-<prefix>.fifocache.size` CLI flag has been renamed to `-<prefix>.fifocache.max-size-items` as well as its YAML config option `size` renamed to `max_size_items`. #2319
* [FEATURE] Ruler: The `-ruler.evaluation-delay` flag was added to allow users to configure a default evaluation delay for all rules in cortex. The default value is 0 which is the current behavior. #2423
* [FEATURE] Experimental: Added a new object storage client for OpenStack Swift. #2440
* [FEATURE] TLS config options added to the Server. #2535
* [FEATURE] Experimental: Added support for `/api/v1/metadata` Prometheus-based endpoint. #2549
* [FEATURE] Add ability to limit concurrent queries to Cassandra with `-cassandra.query-concurrency` flag. #2562
* [FEATURE] Experimental TSDB: Introduced store-gateway service used by the experimental blocks storage to load and query blocks. The store-gateway optionally supports blocks sharding and replication via a dedicated hash ring, configurable via `-experimental.store-gateway.sharding-enabled` and `-experimental.store-gateway.sharding-ring.*` flags. The following metrics have been added: #2433 #2458 #2469 #2523
  * `cortex_querier_storegateway_instances_hit_per_query`
* [ENHANCEMENT] Experimental TSDB: sample ingestion errors are now reported via existing `cortex_discarded_samples_total` metric. #2370
* [ENHANCEMENT] Failures on samples at distributors and ingesters return the first validation error as opposed to the last. #2383
* [ENHANCEMENT] Experimental TSDB: Added `cortex_querier_blocks_meta_synced`, which reflects current state of synced blocks over all tenants. #2392
* [ENHANCEMENT] Added `cortex_distributor_latest_seen_sample_timestamp_seconds` metric to see how far behind Prometheus servers are in sending data. #2371
* [ENHANCEMENT] FIFO cache to support eviction based on memory usage. Added `-<prefix>.fifocache.max-size-bytes` CLI flag and YAML config option `max_size_bytes` to specify memory limit of the cache. #2319, #2527
* [ENHANCEMENT] Added `-querier.worker-match-max-concurrent`. Force worker concurrency to match the `-querier.max-concurrent` option.  Overrides `-querier.worker-parallelism`.  #2456
* [ENHANCEMENT] Added the following metrics for monitoring delete requests: #2445
  - `cortex_purger_delete_requests_received_total`: Number of delete requests received per user.
  - `cortex_purger_delete_requests_processed_total`: Number of delete requests processed per user.
  - `cortex_purger_delete_requests_chunks_selected_total`: Number of chunks selected while building delete plans per user.
  - `cortex_purger_delete_requests_processing_failures_total`: Number of delete requests processing failures per user.
* [ENHANCEMENT] Single Binary: Added query-frontend to the single binary.  Single binary users will now benefit from various query-frontend features.  Primarily: sharding, parallelization, load shedding, additional caching (if configured), and query retries. #2437
* [ENHANCEMENT] Allow 1w (where w denotes week) and 1y (where y denotes year) when setting `-store.cache-lookups-older-than` and `-store.max-look-back-period`. #2454
* [ENHANCEMENT] Optimize index queries for matchers using "a|b|c"-type regex. #2446 #2475
* [ENHANCEMENT] Added per tenant metrics for queries and chunks and bytes read from chunk store: #2463
  * `cortex_chunk_store_fetched_chunks_total` and `cortex_chunk_store_fetched_chunk_bytes_total`
  * `cortex_query_frontend_queries_total` (per tenant queries counted by the frontend)
* [ENHANCEMENT] WAL: New metrics `cortex_ingester_wal_logged_bytes_total` and `cortex_ingester_checkpoint_logged_bytes_total` added to track total bytes logged to disk for WAL and checkpoints. #2497
* [ENHANCEMENT] Add de-duplicated chunks counter `cortex_chunk_store_deduped_chunks_total` which counts every chunk not sent to the store because it was already sent by another replica. #2485
* [ENHANCEMENT] Query-frontend now also logs the POST data of long queries. #2481
* [ENHANCEMENT] WAL: Ingester WAL records now have type header and the custom WAL records have been replaced by Prometheus TSDB's WAL records. Old records will not be supported from 1.3 onwards. Note: once this is deployed, you cannot downgrade without data loss. #2436
* [ENHANCEMENT] Redis Cache: Added `idle_timeout`, `wait_on_pool_exhaustion` and `max_conn_lifetime` options to redis cache configuration. #2550
* [ENHANCEMENT] WAL: the experimental tag has been removed on the WAL in ingesters. #2560
* [ENHANCEMENT] Use newer AWS API for paginated queries - removes 'Deprecated' message from logfiles. #2452
* [ENHANCEMENT] Experimental memberlist: Add retry with backoff on memberlist join other members. #2705
* [ENHANCEMENT] Experimental TSDB: when the store-gateway sharding is enabled, unhealthy store-gateway instances are automatically removed from the ring after 10 consecutive `-experimental.store-gateway.sharding-ring.heartbeat-timeout` periods. #2526
* [BUGFIX] Ruler: Ensure temporary rule files with special characters are properly mapped and cleaned up. #2506
* [BUGFIX] Ensure requests are properly routed to the prometheus api embedded in the query if `-server.path-prefix` is set. Fixes #2411. #2372
* [BUGFIX] Experimental TSDB: Fixed chunk data corruption when querying back series using the experimental blocks storage. #2400
* [BUGFIX] Cassandra Storage: Fix endpoint TLS host verification. #2109
* [BUGFIX] Experimental TSDB: Fixed response status code from `422` to `500` when an error occurs while iterating chunks with the experimental blocks storage. #2402
* [BUGFIX] Ring: Fixed a situation where upgrading from pre-1.0 cortex with a rolling strategy caused new 1.0 ingesters to lose their zone value in the ring until manually forced to re-register. #2404
* [BUGFIX] Distributor: `/all_user_stats` now show API and Rule Ingest Rate correctly. #2457
* [BUGFIX] Fixed `version`, `revision` and `branch` labels exported by the `cortex_build_info` metric. #2468
* [BUGFIX] QueryFrontend: fixed a situation where span context missed when downstream_url is used. #2539
* [BUGFIX] Querier: Fixed a situation where querier would crash because of an unresponsive frontend instance. #2569

## 1.0.1 / 2020-04-23

* [BUGFIX] Fix gaps when querying ingesters with replication factor = 3 and 2 ingesters in the cluster. #2503

## 1.0.0 / 2020-04-02

This is the first major release of Cortex. We made a lot of **breaking changes** in this release which have been detailed below. Please also see the stability guarantees we provide as part of a major release: https://cortexmetrics.io/docs/configuration/v1guarantees/

* [CHANGE] Remove the following deprecated flags: #2339
  - `-metrics.error-rate-query` (use `-metrics.write-throttle-query` instead).
  - `-store.cardinality-cache-size` (use `-store.index-cache-read.enable-fifocache` and `-store.index-cache-read.fifocache.size` instead).
  - `-store.cardinality-cache-validity` (use `-store.index-cache-read.enable-fifocache` and `-store.index-cache-read.fifocache.duration` instead).
  - `-distributor.limiter-reload-period` (flag unused)
  - `-ingester.claim-on-rollout` (flag unused)
  - `-ingester.normalise-tokens` (flag unused)
* [CHANGE] Renamed YAML file options to be more consistent. See [full config file changes below](#config-file-breaking-changes). #2273
* [CHANGE] AWS based autoscaling has been removed. You can only use metrics based autoscaling now. `-applicationautoscaling.url` has been removed. See https://cortexmetrics.io/docs/production/aws/#dynamodb-capacity-provisioning on how to migrate. #2328
* [CHANGE] Renamed the `memcache.write-back-goroutines` and `memcache.write-back-buffer` flags to `background.write-back-concurrency` and `background.write-back-buffer`. This affects the following flags: #2241
  - `-frontend.memcache.write-back-buffer` --> `-frontend.background.write-back-buffer`
  - `-frontend.memcache.write-back-goroutines` --> `-frontend.background.write-back-concurrency`
  - `-store.index-cache-read.memcache.write-back-buffer` --> `-store.index-cache-read.background.write-back-buffer`
  - `-store.index-cache-read.memcache.write-back-goroutines` --> `-store.index-cache-read.background.write-back-concurrency`
  - `-store.index-cache-write.memcache.write-back-buffer` --> `-store.index-cache-write.background.write-back-buffer`
  - `-store.index-cache-write.memcache.write-back-goroutines` --> `-store.index-cache-write.background.write-back-concurrency`
  - `-memcache.write-back-buffer` --> `-store.chunks-cache.background.write-back-buffer`. Note the next change log for the difference.
  - `-memcache.write-back-goroutines` --> `-store.chunks-cache.background.write-back-concurrency`. Note the next change log for the difference.

* [CHANGE] Renamed the chunk cache flags to have `store.chunks-cache.` as prefix. This means the following flags have been changed: #2241
  - `-cache.enable-fifocache` --> `-store.chunks-cache.cache.enable-fifocache`
  - `-default-validity` --> `-store.chunks-cache.default-validity`
  - `-fifocache.duration` --> `-store.chunks-cache.fifocache.duration`
  - `-fifocache.size` --> `-store.chunks-cache.fifocache.size`
  - `-memcache.write-back-buffer` --> `-store.chunks-cache.background.write-back-buffer`. Note the previous change log for the difference.
  - `-memcache.write-back-goroutines` --> `-store.chunks-cache.background.write-back-concurrency`. Note the previous change log for the difference.
  - `-memcached.batchsize` --> `-store.chunks-cache.memcached.batchsize`
  - `-memcached.consistent-hash` --> `-store.chunks-cache.memcached.consistent-hash`
  - `-memcached.expiration` --> `-store.chunks-cache.memcached.expiration`
  - `-memcached.hostname` --> `-store.chunks-cache.memcached.hostname`
  - `-memcached.max-idle-conns` --> `-store.chunks-cache.memcached.max-idle-conns`
  - `-memcached.parallelism` --> `-store.chunks-cache.memcached.parallelism`
  - `-memcached.service` --> `-store.chunks-cache.memcached.service`
  - `-memcached.timeout` --> `-store.chunks-cache.memcached.timeout`
  - `-memcached.update-interval` --> `-store.chunks-cache.memcached.update-interval`
  - `-redis.enable-tls` --> `-store.chunks-cache.redis.enable-tls`
  - `-redis.endpoint` --> `-store.chunks-cache.redis.endpoint`
  - `-redis.expiration` --> `-store.chunks-cache.redis.expiration`
  - `-redis.max-active-conns` --> `-store.chunks-cache.redis.max-active-conns`
  - `-redis.max-idle-conns` --> `-store.chunks-cache.redis.max-idle-conns`
  - `-redis.password` --> `-store.chunks-cache.redis.password`
  - `-redis.timeout` --> `-store.chunks-cache.redis.timeout`
* [CHANGE] Rename the `-store.chunk-cache-stubs` to `-store.chunks-cache.cache-stubs` to be more inline with above. #2241
* [CHANGE] Change prefix of flags `-dynamodb.periodic-table.*` to `-table-manager.index-table.*`. #2359
* [CHANGE] Change prefix of flags `-dynamodb.chunk-table.*` to `-table-manager.chunk-table.*`. #2359
* [CHANGE] Change the following flags: #2359
  - `-dynamodb.poll-interval` --> `-table-manager.poll-interval`
  - `-dynamodb.periodic-table.grace-period` --> `-table-manager.periodic-table.grace-period`
* [CHANGE] Renamed the following flags: #2273
  - `-dynamodb.chunk.gang.size` --> `-dynamodb.chunk-gang-size`
  - `-dynamodb.chunk.get.max.parallelism` --> `-dynamodb.chunk-get-max-parallelism`
* [CHANGE] Don't support mixed time units anymore for duration. For example, 168h5m0s doesn't work anymore, please use just one unit (s|m|h|d|w|y). #2252
* [CHANGE] Utilize separate protos for rule state and storage. Experimental ruler API will not be functional until the rollout is complete. #2226
* [CHANGE] Frontend worker in querier now starts after all Querier module dependencies are started. This fixes issue where frontend worker started to send queries to querier before it was ready to serve them (mostly visible when using experimental blocks storage). #2246
* [CHANGE] Lifecycler component now enters Failed state on errors, and doesn't exit the process. (Important if you're vendoring Cortex and use Lifecycler) #2251
* [CHANGE] `/ready` handler now returns 200 instead of 204. #2330
* [CHANGE] Better defaults for the following options: #2344
  - `-<prefix>.consul.consistent-reads`: Old default: `true`, new default: `false`. This reduces the load on Consul.
  - `-<prefix>.consul.watch-rate-limit`: Old default: 0, new default: 1. This rate limits the reads to 1 per second. Which is good enough for ring watches.
  - `-distributor.health-check-ingesters`: Old default: `false`, new default: `true`.
  - `-ingester.max-stale-chunk-idle`: Old default: 0, new default: 2m. This lets us expire series that we know are stale early.
  - `-ingester.spread-flushes`: Old default: false, new default: true. This allows to better de-duplicate data and use less space.
  - `-ingester.chunk-age-jitter`: Old default: 20mins, new default: 0. This is to enable the `-ingester.spread-flushes` to true.
  - `-<prefix>.memcached.batchsize`: Old default: 0, new default: 1024. This allows batching of requests and keeps the concurrent requests low.
  - `-<prefix>.memcached.consistent-hash`: Old default: false, new default: true. This allows for better cache hits when the memcaches are scaled up and down.
  - `-querier.batch-iterators`: Old default: false, new default: true.
  - `-querier.ingester-streaming`: Old default: false, new default: true.
* [CHANGE] Experimental TSDB: Added `-experimental.tsdb.bucket-store.postings-cache-compression-enabled` to enable postings compression when storing to cache. #2335
* [CHANGE] Experimental TSDB: Added `-compactor.deletion-delay`, which is time before a block marked for deletion is deleted from bucket. If not 0, blocks will be marked for deletion and compactor component will delete blocks marked for deletion from the bucket. If delete-delay is 0, blocks will be deleted straight away. Note that deleting blocks immediately can cause query failures, if store gateway / querier still has the block loaded, or compactor is ignoring the deletion because it's compacting the block at the same time. Default value is 48h. #2335
* [CHANGE] Experimental TSDB: Added `-experimental.tsdb.bucket-store.index-cache.postings-compression-enabled`, to set duration after which the blocks marked for deletion will be filtered out while fetching blocks used for querying. This option allows querier to ignore blocks that are marked for deletion with some delay. This ensures store can still serve blocks that are meant to be deleted but do not have a replacement yet. Default is 24h, half of the default value for `-compactor.deletion-delay`. #2335
* [CHANGE] Experimental TSDB: Added `-experimental.tsdb.bucket-store.index-cache.memcached.max-item-size` to control maximum size of item that is stored to memcached. Defaults to 1 MiB. #2335
* [FEATURE] Added experimental storage API to the ruler service that is enabled when the `-experimental.ruler.enable-api` is set to true #2269
  * `-ruler.storage.type` flag now allows `s3`,`gcs`, and `azure` values
  * `-ruler.storage.(s3|gcs|azure)` flags exist to allow the configuration of object clients set for rule storage
* [CHANGE] Renamed table manager metrics. #2307 #2359
  * `cortex_dynamo_sync_tables_seconds` -> `cortex_table_manager_sync_duration_seconds`
  * `cortex_dynamo_table_capacity_units` -> `cortex_table_capacity_units`
* [FEATURE] Flusher target to flush the WAL. #2075
  * `-flusher.wal-dir` for the WAL directory to recover from.
  * `-flusher.concurrent-flushes` for number of concurrent flushes.
  * `-flusher.flush-op-timeout` is duration after which a flush should timeout.
* [FEATURE] Ingesters can now have an optional availability zone set, to ensure metric replication is distributed across zones. This is set via the `-ingester.availability-zone` flag or the `availability_zone` field in the config file. #2317
* [ENHANCEMENT] Better re-use of connections to DynamoDB and S3. #2268
* [ENHANCEMENT] Reduce number of goroutines used while executing a single index query. #2280
* [ENHANCEMENT] Experimental TSDB: Add support for local `filesystem` backend. #2245
* [ENHANCEMENT] Experimental TSDB: Added memcached support for the TSDB index cache. #2290
* [ENHANCEMENT] Experimental TSDB: Removed gRPC server to communicate between querier and BucketStore. #2324
* [ENHANCEMENT] Allow 1w (where w denotes week) and 1y (where y denotes year) when setting table period and retention. #2252
* [ENHANCEMENT] Added FIFO cache metrics for current number of entries and memory usage. #2270
* [ENHANCEMENT] Output all config fields to /config API, including those with empty value. #2209
* [ENHANCEMENT] Add "missing_metric_name" and "metric_name_invalid" reasons to cortex_discarded_samples_total metric. #2346
* [ENHANCEMENT] Experimental TSDB: sample ingestion errors are now reported via existing `cortex_discarded_samples_total` metric. #2370
* [BUGFIX] Ensure user state metrics are updated if a transfer fails. #2338
* [BUGFIX] Fixed etcd client keepalive settings. #2278
* [BUGFIX] Register the metrics of the WAL. #2295
* [BUXFIX] Experimental TSDB: fixed error handling when ingesting out of bound samples. #2342

### Known issues

- This experimental blocks storage in Cortex `1.0.0` has a bug which may lead to the error `cannot iterate chunk for series` when running queries. This bug has been fixed in #2400. If you're running the experimental blocks storage, please build Cortex from `master`.

### Config file breaking changes

In this section you can find a config file diff showing the breaking changes introduced in Cortex. You can also find the [full configuration file reference doc](https://cortexmetrics.io/docs/configuration/configuration-file/) in the website.

```diff
### ingester_config

 # Period with which to attempt to flush chunks.
 # CLI flag: -ingester.flush-period
-[flushcheckperiod: <duration> | default = 1m0s]
+[flush_period: <duration> | default = 1m0s]

 # Period chunks will remain in memory after flushing.
 # CLI flag: -ingester.retain-period
-[retainperiod: <duration> | default = 5m0s]
+[retain_period: <duration> | default = 5m0s]

 # Maximum chunk idle time before flushing.
 # CLI flag: -ingester.max-chunk-idle
-[maxchunkidle: <duration> | default = 5m0s]
+[max_chunk_idle_time: <duration> | default = 5m0s]

 # Maximum chunk idle time for chunks terminating in stale markers before
 # flushing. 0 disables it and a stale series is not flushed until the
 # max-chunk-idle timeout is reached.
 # CLI flag: -ingester.max-stale-chunk-idle
-[maxstalechunkidle: <duration> | default = 0s]
+[max_stale_chunk_idle_time: <duration> | default = 2m0s]

 # Timeout for individual flush operations.
 # CLI flag: -ingester.flush-op-timeout
-[flushoptimeout: <duration> | default = 1m0s]
+[flush_op_timeout: <duration> | default = 1m0s]

 # Maximum chunk age before flushing.
 # CLI flag: -ingester.max-chunk-age
-[maxchunkage: <duration> | default = 12h0m0s]
+[max_chunk_age: <duration> | default = 12h0m0s]

-# Range of time to subtract from MaxChunkAge to spread out flushes
+# Range of time to subtract from -ingester.max-chunk-age to spread out flushes
 # CLI flag: -ingester.chunk-age-jitter
-[chunkagejitter: <duration> | default = 20m0s]
+[chunk_age_jitter: <duration> | default = 0]

 # Number of concurrent goroutines flushing to dynamodb.
 # CLI flag: -ingester.concurrent-flushes
-[concurrentflushes: <int> | default = 50]
+[concurrent_flushes: <int> | default = 50]

-# If true, spread series flushes across the whole period of MaxChunkAge
+# If true, spread series flushes across the whole period of
+# -ingester.max-chunk-age.
 # CLI flag: -ingester.spread-flushes
-[spreadflushes: <boolean> | default = false]
+[spread_flushes: <boolean> | default = true]

 # Period with which to update the per-user ingestion rates.
 # CLI flag: -ingester.rate-update-period
-[rateupdateperiod: <duration> | default = 15s]
+[rate_update_period: <duration> | default = 15s]


### querier_config

 # The maximum number of concurrent queries.
 # CLI flag: -querier.max-concurrent
-[maxconcurrent: <int> | default = 20]
+[max_concurrent: <int> | default = 20]

 # Use batch iterators to execute query, as opposed to fully materialising the
 # series in memory.  Takes precedent over the -querier.iterators flag.
 # CLI flag: -querier.batch-iterators
-[batchiterators: <boolean> | default = false]
+[batch_iterators: <boolean> | default = true]

 # Use streaming RPCs to query ingester.
 # CLI flag: -querier.ingester-streaming
-[ingesterstreaming: <boolean> | default = false]
+[ingester_streaming: <boolean> | default = true]

 # Maximum number of samples a single query can load into memory.
 # CLI flag: -querier.max-samples
-[maxsamples: <int> | default = 50000000]
+[max_samples: <int> | default = 50000000]

 # The default evaluation interval or step size for subqueries.
 # CLI flag: -querier.default-evaluation-interval
-[defaultevaluationinterval: <duration> | default = 1m0s]
+[default_evaluation_interval: <duration> | default = 1m0s]

### query_frontend_config

 # URL of downstream Prometheus.
 # CLI flag: -frontend.downstream-url
-[downstream: <string> | default = ""]
+[downstream_url: <string> | default = ""]


### ruler_config

 # URL of alerts return path.
 # CLI flag: -ruler.external.url
-[externalurl: <url> | default = ]
+[external_url: <url> | default = ]

 # How frequently to evaluate rules
 # CLI flag: -ruler.evaluation-interval
-[evaluationinterval: <duration> | default = 1m0s]
+[evaluation_interval: <duration> | default = 1m0s]

 # How frequently to poll for rule changes
 # CLI flag: -ruler.poll-interval
-[pollinterval: <duration> | default = 1m0s]
+[poll_interval: <duration> | default = 1m0s]

-storeconfig:
+storage:

 # file path to store temporary rule files for the prometheus rule managers
 # CLI flag: -ruler.rule-path
-[rulepath: <string> | default = "/rules"]
+[rule_path: <string> | default = "/rules"]

 # URL of the Alertmanager to send notifications to.
 # CLI flag: -ruler.alertmanager-url
-[alertmanagerurl: <url> | default = ]
+[alertmanager_url: <url> | default = ]

 # Use DNS SRV records to discover alertmanager hosts.
 # CLI flag: -ruler.alertmanager-discovery
-[alertmanagerdiscovery: <boolean> | default = false]
+[enable_alertmanager_discovery: <boolean> | default = false]

 # How long to wait between refreshing alertmanager hosts.
 # CLI flag: -ruler.alertmanager-refresh-interval
-[alertmanagerrefreshinterval: <duration> | default = 1m0s]
+[alertmanager_refresh_interval: <duration> | default = 1m0s]

 # If enabled requests to alertmanager will utilize the V2 API.
 # CLI flag: -ruler.alertmanager-use-v2
-[alertmanangerenablev2api: <boolean> | default = false]
+[enable_alertmanager_v2: <boolean> | default = false]

 # Capacity of the queue for notifications to be sent to the Alertmanager.
 # CLI flag: -ruler.notification-queue-capacity
-[notificationqueuecapacity: <int> | default = 10000]
+[notification_queue_capacity: <int> | default = 10000]

 # HTTP timeout duration when sending notifications to the Alertmanager.
 # CLI flag: -ruler.notification-timeout
-[notificationtimeout: <duration> | default = 10s]
+[notification_timeout: <duration> | default = 10s]

 # Distribute rule evaluation using ring backend
 # CLI flag: -ruler.enable-sharding
-[enablesharding: <boolean> | default = false]
+[enable_sharding: <boolean> | default = false]

 # Time to spend searching for a pending ruler when shutting down.
 # CLI flag: -ruler.search-pending-for
-[searchpendingfor: <duration> | default = 5m0s]
+[search_pending_for: <duration> | default = 5m0s]

 # Period with which to attempt to flush rule groups.
 # CLI flag: -ruler.flush-period
-[flushcheckperiod: <duration> | default = 1m0s]
+[flush_period: <duration> | default = 1m0s]

### alertmanager_config

 # Base path for data storage.
 # CLI flag: -alertmanager.storage.path
-[datadir: <string> | default = "data/"]
+[data_dir: <string> | default = "data/"]

 # will be used to prefix all HTTP endpoints served by Alertmanager. If omitted,
 # relevant URL components will be derived automatically.
 # CLI flag: -alertmanager.web.external-url
-[externalurl: <url> | default = ]
+[external_url: <url> | default = ]

 # How frequently to poll Cortex configs
 # CLI flag: -alertmanager.configs.poll-interval
-[pollinterval: <duration> | default = 15s]
+[poll_interval: <duration> | default = 15s]

 # Listen address for cluster.
 # CLI flag: -cluster.listen-address
-[clusterbindaddr: <string> | default = "0.0.0.0:9094"]
+[cluster_bind_address: <string> | default = "0.0.0.0:9094"]

 # Explicit address to advertise in cluster.
 # CLI flag: -cluster.advertise-address
-[clusteradvertiseaddr: <string> | default = ""]
+[cluster_advertise_address: <string> | default = ""]

 # Time to wait between peers to send notifications.
 # CLI flag: -cluster.peer-timeout
-[peertimeout: <duration> | default = 15s]
+[peer_timeout: <duration> | default = 15s]

 # Filename of fallback config to use if none specified for instance.
 # CLI flag: -alertmanager.configs.fallback
-[fallbackconfigfile: <string> | default = ""]
+[fallback_config_file: <string> | default = ""]

 # Root of URL to generate if config is http://internal.monitor
 # CLI flag: -alertmanager.configs.auto-webhook-root
-[autowebhookroot: <string> | default = ""]
+[auto_webhook_root: <string> | default = ""]

### table_manager_config

-store:
+storage:

-# How frequently to poll DynamoDB to learn our capacity.
-# CLI flag: -dynamodb.poll-interval
-[dynamodb_poll_interval: <duration> | default = 2m0s]
+# How frequently to poll backend to learn our capacity.
+# CLI flag: -table-manager.poll-interval
+[poll_interval: <duration> | default = 2m0s]

-# DynamoDB periodic tables grace period (duration which table will be
-# created/deleted before/after it's needed).
-# CLI flag: -dynamodb.periodic-table.grace-period
+# Periodic tables grace period (duration which table will be created/deleted
+# before/after it's needed).
+# CLI flag: -table-manager.periodic-table.grace-period
 [creation_grace_period: <duration> | default = 10m0s]

 index_tables_provisioning:
   # Enables on demand throughput provisioning for the storage provider (if
-  # supported). Applies only to tables which are not autoscaled
-  # CLI flag: -dynamodb.periodic-table.enable-ondemand-throughput-mode
-  [provisioned_throughput_on_demand_mode: <boolean> | default = false]
+  # supported). Applies only to tables which are not autoscaled. Supported by
+  # DynamoDB
+  # CLI flag: -table-manager.index-table.enable-ondemand-throughput-mode
+  [enable_ondemand_throughput_mode: <boolean> | default = false]


   # Enables on demand throughput provisioning for the storage provider (if
-  # supported). Applies only to tables which are not autoscaled
-  # CLI flag: -dynamodb.periodic-table.inactive-enable-ondemand-throughput-mode
-  [inactive_throughput_on_demand_mode: <boolean> | default = false]
+  # supported). Applies only to tables which are not autoscaled. Supported by
+  # DynamoDB
+  # CLI flag: -table-manager.index-table.inactive-enable-ondemand-throughput-mode
+  [enable_inactive_throughput_on_demand_mode: <boolean> | default = false]


 chunk_tables_provisioning:
   # Enables on demand throughput provisioning for the storage provider (if
-  # supported). Applies only to tables which are not autoscaled
-  # CLI flag: -dynamodb.chunk-table.enable-ondemand-throughput-mode
-  [provisioned_throughput_on_demand_mode: <boolean> | default = false]
+  # supported). Applies only to tables which are not autoscaled. Supported by
+  # DynamoDB
+  # CLI flag: -table-manager.chunk-table.enable-ondemand-throughput-mode
+  [enable_ondemand_throughput_mode: <boolean> | default = false]

### storage_config

 aws:
-  dynamodbconfig:
+  dynamodb:
     # DynamoDB endpoint URL with escaped Key and Secret encoded. If only region
     # is specified as a host, proper endpoint will be deduced. Use
     # inmemory:///<table-name> to use a mock in-memory implementation.
     # CLI flag: -dynamodb.url
-    [dynamodb: <url> | default = ]
+    [dynamodb_url: <url> | default = ]

     # DynamoDB table management requests per second limit.
     # CLI flag: -dynamodb.api-limit
-    [apilimit: <float> | default = 2]
+    [api_limit: <float> | default = 2]

     # DynamoDB rate cap to back off when throttled.
     # CLI flag: -dynamodb.throttle-limit
-    [throttlelimit: <float> | default = 10]
+    [throttle_limit: <float> | default = 10]
-
-    # ApplicationAutoscaling endpoint URL with escaped Key and Secret encoded.
-    # CLI flag: -applicationautoscaling.url
-    [applicationautoscaling: <url> | default = ]


       # Queue length above which we will scale up capacity
       # CLI flag: -metrics.target-queue-length
-      [targetqueuelen: <int> | default = 100000]
+      [target_queue_length: <int> | default = 100000]

       # Scale up capacity by this multiple
       # CLI flag: -metrics.scale-up-factor
-      [scaleupfactor: <float> | default = 1.3]
+      [scale_up_factor: <float> | default = 1.3]

       # Ignore throttling below this level (rate per second)
       # CLI flag: -metrics.ignore-throttle-below
-      [minthrottling: <float> | default = 1]
+      [ignore_throttle_below: <float> | default = 1]

       # query to fetch ingester queue length
       # CLI flag: -metrics.queue-length-query
-      [queuelengthquery: <string> | default = "sum(avg_over_time(cortex_ingester_flush_queue_length{job=\"cortex/ingester\"}[2m]))"]
+      [queue_length_query: <string> | default = "sum(avg_over_time(cortex_ingester_flush_queue_length{job=\"cortex/ingester\"}[2m]))"]

       # query to fetch throttle rates per table
       # CLI flag: -metrics.write-throttle-query
-      [throttlequery: <string> | default = "sum(rate(cortex_dynamo_throttled_total{operation=\"DynamoDB.BatchWriteItem\"}[1m])) by (table) > 0"]
+      [write_throttle_query: <string> | default = "sum(rate(cortex_dynamo_throttled_total{operation=\"DynamoDB.BatchWriteItem\"}[1m])) by (table) > 0"]

       # query to fetch write capacity usage per table
       # CLI flag: -metrics.usage-query
-      [usagequery: <string> | default = "sum(rate(cortex_dynamo_consumed_capacity_total{operation=\"DynamoDB.BatchWriteItem\"}[15m])) by (table) > 0"]
+      [write_usage_query: <string> | default = "sum(rate(cortex_dynamo_consumed_capacity_total{operation=\"DynamoDB.BatchWriteItem\"}[15m])) by (table) > 0"]

       # query to fetch read capacity usage per table
       # CLI flag: -metrics.read-usage-query
-      [readusagequery: <string> | default = "sum(rate(cortex_dynamo_consumed_capacity_total{operation=\"DynamoDB.QueryPages\"}[1h])) by (table) > 0"]
+      [read_usage_query: <string> | default = "sum(rate(cortex_dynamo_consumed_capacity_total{operation=\"DynamoDB.QueryPages\"}[1h])) by (table) > 0"]

       # query to fetch read errors per table
       # CLI flag: -metrics.read-error-query
-      [readerrorquery: <string> | default = "sum(increase(cortex_dynamo_failures_total{operation=\"DynamoDB.QueryPages\",error=\"ProvisionedThroughputExceededException\"}[1m])) by (table) > 0"]
+      [read_error_query: <string> | default = "sum(increase(cortex_dynamo_failures_total{operation=\"DynamoDB.QueryPages\",error=\"ProvisionedThroughputExceededException\"}[1m])) by (table) > 0"]

     # Number of chunks to group together to parallelise fetches (zero to
     # disable)
-    # CLI flag: -dynamodb.chunk.gang.size
-    [chunkgangsize: <int> | default = 10]
+    # CLI flag: -dynamodb.chunk-gang-size
+    [chunk_gang_size: <int> | default = 10]

     # Max number of chunk-get operations to start in parallel
-    # CLI flag: -dynamodb.chunk.get.max.parallelism
-    [chunkgetmaxparallelism: <int> | default = 32]
+    # CLI flag: -dynamodb.chunk.get-max-parallelism
+    [chunk_get_max_parallelism: <int> | default = 32]

     backoff_config:
       # Minimum delay when backing off.
       # CLI flag: -bigtable.backoff-min-period
-      [minbackoff: <duration> | default = 100ms]
+      [min_period: <duration> | default = 100ms]

       # Maximum delay when backing off.
       # CLI flag: -bigtable.backoff-max-period
-      [maxbackoff: <duration> | default = 10s]
+      [max_period: <duration> | default = 10s]

       # Number of times to backoff and retry before failing.
       # CLI flag: -bigtable.backoff-retries
-      [maxretries: <int> | default = 10]
+      [max_retries: <int> | default = 10]

   # If enabled, once a tables info is fetched, it is cached.
   # CLI flag: -bigtable.table-cache.enabled
-  [tablecacheenabled: <boolean> | default = true]
+  [table_cache_enabled: <boolean> | default = true]

   # Duration to cache tables before checking again.
   # CLI flag: -bigtable.table-cache.expiration
-  [tablecacheexpiration: <duration> | default = 30m0s]
+  [table_cache_expiration: <duration> | default = 30m0s]

 # Cache validity for active index entries. Should be no higher than
 # -ingester.max-chunk-idle.
 # CLI flag: -store.index-cache-validity
-[indexcachevalidity: <duration> | default = 5m0s]
+[index_cache_validity: <duration> | default = 5m0s]

### ingester_client_config

 grpc_client_config:
   backoff_config:
     # Minimum delay when backing off.
     # CLI flag: -ingester.client.backoff-min-period
-    [minbackoff: <duration> | default = 100ms]
+    [min_period: <duration> | default = 100ms]

     # Maximum delay when backing off.
     # CLI flag: -ingester.client.backoff-max-period
-    [maxbackoff: <duration> | default = 10s]
+    [max_period: <duration> | default = 10s]

     # Number of times to backoff and retry before failing.
     # CLI flag: -ingester.client.backoff-retries
-    [maxretries: <int> | default = 10]
+    [max_retries: <int> | default = 10]

### frontend_worker_config

-# Address of query frontend service.
+# Address of query frontend service, in host:port format.
 # CLI flag: -querier.frontend-address
-[address: <string> | default = ""]
+[frontend_address: <string> | default = ""]

 # How often to query DNS.
 # CLI flag: -querier.dns-lookup-period
-[dnslookupduration: <duration> | default = 10s]
+[dns_lookup_duration: <duration> | default = 10s]

 grpc_client_config:
   backoff_config:
     # Minimum delay when backing off.
     # CLI flag: -querier.frontend-client.backoff-min-period
-    [minbackoff: <duration> | default = 100ms]
+    [min_period: <duration> | default = 100ms]

     # Maximum delay when backing off.
     # CLI flag: -querier.frontend-client.backoff-max-period
-    [maxbackoff: <duration> | default = 10s]
+    [max_period: <duration> | default = 10s]

     # Number of times to backoff and retry before failing.
     # CLI flag: -querier.frontend-client.backoff-retries
-    [maxretries: <int> | default = 10]
+    [max_retries: <int> | default = 10]

### consul_config

 # ACL Token used to interact with Consul.
-# CLI flag: -<prefix>.consul.acltoken
-[acltoken: <string> | default = ""]
+# CLI flag: -<prefix>.consul.acl-token
+[acl_token: <string> | default = ""]

 # HTTP timeout when talking to Consul
 # CLI flag: -<prefix>.consul.client-timeout
-[httpclienttimeout: <duration> | default = 20s]
+[http_client_timeout: <duration> | default = 20s]

 # Enable consistent reads to Consul.
 # CLI flag: -<prefix>.consul.consistent-reads
-[consistentreads: <boolean> | default = true]
+[consistent_reads: <boolean> | default = false]

 # Rate limit when watching key or prefix in Consul, in requests per second. 0
 # disables the rate limit.
 # CLI flag: -<prefix>.consul.watch-rate-limit
-[watchkeyratelimit: <float> | default = 0]
+[watch_rate_limit: <float> | default = 1]

 # Burst size used in rate limit. Values less than 1 are treated as 1.
 # CLI flag: -<prefix>.consul.watch-burst-size
-[watchkeyburstsize: <int> | default = 1]
+[watch_burst_size: <int> | default = 1]


### configstore_config
 # URL of configs API server.
 # CLI flag: -<prefix>.configs.url
-[configsapiurl: <url> | default = ]
+[configs_api_url: <url> | default = ]

 # Timeout for requests to Weave Cloud configs service.
 # CLI flag: -<prefix>.configs.client-timeout
-[clienttimeout: <duration> | default = 5s]
+[client_timeout: <duration> | default = 5s]
```

## 0.7.0 / 2020-03-16

Cortex `0.7.0` is a major step forward the upcoming `1.0` release. In this release, we've got 164 contributions from 26 authors. Thanks to all contributors! ❤️

Please be aware that Cortex `0.7.0` introduces some **breaking changes**. You're encouraged to read all the `[CHANGE]` entries below before upgrading your Cortex cluster. In particular:

- Cleaned up some configuration options in preparation for the Cortex `1.0.0` release (see also the [annotated config file breaking changes](#annotated-config-file-breaking-changes) below):
  - Removed CLI flags support to configure the schema (see [how to migrate from flags to schema file](https://cortexmetrics.io/docs/configuration/schema-configuration/#migrating-from-flags-to-schema-file))
  - Renamed CLI flag `-config-yaml` to `-schema-config-file`
  - Removed CLI flag `-store.min-chunk-age` in favor of `-querier.query-store-after`. The corresponding YAML config option `ingestermaxquerylookback` has been renamed to [`query_ingesters_within`](https://cortexmetrics.io/docs/configuration/configuration-file/#querier-config)
  - Deprecated CLI flag `-frontend.cache-split-interval` in favor of `-querier.split-queries-by-interval`
  - Renamed the YAML config option `defaul_validity` to `default_validity`
  - Removed the YAML config option `config_store` (in the [`alertmanager YAML config`](https://cortexmetrics.io/docs/configuration/configuration-file/#alertmanager-config)) in favor of `store`
  - Removed the YAML config root block `configdb` in favor of [`configs`](https://cortexmetrics.io/docs/configuration/configuration-file/#configs-config). This change is also reflected in the following CLI flags renaming:
      * `-database.*` -> `-configs.database.*`
      * `-database.migrations` -> `-configs.database.migrations-dir`
  - Removed the fluentd-based billing infrastructure including the CLI flags:
      * `-distributor.enable-billing`
      * `-billing.max-buffered-events`
      * `-billing.retry-delay`
      * `-billing.ingester`
- Removed support for using denormalised tokens in the ring. Before upgrading, make sure your Cortex cluster is already running `v0.6.0` or an earlier version with `-ingester.normalise-tokens=true`

### Full changelog

* [CHANGE] Removed support for flags to configure schema. Further, the flag for specifying the config file (`-config-yaml`) has been deprecated. Please use `-schema-config-file`. See the [Schema Configuration documentation](https://cortexmetrics.io/docs/configuration/schema-configuration/) for more details on how to configure the schema using the YAML file. #2221
* [CHANGE] In the config file, the root level `config_store` config option has been moved to `alertmanager` > `store` > `configdb`. #2125
* [CHANGE] Removed unnecessary `frontend.cache-split-interval` in favor of `querier.split-queries-by-interval` both to reduce configuration complexity and guarantee alignment of these two configs. Starting from now, `-querier.cache-results` may only be enabled in conjunction with `-querier.split-queries-by-interval` (previously the cache interval default was `24h` so if you want to preserve the same behaviour you should set `-querier.split-queries-by-interval=24h`). #2040
* [CHANGE] Renamed Configs configuration options. #2187
  * configuration options
    * `-database.*` -> `-configs.database.*`
    * `-database.migrations` -> `-configs.database.migrations-dir`
  * config file
    * `configdb.uri:` -> `configs.database.uri:`
    * `configdb.migrationsdir:` -> `configs.database.migrations_dir:`
    * `configdb.passwordfile:` -> `configs.database.password_file:`
* [CHANGE] Moved `-store.min-chunk-age` to the Querier config as `-querier.query-store-after`, allowing the store to be skipped during query time if the metrics wouldn't be found. The YAML config option `ingestermaxquerylookback` has been renamed to `query_ingesters_within` to match its CLI flag. #1893
* [CHANGE] Renamed the cache configuration setting `defaul_validity` to `default_validity`. #2140
* [CHANGE] Remove fluentd-based billing infrastructure and flags such as `-distributor.enable-billing`. #1491
* [CHANGE] Removed remaining support for using denormalised tokens in the ring. If you're still running ingesters with denormalised tokens (Cortex 0.4 or earlier, with `-ingester.normalise-tokens=false`), such ingesters will now be completely invisible to distributors and need to be either switched to Cortex 0.6.0 or later, or be configured to use normalised tokens. #2034
* [CHANGE] The frontend http server will now send 502 in case of deadline exceeded and 499 if the user requested cancellation. #2156
* [CHANGE] We now enforce queries to be up to `-querier.max-query-into-future` into the future (defaults to 10m). #1929
  * `-store.min-chunk-age` has been removed
  * `-querier.query-store-after` has been added in it's place.
* [CHANGE] Removed unused `/validate_expr endpoint`. #2152
* [CHANGE] Updated Prometheus dependency to v2.16.0. This Prometheus version uses Active Query Tracker to limit concurrent queries. In order to keep `-querier.max-concurrent` working, Active Query Tracker is enabled by default, and is configured to store its data to `active-query-tracker` directory (relative to current directory when Cortex started). This can be changed by using `-querier.active-query-tracker-dir` option. Purpose of Active Query Tracker is to log queries that were running when Cortex crashes. This logging happens on next Cortex start. #2088
* [CHANGE] Default to BigChunk encoding; may result in slightly higher disk usage if many timeseries have a constant value, but should generally result in fewer, bigger chunks. #2207
* [CHANGE] WAL replays are now done while the rest of Cortex is starting, and more specifically, when HTTP server is running. This makes it possible to scrape metrics during WAL replays. Applies to both chunks and experimental blocks storage. #2222
* [CHANGE] Cortex now has `/ready` probe for all services, not just ingester and querier as before. In single-binary mode, /ready reports 204 only if all components are running properly. #2166
* [CHANGE] If you are vendoring Cortex and use its components in your project, be aware that many Cortex components no longer start automatically when they are created. You may want to review PR and attached document. #2166
* [CHANGE] Experimental TSDB: the querier in-memory index cache used by the experimental blocks storage shifted from per-tenant to per-querier. The `-experimental.tsdb.bucket-store.index-cache-size-bytes` now configures the per-querier index cache max size instead of a per-tenant cache and its default has been increased to 1GB. #2189
* [CHANGE] Experimental TSDB: TSDB head compaction interval and concurrency is now configurable (defaults to 1 min interval and 5 concurrent head compactions). New options: `-experimental.tsdb.head-compaction-interval` and `-experimental.tsdb.head-compaction-concurrency`. #2172
* [CHANGE] Experimental TSDB: switched the blocks storage index header to the binary format. This change is expected to have no visible impact, except lower startup times and memory usage in the queriers. It's possible to switch back to the old JSON format via the flag `-experimental.tsdb.bucket-store.binary-index-header-enabled=false`. #2223
* [CHANGE] Experimental Memberlist KV store can now be used in single-binary Cortex. Attempts to use it previously would fail with panic. This change also breaks existing binary protocol used to exchange gossip messages, so this version will not be able to understand gossiped Ring when used in combination with the previous version of Cortex. Easiest way to upgrade is to shutdown old Cortex installation, and restart it with new version. Incremental rollout works too, but with reduced functionality until all components run the same version. #2016
* [FEATURE] Added a read-only local alertmanager config store using files named corresponding to their tenant id. #2125
* [FEATURE] Added flag `-experimental.ruler.enable-api` to enable the ruler api which implements the Prometheus API `/api/v1/rules` and `/api/v1/alerts` endpoints under the configured `-http.prefix`. #1999
* [FEATURE] Added sharding support to compactor when using the experimental TSDB blocks storage. #2113
* [FEATURE] Added ability to override YAML config file settings using environment variables. #2147
  * `-config.expand-env`
* [FEATURE] Added flags to disable Alertmanager notifications methods. #2187
  * `-configs.notifications.disable-email`
  * `-configs.notifications.disable-webhook`
* [FEATURE] Add /config HTTP endpoint which exposes the current Cortex configuration as YAML. #2165
* [FEATURE] Allow Prometheus remote write directly to ingesters. #1491
* [FEATURE] Introduced new standalone service `query-tee` that can be used for testing purposes to send the same Prometheus query to multiple backends (ie. two Cortex clusters ingesting the same metrics) and compare the performances. #2203
* [FEATURE] Fan out parallelizable queries to backend queriers concurrently. #1878
  * `querier.parallelise-shardable-queries` (bool)
  * Requires a shard-compatible schema (v10+)
  * This causes the number of traces to increase accordingly.
  * The query-frontend now requires a schema config to determine how/when to shard queries, either from a file or from flags (i.e. by the `config-yaml` CLI flag). This is the same schema config the queriers consume. The schema is only required to use this option.
  * It's also advised to increase downstream concurrency controls as well:
    * `querier.max-outstanding-requests-per-tenant`
    * `querier.max-query-parallelism`
    * `querier.max-concurrent`
    * `server.grpc-max-concurrent-streams` (for both query-frontends and queriers)
* [FEATURE] Added user sub rings to distribute users to a subset of ingesters. #1947
  * `-experimental.distributor.user-subring-size`
* [FEATURE] Add flag `-experimental.tsdb.stripe-size` to expose TSDB stripe size option. #2185
* [FEATURE] Experimental Delete Series: Added support for Deleting Series with Prometheus style API. Needs to be enabled first by setting `-purger.enable` to `true`. Deletion only supported when using `boltdb` and `filesystem` as index and object store respectively. Support for other stores to follow in separate PRs #2103
* [ENHANCEMENT] Alertmanager: Expose Per-tenant alertmanager metrics #2124
* [ENHANCEMENT] Add `status` label to `cortex_alertmanager_configs` metric to gauge the number of valid and invalid configs. #2125
* [ENHANCEMENT] Cassandra Authentication: added the `custom_authenticators` config option that allows users to authenticate with cassandra clusters using password authenticators that are not approved by default in [gocql](https://github.com/gocql/gocql/blob/81b8263d9fe526782a588ef94d3fa5c6148e5d67/conn.go#L27) #2093
* [ENHANCEMENT] Cassandra Storage: added `max_retries`, `retry_min_backoff` and `retry_max_backoff` configuration options to enable retrying recoverable errors. #2054
* [ENHANCEMENT] Allow to configure HTTP and gRPC server listen address, maximum number of simultaneous connections and connection keepalive settings.
  * `-server.http-listen-address`
  * `-server.http-conn-limit`
  * `-server.grpc-listen-address`
  * `-server.grpc-conn-limit`
  * `-server.grpc.keepalive.max-connection-idle`
  * `-server.grpc.keepalive.max-connection-age`
  * `-server.grpc.keepalive.max-connection-age-grace`
  * `-server.grpc.keepalive.time`
  * `-server.grpc.keepalive.timeout`
* [ENHANCEMENT] PostgreSQL: Bump up `github.com/lib/pq` from `v1.0.0` to `v1.3.0` to support PostgreSQL SCRAM-SHA-256 authentication. #2097
* [ENHANCEMENT] Cassandra Storage: User no longer need `CREATE` privilege on `<all keyspaces>` if given keyspace exists. #2032
* [ENHANCEMENT] Cassandra Storage: added `password_file` configuration options to enable reading Cassandra password from file. #2096
* [ENHANCEMENT] Configs API: Allow GET/POST configs in YAML format. #2181
* [ENHANCEMENT] Background cache writes are batched to improve parallelism and observability. #2135
* [ENHANCEMENT] Add automatic repair for checkpoint and WAL. #2105
* [ENHANCEMENT] Support `lastEvaluation` and `evaluationTime` in `/api/v1/rules` endpoints and make order of groups stable. #2196
* [ENHANCEMENT] Skip expired requests in query-frontend scheduling. #2082
* [ENHANCEMENT] Add ability to configure gRPC keepalive settings. #2066
* [ENHANCEMENT] Experimental TSDB: Export TSDB Syncer metrics from Compactor component, they are prefixed with `cortex_compactor_`. #2023
* [ENHANCEMENT] Experimental TSDB: Added dedicated flag `-experimental.tsdb.bucket-store.tenant-sync-concurrency` to configure the maximum number of concurrent tenants for which blocks are synched. #2026
* [ENHANCEMENT] Experimental TSDB: Expose metrics for objstore operations (prefixed with `cortex_<component>_thanos_objstore_`, component being one of `ingester`, `querier` and `compactor`). #2027
* [ENHANCEMENT] Experimental TSDB: Added support for Azure Storage to be used for block storage, in addition to S3 and GCS. #2083
* [ENHANCEMENT] Experimental TSDB: Reduced memory allocations in the ingesters when using the experimental blocks storage. #2057
* [ENHANCEMENT] Experimental Memberlist KV: expose `-memberlist.gossip-to-dead-nodes-time` and `-memberlist.dead-node-reclaim-time` options to control how memberlist library handles dead nodes and name reuse. #2131
* [BUGFIX] Alertmanager: fixed panic upon applying a new config, caused by duplicate metrics registration in the `NewPipelineBuilder` function. #211
* [BUGFIX] Azure Blob ChunkStore: Fixed issue causing `invalid chunk checksum` errors. #2074
* [BUGFIX] The gauge `cortex_overrides_last_reload_successful` is now only exported by components that use a `RuntimeConfigManager`. Previously, for components that do not initialize a `RuntimeConfigManager` (such as the compactor) the gauge was initialized with 0 (indicating error state) and then never updated, resulting in a false-negative permanent error state. #2092
* [BUGFIX] Fixed WAL metric names, added the `cortex_` prefix.
* [BUGFIX] Restored histogram `cortex_configs_request_duration_seconds` #2138
* [BUGFIX] Fix wrong syntax for `url` in config-file-reference. #2148
* [BUGFIX] Fixed some 5xx status code returned by the query-frontend when they should actually be 4xx. #2122
* [BUGFIX] Fixed leaked goroutines in the querier. #2070
* [BUGFIX] Experimental TSDB: fixed `/all_user_stats` and `/api/prom/user_stats` endpoints when using the experimental TSDB blocks storage. #2042
* [BUGFIX] Experimental TSDB: fixed ruler to correctly work with the experimental TSDB blocks storage. #2101

### Changes to denormalised tokens in the ring

Cortex 0.4.0 is the last version that can *write* denormalised tokens. Cortex 0.5.0 and above always write normalised tokens.

Cortex 0.6.0 is the last version that can *read* denormalised tokens. Starting with Cortex 0.7.0 only normalised tokens are supported, and ingesters writing denormalised tokens to the ring (running Cortex 0.4.0 or earlier with `-ingester.normalise-tokens=false`) are ignored by distributors. Such ingesters should either switch to using normalised tokens, or be upgraded to Cortex 0.5.0 or later.

### Known issues

- The gRPC streaming for ingesters doesn't work when using the experimental TSDB blocks storage. Please do not enable `-querier.ingester-streaming` if you're using the TSDB blocks storage. If you want to enable it, you can build Cortex from `master` given the issue has been fixed after Cortex `0.7` branch has been cut and the fix wasn't included in the `0.7` because related to an experimental feature.

### Annotated config file breaking changes

In this section you can find a config file diff showing the breaking changes introduced in Cortex `0.7`. You can also find the [full configuration file reference doc](https://cortexmetrics.io/docs/configuration/configuration-file/) in the website.

 ```diff
### Root level config

 # "configdb" has been moved to "alertmanager > store > configdb".
-[configdb: <configdb_config>]

 # "config_store" has been renamed to "configs".
-[config_store: <configstore_config>]
+[configs: <configs_config>]


### `distributor_config`

 # The support to hook an external billing system has been removed.
-[enable_billing: <boolean> | default = false]
-billing:
-  [maxbufferedevents: <int> | default = 1024]
-  [retrydelay: <duration> | default = 500ms]
-  [ingesterhostport: <string> | default = "localhost:24225"]


### `querier_config`

 # "ingestermaxquerylookback" has been renamed to "query_ingesters_within".
-[ingestermaxquerylookback: <duration> | default = 0s]
+[query_ingesters_within: <duration> | default = 0s]


### `queryrange_config`

results_cache:
  cache:
     # "defaul_validity" has been renamed to "default_validity".
-    [defaul_validity: <duration> | default = 0s]
+    [default_validity: <duration> | default = 0s]

   # "cache_split_interval" has been deprecated in favor of "split_queries_by_interval".
-  [cache_split_interval: <duration> | default = 24h0m0s]


### `alertmanager_config`

# The "store" config block has been added. This includes "configdb" which previously
# was the "configdb" root level config block.
+store:
+  [type: <string> | default = "configdb"]
+  [configdb: <configstore_config>]
+  local:
+    [path: <string> | default = ""]


### `storage_config`

index_queries_cache_config:
   # "defaul_validity" has been renamed to "default_validity".
-  [defaul_validity: <duration> | default = 0s]
+  [default_validity: <duration> | default = 0s]


### `chunk_store_config`

chunk_cache_config:
   # "defaul_validity" has been renamed to "default_validity".
-  [defaul_validity: <duration> | default = 0s]
+  [default_validity: <duration> | default = 0s]

write_dedupe_cache_config:
   # "defaul_validity" has been renamed to "default_validity".
-  [defaul_validity: <duration> | default = 0s]
+  [default_validity: <duration> | default = 0s]

 # "min_chunk_age" has been removed in favor of "querier > query_store_after".
-[min_chunk_age: <duration> | default = 0s]


### `configs_config`

-# "uri" has been moved to "database > uri".
-[uri: <string> | default = "postgres://postgres@configs-db.weave.local/configs?sslmode=disable"]

-# "migrationsdir" has been moved to "database > migrations_dir".
-[migrationsdir: <string> | default = ""]

-# "passwordfile" has been moved to "database > password_file".
-[passwordfile: <string> | default = ""]

+database:
+  [uri: <string> | default = "postgres://postgres@configs-db.weave.local/configs?sslmode=disable"]
+  [migrations_dir: <string> | default = ""]
+  [password_file: <string> | default = ""]
```

## 0.6.1 / 2020-02-05

* [BUGFIX] Fixed parsing of the WAL configuration when specified in the YAML config file. #2071

## 0.6.0 / 2020-01-28

Note that the ruler flags need to be changed in this upgrade. You're moving from a single node ruler to something that might need to be sharded.
Further, if you're using the configs service, we've upgraded the migration library and this requires some manual intervention. See full instructions below to upgrade your PostgreSQL.

* [CHANGE] The frontend component now does not cache results if it finds a `Cache-Control` header and if one of its values is `no-store`. #1974
* [CHANGE] Flags changed with transition to upstream Prometheus rules manager:
  * `-ruler.client-timeout` is now `ruler.configs.client-timeout` in order to match `ruler.configs.url`.
  * `-ruler.group-timeout`has been removed.
  * `-ruler.num-workers` has been removed.
  * `-ruler.rule-path` has been added to specify where the prometheus rule manager will sync rule files.
  * `-ruler.storage.type` has beem added to specify the rule store backend type, currently only the configdb.
  * `-ruler.poll-interval` has been added to specify the interval in which to poll new rule groups.
  * `-ruler.evaluation-interval` default value has changed from `15s` to `1m` to match the default evaluation interval in Prometheus.
  * Ruler sharding requires a ring which can be configured via the ring flags prefixed by `ruler.ring.`. #1987
* [CHANGE] Use relative links from /ring page to make it work when used behind reverse proxy. #1896
* [CHANGE] Deprecated `-distributor.limiter-reload-period` flag. #1766
* [CHANGE] Ingesters now write only normalised tokens to the ring, although they can still read denormalised tokens used by other ingesters. `-ingester.normalise-tokens` is now deprecated, and ignored. If you want to switch back to using denormalised tokens, you need to downgrade to Cortex 0.4.0. Previous versions don't handle claiming tokens from normalised ingesters correctly. #1809
* [CHANGE] Overrides mechanism has been renamed to "runtime config", and is now separate from limits. Runtime config is simply a file that is reloaded by Cortex every couple of seconds. Limits and now also multi KV use this mechanism.<br />New arguments were introduced: `-runtime-config.file` (defaults to empty) and `-runtime-config.reload-period` (defaults to 10 seconds), which replace previously used `-limits.per-user-override-config` and `-limits.per-user-override-period` options. Old options are still used if `-runtime-config.file` is not specified. This change is also reflected in YAML configuration, where old `limits.per_tenant_override_config` and `limits.per_tenant_override_period` fields are replaced with `runtime_config.file` and `runtime_config.period` respectively. #1749
* [CHANGE] Cortex now rejects data with duplicate labels. Previously, such data was accepted, with duplicate labels removed with only one value left. #1964
* [CHANGE] Changed the default value for `-distributor.ha-tracker.prefix` from `collectors/` to `ha-tracker/` in order to not clash with other keys (ie. ring) stored in the same key-value store. #1940
* [FEATURE] Experimental: Write-Ahead-Log added in ingesters for more data reliability against ingester crashes. #1103
  * `--ingester.wal-enabled`: Setting this to `true` enables writing to WAL during ingestion.
  * `--ingester.wal-dir`: Directory where the WAL data should be stored and/or recovered from.
  * `--ingester.checkpoint-enabled`: Set this to `true` to enable checkpointing of in-memory chunks to disk.
  * `--ingester.checkpoint-duration`: This is the interval at which checkpoints should be created.
  * `--ingester.recover-from-wal`: Set this to `true` to recover data from an existing WAL.
  * For more information, please checkout the ["Ingesters with WAL" guide](https://cortexmetrics.io/docs/guides/ingesters-with-wal/).
* [FEATURE] The distributor can now drop labels from samples (similar to the removal of the replica label for HA ingestion) per user via the `distributor.drop-label` flag. #1726
* [FEATURE] Added flag `debug.mutex-profile-fraction` to enable mutex profiling #1969
* [FEATURE] Added `global` ingestion rate limiter strategy. Deprecated `-distributor.limiter-reload-period` flag. #1766
* [FEATURE] Added support for Microsoft Azure blob storage to be used for storing chunk data. #1913
* [FEATURE] Added readiness probe endpoint`/ready` to queriers. #1934
* [FEATURE] Added "multi" KV store that can interact with two other KV stores, primary one for all reads and writes, and secondary one, which only receives writes. Primary/secondary store can be modified in runtime via runtime-config mechanism (previously "overrides"). #1749
* [FEATURE] Added support to store ring tokens to a file and read it back on startup, instead of generating/fetching the tokens to/from the ring. This feature can be enabled with the flag `-ingester.tokens-file-path`. #1750
* [FEATURE] Experimental TSDB: Added `/series` API endpoint support with TSDB blocks storage. #1830
* [FEATURE] Experimental TSDB: Added TSDB blocks `compactor` component, which iterates over users blocks stored in the bucket and compact them according to the configured block ranges. #1942
* [ENHANCEMENT] metric `cortex_ingester_flush_reasons` gets a new `reason` value: `Spread`, when `-ingester.spread-flushes` option is enabled. #1978
* [ENHANCEMENT] Added `password` and `enable_tls` options to redis cache configuration. Enables usage of Microsoft Azure Cache for Redis service. #1923
* [ENHANCEMENT] Upgraded Kubernetes API version for deployments from `extensions/v1beta1` to `apps/v1`. #1941
* [ENHANCEMENT] Experimental TSDB: Open existing TSDB on startup to prevent ingester from becoming ready before it can accept writes. The max concurrency is set via `--experimental.tsdb.max-tsdb-opening-concurrency-on-startup`. #1917
* [ENHANCEMENT] Experimental TSDB: Querier now exports aggregate metrics from Thanos bucket store and in memory index cache (many metrics to list, but all have `cortex_querier_bucket_store_` or `cortex_querier_blocks_index_cache_` prefix). #1996
* [ENHANCEMENT] Experimental TSDB: Improved multi-tenant bucket store. #1991
  * Allowed to configure the blocks sync interval via `-experimental.tsdb.bucket-store.sync-interval` (0 disables the sync)
  * Limited the number of tenants concurrently synched by `-experimental.tsdb.bucket-store.block-sync-concurrency`
  * Renamed `cortex_querier_sync_seconds` metric to `cortex_querier_blocks_sync_seconds`
  * Track `cortex_querier_blocks_sync_seconds` metric for the initial sync too
* [BUGFIX] Fixed unnecessary CAS operations done by the HA tracker when the jitter is enabled. #1861
* [BUGFIX] Fixed ingesters getting stuck in a LEAVING state after coming up from an ungraceful exit. #1921
* [BUGFIX] Reduce memory usage when ingester Push() errors. #1922
* [BUGFIX] Table Manager: Fixed calculation of expected tables and creation of tables from next active schema considering grace period. #1976
* [BUGFIX] Experimental TSDB: Fixed ingesters consistency during hand-over when using experimental TSDB blocks storage. #1854 #1818
* [BUGFIX] Experimental TSDB: Fixed metrics when using experimental TSDB blocks storage. #1981 #1982 #1990 #1983
* [BUGFIX] Experimental memberlist: Use the advertised address when sending packets to other peers of the Gossip memberlist. #1857
* [BUGFIX] Experimental TSDB: Fixed incorrect query results introduced in #2604 caused by a buffer incorrectly reused while iterating samples. #2697

### Upgrading PostgreSQL (if you're using configs service)

Reference: <https://github.com/golang-migrate/migrate/tree/master/database/postgres#upgrading-from-v1>

1. Install the migrate package cli tool: <https://github.com/golang-migrate/migrate/tree/master/cmd/migrate#installation>
2. Drop the `schema_migrations` table: `DROP TABLE schema_migrations;`.
2. Run the migrate command:

```bash
migrate  -path <absolute_path_to_cortex>/cmd/cortex/migrations -database postgres://localhost:5432/database force 2
```

### Known issues

- The `cortex_prometheus_rule_group_last_evaluation_timestamp_seconds` metric, tracked by the ruler, is not unregistered for rule groups not being used anymore. This issue will be fixed in the next Cortex release (see [2033](https://github.com/cortexproject/cortex/issues/2033)).

- Write-Ahead-Log (WAL) does not have automatic repair of corrupt checkpoint or WAL segments, which is possible if ingester crashes abruptly or the underlying disk corrupts. Currently the only way to resolve this is to manually delete the affected checkpoint and/or WAL segments. Automatic repair will be added in the future releases.

## 0.4.0 / 2019-12-02

* [CHANGE] The frontend component has been refactored to be easier to re-use. When upgrading the frontend, cache entries will be discarded and re-created with the new protobuf schema. #1734
* [CHANGE] Removed direct DB/API access from the ruler. `-ruler.configs.url` has been now deprecated. #1579
* [CHANGE] Removed `Delta` encoding. Any old chunks with `Delta` encoding cannot be read anymore. If `ingester.chunk-encoding` is set to `Delta` the ingester will fail to start. #1706
* [CHANGE] Setting `-ingester.max-transfer-retries` to 0 now disables hand-over when ingester is shutting down. Previously, zero meant infinite number of attempts. #1771
* [CHANGE] `dynamo` has been removed as a valid storage name to make it consistent for all components. `aws` and `aws-dynamo` remain as valid storage names.
* [CHANGE/FEATURE] The frontend split and cache intervals can now be configured using the respective flag `--querier.split-queries-by-interval` and `--frontend.cache-split-interval`.
  * If `--querier.split-queries-by-interval` is not provided request splitting is disabled by default.
  * __`--querier.split-queries-by-day` is still accepted for backward compatibility but has been deprecated. You should now use `--querier.split-queries-by-interval`. We recommend a to use a multiple of 24 hours.__
* [FEATURE] Global limit on the max series per user and metric #1760
  * `-ingester.max-global-series-per-user`
  * `-ingester.max-global-series-per-metric`
  * Requires `-distributor.replication-factor` and `-distributor.shard-by-all-labels` set for the ingesters too
* [FEATURE] Flush chunks with stale markers early with `ingester.max-stale-chunk-idle`. #1759
* [FEATURE] EXPERIMENTAL: Added new KV Store backend based on memberlist library. Components can gossip about tokens and ingester states, instead of using Consul or Etcd. #1721
* [FEATURE] EXPERIMENTAL: Use TSDB in the ingesters & flush blocks to S3/GCS ala Thanos. This will let us use an Object Store more efficiently and reduce costs. #1695
* [FEATURE] Allow Query Frontend to log slow queries with `frontend.log-queries-longer-than`. #1744
* [FEATURE] Add HTTP handler to trigger ingester flush & shutdown - used when running as a stateful set with the WAL enabled.  #1746
* [FEATURE] EXPERIMENTAL: Added GCS support to TSDB blocks storage. #1772
* [ENHANCEMENT] Reduce memory allocations in the write path. #1706
* [ENHANCEMENT] Consul client now follows recommended practices for blocking queries wrt returned Index value. #1708
* [ENHANCEMENT] Consul client can optionally rate-limit itself during Watch (used e.g. by ring watchers) and WatchPrefix (used by HA feature) operations. Rate limiting is disabled by default. New flags added: `--consul.watch-rate-limit`, and `--consul.watch-burst-size`. #1708
* [ENHANCEMENT] Added jitter to HA deduping heartbeats, configure using `distributor.ha-tracker.update-timeout-jitter-max` #1534
* [ENHANCEMENT] Add ability to flush chunks with stale markers early. #1759
* [BUGFIX] Stop reporting successful actions as 500 errors in KV store metrics. #1798
* [BUGFIX] Fix bug where duplicate labels can be returned through metadata APIs. #1790
* [BUGFIX] Fix reading of old, v3 chunk data. #1779
* [BUGFIX] Now support IAM roles in service accounts in AWS EKS. #1803
* [BUGFIX] Fixed duplicated series returned when querying both ingesters and store with the experimental TSDB blocks storage. #1778

In this release we updated the following dependencies:

- gRPC v1.25.0  (resulted in a drop of 30% CPU usage when compression is on)
- jaeger-client v2.20.0
- aws-sdk-go to v1.25.22

## 0.3.0 / 2019-10-11

This release adds support for Redis as an alternative to Memcached, and also includes many optimisations which reduce CPU and memory usage.

* [CHANGE] Gauge metrics were renamed to drop the `_total` suffix. #1685
  * In Alertmanager, `alertmanager_configs_total` is now `alertmanager_configs`
  * In Ruler, `scheduler_configs_total` is now `scheduler_configs`
  * `scheduler_groups_total` is now `scheduler_groups`.
* [CHANGE] `--alertmanager.configs.auto-slack-root` flag was dropped as auto Slack root is not supported anymore. #1597
* [CHANGE] In table-manager, default DynamoDB capacity was reduced from 3,000 units to 1,000 units. We recommend you do not run with the defaults: find out what figures are needed for your environment and set that via `-dynamodb.periodic-table.write-throughput` and `-dynamodb.chunk-table.write-throughput`.
* [FEATURE] Add Redis support for caching #1612
* [FEATURE] Allow spreading chunk writes across multiple S3 buckets #1625
* [FEATURE] Added `/shutdown` endpoint for ingester to shutdown all operations of the ingester. #1746
* [ENHANCEMENT] Upgraded Prometheus to 2.12.0 and Alertmanager to 0.19.0. #1597
* [ENHANCEMENT] Cortex is now built with Go 1.13 #1675, #1676, #1679
* [ENHANCEMENT] Many optimisations, mostly impacting ingester and querier: #1574, #1624, #1638, #1644, #1649, #1654, #1702

Full list of changes: <https://github.com/cortexproject/cortex/compare/v0.2.0...v0.3.0>

## 0.2.0 / 2019-09-05

This release has several exciting features, the most notable of them being setting `-ingester.spread-flushes` to potentially reduce your storage space by upto 50%.

* [CHANGE] Flags changed due to changes upstream in Prometheus Alertmanager #929:
  * `alertmanager.mesh.listen-address` is now `cluster.listen-address`
  * `alertmanager.mesh.peer.host` and `alertmanager.mesh.peer.service` can be replaced by `cluster.peer`
  * `alertmanager.mesh.hardware-address`, `alertmanager.mesh.nickname`, `alertmanager.mesh.password`, and `alertmanager.mesh.peer.refresh-interval` all disappear.
* [CHANGE] --claim-on-rollout flag deprecated; feature is now always on #1566
* [CHANGE] Retention period must now be a multiple of periodic table duration #1564
* [CHANGE] The value for the name label for the chunks memcache in all `cortex_cache_` metrics is now `chunksmemcache` (before it was `memcache`) #1569
* [FEATURE] Makes the ingester flush each timeseries at a specific point in the max-chunk-age cycle with `-ingester.spread-flushes`. This means multiple replicas of a chunk are very likely to contain the same contents which cuts chunk storage space by up to 66%. #1578
* [FEATURE] Make minimum number of chunk samples configurable per user #1620
* [FEATURE] Honor HTTPS for custom S3 URLs #1603
* [FEATURE] You can now point the query-frontend at a normal Prometheus for parallelisation and caching #1441
* [FEATURE] You can now specify `http_config` on alert receivers #929
* [FEATURE] Add option to use jump hashing to load balance requests to memcached #1554
* [FEATURE] Add status page for HA tracker to distributors #1546
* [FEATURE] The distributor ring page is now easier to read with alternate rows grayed out #1621

## 0.1.0 / 2019-08-07

* [CHANGE] HA Tracker flags were renamed to provide more clarity #1465
  * `distributor.accept-ha-labels` is now `distributor.ha-tracker.enable`
  * `distributor.accept-ha-samples` is now `distributor.ha-tracker.enable-for-all-users`
  * `ha-tracker.replica` is now `distributor.ha-tracker.replica`
  * `ha-tracker.cluster` is now `distributor.ha-tracker.cluster`
* [FEATURE] You can specify "heap ballast" to reduce Go GC Churn #1489
* [BUGFIX] HA Tracker no longer always makes a request to Consul/Etcd when a request is not from the active replica #1516
* [BUGFIX] Queries are now correctly cancelled by the query-frontend #1508<|MERGE_RESOLUTION|>--- conflicted
+++ resolved
@@ -2,8 +2,6 @@
 
 ## master / unreleased
 
-<<<<<<< HEAD
-=======
 * [CHANGE] Experimental Delete Series: Change target flag for purger from `data-purger` to `purger`. #2777
 * [CHANGE] Experimental TSDB: The max concurrent queries against the long-term storage, configured via `-experimental.tsdb.bucket-store.max-concurrent`, is now a limit shared across all tenants and not a per-tenant limit anymore. The default value has changed from `20` to `100` and the following new metrics have been added: #2797
   * `cortex_bucket_stores_gate_queries_concurrent_max`
@@ -11,7 +9,7 @@
   * `cortex_bucket_stores_gate_duration_seconds`
 * [FEATURE] Introduced `ruler.for-outage-tolerance`, Max time to tolerate outage for restoring "for" state of alert. #2783
 * [FEATURE] Introduced `ruler.for-grace-period`, Minimum duration between alert and restored "for" state. This is maintained only for alerts with configured "for" time greater than grace period. #2783
-* [FEATURE] Introduced `ruler.for-resend-delay`, Minimum amount of time to wait before resending an alert to Alertmanager. #2783
+* [FEATURE] Introduced `ruler.resend-delay`, Minimum amount of time to wait before resending an alert to Alertmanager. #2783
 * [ENHANCEMENT] Experimental: Querier can now optionally query secondary store. This is specified by using `-querier.second-store-engine` option, with values `chunks` or `tsdb`. Standard configuration options for this store are used. Additionally, this querying can be configured to happen only for queries that need data older than `-querier.use-second-store-before-time`. Default value of zero will always query secondary store. #2747
 * [ENHANCEMENT] Ruler: Added the following metrics: #2786
   * `cortex_prometheus_notifications_latency_seconds`
@@ -28,7 +26,6 @@
 ## 1.2.0 / 2020-06-xx
 (in progress of release: current release candidate is https://github.com/cortexproject/cortex/releases/tag/v1.2.0-rc.0)
 
->>>>>>> 6e580b68
 * [CHANGE] Metric `cortex_kv_request_duration_seconds` now includes `name` label to denote which client is being used as well as the `backend` label to denote the KV backend implementation in use. #2648
 * [CHANGE] Experimental Ruler: Rule groups persisted to object storage using the experimental API have an updated object key encoding to better handle special characters. Rule groups previously-stored using object storage must be renamed to the new format. #2646
 * [CHANGE] Query Frontend now uses Round Robin to choose a tenant queue to service next. #2553
@@ -80,13 +77,6 @@
 * [CHANGE] Experimental Delete Series: Make delete request cancellation duration configurable. #2760
 * [CHANGE] Removed `-store.fullsize-chunks` option which was undocumented and unused (it broke ingester hand-overs). #2656
 * [CHANGE] Query with no metric name that has previously resulted in HTTP status code 500 now returns status code 422 instead. #2571
-<<<<<<< HEAD
-* [CHANGE] Experimental Delete Series: Change target flag for purger from `data-purger` to `purger`. #2777
-* [FEATURE] Introduced `ruler.for-outage-tolerance`, Max time to tolerate outage for restoring "for" state of alert. #2783
-* [FEATURE] Introduced `ruler.for-grace-period`, Minimum duration between alert and restored "for" state. This is maintained only for alerts with configured "for" time greater than grace period. #2783
-* [FEATURE] Introduced `ruler.resend-delay`, Minimum amount of time to wait before resending an alert to Alertmanager. #2783
-=======
->>>>>>> 6e580b68
 * [FEATURE] TLS config options added for GRPC clients in Querier (Query-frontend client & Ingester client), Ruler, Store Gateway, as well as HTTP client in Config store client. #2502
 * [FEATURE] The flag `-frontend.max-cache-freshness` is now supported within the limits overrides, to specify per-tenant max cache freshness values. The corresponding YAML config parameter has been changed from `results_cache.max_freshness` to `limits_config.max_cache_freshness`. The legacy YAML config parameter (`results_cache.max_freshness`) will continue to be supported till Cortex release `v1.4.0`. #2609
 * [FEATURE] Experimental gRPC Store: Added support to 3rd parties index and chunk stores using gRPC client/server plugin mechanism. #2220
