// Copyright 2009 The Go Authors. All rights reserved.
// Use of this source code is governed by a BSD-style
// license that can be found in the LICENSE file.

//go:build 386 && linux
// +build 386,linux

package unix

import (
	"unsafe"
)

func setTimespec(sec, nsec int64) Timespec {
	return Timespec{Sec: int32(sec), Nsec: int32(nsec)}
}

func setTimeval(sec, usec int64) Timeval {
	return Timeval{Sec: int32(sec), Usec: int32(usec)}
}

// 64-bit file system and 32-bit uid calls
// (386 default is 32-bit file system and 16-bit uid).
<<<<<<< HEAD
//sys	dup2(oldfd int, newfd int) (err error)
=======
>>>>>>> 4e9fc3a2
//sys	EpollWait(epfd int, events []EpollEvent, msec int) (n int, err error)
//sys	Fadvise(fd int, offset int64, length int64, advice int) (err error) = SYS_FADVISE64_64
//sys	Fchown(fd int, uid int, gid int) (err error) = SYS_FCHOWN32
//sys	Fstat(fd int, stat *Stat_t) (err error) = SYS_FSTAT64
//sys	Fstatat(dirfd int, path string, stat *Stat_t, flags int) (err error) = SYS_FSTATAT64
//sys	Ftruncate(fd int, length int64) (err error) = SYS_FTRUNCATE64
//sysnb	Getegid() (egid int) = SYS_GETEGID32
//sysnb	Geteuid() (euid int) = SYS_GETEUID32
//sysnb	Getgid() (gid int) = SYS_GETGID32
//sysnb	Getuid() (uid int) = SYS_GETUID32
//sys	Ioperm(from int, num int, on int) (err error)
//sys	Iopl(level int) (err error)
//sys	Lchown(path string, uid int, gid int) (err error) = SYS_LCHOWN32
//sys	Lstat(path string, stat *Stat_t) (err error) = SYS_LSTAT64
//sys	Pread(fd int, p []byte, offset int64) (n int, err error) = SYS_PREAD64
//sys	Pwrite(fd int, p []byte, offset int64) (n int, err error) = SYS_PWRITE64
//sys	Renameat(olddirfd int, oldpath string, newdirfd int, newpath string) (err error)
//sys	sendfile(outfd int, infd int, offset *int64, count int) (written int, err error) = SYS_SENDFILE64
//sys	setfsgid(gid int) (prev int, err error) = SYS_SETFSGID32
//sys	setfsuid(uid int) (prev int, err error) = SYS_SETFSUID32
//sysnb	Setregid(rgid int, egid int) (err error) = SYS_SETREGID32
//sysnb	Setresgid(rgid int, egid int, sgid int) (err error) = SYS_SETRESGID32
//sysnb	Setresuid(ruid int, euid int, suid int) (err error) = SYS_SETRESUID32
//sysnb	Setreuid(ruid int, euid int) (err error) = SYS_SETREUID32
//sys	Splice(rfd int, roff *int64, wfd int, woff *int64, len int, flags int) (n int, err error)
//sys	Stat(path string, stat *Stat_t) (err error) = SYS_STAT64
//sys	SyncFileRange(fd int, off int64, n int64, flags int) (err error)
//sys	Truncate(path string, length int64) (err error) = SYS_TRUNCATE64
//sys	Ustat(dev int, ubuf *Ustat_t) (err error)
//sysnb	getgroups(n int, list *_Gid_t) (nn int, err error) = SYS_GETGROUPS32
//sysnb	setgroups(n int, list *_Gid_t) (err error) = SYS_SETGROUPS32
//sys	Select(nfd int, r *FdSet, w *FdSet, e *FdSet, timeout *Timeval) (n int, err error) = SYS__NEWSELECT

//sys	mmap2(addr uintptr, length uintptr, prot int, flags int, fd int, pageOffset uintptr) (xaddr uintptr, err error)
//sys	Pause() (err error)

func mmap(addr uintptr, length uintptr, prot int, flags int, fd int, offset int64) (xaddr uintptr, err error) {
	page := uintptr(offset / 4096)
	if offset != int64(page)*4096 {
		return 0, EINVAL
	}
	return mmap2(addr, length, prot, flags, fd, page)
}

type rlimit32 struct {
	Cur uint32
	Max uint32
}

//sysnb	getrlimit(resource int, rlim *rlimit32) (err error) = SYS_GETRLIMIT

const rlimInf32 = ^uint32(0)
const rlimInf64 = ^uint64(0)

func Getrlimit(resource int, rlim *Rlimit) (err error) {
	err = Prlimit(0, resource, nil, rlim)
	if err != ENOSYS {
		return err
	}

	rl := rlimit32{}
	err = getrlimit(resource, &rl)
	if err != nil {
		return
	}

	if rl.Cur == rlimInf32 {
		rlim.Cur = rlimInf64
	} else {
		rlim.Cur = uint64(rl.Cur)
	}

	if rl.Max == rlimInf32 {
		rlim.Max = rlimInf64
	} else {
		rlim.Max = uint64(rl.Max)
	}
	return
}

//sysnb	setrlimit(resource int, rlim *rlimit32) (err error) = SYS_SETRLIMIT

func Setrlimit(resource int, rlim *Rlimit) (err error) {
	err = Prlimit(0, resource, rlim, nil)
	if err != ENOSYS {
		return err
	}

	rl := rlimit32{}
	if rlim.Cur == rlimInf64 {
		rl.Cur = rlimInf32
	} else if rlim.Cur < uint64(rlimInf32) {
		rl.Cur = uint32(rlim.Cur)
	} else {
		return EINVAL
	}
	if rlim.Max == rlimInf64 {
		rl.Max = rlimInf32
	} else if rlim.Max < uint64(rlimInf32) {
		rl.Max = uint32(rlim.Max)
	} else {
		return EINVAL
	}

	return setrlimit(resource, &rl)
}

func Seek(fd int, offset int64, whence int) (newoffset int64, err error) {
	newoffset, errno := seek(fd, offset, whence)
	if errno != 0 {
		return 0, errno
	}
	return newoffset, nil
}

//sys	futimesat(dirfd int, path string, times *[2]Timeval) (err error)
//sysnb	Gettimeofday(tv *Timeval) (err error)
//sysnb	Time(t *Time_t) (tt Time_t, err error)
//sys	Utime(path string, buf *Utimbuf) (err error)
//sys	utimes(path string, times *[2]Timeval) (err error)

// On x86 Linux, all the socket calls go through an extra indirection,
// I think because the 5-register system call interface can't handle
// the 6-argument calls like sendto and recvfrom. Instead the
// arguments to the underlying system call are the number below
// and a pointer to an array of uintptr. We hide the pointer in the
// socketcall assembly to avoid allocation on every system call.

const (
	// see linux/net.h
	_SOCKET      = 1
	_BIND        = 2
	_CONNECT     = 3
	_LISTEN      = 4
	_ACCEPT      = 5
	_GETSOCKNAME = 6
	_GETPEERNAME = 7
	_SOCKETPAIR  = 8
	_SEND        = 9
	_RECV        = 10
	_SENDTO      = 11
	_RECVFROM    = 12
	_SHUTDOWN    = 13
	_SETSOCKOPT  = 14
	_GETSOCKOPT  = 15
	_SENDMSG     = 16
	_RECVMSG     = 17
	_ACCEPT4     = 18
	_RECVMMSG    = 19
	_SENDMMSG    = 20
)

func accept(s int, rsa *RawSockaddrAny, addrlen *_Socklen) (fd int, err error) {
	fd, e := socketcall(_ACCEPT, uintptr(s), uintptr(unsafe.Pointer(rsa)), uintptr(unsafe.Pointer(addrlen)), 0, 0, 0)
	if e != 0 {
		err = e
	}
	return
}

func accept4(s int, rsa *RawSockaddrAny, addrlen *_Socklen, flags int) (fd int, err error) {
	fd, e := socketcall(_ACCEPT4, uintptr(s), uintptr(unsafe.Pointer(rsa)), uintptr(unsafe.Pointer(addrlen)), uintptr(flags), 0, 0)
	if e != 0 {
		err = e
	}
	return
}

func getsockname(s int, rsa *RawSockaddrAny, addrlen *_Socklen) (err error) {
	_, e := rawsocketcall(_GETSOCKNAME, uintptr(s), uintptr(unsafe.Pointer(rsa)), uintptr(unsafe.Pointer(addrlen)), 0, 0, 0)
	if e != 0 {
		err = e
	}
	return
}

func getpeername(s int, rsa *RawSockaddrAny, addrlen *_Socklen) (err error) {
	_, e := rawsocketcall(_GETPEERNAME, uintptr(s), uintptr(unsafe.Pointer(rsa)), uintptr(unsafe.Pointer(addrlen)), 0, 0, 0)
	if e != 0 {
		err = e
	}
	return
}

func socketpair(domain int, typ int, flags int, fd *[2]int32) (err error) {
	_, e := rawsocketcall(_SOCKETPAIR, uintptr(domain), uintptr(typ), uintptr(flags), uintptr(unsafe.Pointer(fd)), 0, 0)
	if e != 0 {
		err = e
	}
	return
}

func bind(s int, addr unsafe.Pointer, addrlen _Socklen) (err error) {
	_, e := socketcall(_BIND, uintptr(s), uintptr(addr), uintptr(addrlen), 0, 0, 0)
	if e != 0 {
		err = e
	}
	return
}

func connect(s int, addr unsafe.Pointer, addrlen _Socklen) (err error) {
	_, e := socketcall(_CONNECT, uintptr(s), uintptr(addr), uintptr(addrlen), 0, 0, 0)
	if e != 0 {
		err = e
	}
	return
}

func socket(domain int, typ int, proto int) (fd int, err error) {
	fd, e := rawsocketcall(_SOCKET, uintptr(domain), uintptr(typ), uintptr(proto), 0, 0, 0)
	if e != 0 {
		err = e
	}
	return
}

func getsockopt(s int, level int, name int, val unsafe.Pointer, vallen *_Socklen) (err error) {
	_, e := socketcall(_GETSOCKOPT, uintptr(s), uintptr(level), uintptr(name), uintptr(val), uintptr(unsafe.Pointer(vallen)), 0)
	if e != 0 {
		err = e
	}
	return
}

func setsockopt(s int, level int, name int, val unsafe.Pointer, vallen uintptr) (err error) {
	_, e := socketcall(_SETSOCKOPT, uintptr(s), uintptr(level), uintptr(name), uintptr(val), vallen, 0)
	if e != 0 {
		err = e
	}
	return
}

func recvfrom(s int, p []byte, flags int, from *RawSockaddrAny, fromlen *_Socklen) (n int, err error) {
	var base uintptr
	if len(p) > 0 {
		base = uintptr(unsafe.Pointer(&p[0]))
	}
	n, e := socketcall(_RECVFROM, uintptr(s), base, uintptr(len(p)), uintptr(flags), uintptr(unsafe.Pointer(from)), uintptr(unsafe.Pointer(fromlen)))
	if e != 0 {
		err = e
	}
	return
}

func sendto(s int, p []byte, flags int, to unsafe.Pointer, addrlen _Socklen) (err error) {
	var base uintptr
	if len(p) > 0 {
		base = uintptr(unsafe.Pointer(&p[0]))
	}
	_, e := socketcall(_SENDTO, uintptr(s), base, uintptr(len(p)), uintptr(flags), uintptr(to), uintptr(addrlen))
	if e != 0 {
		err = e
	}
	return
}

func recvmsg(s int, msg *Msghdr, flags int) (n int, err error) {
	n, e := socketcall(_RECVMSG, uintptr(s), uintptr(unsafe.Pointer(msg)), uintptr(flags), 0, 0, 0)
	if e != 0 {
		err = e
	}
	return
}

func sendmsg(s int, msg *Msghdr, flags int) (n int, err error) {
	n, e := socketcall(_SENDMSG, uintptr(s), uintptr(unsafe.Pointer(msg)), uintptr(flags), 0, 0, 0)
	if e != 0 {
		err = e
	}
	return
}

func Listen(s int, n int) (err error) {
	_, e := socketcall(_LISTEN, uintptr(s), uintptr(n), 0, 0, 0, 0)
	if e != 0 {
		err = e
	}
	return
}

func Shutdown(s, how int) (err error) {
	_, e := socketcall(_SHUTDOWN, uintptr(s), uintptr(how), 0, 0, 0, 0)
	if e != 0 {
		err = e
	}
	return
}

func Fstatfs(fd int, buf *Statfs_t) (err error) {
	_, _, e := Syscall(SYS_FSTATFS64, uintptr(fd), unsafe.Sizeof(*buf), uintptr(unsafe.Pointer(buf)))
	if e != 0 {
		err = e
	}
	return
}

func Statfs(path string, buf *Statfs_t) (err error) {
	pathp, err := BytePtrFromString(path)
	if err != nil {
		return err
	}
	_, _, e := Syscall(SYS_STATFS64, uintptr(unsafe.Pointer(pathp)), unsafe.Sizeof(*buf), uintptr(unsafe.Pointer(buf)))
	if e != 0 {
		err = e
	}
	return
}

func (r *PtraceRegs) PC() uint64 { return uint64(uint32(r.Eip)) }

func (r *PtraceRegs) SetPC(pc uint64) { r.Eip = int32(pc) }

func (iov *Iovec) SetLen(length int) {
	iov.Len = uint32(length)
}

func (msghdr *Msghdr) SetControllen(length int) {
	msghdr.Controllen = uint32(length)
}

func (msghdr *Msghdr) SetIovlen(length int) {
	msghdr.Iovlen = uint32(length)
}

func (cmsg *Cmsghdr) SetLen(length int) {
	cmsg.Len = uint32(length)
}

func (rsa *RawSockaddrNFCLLCP) SetServiceNameLen(length int) {
	rsa.Service_name_len = uint32(length)
}<|MERGE_RESOLUTION|>--- conflicted
+++ resolved
@@ -21,10 +21,6 @@
 
 // 64-bit file system and 32-bit uid calls
 // (386 default is 32-bit file system and 16-bit uid).
-<<<<<<< HEAD
-//sys	dup2(oldfd int, newfd int) (err error)
-=======
->>>>>>> 4e9fc3a2
 //sys	EpollWait(epfd int, events []EpollEvent, msec int) (n int, err error)
 //sys	Fadvise(fd int, offset int64, length int64, advice int) (err error) = SYS_FADVISE64_64
 //sys	Fchown(fd int, uid int, gid int) (err error) = SYS_FCHOWN32
