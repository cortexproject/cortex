--- conflicted
+++ resolved
@@ -2,11 +2,6 @@
 
 ## master / unreleased
 
-<<<<<<< HEAD
-* [ENHANCEMENT] Ruler: enable ruler HA by having replication factor more than 3. We will also use the prometheus RuleGroupPostProcessFunc to sync for state before each rule group evaluation. Optional quorum parameter added to Prometheus-compatible ListRules and ListAlerts APIs to control how replicated ruler data is returned.
-
-## 1.13.0 in progress
-=======
   **This release removes support for chunks storage. See below for more.**
 * [CHANGE] Remove support for chunks storage entirely. If you are using chunks storage on a previous version, you must [migrate your data](https://github.com/cortexproject/cortex/blob/v1.11.1/docs/blocks-storage/migrate-from-chunks-to-blocks.md) on version 1.12 or earlier. Before upgrading to this release, you should also remove any deprecated chunks-related configuration, as this release will no longer accept that. The following flags are gone:
   - `-dynamodb.*`
@@ -56,6 +51,7 @@
 * [ENHANCEMENT] Enhance traces with hostname information. #4898
 * [ENHANCEMENT] Improve the documentation around limits. #4905
 * [ENHANCEMENT] Distributor: cache user overrides to reduce lock contention. #4904
+* [ENHANCEMENT] Ruler: enable ruler HA by having replication factor more than 3. We will also use the prometheus RuleGroupPostProcessFunc to sync for state before each rule group evaluation. Optional quorum parameter added to Prometheus-compatible ListRules and ListAlerts APIs to control how replicated ruler data is returned.
 * [FEATURE] Compactor: Added `-compactor.block-files-concurrency` allowing to configure number of go routines for download/upload block files during compaction. #4784
 * [FEATURE] Compactor: Added `-compactor.blocks-fetch-concurrency` allowing to configure number of go routines for blocks during compaction. #4787
 * [FEATURE] Compactor: Added configurations for Azure MSI in blocks-storage, ruler-storage and alertmanager-storage. #4818
@@ -75,7 +71,6 @@
 * [BUGFIX] AlertManager: fixed issue introduced by #4495 where templates files were being deleted when using alertmanager local store. #4890
 
 ## 1.13.0 2022-07-14
->>>>>>> 250f7f3e
 
 * [CHANGE] Changed default for `-ingester.min-ready-duration` from 1 minute to 15 seconds. #4539
 * [CHANGE] query-frontend: Do not print anything in the logs of `query-frontend` if a in-progress query has been canceled (context canceled) to avoid spam. #4562
