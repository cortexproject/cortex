--- conflicted
+++ resolved
@@ -9,11 +9,8 @@
 * [ENHANCEMENT] Distributor/Ring: Allow disabling detailed ring metrics by ring member. #5931
 * [ENHANCEMENT] KV: Etcd Added etcd.ping-without-stream-allowed parameter to disable/enable  PermitWithoutStream #5933
 * [ENHANCEMENT] Ingester: Add a new `max_series_per_label_set` limit. This limit functions similarly to `max_series_per_metric`, but allowing users to define the maximum number of series per LabelSet. #5950
-<<<<<<< HEAD
+* [ENHANCEMENT] Store Gateway: Log gRPC requests together with headers configured in `http_request_headers_to_log`. #5958
 * [ENHANCEMENT] Ingester: Added `upload_compacted_blocks_enabled` config to ingester to parameterize uploading compacted blocks.
-=======
-* [ENHANCEMENT] Store Gateway: Log gRPC requests together with headers configured in `http_request_headers_to_log`. #5958
->>>>>>> c731037c
 * [CHANGE] Upgrade Dockerfile Node version from 14x to 18x. #5906
 * [CHANGE] Query Frontend/Ruler: Omit empty data field in API response. #5953 #5954
 * [BUGFIX] Configsdb: Fix endline issue in db password. #5920
