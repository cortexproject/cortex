# Changelog

## master / unreleased

* [CHANGE] Ingester: don't update internal "last updated" timestamp of TSDB if tenant only sends invalid samples. This affects how "idle" time is computed. #3727
* [CHANGE] Require explicit flag `-<prefix>.tls-enabled` to enable TLS in GRPC clients. Previously it was enough to specify a TLS flag to enable TLS validation. #3156
* [CHANGE] Query-frontend: removed `-querier.split-queries-by-day` (deprecated in Cortex 0.4.0). You should use `-querier.split-queries-by-interval` instead. #3813
* [CHANGE] Store-gateway: the chunks pool controlled by `-blocks-storage.bucket-store.max-chunk-pool-bytes` is now shared across all tenants. #3830
* [CHANGE] Ingester: return error code 400 instead of 429 when per-user/per-tenant series/metadata limits are reached. #3833
* [CHANGE] Compactor: add `reason` label to `cortex_compactor_blocks_marked_for_deletion_total` metric. Source blocks marked for deletion by compactor are labelled as `compaction`, while blocks passing the retention period are labelled as `retention`. #3879
* [CHANGE] Alertmanager: the `DELETE /api/v1/alerts` is now idempotent. No error is returned if the alertmanager config doesn't exist. #3888
* [FEATURE] Experimental Ruler Storage: Add a separate set of configuration options to configure the ruler storage backend under the `-ruler-storage.` flag prefix. All blocks storage bucket clients and the config service are currently supported. Clients using this implementation will only be enabled if the existing `-ruler.storage` flags are left unset. #3805 #3864
* [FEATURE] Experimental Alertmanager Storage: Add a separate set of configuration options to configure the alertmanager storage backend under the `-alertmanager-storage.` flag prefix. All blocks storage bucket clients and the config service are currently supported. Clients using this implementation will only be enabled if the existing `-alertmanager.storage` flags are left unset. #3888
* [FEATURE] Adds support to S3 server-side encryption using KMS. The S3 server-side encryption config can be overridden on a per-tenant basis for the blocks storage and ruler. Deprecated `-<prefix>.s3.sse-encryption`, you should use the following CLI flags that have been added. #3651 #3810 #3811 #3870 #3886
  - `-<prefix>.s3.sse.type`
  - `-<prefix>.s3.sse.kms-key-id`
  - `-<prefix>.s3.sse.kms-encryption-context`
* [FEATURE] Querier: Enable `@ <timestamp>` modifier in PromQL using the new `-querier.at-modifier-enabled` flag. #3744
* [FEATURE] Overrides Exporter: Add `overrides-exporter` module for exposing per-tenant resource limit overrides as metrics. It is not included in `all` target, and must be explicitly enabled. #3785
* [FEATURE] Experimental thanosconvert: introduce an experimental tool `thanosconvert` to migrate Thanos block metadata to Cortex metadata. #3770
* [FEATURE] Alertmanager: It now shards the `/api/v1/alerts` API using the ring when sharding is enabled. #3671
  * Added `-alertmanager.max-recv-msg-size` (defaults to 16M) to limit the size of HTTP request body handled by the alertmanager.
  * New flags added for communication between alertmanagers:
    * `-alertmanager.max-recv-msg-size`
    * `-alertmanager.alertmanager-client.remote-timeout`
    * `-alertmanager.alertmanager-client.tls-enabled`
    * `-alertmanager.alertmanager-client.tls-cert-path`
    * `-alertmanager.alertmanager-client.tls-key-path`
    * `-alertmanager.alertmanager-client.tls-ca-path`
    * `-alertmanager.alertmanager-client.tls-server-name`
    * `-alertmanager.alertmanager-client.tls-insecure-skip-verify`
* [FEATURE] Compactor: added blocks storage per-tenant retention support. This is configured via `-compactor.retention-period`, and can be overridden on a per-tenant basis. #3879
* [ENHANCEMENT] Queries: Instrument queries that were discarded due to the configured `max_outstanding_requests_per_tenant`. #3894
  * `cortex_query_frontend_discarded_requests_total`
  * `cortex_query_scheduler_discarded_requests_total`
* [ENHANCEMENT] Ruler: Add TLS and explicit basis authentication configuration options for the HTTP client the ruler uses to communicate with the alertmanager. #3752
  * `-ruler.alertmanager-client.basic-auth-username`: Configure the basic authentication username used by the client. Takes precedent over a URL configured username.
  * `-ruler.alertmanager-client.basic-auth-password`: Configure the basic authentication password used by the client. Takes precedent over a URL configured password.
  * `-ruler.alertmanager-client.tls-ca-path`: File path to the CA file.
  * `-ruler.alertmanager-client.tls-cert-path`: File path to the TLS certificate.
  * `-ruler.alertmanager-client.tls-insecure-skip-verify`: Boolean to disable verifying the certificate.
  * `-ruler.alertmanager-client.tls-key-path`: File path to the TLS key certificate.
  * `-ruler.alertmanager-client.tls-server-name`: Expected name on the TLS certificate.
* [ENHANCEMENT] Ingester: exposed metric `cortex_ingester_oldest_unshipped_block_timestamp_seconds`, tracking the unix timestamp of the oldest TSDB block not shipped to the storage yet. #3705
* [ENHANCEMENT] Prometheus upgraded. #3739
  * Avoid unnecessary `runtime.GC()` during compactions.
  * Prevent compaction loop in TSDB on data gap.
* [ENHANCEMENT] Return server side performance metrics for query-frontend (using Server-timing header). #3685
* [ENHANCEMENT] Runtime Config: Add a `mode` query parameter for the runtime config endpoint. `/runtime_config?mode=diff` now shows the YAML runtime configuration with all values that differ from the defaults. #3700
* [ENHANCEMENT] Distributor: Enable downstream projects to wrap distributor push function and access the deserialized write requests berfore/after they are pushed. #3755
* [ENHANCEMENT] Add flag `-<prefix>.tls-server-name` to require a specific server name instead of the hostname on the certificate. #3156
* [ENHANCEMENT] Alertmanager: Remove a tenant's alertmanager instead of pausing it as we determine it is no longer needed. #3722
* [ENHANCEMENT] Blocks storage: added more configuration options to S3 client. #3775
  * `-blocks-storage.s3.tls-handshake-timeout`: Maximum time to wait for a TLS handshake. 0 means no limit.
  * `-blocks-storage.s3.expect-continue-timeout`: The time to wait for a server's first response headers after fully writing the request headers if the request has an Expect header. 0 to send the request body immediately.
  * `-blocks-storage.s3.max-idle-connections`: Maximum number of idle (keep-alive) connections across all hosts. 0 means no limit.
  * `-blocks-storage.s3.max-idle-connections-per-host`: Maximum number of idle (keep-alive) connections to keep per-host. If 0, a built-in default value is used.
  * `-blocks-storage.s3.max-connections-per-host`: Maximum number of connections per host. 0 means no limit.
* [ENHANCEMENT] Ingester: when tenant's TSDB is closed, Ingester now removes pushed metrics-metadata from memory, and removes metadata (`cortex_ingester_memory_metadata`, `cortex_ingester_memory_metadata_created_total`, `cortex_ingester_memory_metadata_removed_total`) and validation metrics (`cortex_discarded_samples_total`, `cortex_discarded_metadata_total`). #3782
* [ENHANCEMENT] Distributor: cleanup metrics for inactive tenants. #3784
* [ENHANCEMENT] Ingester: Have ingester to re-emit following TSDB metrics. #3800
  * `cortex_ingester_tsdb_blocks_loaded`
  * `cortex_ingester_tsdb_reloads_total`
  * `cortex_ingester_tsdb_reloads_failures_total`
  * `cortex_ingester_tsdb_symbol_table_size_bytes`
  * `cortex_ingester_tsdb_storage_blocks_bytes`
  * `cortex_ingester_tsdb_time_retentions_total`
* [ENHANCEMENT] Querier: distribute workload across `-store-gateway.sharding-ring.replication-factor` store-gateway replicas when querying blocks and `-store-gateway.sharding-enabled=true`. #3824
* [ENHANCEMENT] Distributor / HA Tracker: added cleanup of unused elected HA replicas from KV store. Added following metrics to monitor this process: #3809
  * `cortex_ha_tracker_replicas_cleanup_started_total`
  * `cortex_ha_tracker_replicas_cleanup_marked_for_deletion_total`
  * `cortex_ha_tracker_replicas_cleanup_deleted_total`
  * `cortex_ha_tracker_replicas_cleanup_delete_failed_total`
* [ENHANCEMENT] Tenant deletion endpoints now support deletion of ruler groups. This only works when using rule store that supports deletion. #3750
* [ENHANCEMENT] Query-frontend, query-scheduler: cleanup metrics for inactive tenants. #3826
* [ENHANCEMENT] Distributor: Prevent failed ingestion from affecting rate limiting. #3825
* [ENHANCEMENT] Blocks storage: added `-blocks-storage.s3.region` support to S3 client configuration. #3811
* [ENHANCEMENT] Distributor: Remove cached subrings for inactive users when using shuffle sharding. #3849
* [ENHANCEMENT] Store-gateway: Reduced memory used to fetch chunks at query time. #3855
* [ENHANCEMENT] Ingester: attempt to prevent idle compaction from happening in concurrent ingesters by introducing a 25% jitter to the configured idle timeout (`-blocks-storage.tsdb.head-compaction-idle-timeout`). #3850
* [ENHANCEMENT] Compactor: cleanup local files for users that are no longer owned by compactor. #3851
* [ENHANCEMENT] Store-gateway: close empty bucket stores, and delete leftover local files for tenats that no longer belong to store-gateway. #3853
* [ENHANCEMENT] Store-gateway: added metrics to track partitioner behaviour. #3877
  * `cortex_bucket_store_partitioner_requested_bytes_total`
  * `cortex_bucket_store_partitioner_requested_ranges_total`
  * `cortex_bucket_store_partitioner_expanded_bytes_total`
  * `cortex_bucket_store_partitioner_expanded_ranges_total`
* [ENHANCEMENT] Store-gateway: added metrics to chunk buffer pool behaviour. #3880
  * `cortex_bucket_store_chunk_pool_requested_bytes_total`
  * `cortex_bucket_store_chunk_pool_returned_bytes_total`
<<<<<<< HEAD
* [ENHANCEMENT] Blocks storage: Ingester can now stream entire chunks instead of individual samples to the querier. At the moment this feature must be explicitly enabled either by using `-ingester.stream-chunks-when-using-blocks` flag or `ingester_stream_chunks_when_using_blocks` (boolean) field in runtime config file, but these configuration options are temporary and will be removed when feature is stable. #3889
=======
* [ENHANCEMENT] Alertmanager: load alertmanager configurations from object storage concurrently, and only load necessary configurations, speeding configuration synchronization process and executing fewer "GET object" operations to the storage when sharding is enabled. #3898
>>>>>>> 2b945330
* [BUGFIX] Cortex: Fixed issue where fatal errors and various log messages where not logged. #3778
* [BUGFIX] HA Tracker: don't track as error in the `cortex_kv_request_duration_seconds` metric a CAS operation intentionally aborted. #3745
* [BUGFIX] Querier / ruler: do not log "error removing stale clients" if the ring is empty. #3761
* [BUGFIX] Store-gateway: fixed a panic caused by a race condition when the index-header lazy loading is enabled. #3775 #3789
* [BUGFIX] Compactor: fixed "could not guess file size" log when uploading blocks deletion marks to the global location. #3807
* [BUGFIX] Prevent panic at start if the http_prefix setting doesn't have a valid value. #3796
* [BUGFIX] Memberlist: fixed panic caused by race condition in `armon/go-metrics` used by memberlist client. #3724
* [BUGFIX] Querier: returning 422 (instead of 500) when query hits `max_chunks_per_query` limit with block storage. #3895

## 1.7.0

Note the blocks storage compactor runs a migration task at startup in this version, which can take many minutes and use a lot of RAM.
[Turn this off after first run](https://cortexmetrics.io/docs/blocks-storage/production-tips/#ensure-deletion-marks-migration-is-disabled-after-first-run).

* [CHANGE] FramedSnappy encoding support has been removed from Push and Remote Read APIs. This means Prometheus 1.6 support has been removed and the oldest Prometheus version supported in the remote write is 1.7. #3682
* [CHANGE] Ruler: removed the flag `-ruler.evaluation-delay-duration-deprecated` which was deprecated in 1.4.0. Please use the `ruler_evaluation_delay_duration` per-tenant limit instead. #3694
* [CHANGE] Removed the flags `-<prefix>.grpc-use-gzip-compression` which were deprecated in 1.3.0: #3694
  * `-query-scheduler.grpc-client-config.grpc-use-gzip-compression`: use `-query-scheduler.grpc-client-config.grpc-compression` instead
  * `-frontend.grpc-client-config.grpc-use-gzip-compression`: use `-frontend.grpc-client-config.grpc-compression` instead
  * `-ruler.client.grpc-use-gzip-compression`: use `-ruler.client.grpc-compression` instead
  * `-bigtable.grpc-use-gzip-compression`: use `-bigtable.grpc-compression` instead
  * `-ingester.client.grpc-use-gzip-compression`: use `-ingester.client.grpc-compression` instead
  * `-querier.frontend-client.grpc-use-gzip-compression`: use `-querier.frontend-client.grpc-compression` instead
* [CHANGE] Querier: it's not required to set `-frontend.query-stats-enabled=true` in the querier anymore to enable query statistics logging in the query-frontend. The flag is now required to be configured only in the query-frontend and it will be propagated to the queriers. #3595 #3695
* [CHANGE] Blocks storage: compactor is now required when running a Cortex cluster with the blocks storage, because it also keeps the bucket index updated. #3583
* [CHANGE] Blocks storage: block deletion marks are now stored in a per-tenant global markers/ location too, other than within the block location. The compactor, at startup, will copy deletion marks from the block location to the global location. This migration is required only once, so you can safely disable it via `-compactor.block-deletion-marks-migration-enabled=false` once new compactor has successfully started once in your cluster. #3583
* [CHANGE] OpenStack Swift: the default value for the `-ruler.storage.swift.container-name` and `-swift.container-name` config options has changed from `cortex` to empty string. If you were relying on the default value, you should set it back to `cortex`. #3660
* [CHANGE] HA Tracker: configured replica label is now verified against label value length limit (`-validation.max-length-label-value`). #3668
* [CHANGE] Distributor: `extend_writes` field in YAML configuration has moved from `lifecycler` (inside `ingester_config`) to `distributor_config`. This doesn't affect command line option `-distributor.extend-writes`, which stays the same. #3719
* [CHANGE] Alertmanager: Deprecated `-cluster.` CLI flags in favor of their `-alertmanager.cluster.` equivalent. The deprecated flags (and their respective YAML config options) are: #3677
  * `-cluster.listen-address` in favor of `-alertmanager.cluster.listen-address`
  * `-cluster.advertise-address` in favor of `-alertmanager.cluster.advertise-address`
  * `-cluster.peer` in favor of `-alertmanager.cluster.peers`
  * `-cluster.peer-timeout` in favor of `-alertmanager.cluster.peer-timeout`
* [CHANGE] Blocks storage: the default value of `-blocks-storage.bucket-store.sync-interval` has been changed from `5m` to `15m`. #3724
* [FEATURE] Querier: Queries can be federated across multiple tenants. The tenants IDs involved need to be specified separated by a `|` character in the `X-Scope-OrgID` request header. This is an experimental feature, which can be enabled by setting `-tenant-federation.enabled=true` on all Cortex services. #3250
* [FEATURE] Alertmanager: introduced the experimental option `-alertmanager.sharding-enabled` to shard tenants across multiple Alertmanager instances. This feature is still under heavy development and its usage is discouraged. The following new metrics are exported by the Alertmanager: #3664
  * `cortex_alertmanager_ring_check_errors_total`
  * `cortex_alertmanager_sync_configs_total`
  * `cortex_alertmanager_sync_configs_failed_total`
  * `cortex_alertmanager_tenants_discovered`
  * `cortex_alertmanager_tenants_owned`
* [ENHANCEMENT] Allow specifying JAEGER_ENDPOINT instead of sampling server or local agent port. #3682
* [ENHANCEMENT] Blocks storage: introduced a per-tenant bucket index, periodically updated by the compactor, used to avoid full bucket scanning done by queriers, store-gateways and rulers. The bucket index is updated by the compactor during blocks cleanup, on every `-compactor.cleanup-interval`. #3553 #3555 #3561 #3583 #3625 #3711 #3715
* [ENHANCEMENT] Blocks storage: introduced an option `-blocks-storage.bucket-store.bucket-index.enabled` to enable the usage of the bucket index in the querier, store-gateway and ruler. When enabled, the querier, store-gateway and ruler will use the bucket index to find a tenant's blocks instead of running the periodic bucket scan. The following new metrics are exported by the querier and ruler: #3614 #3625
  * `cortex_bucket_index_loads_total`
  * `cortex_bucket_index_load_failures_total`
  * `cortex_bucket_index_load_duration_seconds`
  * `cortex_bucket_index_loaded`
* [ENHANCEMENT] Compactor: exported the following metrics. #3583 #3625
  * `cortex_bucket_blocks_count`: Total number of blocks per tenant in the bucket. Includes blocks marked for deletion, but not partial blocks.
  * `cortex_bucket_blocks_marked_for_deletion_count`: Total number of blocks per tenant marked for deletion in the bucket.
  * `cortex_bucket_blocks_partials_count`: Total number of partial blocks.
  * `cortex_bucket_index_last_successful_update_timestamp_seconds`: Timestamp of the last successful update of a tenant's bucket index.
* [ENHANCEMENT] Ruler: Add `cortex_prometheus_last_evaluation_samples` to expose the number of samples generated by a rule group per tenant. #3582
* [ENHANCEMENT] Memberlist: add status page (/memberlist) with available details about memberlist-based KV store and memberlist cluster. It's also possible to view KV values in Go struct or JSON format, or download for inspection. #3575
* [ENHANCEMENT] Memberlist: client can now keep a size-bounded buffer with sent and received messages and display them in the admin UI (/memberlist) for troubleshooting. #3581 #3602
* [ENHANCEMENT] Blocks storage: added block index attributes caching support to metadata cache. The TTL can be configured via `-blocks-storage.bucket-store.metadata-cache.block-index-attributes-ttl`. #3629
* [ENHANCEMENT] Alertmanager: Add support for Azure blob storage. #3634
* [ENHANCEMENT] Compactor: tenants marked for deletion will now be fully cleaned up after some delay since deletion of last block. Cleanup includes removal of remaining marker files (including tenant deletion mark file) and files under `debug/metas`. #3613
* [ENHANCEMENT] Compactor: retry compaction of a single tenant on failure instead of re-running compaction for all tenants. #3627
* [ENHANCEMENT] Querier: Implement result caching for tenant query federation. #3640
* [ENHANCEMENT] API: Add a `mode` query parameter for the config endpoint: #3645
  * `/config?mode=diff`: Shows the YAML configuration with all values that differ from the defaults.
  * `/config?mode=defaults`: Shows the YAML configuration with all the default values.
* [ENHANCEMENT] OpenStack Swift: added the following config options to OpenStack Swift backend client: #3660
  - Chunks storage: `-swift.auth-version`, `-swift.max-retries`, `-swift.connect-timeout`, `-swift.request-timeout`.
  - Blocks storage: ` -blocks-storage.swift.auth-version`, ` -blocks-storage.swift.max-retries`, ` -blocks-storage.swift.connect-timeout`, ` -blocks-storage.swift.request-timeout`.
  - Ruler: `-ruler.storage.swift.auth-version`, `-ruler.storage.swift.max-retries`, `-ruler.storage.swift.connect-timeout`, `-ruler.storage.swift.request-timeout`.
* [ENHANCEMENT] Disabled in-memory shuffle-sharding subring cache in the store-gateway, ruler and compactor. This should reduce the memory utilisation in these services when shuffle-sharding is enabled, without introducing a significantly increase CPU utilisation. #3601
* [ENHANCEMENT] Shuffle sharding: optimised subring generation used by shuffle sharding. #3601
* [ENHANCEMENT] New /runtime_config endpoint that returns the defined runtime configuration in YAML format. The returned configuration includes overrides. #3639
* [ENHANCEMENT] Query-frontend: included the parameter name failed to validate in HTTP 400 message. #3703
* [ENHANCEMENT] Fail to startup Cortex if provided runtime config is invalid. #3707
* [ENHANCEMENT] Alertmanager: Add flags to customize the cluster configuration: #3667
  * `-alertmanager.cluster.gossip-interval`: The interval between sending gossip messages. By lowering this value (more frequent) gossip messages are propagated across cluster more quickly at the expense of increased bandwidth usage.
  * `-alertmanager.cluster.push-pull-interval`: The interval between gossip state syncs. Setting this interval lower (more frequent) will increase convergence speeds across larger clusters at the expense of increased bandwidth usage.
* [ENHANCEMENT] Distributor: change the error message returned when a received series has too many label values. The new message format has the series at the end and this plays better with Prometheus logs truncation. #3718
  - From: `sample for '<series>' has <value> label names; limit <value>`
  - To: `series has too many labels (actual: <value>, limit: <value>) series: '<series>'`
* [ENHANCEMENT] Improve bucket index loader to handle edge case where new tenant has not had blocks uploaded to storage yet. #3717
* [BUGFIX] Allow `-querier.max-query-lookback` use `y|w|d` suffix like deprecated `-store.max-look-back-period`. #3598
* [BUGFIX] Memberlist: Entry in the ring should now not appear again after using "Forget" feature (unless it's still heartbeating). #3603
* [BUGFIX] Ingester: do not close idle TSDBs while blocks shipping is in progress. #3630 #3632
* [BUGFIX] Ingester: correctly update `cortex_ingester_memory_users` and `cortex_ingester_active_series` when a tenant's idle TSDB is closed, when running Cortex with the blocks storage. #3646
* [BUGFIX] Querier: fix default value incorrectly overriding `-querier.frontend-address` in single-binary mode. #3650
* [BUGFIX] Compactor: delete `deletion-mark.json` at last when deleting a block in order to not leave partial blocks without deletion mark in the bucket if the compactor is interrupted while deleting a block. #3660
* [BUGFIX] Blocks storage: do not cleanup a partially uploaded block when `meta.json` upload fails. Despite failure to upload `meta.json`, this file may in some cases still appear in the bucket later. By skipping early cleanup, we avoid having corrupted blocks in the storage. #3660
* [BUGFIX] Alertmanager: disable access to `/alertmanager/metrics` (which exposes all Cortex metrics), `/alertmanager/-/reload` and `/alertmanager/debug/*`, which were available to any authenticated user with enabled AlertManager. #3678
* [BUGFIX] Query-Frontend: avoid creating many small sub-queries by discarding cache extents under 5 minutes #3653
* [BUGFIX] Ruler: Ensure the stale markers generated for evaluated rules respect the configured `-ruler.evaluation-delay-duration`. This will avoid issues with samples with NaN be persisted with timestamps set ahead of the next rule evaluation. #3687
* [BUGFIX] Alertmanager: don't serve HTTP requests until Alertmanager has fully started. Serving HTTP requests earlier may result in loss of configuration for the user. #3679
* [BUGFIX] Do not log "failed to load config" if runtime config file is empty. #3706
* [BUGFIX] Do not allow to use a runtime config file containing multiple YAML documents. #3706
* [BUGFIX] HA Tracker: don't track as error in the `cortex_kv_request_duration_seconds` metric a CAS operation intentionally aborted. #3745

## 1.6.0

* [CHANGE] Query Frontend: deprecate `-querier.compress-http-responses` in favour of `-api.response-compression-enabled`. #3544
* [CHANGE] Querier: deprecated `-store.max-look-back-period`. You should use `-querier.max-query-lookback` instead. #3452
* [CHANGE] Blocks storage: increased `-blocks-storage.bucket-store.chunks-cache.attributes-ttl` default from `24h` to `168h` (1 week). #3528
* [CHANGE] Blocks storage: the config option `-blocks-storage.bucket-store.index-cache.postings-compression-enabled` has been deprecated and postings compression is always enabled. #3538
* [CHANGE] Ruler: gRPC message size default limits on the Ruler-client side have changed: #3523
  - limit for outgoing gRPC messages has changed from 2147483647 to 16777216 bytes
  - limit for incoming gRPC messages has changed from 4194304 to 104857600 bytes
* [FEATURE] Distributor/Ingester: Provide ability to not overflow writes in the presence of a leaving or unhealthy ingester. This allows for more efficient ingester rolling restarts. #3305
* [FEATURE] Query-frontend: introduced query statistics logged in the query-frontend when enabled via `-frontend.query-stats-enabled=true`. When enabled, the metric `cortex_query_seconds_total` is tracked, counting the sum of the wall time spent across all queriers while running queries (on a per-tenant basis). The metrics `cortex_request_duration_seconds` and `cortex_query_seconds_total` are different: the first one tracks the request duration (eg. HTTP request from the client), while the latter tracks the sum of the wall time on all queriers involved executing the query. #3539
* [ENHANCEMENT] API: Add GZIP HTTP compression to the API responses. Compression can be enabled via `-api.response-compression-enabled`. #3536
* [ENHANCEMENT] Added zone-awareness support on queries. When zone-awareness is enabled, queries will still succeed if all ingesters in a single zone will fail. #3414
* [ENHANCEMENT] Blocks storage ingester: exported more TSDB-related metrics. #3412
  - `cortex_ingester_tsdb_wal_corruptions_total`
  - `cortex_ingester_tsdb_head_truncations_failed_total`
  - `cortex_ingester_tsdb_head_truncations_total`
  - `cortex_ingester_tsdb_head_gc_duration_seconds`
* [ENHANCEMENT] Enforced keepalive on all gRPC clients used for inter-service communication. #3431
* [ENHANCEMENT] Added `cortex_alertmanager_config_hash` metric to expose hash of Alertmanager Config loaded per user. #3388
* [ENHANCEMENT] Query-Frontend / Query-Scheduler: New component called "Query-Scheduler" has been introduced. Query-Scheduler is simply a queue of requests, moved outside of Query-Frontend. This allows Query-Frontend to be scaled separately from number of queues. To make Query-Frontend and Querier use Query-Scheduler, they need to be started with `-frontend.scheduler-address` and `-querier.scheduler-address` options respectively. #3374 #3471
* [ENHANCEMENT] Query-frontend / Querier / Ruler: added `-querier.max-query-lookback` to limit how long back data (series and metadata) can be queried. This setting can be overridden on a per-tenant basis and is enforced in the query-frontend, querier and ruler. #3452 #3458
* [ENHANCEMENT] Querier: added `-querier.query-store-for-labels-enabled` to query store for label names, label values and series APIs. Only works with blocks storage engine. #3461 #3520
* [ENHANCEMENT] Ingester: exposed `-blocks-storage.tsdb.wal-segment-size-bytes` config option to customise the TSDB WAL segment max size. #3476
* [ENHANCEMENT] Compactor: concurrently run blocks cleaner for multiple tenants. Concurrency can be configured via `-compactor.cleanup-concurrency`. #3483
* [ENHANCEMENT] Compactor: shuffle tenants before running compaction. #3483
* [ENHANCEMENT] Compactor: wait for a stable ring at startup, when sharding is enabled. #3484
* [ENHANCEMENT] Store-gateway: added `-blocks-storage.bucket-store.index-header-lazy-loading-enabled` to enable index-header lazy loading (experimental). When enabled, index-headers will be mmap-ed only once required by a query and will be automatically released after `-blocks-storage.bucket-store.index-header-lazy-loading-idle-timeout` time of inactivity. #3498
* [ENHANCEMENT] Alertmanager: added metrics `cortex_alertmanager_notification_requests_total` and `cortex_alertmanager_notification_requests_failed_total`. #3518
* [ENHANCEMENT] Ingester: added `-blocks-storage.tsdb.head-chunks-write-buffer-size-bytes` to fine-tune the TSDB head chunks write buffer size when running Cortex blocks storage. #3518
* [ENHANCEMENT] /metrics now supports OpenMetrics output. HTTP and gRPC servers metrics can now include exemplars. #3524
* [ENHANCEMENT] Expose gRPC keepalive policy options by gRPC server. #3524
* [ENHANCEMENT] Blocks storage: enabled caching of `meta.json` attributes, configurable via `-blocks-storage.bucket-store.metadata-cache.metafile-attributes-ttl`. #3528
* [ENHANCEMENT] Compactor: added a config validation check to fail fast if the compactor has been configured invalid block range periods (each period is expected to be a multiple of the previous one). #3534
* [ENHANCEMENT] Blocks storage: concurrently fetch deletion marks from object storage. #3538
* [ENHANCEMENT] Blocks storage ingester: ingester can now close idle TSDB and delete local data. #3491 #3552
* [ENHANCEMENT] Blocks storage: add option to use V2 signatures for S3 authentication. #3540
* [ENHANCEMENT] Exported process metrics to monitor the number of memory map areas allocated. #3537
  * - `process_memory_map_areas`
  * - `process_memory_map_areas_limit`
* [ENHANCEMENT] Ruler: Expose gRPC client options. #3523
* [ENHANCEMENT] Compactor: added metrics to track on-going compaction. #3535
  * `cortex_compactor_tenants_discovered`
  * `cortex_compactor_tenants_skipped`
  * `cortex_compactor_tenants_processing_succeeded`
  * `cortex_compactor_tenants_processing_failed`
* [ENHANCEMENT] Added new experimental API endpoints: `POST /purger/delete_tenant` and `GET /purger/delete_tenant_status` for deleting all tenant data. Only works with blocks storage. Compactor removes blocks that belong to user marked for deletion. #3549 #3558
* [ENHANCEMENT] Chunks storage: add option to use V2 signatures for S3 authentication. #3560
* [ENHANCEMENT] HA Tracker: Added new limit `ha_max_clusters` to set the max number of clusters tracked for single user. This limit is disabled by default. #3668
* [BUGFIX] Query-Frontend: `cortex_query_seconds_total` now return seconds not nanoseconds. #3589
* [BUGFIX] Blocks storage ingester: fixed some cases leading to a TSDB WAL corruption after a partial write to disk. #3423
* [BUGFIX] Blocks storage: Fix the race between ingestion and `/flush` call resulting in overlapping blocks. #3422
* [BUGFIX] Querier: fixed `-querier.max-query-into-future` which wasn't correctly enforced on range queries. #3452
* [BUGFIX] Fixed float64 precision stability when aggregating metrics before exposing them. This could have lead to false counters resets when querying some metrics exposed by Cortex. #3506
* [BUGFIX] Querier: the meta.json sync concurrency done when running Cortex with the blocks storage is now controlled by `-blocks-storage.bucket-store.meta-sync-concurrency` instead of the incorrect `-blocks-storage.bucket-store.block-sync-concurrency` (default values are the same). #3531
* [BUGFIX] Querier: fixed initialization order of querier module when using blocks storage. It now (again) waits until blocks have been synchronized. #3551

## Blocksconvert

* [ENHANCEMENT] Scheduler: ability to ignore users based on regexp, using `-scheduler.ignore-users-regex` flag. #3477
* [ENHANCEMENT] Builder: Parallelize reading chunks in the final stage of building block. #3470
* [ENHANCEMENT] Builder: remove duplicate label names from chunk. #3547

## 1.5.0 / 2020-11-09

### Cortex

* [CHANGE] Blocks storage: update the default HTTP configuration values for the S3 client to the upstream Thanos default values. #3244
  - `-blocks-storage.s3.http.idle-conn-timeout` is set 90 seconds.
  - `-blocks-storage.s3.http.response-header-timeout` is set to 2 minutes.
* [CHANGE] Improved shuffle sharding support in the write path. This work introduced some config changes: #3090
  * Introduced `-distributor.sharding-strategy` CLI flag (and its respective `sharding_strategy` YAML config option) to explicitly specify which sharding strategy should be used in the write path
  * `-experimental.distributor.user-subring-size` flag renamed to `-distributor.ingestion-tenant-shard-size`
  * `user_subring_size` limit YAML config option renamed to `ingestion_tenant_shard_size`
* [CHANGE] Dropped "blank Alertmanager configuration; using fallback" message from Info to Debug level. #3205
* [CHANGE] Zone-awareness replication for time-series now should be explicitly enabled in the distributor via the `-distributor.zone-awareness-enabled` CLI flag (or its respective YAML config option). Before, zone-aware replication was implicitly enabled if a zone was set on ingesters. #3200
* [CHANGE] Removed the deprecated CLI flag `-config-yaml`. You should use `-schema-config-file` instead. #3225
* [CHANGE] Enforced the HTTP method required by some API endpoints which did (incorrectly) allow any method before that. #3228
  - `GET /`
  - `GET /config`
  - `GET /debug/fgprof`
  - `GET /distributor/all_user_stats`
  - `GET /distributor/ha_tracker`
  - `GET /all_user_stats`
  - `GET /ha-tracker`
  - `GET /api/v1/user_stats`
  - `GET /api/v1/chunks`
  - `GET <legacy-http-prefix>/user_stats`
  - `GET <legacy-http-prefix>/chunks`
  - `GET /services`
  - `GET /multitenant_alertmanager/status`
  - `GET /status` (alertmanager microservice)
  - `GET|POST /ingester/ring`
  - `GET|POST /ring`
  - `GET|POST /store-gateway/ring`
  - `GET|POST /compactor/ring`
  - `GET|POST /ingester/flush`
  - `GET|POST /ingester/shutdown`
  - `GET|POST /flush`
  - `GET|POST /shutdown`
  - `GET|POST /ruler/ring`
  - `POST /api/v1/push`
  - `POST <legacy-http-prefix>/push`
  - `POST /push`
  - `POST /ingester/push`
* [CHANGE] Renamed CLI flags to configure the network interface names from which automatically detect the instance IP. #3295
  - `-compactor.ring.instance-interface` renamed to `-compactor.ring.instance-interface-names`
  - `-store-gateway.sharding-ring.instance-interface` renamed to `-store-gateway.sharding-ring.instance-interface-names`
  - `-distributor.ring.instance-interface` renamed to `-distributor.ring.instance-interface-names`
  - `-ruler.ring.instance-interface` renamed to `-ruler.ring.instance-interface-names`
* [CHANGE] Renamed `-<prefix>.redis.enable-tls` CLI flag to `-<prefix>.redis.tls-enabled`, and its respective YAML config option from `enable_tls` to `tls_enabled`. #3298
* [CHANGE] Increased default `-<prefix>.redis.timeout` from `100ms` to `500ms`. #3301
* [CHANGE] `cortex_alertmanager_config_invalid` has been removed in favor of `cortex_alertmanager_config_last_reload_successful`. #3289
* [CHANGE] Query-frontend: POST requests whose body size exceeds 10MiB will be rejected. The max body size can be customised via `-frontend.max-body-size`. #3276
* [FEATURE] Shuffle sharding: added support for shuffle-sharding queriers in the query-frontend. When configured (`-frontend.max-queriers-per-tenant` globally, or using per-tenant limit `max_queriers_per_tenant`), each tenants's requests will be handled by different set of queriers. #3113 #3257
* [FEATURE] Shuffle sharding: added support for shuffle-sharding ingesters on the read path. When ingesters shuffle-sharding is enabled and `-querier.shuffle-sharding-ingesters-lookback-period` is set, queriers will fetch in-memory series from the minimum set of required ingesters, selecting only ingesters which may have received series since 'now - lookback period'. #3252
* [FEATURE] Query-frontend: added `compression` config to support results cache with compression. #3217
* [FEATURE] Add OpenStack Swift support to blocks storage. #3303
* [FEATURE] Added support for applying Prometheus relabel configs on series received by the distributor. A `metric_relabel_configs` field has been added to the per-tenant limits configuration. #3329
* [FEATURE] Support for Cassandra client SSL certificates. #3384
* [ENHANCEMENT] Ruler: Introduces two new limits `-ruler.max-rules-per-rule-group` and `-ruler.max-rule-groups-per-tenant` to control the number of rules per rule group and the total number of rule groups for a given user. They are disabled by default. #3366
* [ENHANCEMENT] Allow to specify multiple comma-separated Cortex services to `-target` CLI option (or its respective YAML config option). For example, `-target=all,compactor` can be used to start Cortex single-binary with compactor as well. #3275
* [ENHANCEMENT] Expose additional HTTP configs for the S3 backend client. New flag are listed below: #3244
  - `-blocks-storage.s3.http.idle-conn-timeout`
  - `-blocks-storage.s3.http.response-header-timeout`
  - `-blocks-storage.s3.http.insecure-skip-verify`
* [ENHANCEMENT] Added `cortex_query_frontend_connected_clients` metric to show the number of workers currently connected to the frontend. #3207
* [ENHANCEMENT] Shuffle sharding: improved shuffle sharding in the write path. Shuffle sharding now should be explicitly enabled via `-distributor.sharding-strategy` CLI flag (or its respective YAML config option) and guarantees stability, consistency, shuffling and balanced zone-awareness properties. #3090 #3214
* [ENHANCEMENT] Ingester: added new metric `cortex_ingester_active_series` to track active series more accurately. Also added options to control whether active series tracking is enabled (`-ingester.active-series-metrics-enabled`, defaults to false), and how often this metric is updated (`-ingester.active-series-metrics-update-period`) and max idle time for series to be considered inactive (`-ingester.active-series-metrics-idle-timeout`). #3153
* [ENHANCEMENT] Store-gateway: added zone-aware replication support to blocks replication in the store-gateway. #3200
* [ENHANCEMENT] Store-gateway: exported new metrics. #3231
  - `cortex_bucket_store_cached_series_fetch_duration_seconds`
  - `cortex_bucket_store_cached_postings_fetch_duration_seconds`
  - `cortex_bucket_stores_gate_queries_max`
* [ENHANCEMENT] Added `-version` flag to Cortex. #3233
* [ENHANCEMENT] Hash ring: added instance registered timestamp to the ring. #3248
* [ENHANCEMENT] Reduce tail latency by smoothing out spikes in rate of chunk flush operations. #3191
* [ENHANCEMENT] User Cortex as User Agent in http requests issued by Configs DB client. #3264
* [ENHANCEMENT] Experimental Ruler API: Fetch rule groups from object storage in parallel. #3218
* [ENHANCEMENT] Chunks GCS object storage client uses the `fields` selector to limit the payload size when listing objects in the bucket. #3218 #3292
* [ENHANCEMENT] Added shuffle sharding support to ruler. Added new metric `cortex_ruler_sync_rules_total`. #3235
* [ENHANCEMENT] Return an explicit error when the store-gateway is explicitly requested without a blocks storage engine. #3287
* [ENHANCEMENT] Ruler: only load rules that belong to the ruler. Improves rules synching performances when ruler sharding is enabled. #3269
* [ENHANCEMENT] Added `-<prefix>.redis.tls-insecure-skip-verify` flag. #3298
* [ENHANCEMENT] Added `cortex_alertmanager_config_last_reload_successful_seconds` metric to show timestamp of last successful AM config reload. #3289
* [ENHANCEMENT] Blocks storage: reduced number of bucket listing operations to list block content (applies to newly created blocks only). #3363
* [ENHANCEMENT] Ruler: Include the tenant ID on the notifier logs. #3372
* [ENHANCEMENT] Blocks storage Compactor: Added `-compactor.enabled-tenants` and `-compactor.disabled-tenants` to explicitly enable or disable compaction of specific tenants. #3385
* [ENHANCEMENT] Blocks storage ingester: Creating checkpoint only once even when there are multiple Head compactions in a single `Compact()` call. #3373
* [BUGFIX] Blocks storage ingester: Read repair memory-mapped chunks file which can end up being empty on abrupt shutdowns combined with faulty disks. #3373
* [BUGFIX] Blocks storage ingester: Close TSDB resources on failed startup preventing ingester OOMing. #3373
* [BUGFIX] No-longer-needed ingester operations for queries triggered by queriers and rulers are now canceled. #3178
* [BUGFIX] Ruler: directories in the configured `rules-path` will be removed on startup and shutdown in order to ensure they don't persist between runs. #3195
* [BUGFIX] Handle hash-collisions in the query path. #3192
* [BUGFIX] Check for postgres rows errors. #3197
* [BUGFIX] Ruler Experimental API: Don't allow rule groups without names or empty rule groups. #3210
* [BUGFIX] Experimental Alertmanager API: Do not allow empty Alertmanager configurations or bad template filenames to be submitted through the configuration API. #3185
* [BUGFIX] Reduce failures to update heartbeat when using Consul. #3259
* [BUGFIX] When using ruler sharding, moving all user rule groups from ruler to a different one and then back could end up with some user groups not being evaluated at all. #3235
* [BUGFIX] Fixed shuffle sharding consistency when zone-awareness is enabled and the shard size is increased or instances in a new zone are added. #3299
* [BUGFIX] Use a valid grpc header when logging IP addresses. #3307
* [BUGFIX] Fixed the metric `cortex_prometheus_rule_group_duration_seconds` in the Ruler, it wouldn't report any values. #3310
* [BUGFIX] Fixed gRPC connections leaking in rulers when rulers sharding is enabled and APIs called. #3314
* [BUGFIX] Fixed shuffle sharding consistency when zone-awareness is enabled and the shard size is increased or instances in a new zone are added. #3299
* [BUGFIX] Fixed Gossip memberlist members joining when addresses are configured using DNS-based service discovery. #3360
* [BUGFIX] Ingester: fail to start an ingester running the blocks storage, if unable to load any existing TSDB at startup. #3354
* [BUGFIX] Blocks storage: Avoid deletion of blocks in the ingester which are not shipped to the storage yet. #3346
* [BUGFIX] Fix common prefixes returned by List method of S3 client. #3358
* [BUGFIX] Honor configured timeout in Azure and GCS object clients. #3285
* [BUGFIX] Blocks storage: Avoid creating blocks larger than configured block range period on forced compaction and when TSDB is idle. #3344
* [BUGFIX] Shuffle sharding: fixed max global series per user/metric limit when shuffle sharding and `-distributor.shard-by-all-labels=true` are both enabled in distributor. When using these global limits you should now set `-distributor.sharding-strategy` and `-distributor.zone-awareness-enabled` to ingesters too. #3369
* [BUGFIX] Slow query logging: when using downstream server request parameters were not logged. #3276
* [BUGFIX] Fixed tenant detection in the ruler and alertmanager API when running without auth. #3343

### Blocksconvert

* [ENHANCEMENT] Blocksconvert – Builder: download plan file locally before processing it. #3209
* [ENHANCEMENT] Blocksconvert – Cleaner: added new tool for deleting chunks data. #3283
* [ENHANCEMENT] Blocksconvert – Scanner: support for scanning specific date-range only. #3222
* [ENHANCEMENT] Blocksconvert – Scanner: metrics for tracking progress. #3222
* [ENHANCEMENT] Blocksconvert – Builder: retry block upload before giving up. #3245
* [ENHANCEMENT] Blocksconvert – Scanner: upload plans concurrently. #3340
* [BUGFIX] Blocksconvert: fix chunks ordering in the block. Chunks in different order than series work just fine in TSDB blocks at the moment, but it's not consistent with what Prometheus does and future Prometheus and Cortex optimizations may rely on this ordering. #3371

## 1.4.0 / 2020-10-02

* [CHANGE] TLS configuration for gRPC, HTTP and etcd clients is now marked as experimental. These features are not yet fully baked, and we expect possible small breaking changes in Cortex 1.5. #3198
* [CHANGE] Cassandra backend support is now GA (stable). #3180
* [CHANGE] Blocks storage is now GA (stable). The `-experimental` prefix has been removed from all CLI flags related to the blocks storage (no YAML config changes). #3180 #3201
  - `-experimental.blocks-storage.*` flags renamed to `-blocks-storage.*`
  - `-experimental.store-gateway.*` flags renamed to `-store-gateway.*`
  - `-experimental.querier.store-gateway-client.*` flags renamed to `-querier.store-gateway-client.*`
  - `-experimental.querier.store-gateway-addresses` flag renamed to `-querier.store-gateway-addresses`
  - `-store-gateway.replication-factor` flag renamed to `-store-gateway.sharding-ring.replication-factor`
  - `-store-gateway.tokens-file-path` flag renamed to `store-gateway.sharding-ring.tokens-file-path`
* [CHANGE] Ingester: Removed deprecated untyped record from chunks WAL. Only if you are running `v1.0` or below, it is recommended to first upgrade to `v1.1`/`v1.2`/`v1.3` and run it for a day before upgrading to `v1.4` to avoid data loss. #3115
* [CHANGE] Distributor API endpoints are no longer served unless target is set to `distributor` or `all`. #3112
* [CHANGE] Increase the default Cassandra client replication factor to 3. #3007
* [CHANGE] Blocks storage: removed the support to transfer blocks between ingesters on shutdown. When running the Cortex blocks storage, ingesters are expected to run with a persistent disk. The following metrics have been removed: #2996
  * `cortex_ingester_sent_files`
  * `cortex_ingester_received_files`
  * `cortex_ingester_received_bytes_total`
  * `cortex_ingester_sent_bytes_total`
* [CHANGE] The buckets for the `cortex_chunk_store_index_lookups_per_query` metric have been changed to 1, 2, 4, 8, 16. #3021
* [CHANGE] Blocks storage: the `operation` label value `getrange` has changed into `get_range` for the metrics `thanos_store_bucket_cache_operation_requests_total` and `thanos_store_bucket_cache_operation_hits_total`. #3000
* [CHANGE] Experimental Delete Series: `/api/v1/admin/tsdb/delete_series` and `/api/v1/admin/tsdb/cancel_delete_request` purger APIs to return status code `204` instead of `200` for success. #2946
* [CHANGE] Histogram `cortex_memcache_request_duration_seconds` `method` label value changes from `Memcached.Get` to `Memcached.GetBatched` for batched lookups, and is not reported for non-batched lookups (label value `Memcached.GetMulti` remains, and had exactly the same value as `Get` in nonbatched lookups).  The same change applies to tracing spans. #3046
* [CHANGE] TLS server validation is now enabled by default, a new parameter `tls_insecure_skip_verify` can be set to true to skip validation optionally. #3030
* [CHANGE] `cortex_ruler_config_update_failures_total` has been removed in favor of `cortex_ruler_config_last_reload_successful`. #3056
* [CHANGE] `ruler.evaluation_delay_duration` field in YAML config has been moved and renamed to `limits.ruler_evaluation_delay_duration`. #3098
* [CHANGE] Removed obsolete `results_cache.max_freshness` from YAML config (deprecated since Cortex 1.2). #3145
* [CHANGE] Removed obsolete `-promql.lookback-delta` option (deprecated since Cortex 1.2, replaced with `-querier.lookback-delta`). #3144
* [CHANGE] Cache: added support for Redis Cluster and Redis Sentinel. #2961
  - The following changes have been made in Redis configuration:
   - `-redis.master_name` added
   - `-redis.db` added
   - `-redis.max-active-conns` changed to `-redis.pool-size`
   - `-redis.max-conn-lifetime` changed to `-redis.max-connection-age`
   - `-redis.max-idle-conns` removed
   - `-redis.wait-on-pool-exhaustion` removed
* [CHANGE] TLS configuration for gRPC, HTTP and etcd clients is now marked as experimental. These features are not yet fully baked, and we expect possible small breaking changes in Cortex 1.5. #3198
* [CHANGE] Fixed store-gateway CLI flags inconsistencies. #3201
  - `-store-gateway.replication-factor` flag renamed to `-store-gateway.sharding-ring.replication-factor`
  - `-store-gateway.tokens-file-path` flag renamed to `store-gateway.sharding-ring.tokens-file-path`
* [FEATURE] Logging of the source IP passed along by a reverse proxy is now supported by setting the `-server.log-source-ips-enabled`. For non standard headers the settings `-server.log-source-ips-header` and `-server.log-source-ips-regex` can be used. #2985
* [FEATURE] Blocks storage: added shuffle sharding support to store-gateway blocks sharding. Added the following additional metrics to store-gateway: #3069
  * `cortex_bucket_stores_tenants_discovered`
  * `cortex_bucket_stores_tenants_synced`
* [FEATURE] Experimental blocksconvert: introduce an experimental tool `blocksconvert` to migrate long-term storage chunks to blocks. #3092 #3122 #3127 #3162
* [ENHANCEMENT] Improve the Alertmanager logging when serving requests from its API / UI. #3397
* [ENHANCEMENT] Add support for azure storage in China, German and US Government environments. #2988
* [ENHANCEMENT] Query-tee: added a small tolerance to floating point sample values comparison. #2994
* [ENHANCEMENT] Query-tee: add support for doing a passthrough of requests to preferred backend for unregistered routes #3018
* [ENHANCEMENT] Expose `storage.aws.dynamodb.backoff_config` configuration file field. #3026
* [ENHANCEMENT] Added `cortex_request_message_bytes` and `cortex_response_message_bytes` histograms to track received and sent gRPC message and HTTP request/response sizes. Added `cortex_inflight_requests` gauge to track number of inflight gRPC and HTTP requests. #3064
* [ENHANCEMENT] Publish ruler's ring metrics. #3074
* [ENHANCEMENT] Add config validation to the experimental Alertmanager API. Invalid configs are no longer accepted. #3053
* [ENHANCEMENT] Add "integration" as a label for `cortex_alertmanager_notifications_total` and `cortex_alertmanager_notifications_failed_total` metrics. #3056
* [ENHANCEMENT] Add `cortex_ruler_config_last_reload_successful` and `cortex_ruler_config_last_reload_successful_seconds` to check status of users rule manager. #3056
* [ENHANCEMENT] The configuration validation now fails if an empty YAML node has been set for a root YAML config property. #3080
* [ENHANCEMENT] Memcached dial() calls now have a circuit-breaker to avoid hammering a broken cache. #3051, #3189
* [ENHANCEMENT] `-ruler.evaluation-delay-duration` is now overridable as a per-tenant limit, `ruler_evaluation_delay_duration`. #3098
* [ENHANCEMENT] Add TLS support to etcd client. #3102
* [ENHANCEMENT] When a tenant accesses the Alertmanager UI or its API, if we have valid `-alertmanager.configs.fallback` we'll use that to start the manager and avoid failing the request. #3073
* [ENHANCEMENT] Add `DELETE api/v1/rules/{namespace}` to the Ruler. It allows all the rule groups of a namespace to be deleted. #3120
* [ENHANCEMENT] Experimental Delete Series: Retry processing of Delete requests during failures. #2926
* [ENHANCEMENT] Improve performance of QueryStream() in ingesters. #3177
* [ENHANCEMENT] Modules included in "All" target are now visible in output of `-modules` CLI flag. #3155
* [ENHANCEMENT] Added `/debug/fgprof` endpoint to debug running Cortex process using `fgprof`. This adds up to the existing `/debug/...` endpoints. #3131
* [ENHANCEMENT] Blocks storage: optimised `/api/v1/series` for blocks storage. (#2976)
* [BUGFIX] Ruler: when loading rules from "local" storage, check for directory after resolving symlink. #3137
* [BUGFIX] Query-frontend: Fixed rounding for incoming query timestamps, to be 100% Prometheus compatible. #2990
* [BUGFIX] Querier: Merge results from chunks and blocks ingesters when using streaming of results. #3013
* [BUGFIX] Querier: query /series from ingesters regardless the `-querier.query-ingesters-within` setting. #3035
* [BUGFIX] Blocks storage: Ingester is less likely to hit gRPC message size limit when streaming data to queriers. #3015
* [BUGFIX] Blocks storage: fixed memberlist support for the store-gateways and compactors ring used when blocks sharding is enabled. #3058 #3095
* [BUGFIX] Fix configuration for TLS server validation, TLS skip verify was hardcoded to true for all TLS configurations and prevented validation of server certificates. #3030
* [BUGFIX] Fixes the Alertmanager panicking when no `-alertmanager.web.external-url` is provided. #3017
* [BUGFIX] Fixes the registration of the Alertmanager API metrics `cortex_alertmanager_alerts_received_total` and `cortex_alertmanager_alerts_invalid_total`. #3065
* [BUGFIX] Fixes `flag needs an argument: -config.expand-env` error. #3087
* [BUGFIX] An index optimisation actually slows things down when using caching. Moved it to the right location. #2973
* [BUGFIX] Ingester: If push request contained both valid and invalid samples, valid samples were ingested but not stored to WAL of the chunks storage. This has been fixed. #3067
* [BUGFIX] Cassandra: fixed consistency setting in the CQL session when creating the keyspace. #3105
* [BUGFIX] Ruler: Config API would return both the `record` and `alert` in `YAML` response keys even when one of them must be empty. #3120
* [BUGFIX] Index page now uses configured HTTP path prefix when creating links. #3126
* [BUGFIX] Purger: fixed deadlock when reloading of tombstones failed. #3182
* [BUGFIX] Fixed panic in flusher job, when error writing chunks to the store would cause "idle" chunks to be flushed, which triggered panic. #3140
* [BUGFIX] Index page no longer shows links that are not valid for running Cortex instance. #3133
* [BUGFIX] Configs: prevent validation of templates to fail when using template functions. #3157
* [BUGFIX] Configuring the S3 URL with an `@` but without username and password doesn't enable the AWS static credentials anymore. #3170
* [BUGFIX] Limit errors on ranged queries (`api/v1/query_range`) no longer return a status code `500` but `422` instead. #3167
* [BUGFIX] Handle hash-collisions in the query path. Before this fix, Cortex could occasionally mix up two different series in a query, leading to invalid results, when `-querier.ingester-streaming` was used. #3192

## 1.3.0 / 2020-08-21

* [CHANGE] Replace the metric `cortex_alertmanager_configs` with `cortex_alertmanager_config_invalid` exposed by Alertmanager. #2960
* [CHANGE] Experimental Delete Series: Change target flag for purger from `data-purger` to `purger`. #2777
* [CHANGE] Experimental blocks storage: The max concurrent queries against the long-term storage, configured via `-experimental.blocks-storage.bucket-store.max-concurrent`, is now a limit shared across all tenants and not a per-tenant limit anymore. The default value has changed from `20` to `100` and the following new metrics have been added: #2797
  * `cortex_bucket_stores_gate_queries_concurrent_max`
  * `cortex_bucket_stores_gate_queries_in_flight`
  * `cortex_bucket_stores_gate_duration_seconds`
* [CHANGE] Metric `cortex_ingester_flush_reasons` has been renamed to `cortex_ingester_flushing_enqueued_series_total`, and new metric `cortex_ingester_flushing_dequeued_series_total` with `outcome` label (superset of reason) has been added. #2802 #2818 #2998
* [CHANGE] Experimental Delete Series: Metric `cortex_purger_oldest_pending_delete_request_age_seconds` would track age of delete requests since they are over their cancellation period instead of their creation time. #2806
* [CHANGE] Experimental blocks storage: the store-gateway service is required in a Cortex cluster running with the experimental blocks storage. Removed the `-experimental.tsdb.store-gateway-enabled` CLI flag and `store_gateway_enabled` YAML config option. The store-gateway is now always enabled when the storage engine is `blocks`. #2822
* [CHANGE] Experimental blocks storage: removed support for `-experimental.blocks-storage.bucket-store.max-sample-count` flag because the implementation was flawed. To limit the number of samples/chunks processed by a single query you can set `-store.query-chunk-limit`, which is now supported by the blocks storage too. #2852
* [CHANGE] Ingester: Chunks flushed via /flush stay in memory until retention period is reached. This affects `cortex_ingester_memory_chunks` metric. #2778
* [CHANGE] Querier: the error message returned when the query time range exceeds `-store.max-query-length` has changed from `invalid query, length > limit (X > Y)` to `the query time range exceeds the limit (query length: X, limit: Y)`. #2826
* [CHANGE] Add `component` label to metrics exposed by chunk, delete and index store clients. #2774
* [CHANGE] Querier: when `-querier.query-ingesters-within` is configured, the time range of the query sent to ingesters is now manipulated to ensure the query start time is not older than 'now - query-ingesters-within'. #2904
* [CHANGE] KV: The `role` label which was a label of `multi` KV store client only has been added to metrics of every KV store client. If KV store client is not `multi`, then the value of `role` label is `primary`. #2837
* [CHANGE] Added the `engine` label to the metrics exposed by the Prometheus query engine, to distinguish between `ruler` and `querier` metrics. #2854
* [CHANGE] Added ruler to the single binary when started with `-target=all` (default). #2854
* [CHANGE] Experimental blocks storage: compact head when opening TSDB. This should only affect ingester startup after it was unable to compact head in previous run. #2870
* [CHANGE] Metric `cortex_overrides_last_reload_successful` has been renamed to `cortex_runtime_config_last_reload_successful`. #2874
* [CHANGE] HipChat support has been removed from the alertmanager (because removed from the Prometheus upstream too). #2902
* [CHANGE] Add constant label `name` to metric `cortex_cache_request_duration_seconds`. #2903
* [CHANGE] Add `user` label to metric `cortex_query_frontend_queue_length`. #2939
* [CHANGE] Experimental blocks storage: cleaned up the config and renamed "TSDB" to "blocks storage". #2937
  - The storage engine setting value has been changed from `tsdb` to `blocks`; this affects `-store.engine` CLI flag and its respective YAML option.
  - The root level YAML config has changed from `tsdb` to `blocks_storage`
  - The prefix of all CLI flags has changed from `-experimental.tsdb.` to `-experimental.blocks-storage.`
  - The following settings have been grouped under `tsdb` property in the YAML config and their CLI flags changed:
    - `-experimental.tsdb.dir` changed to `-experimental.blocks-storage.tsdb.dir`
    - `-experimental.tsdb.block-ranges-period` changed to `-experimental.blocks-storage.tsdb.block-ranges-period`
    - `-experimental.tsdb.retention-period` changed to `-experimental.blocks-storage.tsdb.retention-period`
    - `-experimental.tsdb.ship-interval` changed to `-experimental.blocks-storage.tsdb.ship-interval`
    - `-experimental.tsdb.ship-concurrency` changed to `-experimental.blocks-storage.tsdb.ship-concurrency`
    - `-experimental.tsdb.max-tsdb-opening-concurrency-on-startup` changed to `-experimental.blocks-storage.tsdb.max-tsdb-opening-concurrency-on-startup`
    - `-experimental.tsdb.head-compaction-interval` changed to `-experimental.blocks-storage.tsdb.head-compaction-interval`
    - `-experimental.tsdb.head-compaction-concurrency` changed to `-experimental.blocks-storage.tsdb.head-compaction-concurrency`
    - `-experimental.tsdb.head-compaction-idle-timeout` changed to `-experimental.blocks-storage.tsdb.head-compaction-idle-timeout`
    - `-experimental.tsdb.stripe-size` changed to `-experimental.blocks-storage.tsdb.stripe-size`
    - `-experimental.tsdb.wal-compression-enabled` changed to `-experimental.blocks-storage.tsdb.wal-compression-enabled`
    - `-experimental.tsdb.flush-blocks-on-shutdown` changed to `-experimental.blocks-storage.tsdb.flush-blocks-on-shutdown`
* [CHANGE] Flags `-bigtable.grpc-use-gzip-compression`, `-ingester.client.grpc-use-gzip-compression`, `-querier.frontend-client.grpc-use-gzip-compression` are now deprecated. #2940
* [CHANGE] Limit errors reported by ingester during query-time now return HTTP status code 422. #2941
* [FEATURE] Introduced `ruler.for-outage-tolerance`, Max time to tolerate outage for restoring "for" state of alert. #2783
* [FEATURE] Introduced `ruler.for-grace-period`, Minimum duration between alert and restored "for" state. This is maintained only for alerts with configured "for" time greater than grace period. #2783
* [FEATURE] Introduced `ruler.resend-delay`, Minimum amount of time to wait before resending an alert to Alertmanager. #2783
* [FEATURE] Ruler: added `local` filesystem support to store rules (read-only). #2854
* [ENHANCEMENT] Upgraded Docker base images to `alpine:3.12`. #2862
* [ENHANCEMENT] Experimental: Querier can now optionally query secondary store. This is specified by using `-querier.second-store-engine` option, with values `chunks` or `blocks`. Standard configuration options for this store are used. Additionally, this querying can be configured to happen only for queries that need data older than `-querier.use-second-store-before-time`. Default value of zero will always query secondary store. #2747
* [ENHANCEMENT] Query-tee: increased the `cortex_querytee_request_duration_seconds` metric buckets granularity. #2799
* [ENHANCEMENT] Query-tee: fail to start if the configured `-backend.preferred` is unknown. #2799
* [ENHANCEMENT] Ruler: Added the following metrics: #2786
  * `cortex_prometheus_notifications_latency_seconds`
  * `cortex_prometheus_notifications_errors_total`
  * `cortex_prometheus_notifications_sent_total`
  * `cortex_prometheus_notifications_dropped_total`
  * `cortex_prometheus_notifications_queue_length`
  * `cortex_prometheus_notifications_queue_capacity`
  * `cortex_prometheus_notifications_alertmanagers_discovered`
* [ENHANCEMENT] The behavior of the `/ready` was changed for the query frontend to indicate when it was ready to accept queries. This is intended for use by a read path load balancer that would want to wait for the frontend to have attached queriers before including it in the backend. #2733
* [ENHANCEMENT] Experimental Delete Series: Add support for deletion of chunks for remaining stores. #2801
* [ENHANCEMENT] Add `-modules` command line flag to list possible values for `-target`. Also, log warning if given target is internal component. #2752
* [ENHANCEMENT] Added `-ingester.flush-on-shutdown-with-wal-enabled` option to enable chunks flushing even when WAL is enabled. #2780
* [ENHANCEMENT] Query-tee: Support for custom API prefix by using `-server.path-prefix` option. #2814
* [ENHANCEMENT] Query-tee: Forward `X-Scope-OrgId` header to backend, if present in the request. #2815
* [ENHANCEMENT] Experimental blocks storage: Added `-experimental.blocks-storage.tsdb.head-compaction-idle-timeout` option to force compaction of data in memory into a block. #2803
* [ENHANCEMENT] Experimental blocks storage: Added support for flushing blocks via `/flush`, `/shutdown` (previously these only worked for chunks storage) and by using `-experimental.blocks-storage.tsdb.flush-blocks-on-shutdown` option. #2794
* [ENHANCEMENT] Experimental blocks storage: Added support to enforce max query time range length via `-store.max-query-length`. #2826
* [ENHANCEMENT] Experimental blocks storage: Added support to limit the max number of chunks that can be fetched from the long-term storage while executing a query. The limit is enforced both in the querier and store-gateway, and is configurable via `-store.query-chunk-limit`. #2852 #2922
* [ENHANCEMENT] Ingester: Added new metric `cortex_ingester_flush_series_in_progress` that reports number of ongoing flush-series operations. Useful when calling `/flush` handler: if `cortex_ingester_flush_queue_length + cortex_ingester_flush_series_in_progress` is 0, all flushes are finished. #2778
* [ENHANCEMENT] Memberlist members can join cluster via SRV records. #2788
* [ENHANCEMENT] Added configuration options for chunks s3 client. #2831
  * `s3.endpoint`
  * `s3.region`
  * `s3.access-key-id`
  * `s3.secret-access-key`
  * `s3.insecure`
  * `s3.sse-encryption`
  * `s3.http.idle-conn-timeout`
  * `s3.http.response-header-timeout`
  * `s3.http.insecure-skip-verify`
* [ENHANCEMENT] Prometheus upgraded. #2798 #2849 #2867 #2902 #2918
  * Optimized labels regex matchers for patterns containing literals (eg. `foo.*`, `.*foo`, `.*foo.*`)
* [ENHANCEMENT] Add metric `cortex_ruler_config_update_failures_total` to Ruler to track failures of loading rules files. #2857
* [ENHANCEMENT] Experimental Alertmanager: Alertmanager configuration persisted to object storage using an experimental API that accepts and returns YAML-based Alertmanager configuration. #2768
* [ENHANCEMENT] Ruler: `-ruler.alertmanager-url` now supports multiple URLs. Each URL is treated as a separate Alertmanager group. Support for multiple Alertmanagers in a group can be achieved by using DNS service discovery. #2851
* [ENHANCEMENT] Experimental blocks storage: Cortex Flusher now works with blocks engine. Flusher needs to be provided with blocks-engine configuration, existing Flusher flags are not used (they are only relevant for chunks engine). Note that flush errors are only reported via log. #2877
* [ENHANCEMENT] Flusher: Added `-flusher.exit-after-flush` option (defaults to true) to control whether Cortex should stop completely after Flusher has finished its work. #2877
* [ENHANCEMENT] Added metrics `cortex_config_hash` and `cortex_runtime_config_hash` to expose hash of the currently active config file. #2874
* [ENHANCEMENT] Logger: added JSON logging support, configured via the `-log.format=json` CLI flag or its respective YAML config option. #2386
* [ENHANCEMENT] Added new flags `-bigtable.grpc-compression`, `-ingester.client.grpc-compression`, `-querier.frontend-client.grpc-compression` to configure compression used by gRPC. Valid values are `gzip`, `snappy`, or empty string (no compression, default). #2940
* [ENHANCEMENT] Clarify limitations of the `/api/v1/series`, `/api/v1/labels` and `/api/v1/label/{name}/values` endpoints. #2953
* [ENHANCEMENT] Ingester: added `Dropped` outcome to metric `cortex_ingester_flushing_dequeued_series_total`. #2998
* [BUGFIX] Fixed a bug with `api/v1/query_range` where no responses would return null values for `result` and empty values for `resultType`. #2962
* [BUGFIX] Fixed a bug in the index intersect code causing storage to return more chunks/series than required. #2796
* [BUGFIX] Fixed the number of reported keys in the background cache queue. #2764
* [BUGFIX] Fix race in processing of headers in sharded queries. #2762
* [BUGFIX] Query Frontend: Do not re-split sharded requests around ingester boundaries. #2766
* [BUGFIX] Experimental Delete Series: Fixed a problem with cache generation numbers prefixed to cache keys. #2800
* [BUGFIX] Ingester: Flushing chunks via `/flush` endpoint could previously lead to panic, if chunks were already flushed before and then removed from memory during the flush caused by `/flush` handler. Immediate flush now doesn't cause chunks to be flushed again. Samples received during flush triggered via `/flush` handler are no longer discarded. #2778
* [BUGFIX] Prometheus upgraded. #2849
  * Fixed unknown symbol error during head compaction
* [BUGFIX] Fix panic when using cassandra as store for both index and delete requests. #2774
* [BUGFIX] Experimental Delete Series: Fixed a data race in Purger. #2817
* [BUGFIX] KV: Fixed a bug that triggered a panic due to metrics being registered with the same name but different labels when using a `multi` configured KV client. #2837
* [BUGFIX] Query-frontend: Fix passing HTTP `Host` header if `-frontend.downstream-url` is configured. #2880
* [BUGFIX] Ingester: Improve time-series distribution when `-experimental.distributor.user-subring-size` is enabled. #2887
* [BUGFIX] Set content type to `application/x-protobuf` for remote_read responses. #2915
* [BUGFIX] Fixed ruler and store-gateway instance registration in the ring (when sharding is enabled) when a new instance replaces abruptly terminated one, and the only difference between the two instances is the address. #2954
* [BUGFIX] Fixed `Missing chunks and index config causing silent failure` Absence of chunks and index from schema config is not validated. #2732
* [BUGFIX] Fix panic caused by KVs from boltdb being used beyond their life. #2971
* [BUGFIX] Experimental blocks storage: `/api/v1/series`, `/api/v1/labels` and `/api/v1/label/{name}/values` only query the TSDB head regardless of the configured `-experimental.blocks-storage.tsdb.retention-period`. #2974
* [BUGFIX] Ingester: Avoid indefinite checkpointing in case of surge in number of series. #2955
* [BUGFIX] Querier: query /series from ingesters regardless the `-querier.query-ingesters-within` setting. #3035
* [BUGFIX] Ruler: fixed an unintentional breaking change introduced in the ruler's `alertmanager_url` YAML config option, which changed the value from a string to a list of strings. #2989

## 1.2.0 / 2020-07-01

* [CHANGE] Metric `cortex_kv_request_duration_seconds` now includes `name` label to denote which client is being used as well as the `backend` label to denote the KV backend implementation in use. #2648
* [CHANGE] Experimental Ruler: Rule groups persisted to object storage using the experimental API have an updated object key encoding to better handle special characters. Rule groups previously-stored using object storage must be renamed to the new format. #2646
* [CHANGE] Query Frontend now uses Round Robin to choose a tenant queue to service next. #2553
* [CHANGE] `-promql.lookback-delta` is now deprecated and has been replaced by `-querier.lookback-delta` along with `lookback_delta` entry under `querier` in the config file. `-promql.lookback-delta` will be removed in v1.4.0. #2604
* [CHANGE] Experimental TSDB: removed `-experimental.tsdb.bucket-store.binary-index-header-enabled` flag. Now the binary index-header is always enabled.
* [CHANGE] Experimental TSDB: Renamed index-cache metrics to use original metric names from Thanos, as Cortex is not aggregating them in any way: #2627
  * `cortex_<service>_blocks_index_cache_items_evicted_total` => `thanos_store_index_cache_items_evicted_total{name="index-cache"}`
  * `cortex_<service>_blocks_index_cache_items_added_total` => `thanos_store_index_cache_items_added_total{name="index-cache"}`
  * `cortex_<service>_blocks_index_cache_requests_total` => `thanos_store_index_cache_requests_total{name="index-cache"}`
  * `cortex_<service>_blocks_index_cache_items_overflowed_total` => `thanos_store_index_cache_items_overflowed_total{name="index-cache"}`
  * `cortex_<service>_blocks_index_cache_hits_total` => `thanos_store_index_cache_hits_total{name="index-cache"}`
  * `cortex_<service>_blocks_index_cache_items` => `thanos_store_index_cache_items{name="index-cache"}`
  * `cortex_<service>_blocks_index_cache_items_size_bytes` => `thanos_store_index_cache_items_size_bytes{name="index-cache"}`
  * `cortex_<service>_blocks_index_cache_total_size_bytes` => `thanos_store_index_cache_total_size_bytes{name="index-cache"}`
  * `cortex_<service>_blocks_index_cache_memcached_operations_total` =>  `thanos_memcached_operations_total{name="index-cache"}`
  * `cortex_<service>_blocks_index_cache_memcached_operation_failures_total` =>  `thanos_memcached_operation_failures_total{name="index-cache"}`
  * `cortex_<service>_blocks_index_cache_memcached_operation_duration_seconds` =>  `thanos_memcached_operation_duration_seconds{name="index-cache"}`
  * `cortex_<service>_blocks_index_cache_memcached_operation_skipped_total` =>  `thanos_memcached_operation_skipped_total{name="index-cache"}`
* [CHANGE] Experimental TSDB: Renamed metrics in bucket stores: #2627
  * `cortex_<service>_blocks_meta_syncs_total` => `cortex_blocks_meta_syncs_total{component="<service>"}`
  * `cortex_<service>_blocks_meta_sync_failures_total` => `cortex_blocks_meta_sync_failures_total{component="<service>"}`
  * `cortex_<service>_blocks_meta_sync_duration_seconds` => `cortex_blocks_meta_sync_duration_seconds{component="<service>"}`
  * `cortex_<service>_blocks_meta_sync_consistency_delay_seconds` => `cortex_blocks_meta_sync_consistency_delay_seconds{component="<service>"}`
  * `cortex_<service>_blocks_meta_synced` => `cortex_blocks_meta_synced{component="<service>"}`
  * `cortex_<service>_bucket_store_block_loads_total` => `cortex_bucket_store_block_loads_total{component="<service>"}`
  * `cortex_<service>_bucket_store_block_load_failures_total` => `cortex_bucket_store_block_load_failures_total{component="<service>"}`
  * `cortex_<service>_bucket_store_block_drops_total` => `cortex_bucket_store_block_drops_total{component="<service>"}`
  * `cortex_<service>_bucket_store_block_drop_failures_total` => `cortex_bucket_store_block_drop_failures_total{component="<service>"}`
  * `cortex_<service>_bucket_store_blocks_loaded` => `cortex_bucket_store_blocks_loaded{component="<service>"}`
  * `cortex_<service>_bucket_store_series_data_touched` => `cortex_bucket_store_series_data_touched{component="<service>"}`
  * `cortex_<service>_bucket_store_series_data_fetched` => `cortex_bucket_store_series_data_fetched{component="<service>"}`
  * `cortex_<service>_bucket_store_series_data_size_touched_bytes` => `cortex_bucket_store_series_data_size_touched_bytes{component="<service>"}`
  * `cortex_<service>_bucket_store_series_data_size_fetched_bytes` => `cortex_bucket_store_series_data_size_fetched_bytes{component="<service>"}`
  * `cortex_<service>_bucket_store_series_blocks_queried` => `cortex_bucket_store_series_blocks_queried{component="<service>"}`
  * `cortex_<service>_bucket_store_series_get_all_duration_seconds` => `cortex_bucket_store_series_get_all_duration_seconds{component="<service>"}`
  * `cortex_<service>_bucket_store_series_merge_duration_seconds` => `cortex_bucket_store_series_merge_duration_seconds{component="<service>"}`
  * `cortex_<service>_bucket_store_series_refetches_total` => `cortex_bucket_store_series_refetches_total{component="<service>"}`
  * `cortex_<service>_bucket_store_series_result_series` => `cortex_bucket_store_series_result_series{component="<service>"}`
  * `cortex_<service>_bucket_store_cached_postings_compressions_total` => `cortex_bucket_store_cached_postings_compressions_total{component="<service>"}`
  * `cortex_<service>_bucket_store_cached_postings_compression_errors_total` => `cortex_bucket_store_cached_postings_compression_errors_total{component="<service>"}`
  * `cortex_<service>_bucket_store_cached_postings_compression_time_seconds` => `cortex_bucket_store_cached_postings_compression_time_seconds{component="<service>"}`
  * `cortex_<service>_bucket_store_cached_postings_original_size_bytes_total` => `cortex_bucket_store_cached_postings_original_size_bytes_total{component="<service>"}`
  * `cortex_<service>_bucket_store_cached_postings_compressed_size_bytes_total` => `cortex_bucket_store_cached_postings_compressed_size_bytes_total{component="<service>"}`
  * `cortex_<service>_blocks_sync_seconds` => `cortex_bucket_stores_blocks_sync_seconds{component="<service>"}`
  * `cortex_<service>_blocks_last_successful_sync_timestamp_seconds` => `cortex_bucket_stores_blocks_last_successful_sync_timestamp_seconds{component="<service>"}`
* [CHANGE] Available command-line flags are printed to stdout, and only when requested via `-help`. Using invalid flag no longer causes printing of all available flags. #2691
* [CHANGE] Experimental Memberlist ring: randomize gossip node names to avoid conflicts when running multiple clients on the same host, or reusing host names (eg. pods in statefulset). Node name randomization can be disabled by using `-memberlist.randomize-node-name=false`. #2715
* [CHANGE] Memberlist KV client is no longer considered experimental. #2725
* [CHANGE] Experimental Delete Series: Make delete request cancellation duration configurable. #2760
* [CHANGE] Removed `-store.fullsize-chunks` option which was undocumented and unused (it broke ingester hand-overs). #2656
* [CHANGE] Query with no metric name that has previously resulted in HTTP status code 500 now returns status code 422 instead. #2571
* [FEATURE] TLS config options added for GRPC clients in Querier (Query-frontend client & Ingester client), Ruler, Store Gateway, as well as HTTP client in Config store client. #2502
* [FEATURE] The flag `-frontend.max-cache-freshness` is now supported within the limits overrides, to specify per-tenant max cache freshness values. The corresponding YAML config parameter has been changed from `results_cache.max_freshness` to `limits_config.max_cache_freshness`. The legacy YAML config parameter (`results_cache.max_freshness`) will continue to be supported till Cortex release `v1.4.0`. #2609
* [FEATURE] Experimental gRPC Store: Added support to 3rd parties index and chunk stores using gRPC client/server plugin mechanism. #2220
* [FEATURE] Add `-cassandra.table-options` flag to customize table options of Cassandra when creating the index or chunk table. #2575
* [ENHANCEMENT] Propagate GOPROXY value when building `build-image`. This is to help the builders building the code in a Network where default Go proxy is not accessible (e.g. when behind some corporate VPN). #2741
* [ENHANCEMENT] Querier: Added metric `cortex_querier_request_duration_seconds` for all requests to the querier. #2708
* [ENHANCEMENT] Cortex is now built with Go 1.14. #2480 #2749 #2753
* [ENHANCEMENT] Experimental TSDB: added the following metrics to the ingester: #2580 #2583 #2589 #2654
  * `cortex_ingester_tsdb_appender_add_duration_seconds`
  * `cortex_ingester_tsdb_appender_commit_duration_seconds`
  * `cortex_ingester_tsdb_refcache_purge_duration_seconds`
  * `cortex_ingester_tsdb_compactions_total`
  * `cortex_ingester_tsdb_compaction_duration_seconds`
  * `cortex_ingester_tsdb_wal_fsync_duration_seconds`
  * `cortex_ingester_tsdb_wal_page_flushes_total`
  * `cortex_ingester_tsdb_wal_completed_pages_total`
  * `cortex_ingester_tsdb_wal_truncations_failed_total`
  * `cortex_ingester_tsdb_wal_truncations_total`
  * `cortex_ingester_tsdb_wal_writes_failed_total`
  * `cortex_ingester_tsdb_checkpoint_deletions_failed_total`
  * `cortex_ingester_tsdb_checkpoint_deletions_total`
  * `cortex_ingester_tsdb_checkpoint_creations_failed_total`
  * `cortex_ingester_tsdb_checkpoint_creations_total`
  * `cortex_ingester_tsdb_wal_truncate_duration_seconds`
  * `cortex_ingester_tsdb_head_active_appenders`
  * `cortex_ingester_tsdb_head_series_not_found_total`
  * `cortex_ingester_tsdb_head_chunks`
  * `cortex_ingester_tsdb_mmap_chunk_corruptions_total`
  * `cortex_ingester_tsdb_head_chunks_created_total`
  * `cortex_ingester_tsdb_head_chunks_removed_total`
* [ENHANCEMENT] Experimental TSDB: added metrics useful to alert on critical conditions of the blocks storage: #2573
  * `cortex_compactor_last_successful_run_timestamp_seconds`
  * `cortex_querier_blocks_last_successful_sync_timestamp_seconds` (when store-gateway is disabled)
  * `cortex_querier_blocks_last_successful_scan_timestamp_seconds` (when store-gateway is enabled)
  * `cortex_storegateway_blocks_last_successful_sync_timestamp_seconds`
* [ENHANCEMENT] Experimental TSDB: added the flag `-experimental.tsdb.wal-compression-enabled` to allow to enable TSDB WAL compression. #2585
* [ENHANCEMENT] Experimental TSDB: Querier and store-gateway components can now use so-called "caching bucket", which can currently cache fetched chunks into shared memcached server. #2572
* [ENHANCEMENT] Ruler: Automatically remove unhealthy rulers from the ring. #2587
* [ENHANCEMENT] Query-tee: added support to `/metadata`, `/alerts`, and `/rules` endpoints #2600
* [ENHANCEMENT] Query-tee: added support to query results comparison between two different backends. The comparison is disabled by default and can be enabled via `-proxy.compare-responses=true`. #2611
* [ENHANCEMENT] Query-tee: improved the query-tee to not wait all backend responses before sending back the response to the client. The query-tee now sends back to the client first successful response, while honoring the `-backend.preferred` option. #2702
* [ENHANCEMENT] Thanos and Prometheus upgraded. #2602 #2604 #2634 #2659 #2686 #2756
  * TSDB now holds less WAL files after Head Truncation.
  * TSDB now does memory-mapping of Head chunks and reduces memory usage.
* [ENHANCEMENT] Experimental TSDB: decoupled blocks deletion from blocks compaction in the compactor, so that blocks deletion is not blocked by a busy compactor. The following metrics have been added: #2623
  * `cortex_compactor_block_cleanup_started_total`
  * `cortex_compactor_block_cleanup_completed_total`
  * `cortex_compactor_block_cleanup_failed_total`
  * `cortex_compactor_block_cleanup_last_successful_run_timestamp_seconds`
* [ENHANCEMENT] Experimental TSDB: Use shared cache for metadata. This is especially useful when running multiple querier and store-gateway components to reduce number of object store API calls. #2626 #2640
* [ENHANCEMENT] Experimental TSDB: when `-querier.query-store-after` is configured and running the experimental blocks storage, the time range of the query sent to the store is now manipulated to ensure the query end time is not more recent than 'now - query-store-after'. #2642
* [ENHANCEMENT] Experimental TSDB: small performance improvement in concurrent usage of RefCache, used during samples ingestion. #2651
* [ENHANCEMENT] The following endpoints now respond appropriately to an `Accept` header with the value `application/json` #2673
  * `/distributor/all_user_stats`
  * `/distributor/ha_tracker`
  * `/ingester/ring`
  * `/store-gateway/ring`
  * `/compactor/ring`
  * `/ruler/ring`
  * `/services`
* [ENHANCEMENT] Experimental Cassandra backend: Add `-cassandra.num-connections` to allow increasing the number of TCP connections to each Cassandra server. #2666
* [ENHANCEMENT] Experimental Cassandra backend: Use separate Cassandra clients and connections for reads and writes. #2666
* [ENHANCEMENT] Experimental Cassandra backend: Add `-cassandra.reconnect-interval` to allow specifying the reconnect interval to a Cassandra server that has been marked `DOWN` by the gocql driver. Also change the default value of the reconnect interval from `60s` to `1s`. #2687
* [ENHANCEMENT] Experimental Cassandra backend: Add option `-cassandra.convict-hosts-on-failure=false` to not convict host of being down when a request fails. #2684
* [ENHANCEMENT] Experimental TSDB: Applied a jitter to the period bucket scans in order to better distribute bucket operations over the time and increase the probability of hitting the shared cache (if configured). #2693
* [ENHANCEMENT] Experimental TSDB: Series limit per user and per metric now work in TSDB blocks. #2676
* [ENHANCEMENT] Experimental Memberlist: Added ability to periodically rejoin the memberlist cluster. #2724
* [ENHANCEMENT] Experimental Delete Series: Added the following metrics for monitoring processing of delete requests: #2730
  - `cortex_purger_load_pending_requests_attempts_total`: Number of attempts that were made to load pending requests with status.
  - `cortex_purger_oldest_pending_delete_request_age_seconds`: Age of oldest pending delete request in seconds.
  - `cortex_purger_pending_delete_requests_count`: Count of requests which are in process or are ready to be processed.
* [ENHANCEMENT] Experimental TSDB: Improved compactor to hard-delete also partial blocks with an deletion mark (even if the deletion mark threshold has not been reached). #2751
* [ENHANCEMENT] Experimental TSDB: Introduced a consistency check done by the querier to ensure all expected blocks have been queried via the store-gateway. If a block is missing on a store-gateway, the querier retries fetching series from missing blocks up to 3 times. If the consistency check fails once all retries have been exhausted, the query execution fails. The following metrics have been added: #2593 #2630 #2689 #2695
  * `cortex_querier_blocks_consistency_checks_total`
  * `cortex_querier_blocks_consistency_checks_failed_total`
  * `cortex_querier_storegateway_refetches_per_query`
* [ENHANCEMENT] Delete requests can now be canceled #2555
* [ENHANCEMENT] Table manager can now provision tables for delete store #2546
* [BUGFIX] Ruler: Ensure temporary rule files with special characters are properly mapped and cleaned up. #2506
* [BUGFIX] Fixes #2411, Ensure requests are properly routed to the prometheus api embedded in the query if `-server.path-prefix` is set. #2372
* [BUGFIX] Experimental TSDB: fixed chunk data corruption when querying back series using the experimental blocks storage. #2400
* [BUGFIX] Fixed collection of tracing spans from Thanos components used internally. #2655
* [BUGFIX] Experimental TSDB: fixed memory leak in ingesters. #2586
* [BUGFIX] QueryFrontend: fixed a situation where HTTP error is ignored and an incorrect status code is set. #2590
* [BUGFIX] Ingester: Fix an ingester starting up in the JOINING state and staying there forever. #2565
* [BUGFIX] QueryFrontend: fixed a panic (`integer divide by zero`) in the query-frontend. The query-frontend now requires the `-querier.default-evaluation-interval` config to be set to the same value of the querier. #2614
* [BUGFIX] Experimental TSDB: when the querier receives a `/series` request with a time range older than the data stored in the ingester, it now ignores the requested time range and returns known series anyway instead of returning an empty response. This aligns the behaviour with the chunks storage. #2617
* [BUGFIX] Cassandra: fixed an edge case leading to an invalid CQL query when querying the index on a Cassandra store. #2639
* [BUGFIX] Ingester: increment series per metric when recovering from WAL or transfer. #2674
* [BUGFIX] Fixed `wrong number of arguments for 'mget' command` Redis error when a query has no chunks to lookup from storage. #2700 #2796
* [BUGFIX] Ingester: Automatically remove old tmp checkpoints, fixing a potential disk space leak after an ingester crashes. #2726

## 1.1.0 / 2020-05-21

This release brings the usual mix of bugfixes and improvements. The biggest change is that WAL support for chunks is now considered to be production-ready!

Please make sure to review renamed metrics, and update your dashboards and alerts accordingly.

* [CHANGE] Added v1 API routes documented in #2327. #2372
  * Added `-http.alertmanager-http-prefix` flag which allows the configuration of the path where the Alertmanager API and UI can be reached. The default is set to `/alertmanager`.
  * Added `-http.prometheus-http-prefix` flag which allows the configuration of the path where the Prometheus API and UI can be reached. The default is set to `/prometheus`.
  * Updated the index hosted at the root prefix to point to the updated routes.
  * Legacy routes hardcoded with the `/api/prom` prefix now respect the `-http.prefix` flag.
* [CHANGE] The metrics `cortex_distributor_ingester_appends_total` and `distributor_ingester_append_failures_total` now include a `type` label to differentiate between `samples` and `metadata`. #2336
* [CHANGE] The metrics for number of chunks and bytes flushed to the chunk store are renamed. Note that previous metrics were counted pre-deduplication, while new metrics are counted after deduplication. #2463
  * `cortex_ingester_chunks_stored_total` > `cortex_chunk_store_stored_chunks_total`
  * `cortex_ingester_chunk_stored_bytes_total` > `cortex_chunk_store_stored_chunk_bytes_total`
* [CHANGE] Experimental TSDB: renamed blocks meta fetcher metrics: #2375
  * `cortex_querier_bucket_store_blocks_meta_syncs_total` > `cortex_querier_blocks_meta_syncs_total`
  * `cortex_querier_bucket_store_blocks_meta_sync_failures_total` > `cortex_querier_blocks_meta_sync_failures_total`
  * `cortex_querier_bucket_store_blocks_meta_sync_duration_seconds` > `cortex_querier_blocks_meta_sync_duration_seconds`
  * `cortex_querier_bucket_store_blocks_meta_sync_consistency_delay_seconds` > `cortex_querier_blocks_meta_sync_consistency_delay_seconds`
* [CHANGE] Experimental TSDB: Modified default values for `compactor.deletion-delay` option from 48h to 12h and `-experimental.tsdb.bucket-store.ignore-deletion-marks-delay` from 24h to 6h. #2414
* [CHANGE] WAL: Default value of `-ingester.checkpoint-enabled` changed to `true`. #2416
* [CHANGE] `trace_id` field in log files has been renamed to `traceID`. #2518
* [CHANGE] Slow query log has a different output now. Previously used `url` field has been replaced with `host` and `path`, and query parameters are logged as individual log fields with `qs_` prefix. #2520
* [CHANGE] WAL: WAL and checkpoint compression is now disabled. #2436
* [CHANGE] Update in dependency `go-kit/kit` from `v0.9.0` to `v0.10.0`. HTML escaping disabled in JSON Logger. #2535
* [CHANGE] Experimental TSDB: Removed `cortex_<service>_` prefix from Thanos objstore metrics and added `component` label to distinguish which Cortex component is doing API calls to the object storage when running in single-binary mode: #2568
  - `cortex_<service>_thanos_objstore_bucket_operations_total` renamed to `thanos_objstore_bucket_operations_total{component="<name>"}`
  - `cortex_<service>_thanos_objstore_bucket_operation_failures_total` renamed to `thanos_objstore_bucket_operation_failures_total{component="<name>"}`
  - `cortex_<service>_thanos_objstore_bucket_operation_duration_seconds` renamed to `thanos_objstore_bucket_operation_duration_seconds{component="<name>"}`
  - `cortex_<service>_thanos_objstore_bucket_last_successful_upload_time` renamed to `thanos_objstore_bucket_last_successful_upload_time{component="<name>"}`
* [CHANGE] FIFO cache: The `-<prefix>.fifocache.size` CLI flag has been renamed to `-<prefix>.fifocache.max-size-items` as well as its YAML config option `size` renamed to `max_size_items`. #2319
* [FEATURE] Ruler: The `-ruler.evaluation-delay` flag was added to allow users to configure a default evaluation delay for all rules in cortex. The default value is 0 which is the current behavior. #2423
* [FEATURE] Experimental: Added a new object storage client for OpenStack Swift. #2440
* [FEATURE] TLS config options added to the Server. #2535
* [FEATURE] Experimental: Added support for `/api/v1/metadata` Prometheus-based endpoint. #2549
* [FEATURE] Add ability to limit concurrent queries to Cassandra with `-cassandra.query-concurrency` flag. #2562
* [FEATURE] Experimental TSDB: Introduced store-gateway service used by the experimental blocks storage to load and query blocks. The store-gateway optionally supports blocks sharding and replication via a dedicated hash ring, configurable via `-experimental.store-gateway.sharding-enabled` and `-experimental.store-gateway.sharding-ring.*` flags. The following metrics have been added: #2433 #2458 #2469 #2523
  * `cortex_querier_storegateway_instances_hit_per_query`
* [ENHANCEMENT] Experimental TSDB: sample ingestion errors are now reported via existing `cortex_discarded_samples_total` metric. #2370
* [ENHANCEMENT] Failures on samples at distributors and ingesters return the first validation error as opposed to the last. #2383
* [ENHANCEMENT] Experimental TSDB: Added `cortex_querier_blocks_meta_synced`, which reflects current state of synced blocks over all tenants. #2392
* [ENHANCEMENT] Added `cortex_distributor_latest_seen_sample_timestamp_seconds` metric to see how far behind Prometheus servers are in sending data. #2371
* [ENHANCEMENT] FIFO cache to support eviction based on memory usage. Added `-<prefix>.fifocache.max-size-bytes` CLI flag and YAML config option `max_size_bytes` to specify memory limit of the cache. #2319, #2527
* [ENHANCEMENT] Added `-querier.worker-match-max-concurrent`. Force worker concurrency to match the `-querier.max-concurrent` option.  Overrides `-querier.worker-parallelism`.  #2456
* [ENHANCEMENT] Added the following metrics for monitoring delete requests: #2445
  - `cortex_purger_delete_requests_received_total`: Number of delete requests received per user.
  - `cortex_purger_delete_requests_processed_total`: Number of delete requests processed per user.
  - `cortex_purger_delete_requests_chunks_selected_total`: Number of chunks selected while building delete plans per user.
  - `cortex_purger_delete_requests_processing_failures_total`: Number of delete requests processing failures per user.
* [ENHANCEMENT] Single Binary: Added query-frontend to the single binary.  Single binary users will now benefit from various query-frontend features.  Primarily: sharding, parallelization, load shedding, additional caching (if configured), and query retries. #2437
* [ENHANCEMENT] Allow 1w (where w denotes week) and 1y (where y denotes year) when setting `-store.cache-lookups-older-than` and `-store.max-look-back-period`. #2454
* [ENHANCEMENT] Optimize index queries for matchers using "a|b|c"-type regex. #2446 #2475
* [ENHANCEMENT] Added per tenant metrics for queries and chunks and bytes read from chunk store: #2463
  * `cortex_chunk_store_fetched_chunks_total` and `cortex_chunk_store_fetched_chunk_bytes_total`
  * `cortex_query_frontend_queries_total` (per tenant queries counted by the frontend)
* [ENHANCEMENT] WAL: New metrics `cortex_ingester_wal_logged_bytes_total` and `cortex_ingester_checkpoint_logged_bytes_total` added to track total bytes logged to disk for WAL and checkpoints. #2497
* [ENHANCEMENT] Add de-duplicated chunks counter `cortex_chunk_store_deduped_chunks_total` which counts every chunk not sent to the store because it was already sent by another replica. #2485
* [ENHANCEMENT] Query-frontend now also logs the POST data of long queries. #2481
* [ENHANCEMENT] WAL: Ingester WAL records now have type header and the custom WAL records have been replaced by Prometheus TSDB's WAL records. Old records will not be supported from 1.3 onwards. Note: once this is deployed, you cannot downgrade without data loss. #2436
* [ENHANCEMENT] Redis Cache: Added `idle_timeout`, `wait_on_pool_exhaustion` and `max_conn_lifetime` options to redis cache configuration. #2550
* [ENHANCEMENT] WAL: the experimental tag has been removed on the WAL in ingesters. #2560
* [ENHANCEMENT] Use newer AWS API for paginated queries - removes 'Deprecated' message from logfiles. #2452
* [ENHANCEMENT] Experimental memberlist: Add retry with backoff on memberlist join other members. #2705
* [ENHANCEMENT] Experimental TSDB: when the store-gateway sharding is enabled, unhealthy store-gateway instances are automatically removed from the ring after 10 consecutive `-experimental.store-gateway.sharding-ring.heartbeat-timeout` periods. #2526
* [BUGFIX] Ruler: Ensure temporary rule files with special characters are properly mapped and cleaned up. #2506
* [BUGFIX] Ensure requests are properly routed to the prometheus api embedded in the query if `-server.path-prefix` is set. Fixes #2411. #2372
* [BUGFIX] Experimental TSDB: Fixed chunk data corruption when querying back series using the experimental blocks storage. #2400
* [BUGFIX] Cassandra Storage: Fix endpoint TLS host verification. #2109
* [BUGFIX] Experimental TSDB: Fixed response status code from `422` to `500` when an error occurs while iterating chunks with the experimental blocks storage. #2402
* [BUGFIX] Ring: Fixed a situation where upgrading from pre-1.0 cortex with a rolling strategy caused new 1.0 ingesters to lose their zone value in the ring until manually forced to re-register. #2404
* [BUGFIX] Distributor: `/all_user_stats` now show API and Rule Ingest Rate correctly. #2457
* [BUGFIX] Fixed `version`, `revision` and `branch` labels exported by the `cortex_build_info` metric. #2468
* [BUGFIX] QueryFrontend: fixed a situation where span context missed when downstream_url is used. #2539
* [BUGFIX] Querier: Fixed a situation where querier would crash because of an unresponsive frontend instance. #2569

## 1.0.1 / 2020-04-23

* [BUGFIX] Fix gaps when querying ingesters with replication factor = 3 and 2 ingesters in the cluster. #2503

## 1.0.0 / 2020-04-02

This is the first major release of Cortex. We made a lot of **breaking changes** in this release which have been detailed below. Please also see the stability guarantees we provide as part of a major release: https://cortexmetrics.io/docs/configuration/v1guarantees/

* [CHANGE] Remove the following deprecated flags: #2339
  - `-metrics.error-rate-query` (use `-metrics.write-throttle-query` instead).
  - `-store.cardinality-cache-size` (use `-store.index-cache-read.enable-fifocache` and `-store.index-cache-read.fifocache.size` instead).
  - `-store.cardinality-cache-validity` (use `-store.index-cache-read.enable-fifocache` and `-store.index-cache-read.fifocache.duration` instead).
  - `-distributor.limiter-reload-period` (flag unused)
  - `-ingester.claim-on-rollout` (flag unused)
  - `-ingester.normalise-tokens` (flag unused)
* [CHANGE] Renamed YAML file options to be more consistent. See [full config file changes below](#config-file-breaking-changes). #2273
* [CHANGE] AWS based autoscaling has been removed. You can only use metrics based autoscaling now. `-applicationautoscaling.url` has been removed. See https://cortexmetrics.io/docs/production/aws/#dynamodb-capacity-provisioning on how to migrate. #2328
* [CHANGE] Renamed the `memcache.write-back-goroutines` and `memcache.write-back-buffer` flags to `background.write-back-concurrency` and `background.write-back-buffer`. This affects the following flags: #2241
  - `-frontend.memcache.write-back-buffer` --> `-frontend.background.write-back-buffer`
  - `-frontend.memcache.write-back-goroutines` --> `-frontend.background.write-back-concurrency`
  - `-store.index-cache-read.memcache.write-back-buffer` --> `-store.index-cache-read.background.write-back-buffer`
  - `-store.index-cache-read.memcache.write-back-goroutines` --> `-store.index-cache-read.background.write-back-concurrency`
  - `-store.index-cache-write.memcache.write-back-buffer` --> `-store.index-cache-write.background.write-back-buffer`
  - `-store.index-cache-write.memcache.write-back-goroutines` --> `-store.index-cache-write.background.write-back-concurrency`
  - `-memcache.write-back-buffer` --> `-store.chunks-cache.background.write-back-buffer`. Note the next change log for the difference.
  - `-memcache.write-back-goroutines` --> `-store.chunks-cache.background.write-back-concurrency`. Note the next change log for the difference.

* [CHANGE] Renamed the chunk cache flags to have `store.chunks-cache.` as prefix. This means the following flags have been changed: #2241
  - `-cache.enable-fifocache` --> `-store.chunks-cache.cache.enable-fifocache`
  - `-default-validity` --> `-store.chunks-cache.default-validity`
  - `-fifocache.duration` --> `-store.chunks-cache.fifocache.duration`
  - `-fifocache.size` --> `-store.chunks-cache.fifocache.size`
  - `-memcache.write-back-buffer` --> `-store.chunks-cache.background.write-back-buffer`. Note the previous change log for the difference.
  - `-memcache.write-back-goroutines` --> `-store.chunks-cache.background.write-back-concurrency`. Note the previous change log for the difference.
  - `-memcached.batchsize` --> `-store.chunks-cache.memcached.batchsize`
  - `-memcached.consistent-hash` --> `-store.chunks-cache.memcached.consistent-hash`
  - `-memcached.expiration` --> `-store.chunks-cache.memcached.expiration`
  - `-memcached.hostname` --> `-store.chunks-cache.memcached.hostname`
  - `-memcached.max-idle-conns` --> `-store.chunks-cache.memcached.max-idle-conns`
  - `-memcached.parallelism` --> `-store.chunks-cache.memcached.parallelism`
  - `-memcached.service` --> `-store.chunks-cache.memcached.service`
  - `-memcached.timeout` --> `-store.chunks-cache.memcached.timeout`
  - `-memcached.update-interval` --> `-store.chunks-cache.memcached.update-interval`
  - `-redis.enable-tls` --> `-store.chunks-cache.redis.enable-tls`
  - `-redis.endpoint` --> `-store.chunks-cache.redis.endpoint`
  - `-redis.expiration` --> `-store.chunks-cache.redis.expiration`
  - `-redis.max-active-conns` --> `-store.chunks-cache.redis.max-active-conns`
  - `-redis.max-idle-conns` --> `-store.chunks-cache.redis.max-idle-conns`
  - `-redis.password` --> `-store.chunks-cache.redis.password`
  - `-redis.timeout` --> `-store.chunks-cache.redis.timeout`
* [CHANGE] Rename the `-store.chunk-cache-stubs` to `-store.chunks-cache.cache-stubs` to be more inline with above. #2241
* [CHANGE] Change prefix of flags `-dynamodb.periodic-table.*` to `-table-manager.index-table.*`. #2359
* [CHANGE] Change prefix of flags `-dynamodb.chunk-table.*` to `-table-manager.chunk-table.*`. #2359
* [CHANGE] Change the following flags: #2359
  - `-dynamodb.poll-interval` --> `-table-manager.poll-interval`
  - `-dynamodb.periodic-table.grace-period` --> `-table-manager.periodic-table.grace-period`
* [CHANGE] Renamed the following flags: #2273
  - `-dynamodb.chunk.gang.size` --> `-dynamodb.chunk-gang-size`
  - `-dynamodb.chunk.get.max.parallelism` --> `-dynamodb.chunk-get-max-parallelism`
* [CHANGE] Don't support mixed time units anymore for duration. For example, 168h5m0s doesn't work anymore, please use just one unit (s|m|h|d|w|y). #2252
* [CHANGE] Utilize separate protos for rule state and storage. Experimental ruler API will not be functional until the rollout is complete. #2226
* [CHANGE] Frontend worker in querier now starts after all Querier module dependencies are started. This fixes issue where frontend worker started to send queries to querier before it was ready to serve them (mostly visible when using experimental blocks storage). #2246
* [CHANGE] Lifecycler component now enters Failed state on errors, and doesn't exit the process. (Important if you're vendoring Cortex and use Lifecycler) #2251
* [CHANGE] `/ready` handler now returns 200 instead of 204. #2330
* [CHANGE] Better defaults for the following options: #2344
  - `-<prefix>.consul.consistent-reads`: Old default: `true`, new default: `false`. This reduces the load on Consul.
  - `-<prefix>.consul.watch-rate-limit`: Old default: 0, new default: 1. This rate limits the reads to 1 per second. Which is good enough for ring watches.
  - `-distributor.health-check-ingesters`: Old default: `false`, new default: `true`.
  - `-ingester.max-stale-chunk-idle`: Old default: 0, new default: 2m. This lets us expire series that we know are stale early.
  - `-ingester.spread-flushes`: Old default: false, new default: true. This allows to better de-duplicate data and use less space.
  - `-ingester.chunk-age-jitter`: Old default: 20mins, new default: 0. This is to enable the `-ingester.spread-flushes` to true.
  - `-<prefix>.memcached.batchsize`: Old default: 0, new default: 1024. This allows batching of requests and keeps the concurrent requests low.
  - `-<prefix>.memcached.consistent-hash`: Old default: false, new default: true. This allows for better cache hits when the memcaches are scaled up and down.
  - `-querier.batch-iterators`: Old default: false, new default: true.
  - `-querier.ingester-streaming`: Old default: false, new default: true.
* [CHANGE] Experimental TSDB: Added `-experimental.tsdb.bucket-store.postings-cache-compression-enabled` to enable postings compression when storing to cache. #2335
* [CHANGE] Experimental TSDB: Added `-compactor.deletion-delay`, which is time before a block marked for deletion is deleted from bucket. If not 0, blocks will be marked for deletion and compactor component will delete blocks marked for deletion from the bucket. If delete-delay is 0, blocks will be deleted straight away. Note that deleting blocks immediately can cause query failures, if store gateway / querier still has the block loaded, or compactor is ignoring the deletion because it's compacting the block at the same time. Default value is 48h. #2335
* [CHANGE] Experimental TSDB: Added `-experimental.tsdb.bucket-store.index-cache.postings-compression-enabled`, to set duration after which the blocks marked for deletion will be filtered out while fetching blocks used for querying. This option allows querier to ignore blocks that are marked for deletion with some delay. This ensures store can still serve blocks that are meant to be deleted but do not have a replacement yet. Default is 24h, half of the default value for `-compactor.deletion-delay`. #2335
* [CHANGE] Experimental TSDB: Added `-experimental.tsdb.bucket-store.index-cache.memcached.max-item-size` to control maximum size of item that is stored to memcached. Defaults to 1 MiB. #2335
* [FEATURE] Added experimental storage API to the ruler service that is enabled when the `-experimental.ruler.enable-api` is set to true #2269
  * `-ruler.storage.type` flag now allows `s3`,`gcs`, and `azure` values
  * `-ruler.storage.(s3|gcs|azure)` flags exist to allow the configuration of object clients set for rule storage
* [CHANGE] Renamed table manager metrics. #2307 #2359
  * `cortex_dynamo_sync_tables_seconds` -> `cortex_table_manager_sync_duration_seconds`
  * `cortex_dynamo_table_capacity_units` -> `cortex_table_capacity_units`
* [FEATURE] Flusher target to flush the WAL. #2075
  * `-flusher.wal-dir` for the WAL directory to recover from.
  * `-flusher.concurrent-flushes` for number of concurrent flushes.
  * `-flusher.flush-op-timeout` is duration after which a flush should timeout.
* [FEATURE] Ingesters can now have an optional availability zone set, to ensure metric replication is distributed across zones. This is set via the `-ingester.availability-zone` flag or the `availability_zone` field in the config file. #2317
* [ENHANCEMENT] Better re-use of connections to DynamoDB and S3. #2268
* [ENHANCEMENT] Reduce number of goroutines used while executing a single index query. #2280
* [ENHANCEMENT] Experimental TSDB: Add support for local `filesystem` backend. #2245
* [ENHANCEMENT] Experimental TSDB: Added memcached support for the TSDB index cache. #2290
* [ENHANCEMENT] Experimental TSDB: Removed gRPC server to communicate between querier and BucketStore. #2324
* [ENHANCEMENT] Allow 1w (where w denotes week) and 1y (where y denotes year) when setting table period and retention. #2252
* [ENHANCEMENT] Added FIFO cache metrics for current number of entries and memory usage. #2270
* [ENHANCEMENT] Output all config fields to /config API, including those with empty value. #2209
* [ENHANCEMENT] Add "missing_metric_name" and "metric_name_invalid" reasons to cortex_discarded_samples_total metric. #2346
* [ENHANCEMENT] Experimental TSDB: sample ingestion errors are now reported via existing `cortex_discarded_samples_total` metric. #2370
* [BUGFIX] Ensure user state metrics are updated if a transfer fails. #2338
* [BUGFIX] Fixed etcd client keepalive settings. #2278
* [BUGFIX] Register the metrics of the WAL. #2295
* [BUXFIX] Experimental TSDB: fixed error handling when ingesting out of bound samples. #2342

### Known issues

- This experimental blocks storage in Cortex `1.0.0` has a bug which may lead to the error `cannot iterate chunk for series` when running queries. This bug has been fixed in #2400. If you're running the experimental blocks storage, please build Cortex from `master`.

### Config file breaking changes

In this section you can find a config file diff showing the breaking changes introduced in Cortex. You can also find the [full configuration file reference doc](https://cortexmetrics.io/docs/configuration/configuration-file/) in the website.

```diff
### ingester_config

 # Period with which to attempt to flush chunks.
 # CLI flag: -ingester.flush-period
-[flushcheckperiod: <duration> | default = 1m0s]
+[flush_period: <duration> | default = 1m0s]

 # Period chunks will remain in memory after flushing.
 # CLI flag: -ingester.retain-period
-[retainperiod: <duration> | default = 5m0s]
+[retain_period: <duration> | default = 5m0s]

 # Maximum chunk idle time before flushing.
 # CLI flag: -ingester.max-chunk-idle
-[maxchunkidle: <duration> | default = 5m0s]
+[max_chunk_idle_time: <duration> | default = 5m0s]

 # Maximum chunk idle time for chunks terminating in stale markers before
 # flushing. 0 disables it and a stale series is not flushed until the
 # max-chunk-idle timeout is reached.
 # CLI flag: -ingester.max-stale-chunk-idle
-[maxstalechunkidle: <duration> | default = 0s]
+[max_stale_chunk_idle_time: <duration> | default = 2m0s]

 # Timeout for individual flush operations.
 # CLI flag: -ingester.flush-op-timeout
-[flushoptimeout: <duration> | default = 1m0s]
+[flush_op_timeout: <duration> | default = 1m0s]

 # Maximum chunk age before flushing.
 # CLI flag: -ingester.max-chunk-age
-[maxchunkage: <duration> | default = 12h0m0s]
+[max_chunk_age: <duration> | default = 12h0m0s]

-# Range of time to subtract from MaxChunkAge to spread out flushes
+# Range of time to subtract from -ingester.max-chunk-age to spread out flushes
 # CLI flag: -ingester.chunk-age-jitter
-[chunkagejitter: <duration> | default = 20m0s]
+[chunk_age_jitter: <duration> | default = 0]

 # Number of concurrent goroutines flushing to dynamodb.
 # CLI flag: -ingester.concurrent-flushes
-[concurrentflushes: <int> | default = 50]
+[concurrent_flushes: <int> | default = 50]

-# If true, spread series flushes across the whole period of MaxChunkAge
+# If true, spread series flushes across the whole period of
+# -ingester.max-chunk-age.
 # CLI flag: -ingester.spread-flushes
-[spreadflushes: <boolean> | default = false]
+[spread_flushes: <boolean> | default = true]

 # Period with which to update the per-user ingestion rates.
 # CLI flag: -ingester.rate-update-period
-[rateupdateperiod: <duration> | default = 15s]
+[rate_update_period: <duration> | default = 15s]


### querier_config

 # The maximum number of concurrent queries.
 # CLI flag: -querier.max-concurrent
-[maxconcurrent: <int> | default = 20]
+[max_concurrent: <int> | default = 20]

 # Use batch iterators to execute query, as opposed to fully materialising the
 # series in memory.  Takes precedent over the -querier.iterators flag.
 # CLI flag: -querier.batch-iterators
-[batchiterators: <boolean> | default = false]
+[batch_iterators: <boolean> | default = true]

 # Use streaming RPCs to query ingester.
 # CLI flag: -querier.ingester-streaming
-[ingesterstreaming: <boolean> | default = false]
+[ingester_streaming: <boolean> | default = true]

 # Maximum number of samples a single query can load into memory.
 # CLI flag: -querier.max-samples
-[maxsamples: <int> | default = 50000000]
+[max_samples: <int> | default = 50000000]

 # The default evaluation interval or step size for subqueries.
 # CLI flag: -querier.default-evaluation-interval
-[defaultevaluationinterval: <duration> | default = 1m0s]
+[default_evaluation_interval: <duration> | default = 1m0s]

### query_frontend_config

 # URL of downstream Prometheus.
 # CLI flag: -frontend.downstream-url
-[downstream: <string> | default = ""]
+[downstream_url: <string> | default = ""]


### ruler_config

 # URL of alerts return path.
 # CLI flag: -ruler.external.url
-[externalurl: <url> | default = ]
+[external_url: <url> | default = ]

 # How frequently to evaluate rules
 # CLI flag: -ruler.evaluation-interval
-[evaluationinterval: <duration> | default = 1m0s]
+[evaluation_interval: <duration> | default = 1m0s]

 # How frequently to poll for rule changes
 # CLI flag: -ruler.poll-interval
-[pollinterval: <duration> | default = 1m0s]
+[poll_interval: <duration> | default = 1m0s]

-storeconfig:
+storage:

 # file path to store temporary rule files for the prometheus rule managers
 # CLI flag: -ruler.rule-path
-[rulepath: <string> | default = "/rules"]
+[rule_path: <string> | default = "/rules"]

 # URL of the Alertmanager to send notifications to.
 # CLI flag: -ruler.alertmanager-url
-[alertmanagerurl: <url> | default = ]
+[alertmanager_url: <url> | default = ]

 # Use DNS SRV records to discover alertmanager hosts.
 # CLI flag: -ruler.alertmanager-discovery
-[alertmanagerdiscovery: <boolean> | default = false]
+[enable_alertmanager_discovery: <boolean> | default = false]

 # How long to wait between refreshing alertmanager hosts.
 # CLI flag: -ruler.alertmanager-refresh-interval
-[alertmanagerrefreshinterval: <duration> | default = 1m0s]
+[alertmanager_refresh_interval: <duration> | default = 1m0s]

 # If enabled requests to alertmanager will utilize the V2 API.
 # CLI flag: -ruler.alertmanager-use-v2
-[alertmanangerenablev2api: <boolean> | default = false]
+[enable_alertmanager_v2: <boolean> | default = false]

 # Capacity of the queue for notifications to be sent to the Alertmanager.
 # CLI flag: -ruler.notification-queue-capacity
-[notificationqueuecapacity: <int> | default = 10000]
+[notification_queue_capacity: <int> | default = 10000]

 # HTTP timeout duration when sending notifications to the Alertmanager.
 # CLI flag: -ruler.notification-timeout
-[notificationtimeout: <duration> | default = 10s]
+[notification_timeout: <duration> | default = 10s]

 # Distribute rule evaluation using ring backend
 # CLI flag: -ruler.enable-sharding
-[enablesharding: <boolean> | default = false]
+[enable_sharding: <boolean> | default = false]

 # Time to spend searching for a pending ruler when shutting down.
 # CLI flag: -ruler.search-pending-for
-[searchpendingfor: <duration> | default = 5m0s]
+[search_pending_for: <duration> | default = 5m0s]

 # Period with which to attempt to flush rule groups.
 # CLI flag: -ruler.flush-period
-[flushcheckperiod: <duration> | default = 1m0s]
+[flush_period: <duration> | default = 1m0s]

### alertmanager_config

 # Base path for data storage.
 # CLI flag: -alertmanager.storage.path
-[datadir: <string> | default = "data/"]
+[data_dir: <string> | default = "data/"]

 # will be used to prefix all HTTP endpoints served by Alertmanager. If omitted,
 # relevant URL components will be derived automatically.
 # CLI flag: -alertmanager.web.external-url
-[externalurl: <url> | default = ]
+[external_url: <url> | default = ]

 # How frequently to poll Cortex configs
 # CLI flag: -alertmanager.configs.poll-interval
-[pollinterval: <duration> | default = 15s]
+[poll_interval: <duration> | default = 15s]

 # Listen address for cluster.
 # CLI flag: -cluster.listen-address
-[clusterbindaddr: <string> | default = "0.0.0.0:9094"]
+[cluster_bind_address: <string> | default = "0.0.0.0:9094"]

 # Explicit address to advertise in cluster.
 # CLI flag: -cluster.advertise-address
-[clusteradvertiseaddr: <string> | default = ""]
+[cluster_advertise_address: <string> | default = ""]

 # Time to wait between peers to send notifications.
 # CLI flag: -cluster.peer-timeout
-[peertimeout: <duration> | default = 15s]
+[peer_timeout: <duration> | default = 15s]

 # Filename of fallback config to use if none specified for instance.
 # CLI flag: -alertmanager.configs.fallback
-[fallbackconfigfile: <string> | default = ""]
+[fallback_config_file: <string> | default = ""]

 # Root of URL to generate if config is http://internal.monitor
 # CLI flag: -alertmanager.configs.auto-webhook-root
-[autowebhookroot: <string> | default = ""]
+[auto_webhook_root: <string> | default = ""]

### table_manager_config

-store:
+storage:

-# How frequently to poll DynamoDB to learn our capacity.
-# CLI flag: -dynamodb.poll-interval
-[dynamodb_poll_interval: <duration> | default = 2m0s]
+# How frequently to poll backend to learn our capacity.
+# CLI flag: -table-manager.poll-interval
+[poll_interval: <duration> | default = 2m0s]

-# DynamoDB periodic tables grace period (duration which table will be
-# created/deleted before/after it's needed).
-# CLI flag: -dynamodb.periodic-table.grace-period
+# Periodic tables grace period (duration which table will be created/deleted
+# before/after it's needed).
+# CLI flag: -table-manager.periodic-table.grace-period
 [creation_grace_period: <duration> | default = 10m0s]

 index_tables_provisioning:
   # Enables on demand throughput provisioning for the storage provider (if
-  # supported). Applies only to tables which are not autoscaled
-  # CLI flag: -dynamodb.periodic-table.enable-ondemand-throughput-mode
-  [provisioned_throughput_on_demand_mode: <boolean> | default = false]
+  # supported). Applies only to tables which are not autoscaled. Supported by
+  # DynamoDB
+  # CLI flag: -table-manager.index-table.enable-ondemand-throughput-mode
+  [enable_ondemand_throughput_mode: <boolean> | default = false]


   # Enables on demand throughput provisioning for the storage provider (if
-  # supported). Applies only to tables which are not autoscaled
-  # CLI flag: -dynamodb.periodic-table.inactive-enable-ondemand-throughput-mode
-  [inactive_throughput_on_demand_mode: <boolean> | default = false]
+  # supported). Applies only to tables which are not autoscaled. Supported by
+  # DynamoDB
+  # CLI flag: -table-manager.index-table.inactive-enable-ondemand-throughput-mode
+  [enable_inactive_throughput_on_demand_mode: <boolean> | default = false]


 chunk_tables_provisioning:
   # Enables on demand throughput provisioning for the storage provider (if
-  # supported). Applies only to tables which are not autoscaled
-  # CLI flag: -dynamodb.chunk-table.enable-ondemand-throughput-mode
-  [provisioned_throughput_on_demand_mode: <boolean> | default = false]
+  # supported). Applies only to tables which are not autoscaled. Supported by
+  # DynamoDB
+  # CLI flag: -table-manager.chunk-table.enable-ondemand-throughput-mode
+  [enable_ondemand_throughput_mode: <boolean> | default = false]

### storage_config

 aws:
-  dynamodbconfig:
+  dynamodb:
     # DynamoDB endpoint URL with escaped Key and Secret encoded. If only region
     # is specified as a host, proper endpoint will be deduced. Use
     # inmemory:///<table-name> to use a mock in-memory implementation.
     # CLI flag: -dynamodb.url
-    [dynamodb: <url> | default = ]
+    [dynamodb_url: <url> | default = ]

     # DynamoDB table management requests per second limit.
     # CLI flag: -dynamodb.api-limit
-    [apilimit: <float> | default = 2]
+    [api_limit: <float> | default = 2]

     # DynamoDB rate cap to back off when throttled.
     # CLI flag: -dynamodb.throttle-limit
-    [throttlelimit: <float> | default = 10]
+    [throttle_limit: <float> | default = 10]
-
-    # ApplicationAutoscaling endpoint URL with escaped Key and Secret encoded.
-    # CLI flag: -applicationautoscaling.url
-    [applicationautoscaling: <url> | default = ]


       # Queue length above which we will scale up capacity
       # CLI flag: -metrics.target-queue-length
-      [targetqueuelen: <int> | default = 100000]
+      [target_queue_length: <int> | default = 100000]

       # Scale up capacity by this multiple
       # CLI flag: -metrics.scale-up-factor
-      [scaleupfactor: <float> | default = 1.3]
+      [scale_up_factor: <float> | default = 1.3]

       # Ignore throttling below this level (rate per second)
       # CLI flag: -metrics.ignore-throttle-below
-      [minthrottling: <float> | default = 1]
+      [ignore_throttle_below: <float> | default = 1]

       # query to fetch ingester queue length
       # CLI flag: -metrics.queue-length-query
-      [queuelengthquery: <string> | default = "sum(avg_over_time(cortex_ingester_flush_queue_length{job=\"cortex/ingester\"}[2m]))"]
+      [queue_length_query: <string> | default = "sum(avg_over_time(cortex_ingester_flush_queue_length{job=\"cortex/ingester\"}[2m]))"]

       # query to fetch throttle rates per table
       # CLI flag: -metrics.write-throttle-query
-      [throttlequery: <string> | default = "sum(rate(cortex_dynamo_throttled_total{operation=\"DynamoDB.BatchWriteItem\"}[1m])) by (table) > 0"]
+      [write_throttle_query: <string> | default = "sum(rate(cortex_dynamo_throttled_total{operation=\"DynamoDB.BatchWriteItem\"}[1m])) by (table) > 0"]

       # query to fetch write capacity usage per table
       # CLI flag: -metrics.usage-query
-      [usagequery: <string> | default = "sum(rate(cortex_dynamo_consumed_capacity_total{operation=\"DynamoDB.BatchWriteItem\"}[15m])) by (table) > 0"]
+      [write_usage_query: <string> | default = "sum(rate(cortex_dynamo_consumed_capacity_total{operation=\"DynamoDB.BatchWriteItem\"}[15m])) by (table) > 0"]

       # query to fetch read capacity usage per table
       # CLI flag: -metrics.read-usage-query
-      [readusagequery: <string> | default = "sum(rate(cortex_dynamo_consumed_capacity_total{operation=\"DynamoDB.QueryPages\"}[1h])) by (table) > 0"]
+      [read_usage_query: <string> | default = "sum(rate(cortex_dynamo_consumed_capacity_total{operation=\"DynamoDB.QueryPages\"}[1h])) by (table) > 0"]

       # query to fetch read errors per table
       # CLI flag: -metrics.read-error-query
-      [readerrorquery: <string> | default = "sum(increase(cortex_dynamo_failures_total{operation=\"DynamoDB.QueryPages\",error=\"ProvisionedThroughputExceededException\"}[1m])) by (table) > 0"]
+      [read_error_query: <string> | default = "sum(increase(cortex_dynamo_failures_total{operation=\"DynamoDB.QueryPages\",error=\"ProvisionedThroughputExceededException\"}[1m])) by (table) > 0"]

     # Number of chunks to group together to parallelise fetches (zero to
     # disable)
-    # CLI flag: -dynamodb.chunk.gang.size
-    [chunkgangsize: <int> | default = 10]
+    # CLI flag: -dynamodb.chunk-gang-size
+    [chunk_gang_size: <int> | default = 10]

     # Max number of chunk-get operations to start in parallel
-    # CLI flag: -dynamodb.chunk.get.max.parallelism
-    [chunkgetmaxparallelism: <int> | default = 32]
+    # CLI flag: -dynamodb.chunk.get-max-parallelism
+    [chunk_get_max_parallelism: <int> | default = 32]

     backoff_config:
       # Minimum delay when backing off.
       # CLI flag: -bigtable.backoff-min-period
-      [minbackoff: <duration> | default = 100ms]
+      [min_period: <duration> | default = 100ms]

       # Maximum delay when backing off.
       # CLI flag: -bigtable.backoff-max-period
-      [maxbackoff: <duration> | default = 10s]
+      [max_period: <duration> | default = 10s]

       # Number of times to backoff and retry before failing.
       # CLI flag: -bigtable.backoff-retries
-      [maxretries: <int> | default = 10]
+      [max_retries: <int> | default = 10]

   # If enabled, once a tables info is fetched, it is cached.
   # CLI flag: -bigtable.table-cache.enabled
-  [tablecacheenabled: <boolean> | default = true]
+  [table_cache_enabled: <boolean> | default = true]

   # Duration to cache tables before checking again.
   # CLI flag: -bigtable.table-cache.expiration
-  [tablecacheexpiration: <duration> | default = 30m0s]
+  [table_cache_expiration: <duration> | default = 30m0s]

 # Cache validity for active index entries. Should be no higher than
 # -ingester.max-chunk-idle.
 # CLI flag: -store.index-cache-validity
-[indexcachevalidity: <duration> | default = 5m0s]
+[index_cache_validity: <duration> | default = 5m0s]

### ingester_client_config

 grpc_client_config:
   backoff_config:
     # Minimum delay when backing off.
     # CLI flag: -ingester.client.backoff-min-period
-    [minbackoff: <duration> | default = 100ms]
+    [min_period: <duration> | default = 100ms]

     # Maximum delay when backing off.
     # CLI flag: -ingester.client.backoff-max-period
-    [maxbackoff: <duration> | default = 10s]
+    [max_period: <duration> | default = 10s]

     # Number of times to backoff and retry before failing.
     # CLI flag: -ingester.client.backoff-retries
-    [maxretries: <int> | default = 10]
+    [max_retries: <int> | default = 10]

### frontend_worker_config

-# Address of query frontend service.
+# Address of query frontend service, in host:port format.
 # CLI flag: -querier.frontend-address
-[address: <string> | default = ""]
+[frontend_address: <string> | default = ""]

 # How often to query DNS.
 # CLI flag: -querier.dns-lookup-period
-[dnslookupduration: <duration> | default = 10s]
+[dns_lookup_duration: <duration> | default = 10s]

 grpc_client_config:
   backoff_config:
     # Minimum delay when backing off.
     # CLI flag: -querier.frontend-client.backoff-min-period
-    [minbackoff: <duration> | default = 100ms]
+    [min_period: <duration> | default = 100ms]

     # Maximum delay when backing off.
     # CLI flag: -querier.frontend-client.backoff-max-period
-    [maxbackoff: <duration> | default = 10s]
+    [max_period: <duration> | default = 10s]

     # Number of times to backoff and retry before failing.
     # CLI flag: -querier.frontend-client.backoff-retries
-    [maxretries: <int> | default = 10]
+    [max_retries: <int> | default = 10]

### consul_config

 # ACL Token used to interact with Consul.
-# CLI flag: -<prefix>.consul.acltoken
-[acltoken: <string> | default = ""]
+# CLI flag: -<prefix>.consul.acl-token
+[acl_token: <string> | default = ""]

 # HTTP timeout when talking to Consul
 # CLI flag: -<prefix>.consul.client-timeout
-[httpclienttimeout: <duration> | default = 20s]
+[http_client_timeout: <duration> | default = 20s]

 # Enable consistent reads to Consul.
 # CLI flag: -<prefix>.consul.consistent-reads
-[consistentreads: <boolean> | default = true]
+[consistent_reads: <boolean> | default = false]

 # Rate limit when watching key or prefix in Consul, in requests per second. 0
 # disables the rate limit.
 # CLI flag: -<prefix>.consul.watch-rate-limit
-[watchkeyratelimit: <float> | default = 0]
+[watch_rate_limit: <float> | default = 1]

 # Burst size used in rate limit. Values less than 1 are treated as 1.
 # CLI flag: -<prefix>.consul.watch-burst-size
-[watchkeyburstsize: <int> | default = 1]
+[watch_burst_size: <int> | default = 1]


### configstore_config
 # URL of configs API server.
 # CLI flag: -<prefix>.configs.url
-[configsapiurl: <url> | default = ]
+[configs_api_url: <url> | default = ]

 # Timeout for requests to Weave Cloud configs service.
 # CLI flag: -<prefix>.configs.client-timeout
-[clienttimeout: <duration> | default = 5s]
+[client_timeout: <duration> | default = 5s]
```

## 0.7.0 / 2020-03-16

Cortex `0.7.0` is a major step forward the upcoming `1.0` release. In this release, we've got 164 contributions from 26 authors. Thanks to all contributors! ❤️

Please be aware that Cortex `0.7.0` introduces some **breaking changes**. You're encouraged to read all the `[CHANGE]` entries below before upgrading your Cortex cluster. In particular:

- Cleaned up some configuration options in preparation for the Cortex `1.0.0` release (see also the [annotated config file breaking changes](#annotated-config-file-breaking-changes) below):
  - Removed CLI flags support to configure the schema (see [how to migrate from flags to schema file](https://cortexmetrics.io/docs/configuration/schema-configuration/#migrating-from-flags-to-schema-file))
  - Renamed CLI flag `-config-yaml` to `-schema-config-file`
  - Removed CLI flag `-store.min-chunk-age` in favor of `-querier.query-store-after`. The corresponding YAML config option `ingestermaxquerylookback` has been renamed to [`query_ingesters_within`](https://cortexmetrics.io/docs/configuration/configuration-file/#querier-config)
  - Deprecated CLI flag `-frontend.cache-split-interval` in favor of `-querier.split-queries-by-interval`
  - Renamed the YAML config option `defaul_validity` to `default_validity`
  - Removed the YAML config option `config_store` (in the [`alertmanager YAML config`](https://cortexmetrics.io/docs/configuration/configuration-file/#alertmanager-config)) in favor of `store`
  - Removed the YAML config root block `configdb` in favor of [`configs`](https://cortexmetrics.io/docs/configuration/configuration-file/#configs-config). This change is also reflected in the following CLI flags renaming:
      * `-database.*` -> `-configs.database.*`
      * `-database.migrations` -> `-configs.database.migrations-dir`
  - Removed the fluentd-based billing infrastructure including the CLI flags:
      * `-distributor.enable-billing`
      * `-billing.max-buffered-events`
      * `-billing.retry-delay`
      * `-billing.ingester`
- Removed support for using denormalised tokens in the ring. Before upgrading, make sure your Cortex cluster is already running `v0.6.0` or an earlier version with `-ingester.normalise-tokens=true`

### Full changelog

* [CHANGE] Removed support for flags to configure schema. Further, the flag for specifying the config file (`-config-yaml`) has been deprecated. Please use `-schema-config-file`. See the [Schema Configuration documentation](https://cortexmetrics.io/docs/configuration/schema-configuration/) for more details on how to configure the schema using the YAML file. #2221
* [CHANGE] In the config file, the root level `config_store` config option has been moved to `alertmanager` > `store` > `configdb`. #2125
* [CHANGE] Removed unnecessary `frontend.cache-split-interval` in favor of `querier.split-queries-by-interval` both to reduce configuration complexity and guarantee alignment of these two configs. Starting from now, `-querier.cache-results` may only be enabled in conjunction with `-querier.split-queries-by-interval` (previously the cache interval default was `24h` so if you want to preserve the same behaviour you should set `-querier.split-queries-by-interval=24h`). #2040
* [CHANGE] Renamed Configs configuration options. #2187
  * configuration options
    * `-database.*` -> `-configs.database.*`
    * `-database.migrations` -> `-configs.database.migrations-dir`
  * config file
    * `configdb.uri:` -> `configs.database.uri:`
    * `configdb.migrationsdir:` -> `configs.database.migrations_dir:`
    * `configdb.passwordfile:` -> `configs.database.password_file:`
* [CHANGE] Moved `-store.min-chunk-age` to the Querier config as `-querier.query-store-after`, allowing the store to be skipped during query time if the metrics wouldn't be found. The YAML config option `ingestermaxquerylookback` has been renamed to `query_ingesters_within` to match its CLI flag. #1893
* [CHANGE] Renamed the cache configuration setting `defaul_validity` to `default_validity`. #2140
* [CHANGE] Remove fluentd-based billing infrastructure and flags such as `-distributor.enable-billing`. #1491
* [CHANGE] Removed remaining support for using denormalised tokens in the ring. If you're still running ingesters with denormalised tokens (Cortex 0.4 or earlier, with `-ingester.normalise-tokens=false`), such ingesters will now be completely invisible to distributors and need to be either switched to Cortex 0.6.0 or later, or be configured to use normalised tokens. #2034
* [CHANGE] The frontend http server will now send 502 in case of deadline exceeded and 499 if the user requested cancellation. #2156
* [CHANGE] We now enforce queries to be up to `-querier.max-query-into-future` into the future (defaults to 10m). #1929
  * `-store.min-chunk-age` has been removed
  * `-querier.query-store-after` has been added in it's place.
* [CHANGE] Removed unused `/validate_expr endpoint`. #2152
* [CHANGE] Updated Prometheus dependency to v2.16.0. This Prometheus version uses Active Query Tracker to limit concurrent queries. In order to keep `-querier.max-concurrent` working, Active Query Tracker is enabled by default, and is configured to store its data to `active-query-tracker` directory (relative to current directory when Cortex started). This can be changed by using `-querier.active-query-tracker-dir` option. Purpose of Active Query Tracker is to log queries that were running when Cortex crashes. This logging happens on next Cortex start. #2088
* [CHANGE] Default to BigChunk encoding; may result in slightly higher disk usage if many timeseries have a constant value, but should generally result in fewer, bigger chunks. #2207
* [CHANGE] WAL replays are now done while the rest of Cortex is starting, and more specifically, when HTTP server is running. This makes it possible to scrape metrics during WAL replays. Applies to both chunks and experimental blocks storage. #2222
* [CHANGE] Cortex now has `/ready` probe for all services, not just ingester and querier as before. In single-binary mode, /ready reports 204 only if all components are running properly. #2166
* [CHANGE] If you are vendoring Cortex and use its components in your project, be aware that many Cortex components no longer start automatically when they are created. You may want to review PR and attached document. #2166
* [CHANGE] Experimental TSDB: the querier in-memory index cache used by the experimental blocks storage shifted from per-tenant to per-querier. The `-experimental.tsdb.bucket-store.index-cache-size-bytes` now configures the per-querier index cache max size instead of a per-tenant cache and its default has been increased to 1GB. #2189
* [CHANGE] Experimental TSDB: TSDB head compaction interval and concurrency is now configurable (defaults to 1 min interval and 5 concurrent head compactions). New options: `-experimental.tsdb.head-compaction-interval` and `-experimental.tsdb.head-compaction-concurrency`. #2172
* [CHANGE] Experimental TSDB: switched the blocks storage index header to the binary format. This change is expected to have no visible impact, except lower startup times and memory usage in the queriers. It's possible to switch back to the old JSON format via the flag `-experimental.tsdb.bucket-store.binary-index-header-enabled=false`. #2223
* [CHANGE] Experimental Memberlist KV store can now be used in single-binary Cortex. Attempts to use it previously would fail with panic. This change also breaks existing binary protocol used to exchange gossip messages, so this version will not be able to understand gossiped Ring when used in combination with the previous version of Cortex. Easiest way to upgrade is to shutdown old Cortex installation, and restart it with new version. Incremental rollout works too, but with reduced functionality until all components run the same version. #2016
* [FEATURE] Added a read-only local alertmanager config store using files named corresponding to their tenant id. #2125
* [FEATURE] Added flag `-experimental.ruler.enable-api` to enable the ruler api which implements the Prometheus API `/api/v1/rules` and `/api/v1/alerts` endpoints under the configured `-http.prefix`. #1999
* [FEATURE] Added sharding support to compactor when using the experimental TSDB blocks storage. #2113
* [FEATURE] Added ability to override YAML config file settings using environment variables. #2147
  * `-config.expand-env`
* [FEATURE] Added flags to disable Alertmanager notifications methods. #2187
  * `-configs.notifications.disable-email`
  * `-configs.notifications.disable-webhook`
* [FEATURE] Add /config HTTP endpoint which exposes the current Cortex configuration as YAML. #2165
* [FEATURE] Allow Prometheus remote write directly to ingesters. #1491
* [FEATURE] Introduced new standalone service `query-tee` that can be used for testing purposes to send the same Prometheus query to multiple backends (ie. two Cortex clusters ingesting the same metrics) and compare the performances. #2203
* [FEATURE] Fan out parallelizable queries to backend queriers concurrently. #1878
  * `querier.parallelise-shardable-queries` (bool)
  * Requires a shard-compatible schema (v10+)
  * This causes the number of traces to increase accordingly.
  * The query-frontend now requires a schema config to determine how/when to shard queries, either from a file or from flags (i.e. by the `config-yaml` CLI flag). This is the same schema config the queriers consume. The schema is only required to use this option.
  * It's also advised to increase downstream concurrency controls as well:
    * `querier.max-outstanding-requests-per-tenant`
    * `querier.max-query-parallelism`
    * `querier.max-concurrent`
    * `server.grpc-max-concurrent-streams` (for both query-frontends and queriers)
* [FEATURE] Added user sub rings to distribute users to a subset of ingesters. #1947
  * `-experimental.distributor.user-subring-size`
* [FEATURE] Add flag `-experimental.tsdb.stripe-size` to expose TSDB stripe size option. #2185
* [FEATURE] Experimental Delete Series: Added support for Deleting Series with Prometheus style API. Needs to be enabled first by setting `-purger.enable` to `true`. Deletion only supported when using `boltdb` and `filesystem` as index and object store respectively. Support for other stores to follow in separate PRs #2103
* [ENHANCEMENT] Alertmanager: Expose Per-tenant alertmanager metrics #2124
* [ENHANCEMENT] Add `status` label to `cortex_alertmanager_configs` metric to gauge the number of valid and invalid configs. #2125
* [ENHANCEMENT] Cassandra Authentication: added the `custom_authenticators` config option that allows users to authenticate with cassandra clusters using password authenticators that are not approved by default in [gocql](https://github.com/gocql/gocql/blob/81b8263d9fe526782a588ef94d3fa5c6148e5d67/conn.go#L27) #2093
* [ENHANCEMENT] Cassandra Storage: added `max_retries`, `retry_min_backoff` and `retry_max_backoff` configuration options to enable retrying recoverable errors. #2054
* [ENHANCEMENT] Allow to configure HTTP and gRPC server listen address, maximum number of simultaneous connections and connection keepalive settings.
  * `-server.http-listen-address`
  * `-server.http-conn-limit`
  * `-server.grpc-listen-address`
  * `-server.grpc-conn-limit`
  * `-server.grpc.keepalive.max-connection-idle`
  * `-server.grpc.keepalive.max-connection-age`
  * `-server.grpc.keepalive.max-connection-age-grace`
  * `-server.grpc.keepalive.time`
  * `-server.grpc.keepalive.timeout`
* [ENHANCEMENT] PostgreSQL: Bump up `github.com/lib/pq` from `v1.0.0` to `v1.3.0` to support PostgreSQL SCRAM-SHA-256 authentication. #2097
* [ENHANCEMENT] Cassandra Storage: User no longer need `CREATE` privilege on `<all keyspaces>` if given keyspace exists. #2032
* [ENHANCEMENT] Cassandra Storage: added `password_file` configuration options to enable reading Cassandra password from file. #2096
* [ENHANCEMENT] Configs API: Allow GET/POST configs in YAML format. #2181
* [ENHANCEMENT] Background cache writes are batched to improve parallelism and observability. #2135
* [ENHANCEMENT] Add automatic repair for checkpoint and WAL. #2105
* [ENHANCEMENT] Support `lastEvaluation` and `evaluationTime` in `/api/v1/rules` endpoints and make order of groups stable. #2196
* [ENHANCEMENT] Skip expired requests in query-frontend scheduling. #2082
* [ENHANCEMENT] Add ability to configure gRPC keepalive settings. #2066
* [ENHANCEMENT] Experimental TSDB: Export TSDB Syncer metrics from Compactor component, they are prefixed with `cortex_compactor_`. #2023
* [ENHANCEMENT] Experimental TSDB: Added dedicated flag `-experimental.tsdb.bucket-store.tenant-sync-concurrency` to configure the maximum number of concurrent tenants for which blocks are synched. #2026
* [ENHANCEMENT] Experimental TSDB: Expose metrics for objstore operations (prefixed with `cortex_<component>_thanos_objstore_`, component being one of `ingester`, `querier` and `compactor`). #2027
* [ENHANCEMENT] Experimental TSDB: Added support for Azure Storage to be used for block storage, in addition to S3 and GCS. #2083
* [ENHANCEMENT] Experimental TSDB: Reduced memory allocations in the ingesters when using the experimental blocks storage. #2057
* [ENHANCEMENT] Experimental Memberlist KV: expose `-memberlist.gossip-to-dead-nodes-time` and `-memberlist.dead-node-reclaim-time` options to control how memberlist library handles dead nodes and name reuse. #2131
* [BUGFIX] Alertmanager: fixed panic upon applying a new config, caused by duplicate metrics registration in the `NewPipelineBuilder` function. #211
* [BUGFIX] Azure Blob ChunkStore: Fixed issue causing `invalid chunk checksum` errors. #2074
* [BUGFIX] The gauge `cortex_overrides_last_reload_successful` is now only exported by components that use a `RuntimeConfigManager`. Previously, for components that do not initialize a `RuntimeConfigManager` (such as the compactor) the gauge was initialized with 0 (indicating error state) and then never updated, resulting in a false-negative permanent error state. #2092
* [BUGFIX] Fixed WAL metric names, added the `cortex_` prefix.
* [BUGFIX] Restored histogram `cortex_configs_request_duration_seconds` #2138
* [BUGFIX] Fix wrong syntax for `url` in config-file-reference. #2148
* [BUGFIX] Fixed some 5xx status code returned by the query-frontend when they should actually be 4xx. #2122
* [BUGFIX] Fixed leaked goroutines in the querier. #2070
* [BUGFIX] Experimental TSDB: fixed `/all_user_stats` and `/api/prom/user_stats` endpoints when using the experimental TSDB blocks storage. #2042
* [BUGFIX] Experimental TSDB: fixed ruler to correctly work with the experimental TSDB blocks storage. #2101

### Changes to denormalised tokens in the ring

Cortex 0.4.0 is the last version that can *write* denormalised tokens. Cortex 0.5.0 and above always write normalised tokens.

Cortex 0.6.0 is the last version that can *read* denormalised tokens. Starting with Cortex 0.7.0 only normalised tokens are supported, and ingesters writing denormalised tokens to the ring (running Cortex 0.4.0 or earlier with `-ingester.normalise-tokens=false`) are ignored by distributors. Such ingesters should either switch to using normalised tokens, or be upgraded to Cortex 0.5.0 or later.

### Known issues

- The gRPC streaming for ingesters doesn't work when using the experimental TSDB blocks storage. Please do not enable `-querier.ingester-streaming` if you're using the TSDB blocks storage. If you want to enable it, you can build Cortex from `master` given the issue has been fixed after Cortex `0.7` branch has been cut and the fix wasn't included in the `0.7` because related to an experimental feature.

### Annotated config file breaking changes

In this section you can find a config file diff showing the breaking changes introduced in Cortex `0.7`. You can also find the [full configuration file reference doc](https://cortexmetrics.io/docs/configuration/configuration-file/) in the website.

 ```diff
### Root level config

 # "configdb" has been moved to "alertmanager > store > configdb".
-[configdb: <configdb_config>]

 # "config_store" has been renamed to "configs".
-[config_store: <configstore_config>]
+[configs: <configs_config>]


### `distributor_config`

 # The support to hook an external billing system has been removed.
-[enable_billing: <boolean> | default = false]
-billing:
-  [maxbufferedevents: <int> | default = 1024]
-  [retrydelay: <duration> | default = 500ms]
-  [ingesterhostport: <string> | default = "localhost:24225"]


### `querier_config`

 # "ingestermaxquerylookback" has been renamed to "query_ingesters_within".
-[ingestermaxquerylookback: <duration> | default = 0s]
+[query_ingesters_within: <duration> | default = 0s]


### `queryrange_config`

results_cache:
  cache:
     # "defaul_validity" has been renamed to "default_validity".
-    [defaul_validity: <duration> | default = 0s]
+    [default_validity: <duration> | default = 0s]

   # "cache_split_interval" has been deprecated in favor of "split_queries_by_interval".
-  [cache_split_interval: <duration> | default = 24h0m0s]


### `alertmanager_config`

# The "store" config block has been added. This includes "configdb" which previously
# was the "configdb" root level config block.
+store:
+  [type: <string> | default = "configdb"]
+  [configdb: <configstore_config>]
+  local:
+    [path: <string> | default = ""]


### `storage_config`

index_queries_cache_config:
   # "defaul_validity" has been renamed to "default_validity".
-  [defaul_validity: <duration> | default = 0s]
+  [default_validity: <duration> | default = 0s]


### `chunk_store_config`

chunk_cache_config:
   # "defaul_validity" has been renamed to "default_validity".
-  [defaul_validity: <duration> | default = 0s]
+  [default_validity: <duration> | default = 0s]

write_dedupe_cache_config:
   # "defaul_validity" has been renamed to "default_validity".
-  [defaul_validity: <duration> | default = 0s]
+  [default_validity: <duration> | default = 0s]

 # "min_chunk_age" has been removed in favor of "querier > query_store_after".
-[min_chunk_age: <duration> | default = 0s]


### `configs_config`

-# "uri" has been moved to "database > uri".
-[uri: <string> | default = "postgres://postgres@configs-db.weave.local/configs?sslmode=disable"]

-# "migrationsdir" has been moved to "database > migrations_dir".
-[migrationsdir: <string> | default = ""]

-# "passwordfile" has been moved to "database > password_file".
-[passwordfile: <string> | default = ""]

+database:
+  [uri: <string> | default = "postgres://postgres@configs-db.weave.local/configs?sslmode=disable"]
+  [migrations_dir: <string> | default = ""]
+  [password_file: <string> | default = ""]
```

## 0.6.1 / 2020-02-05

* [BUGFIX] Fixed parsing of the WAL configuration when specified in the YAML config file. #2071

## 0.6.0 / 2020-01-28

Note that the ruler flags need to be changed in this upgrade. You're moving from a single node ruler to something that might need to be sharded.
Further, if you're using the configs service, we've upgraded the migration library and this requires some manual intervention. See full instructions below to upgrade your PostgreSQL.

* [CHANGE] The frontend component now does not cache results if it finds a `Cache-Control` header and if one of its values is `no-store`. #1974
* [CHANGE] Flags changed with transition to upstream Prometheus rules manager:
  * `-ruler.client-timeout` is now `ruler.configs.client-timeout` in order to match `ruler.configs.url`.
  * `-ruler.group-timeout`has been removed.
  * `-ruler.num-workers` has been removed.
  * `-ruler.rule-path` has been added to specify where the prometheus rule manager will sync rule files.
  * `-ruler.storage.type` has beem added to specify the rule store backend type, currently only the configdb.
  * `-ruler.poll-interval` has been added to specify the interval in which to poll new rule groups.
  * `-ruler.evaluation-interval` default value has changed from `15s` to `1m` to match the default evaluation interval in Prometheus.
  * Ruler sharding requires a ring which can be configured via the ring flags prefixed by `ruler.ring.`. #1987
* [CHANGE] Use relative links from /ring page to make it work when used behind reverse proxy. #1896
* [CHANGE] Deprecated `-distributor.limiter-reload-period` flag. #1766
* [CHANGE] Ingesters now write only normalised tokens to the ring, although they can still read denormalised tokens used by other ingesters. `-ingester.normalise-tokens` is now deprecated, and ignored. If you want to switch back to using denormalised tokens, you need to downgrade to Cortex 0.4.0. Previous versions don't handle claiming tokens from normalised ingesters correctly. #1809
* [CHANGE] Overrides mechanism has been renamed to "runtime config", and is now separate from limits. Runtime config is simply a file that is reloaded by Cortex every couple of seconds. Limits and now also multi KV use this mechanism.<br />New arguments were introduced: `-runtime-config.file` (defaults to empty) and `-runtime-config.reload-period` (defaults to 10 seconds), which replace previously used `-limits.per-user-override-config` and `-limits.per-user-override-period` options. Old options are still used if `-runtime-config.file` is not specified. This change is also reflected in YAML configuration, where old `limits.per_tenant_override_config` and `limits.per_tenant_override_period` fields are replaced with `runtime_config.file` and `runtime_config.period` respectively. #1749
* [CHANGE] Cortex now rejects data with duplicate labels. Previously, such data was accepted, with duplicate labels removed with only one value left. #1964
* [CHANGE] Changed the default value for `-distributor.ha-tracker.prefix` from `collectors/` to `ha-tracker/` in order to not clash with other keys (ie. ring) stored in the same key-value store. #1940
* [FEATURE] Experimental: Write-Ahead-Log added in ingesters for more data reliability against ingester crashes. #1103
  * `--ingester.wal-enabled`: Setting this to `true` enables writing to WAL during ingestion.
  * `--ingester.wal-dir`: Directory where the WAL data should be stored and/or recovered from.
  * `--ingester.checkpoint-enabled`: Set this to `true` to enable checkpointing of in-memory chunks to disk.
  * `--ingester.checkpoint-duration`: This is the interval at which checkpoints should be created.
  * `--ingester.recover-from-wal`: Set this to `true` to recover data from an existing WAL.
  * For more information, please checkout the ["Ingesters with WAL" guide](https://cortexmetrics.io/docs/guides/ingesters-with-wal/).
* [FEATURE] The distributor can now drop labels from samples (similar to the removal of the replica label for HA ingestion) per user via the `distributor.drop-label` flag. #1726
* [FEATURE] Added flag `debug.mutex-profile-fraction` to enable mutex profiling #1969
* [FEATURE] Added `global` ingestion rate limiter strategy. Deprecated `-distributor.limiter-reload-period` flag. #1766
* [FEATURE] Added support for Microsoft Azure blob storage to be used for storing chunk data. #1913
* [FEATURE] Added readiness probe endpoint`/ready` to queriers. #1934
* [FEATURE] Added "multi" KV store that can interact with two other KV stores, primary one for all reads and writes, and secondary one, which only receives writes. Primary/secondary store can be modified in runtime via runtime-config mechanism (previously "overrides"). #1749
* [FEATURE] Added support to store ring tokens to a file and read it back on startup, instead of generating/fetching the tokens to/from the ring. This feature can be enabled with the flag `-ingester.tokens-file-path`. #1750
* [FEATURE] Experimental TSDB: Added `/series` API endpoint support with TSDB blocks storage. #1830
* [FEATURE] Experimental TSDB: Added TSDB blocks `compactor` component, which iterates over users blocks stored in the bucket and compact them according to the configured block ranges. #1942
* [ENHANCEMENT] metric `cortex_ingester_flush_reasons` gets a new `reason` value: `Spread`, when `-ingester.spread-flushes` option is enabled. #1978
* [ENHANCEMENT] Added `password` and `enable_tls` options to redis cache configuration. Enables usage of Microsoft Azure Cache for Redis service. #1923
* [ENHANCEMENT] Upgraded Kubernetes API version for deployments from `extensions/v1beta1` to `apps/v1`. #1941
* [ENHANCEMENT] Experimental TSDB: Open existing TSDB on startup to prevent ingester from becoming ready before it can accept writes. The max concurrency is set via `--experimental.tsdb.max-tsdb-opening-concurrency-on-startup`. #1917
* [ENHANCEMENT] Experimental TSDB: Querier now exports aggregate metrics from Thanos bucket store and in memory index cache (many metrics to list, but all have `cortex_querier_bucket_store_` or `cortex_querier_blocks_index_cache_` prefix). #1996
* [ENHANCEMENT] Experimental TSDB: Improved multi-tenant bucket store. #1991
  * Allowed to configure the blocks sync interval via `-experimental.tsdb.bucket-store.sync-interval` (0 disables the sync)
  * Limited the number of tenants concurrently synched by `-experimental.tsdb.bucket-store.block-sync-concurrency`
  * Renamed `cortex_querier_sync_seconds` metric to `cortex_querier_blocks_sync_seconds`
  * Track `cortex_querier_blocks_sync_seconds` metric for the initial sync too
* [BUGFIX] Fixed unnecessary CAS operations done by the HA tracker when the jitter is enabled. #1861
* [BUGFIX] Fixed ingesters getting stuck in a LEAVING state after coming up from an ungraceful exit. #1921
* [BUGFIX] Reduce memory usage when ingester Push() errors. #1922
* [BUGFIX] Table Manager: Fixed calculation of expected tables and creation of tables from next active schema considering grace period. #1976
* [BUGFIX] Experimental TSDB: Fixed ingesters consistency during hand-over when using experimental TSDB blocks storage. #1854 #1818
* [BUGFIX] Experimental TSDB: Fixed metrics when using experimental TSDB blocks storage. #1981 #1982 #1990 #1983
* [BUGFIX] Experimental memberlist: Use the advertised address when sending packets to other peers of the Gossip memberlist. #1857
* [BUGFIX] Experimental TSDB: Fixed incorrect query results introduced in #2604 caused by a buffer incorrectly reused while iterating samples. #2697

### Upgrading PostgreSQL (if you're using configs service)

Reference: <https://github.com/golang-migrate/migrate/tree/master/database/postgres#upgrading-from-v1>

1. Install the migrate package cli tool: <https://github.com/golang-migrate/migrate/tree/master/cmd/migrate#installation>
2. Drop the `schema_migrations` table: `DROP TABLE schema_migrations;`.
2. Run the migrate command:

```bash
migrate  -path <absolute_path_to_cortex>/cmd/cortex/migrations -database postgres://localhost:5432/database force 2
```

### Known issues

- The `cortex_prometheus_rule_group_last_evaluation_timestamp_seconds` metric, tracked by the ruler, is not unregistered for rule groups not being used anymore. This issue will be fixed in the next Cortex release (see [2033](https://github.com/cortexproject/cortex/issues/2033)).

- Write-Ahead-Log (WAL) does not have automatic repair of corrupt checkpoint or WAL segments, which is possible if ingester crashes abruptly or the underlying disk corrupts. Currently the only way to resolve this is to manually delete the affected checkpoint and/or WAL segments. Automatic repair will be added in the future releases.

## 0.4.0 / 2019-12-02

* [CHANGE] The frontend component has been refactored to be easier to re-use. When upgrading the frontend, cache entries will be discarded and re-created with the new protobuf schema. #1734
* [CHANGE] Removed direct DB/API access from the ruler. `-ruler.configs.url` has been now deprecated. #1579
* [CHANGE] Removed `Delta` encoding. Any old chunks with `Delta` encoding cannot be read anymore. If `ingester.chunk-encoding` is set to `Delta` the ingester will fail to start. #1706
* [CHANGE] Setting `-ingester.max-transfer-retries` to 0 now disables hand-over when ingester is shutting down. Previously, zero meant infinite number of attempts. #1771
* [CHANGE] `dynamo` has been removed as a valid storage name to make it consistent for all components. `aws` and `aws-dynamo` remain as valid storage names.
* [CHANGE/FEATURE] The frontend split and cache intervals can now be configured using the respective flag `--querier.split-queries-by-interval` and `--frontend.cache-split-interval`.
  * If `--querier.split-queries-by-interval` is not provided request splitting is disabled by default.
  * __`--querier.split-queries-by-day` is still accepted for backward compatibility but has been deprecated. You should now use `--querier.split-queries-by-interval`. We recommend a to use a multiple of 24 hours.__
* [FEATURE] Global limit on the max series per user and metric #1760
  * `-ingester.max-global-series-per-user`
  * `-ingester.max-global-series-per-metric`
  * Requires `-distributor.replication-factor` and `-distributor.shard-by-all-labels` set for the ingesters too
* [FEATURE] Flush chunks with stale markers early with `ingester.max-stale-chunk-idle`. #1759
* [FEATURE] EXPERIMENTAL: Added new KV Store backend based on memberlist library. Components can gossip about tokens and ingester states, instead of using Consul or Etcd. #1721
* [FEATURE] EXPERIMENTAL: Use TSDB in the ingesters & flush blocks to S3/GCS ala Thanos. This will let us use an Object Store more efficiently and reduce costs. #1695
* [FEATURE] Allow Query Frontend to log slow queries with `frontend.log-queries-longer-than`. #1744
* [FEATURE] Add HTTP handler to trigger ingester flush & shutdown - used when running as a stateful set with the WAL enabled.  #1746
* [FEATURE] EXPERIMENTAL: Added GCS support to TSDB blocks storage. #1772
* [ENHANCEMENT] Reduce memory allocations in the write path. #1706
* [ENHANCEMENT] Consul client now follows recommended practices for blocking queries wrt returned Index value. #1708
* [ENHANCEMENT] Consul client can optionally rate-limit itself during Watch (used e.g. by ring watchers) and WatchPrefix (used by HA feature) operations. Rate limiting is disabled by default. New flags added: `--consul.watch-rate-limit`, and `--consul.watch-burst-size`. #1708
* [ENHANCEMENT] Added jitter to HA deduping heartbeats, configure using `distributor.ha-tracker.update-timeout-jitter-max` #1534
* [ENHANCEMENT] Add ability to flush chunks with stale markers early. #1759
* [BUGFIX] Stop reporting successful actions as 500 errors in KV store metrics. #1798
* [BUGFIX] Fix bug where duplicate labels can be returned through metadata APIs. #1790
* [BUGFIX] Fix reading of old, v3 chunk data. #1779
* [BUGFIX] Now support IAM roles in service accounts in AWS EKS. #1803
* [BUGFIX] Fixed duplicated series returned when querying both ingesters and store with the experimental TSDB blocks storage. #1778

In this release we updated the following dependencies:

- gRPC v1.25.0  (resulted in a drop of 30% CPU usage when compression is on)
- jaeger-client v2.20.0
- aws-sdk-go to v1.25.22

## 0.3.0 / 2019-10-11

This release adds support for Redis as an alternative to Memcached, and also includes many optimisations which reduce CPU and memory usage.

* [CHANGE] Gauge metrics were renamed to drop the `_total` suffix. #1685
  * In Alertmanager, `alertmanager_configs_total` is now `alertmanager_configs`
  * In Ruler, `scheduler_configs_total` is now `scheduler_configs`
  * `scheduler_groups_total` is now `scheduler_groups`.
* [CHANGE] `--alertmanager.configs.auto-slack-root` flag was dropped as auto Slack root is not supported anymore. #1597
* [CHANGE] In table-manager, default DynamoDB capacity was reduced from 3,000 units to 1,000 units. We recommend you do not run with the defaults: find out what figures are needed for your environment and set that via `-dynamodb.periodic-table.write-throughput` and `-dynamodb.chunk-table.write-throughput`.
* [FEATURE] Add Redis support for caching #1612
* [FEATURE] Allow spreading chunk writes across multiple S3 buckets #1625
* [FEATURE] Added `/shutdown` endpoint for ingester to shutdown all operations of the ingester. #1746
* [ENHANCEMENT] Upgraded Prometheus to 2.12.0 and Alertmanager to 0.19.0. #1597
* [ENHANCEMENT] Cortex is now built with Go 1.13 #1675, #1676, #1679
* [ENHANCEMENT] Many optimisations, mostly impacting ingester and querier: #1574, #1624, #1638, #1644, #1649, #1654, #1702

Full list of changes: <https://github.com/cortexproject/cortex/compare/v0.2.0...v0.3.0>

## 0.2.0 / 2019-09-05

This release has several exciting features, the most notable of them being setting `-ingester.spread-flushes` to potentially reduce your storage space by upto 50%.

* [CHANGE] Flags changed due to changes upstream in Prometheus Alertmanager #929:
  * `alertmanager.mesh.listen-address` is now `cluster.listen-address`
  * `alertmanager.mesh.peer.host` and `alertmanager.mesh.peer.service` can be replaced by `cluster.peer`
  * `alertmanager.mesh.hardware-address`, `alertmanager.mesh.nickname`, `alertmanager.mesh.password`, and `alertmanager.mesh.peer.refresh-interval` all disappear.
* [CHANGE] --claim-on-rollout flag deprecated; feature is now always on #1566
* [CHANGE] Retention period must now be a multiple of periodic table duration #1564
* [CHANGE] The value for the name label for the chunks memcache in all `cortex_cache_` metrics is now `chunksmemcache` (before it was `memcache`) #1569
* [FEATURE] Makes the ingester flush each timeseries at a specific point in the max-chunk-age cycle with `-ingester.spread-flushes`. This means multiple replicas of a chunk are very likely to contain the same contents which cuts chunk storage space by up to 66%. #1578
* [FEATURE] Make minimum number of chunk samples configurable per user #1620
* [FEATURE] Honor HTTPS for custom S3 URLs #1603
* [FEATURE] You can now point the query-frontend at a normal Prometheus for parallelisation and caching #1441
* [FEATURE] You can now specify `http_config` on alert receivers #929
* [FEATURE] Add option to use jump hashing to load balance requests to memcached #1554
* [FEATURE] Add status page for HA tracker to distributors #1546
* [FEATURE] The distributor ring page is now easier to read with alternate rows grayed out #1621

## 0.1.0 / 2019-08-07

* [CHANGE] HA Tracker flags were renamed to provide more clarity #1465
  * `distributor.accept-ha-labels` is now `distributor.ha-tracker.enable`
  * `distributor.accept-ha-samples` is now `distributor.ha-tracker.enable-for-all-users`
  * `ha-tracker.replica` is now `distributor.ha-tracker.replica`
  * `ha-tracker.cluster` is now `distributor.ha-tracker.cluster`
* [FEATURE] You can specify "heap ballast" to reduce Go GC Churn #1489
* [BUGFIX] HA Tracker no longer always makes a request to Consul/Etcd when a request is not from the active replica #1516
* [BUGFIX] Queries are now correctly cancelled by the query-frontend #1508<|MERGE_RESOLUTION|>--- conflicted
+++ resolved
@@ -88,11 +88,8 @@
 * [ENHANCEMENT] Store-gateway: added metrics to chunk buffer pool behaviour. #3880
   * `cortex_bucket_store_chunk_pool_requested_bytes_total`
   * `cortex_bucket_store_chunk_pool_returned_bytes_total`
-<<<<<<< HEAD
+* [ENHANCEMENT] Alertmanager: load alertmanager configurations from object storage concurrently, and only load necessary configurations, speeding configuration synchronization process and executing fewer "GET object" operations to the storage when sharding is enabled. #3898
 * [ENHANCEMENT] Blocks storage: Ingester can now stream entire chunks instead of individual samples to the querier. At the moment this feature must be explicitly enabled either by using `-ingester.stream-chunks-when-using-blocks` flag or `ingester_stream_chunks_when_using_blocks` (boolean) field in runtime config file, but these configuration options are temporary and will be removed when feature is stable. #3889
-=======
-* [ENHANCEMENT] Alertmanager: load alertmanager configurations from object storage concurrently, and only load necessary configurations, speeding configuration synchronization process and executing fewer "GET object" operations to the storage when sharding is enabled. #3898
->>>>>>> 2b945330
 * [BUGFIX] Cortex: Fixed issue where fatal errors and various log messages where not logged. #3778
 * [BUGFIX] HA Tracker: don't track as error in the `cortex_kv_request_duration_seconds` metric a CAS operation intentionally aborted. #3745
 * [BUGFIX] Querier / ruler: do not log "error removing stale clients" if the ring is empty. #3761
