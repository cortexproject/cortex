# Changelog

## master / unreleased

* [CHANGE] Memberlist: Expose default configuration values to the command line options. Note that setting these explicitly to zero will no longer cause the default to be used. If the default is desired, then do set the option. The following are affected: #4276
  - `-memberlist.stream-timeout`
  - `-memberlist.retransmit-factor`
  - `-memberlist.pull-push-interval`
  - `-memberlist.gossip-interval`
  - `-memberlist.gossip-nodes`
  - `-memberlist.gossip-to-dead-nodes-time`
  - `-memberlist.dead-node-reclaim-time`
* [CHANGE] `-querier.max-fetched-chunks-per-query` previously applied to chunks from ingesters and store separately; now the two combined should not exceed the limit. #4260
* [CHANGE] Memberlist: the metric `memberlist_kv_store_value_bytes` has been removed due to values no longer being stored in-memory as encoded bytes. #4345
* [CHANGE] Some files and directories created by Cortex components on local disk now have stricter permissions, and are only readable by owner, but not group or others. #4394
* [CHANGE] The metric `cortex_deprecated_flags_inuse_total` has been renamed to `deprecated_flags_inuse_total` as part of using grafana/dskit functionality. #4443
* [FEATURE] Ruler: Add new `-ruler.query-stats-enabled` which when enabled will report the `cortex_ruler_query_seconds_total` as a per-user metric that tracks the sum of the wall time of executing queries in the ruler in seconds. #4317
* [FEATURE] Query Frontend: Add `cortex_query_fetched_series_total` and `cortex_query_fetched_chunks_bytes_total` per-user counters to expose the number of series and bytes fetched as part of queries. These metrics can be enabled with the `-frontend.query-stats-enabled` flag (or its respective YAML config option `query_stats_enabled`). #4343
* [FEATURE] AlertManager: Add support for SNS Receiver. #4382
* [FEATURE] Distributor: Add label `status` to metric `cortex_distributor_ingester_append_failures_total` #4442
* [ENHANCEMENT] Add timeout for waiting on compactor to become ACTIVE in the ring. #4262
* [ENHANCEMENT] Reduce memory used by streaming queries, particularly in ruler. #4341
* [ENHANCEMENT] Ring: allow experimental configuration of disabling of heartbeat timeouts by setting the relevant configuration value to zero. Applies to the following: #4342
  * `-distributor.ring.heartbeat-timeout`
  * `-ring.heartbeat-timeout`
  * `-ruler.ring.heartbeat-timeout`
  * `-alertmanager.sharding-ring.heartbeat-timeout`
  * `-compactor.ring.heartbeat-timeout`
  * `-store-gateway.sharding-ring.heartbeat-timeout`
* [ENHANCEMENT] Ring: allow heartbeats to be explicitly disabled by setting the interval to zero. This is considered experimental. This applies to the following configuration options: #4344
  * `-distributor.ring.heartbeat-period`
  * `-ingester.heartbeat-period`
  * `-ruler.ring.heartbeat-period`
  * `-alertmanager.sharding-ring.heartbeat-period`
  * `-compactor.ring.heartbeat-period`
  * `-store-gateway.sharding-ring.heartbeat-period`
* [ENHANCEMENT] Memberlist: optimized receive path for processing ring state updates, to help reduce CPU utilization in large clusters. #4345
* [ENHANCEMENT] Memberlist: expose configuration of memberlist packet compression via `-memberlist.compression=enabled`. #4346
* [ENHANCEMENT] Update Go version to 1.16.6. #4362
* [ENHANCEMENT] Updated Prometheus to include changes from prometheus/prometheus#9083. Now whenever `/labels` API calls include matchers, blocks store is queried for `LabelNames` with matchers instead of `Series` calls which was inefficient. #4380
* [ENHANCEMENT] Exemplars are now emitted for all gRPC calls and many operations tracked by histograms. #4462
* [ENHANCEMENT] New options `-server.http-listen-network` and `-server.grpc-listen-network` allow binding as 'tcp4' or 'tcp6'. #4462
* [ENHANCEMENT] Rulers: Using shuffle sharding subring on GetRules API. #4466
* [BUGFIX] Fixes a panic in the query-tee when comparing result. #4465
* [BUGFIX] Frontend: Fixes @ modifier functions (start/end) when splitting queries by time. #4464
* [BUGFIX] Compactor: compactor will no longer try to compact blocks that are already marked for deletion. Previously compactor would consider blocks marked for deletion within `-compactor.deletion-delay / 2` period as eligible for compaction. #4328
* [BUGFIX] HA Tracker: when cleaning up obsolete elected replicas from KV store, tracker didn't update number of cluster per user correctly. #4336
* [BUGFIX] Ruler: fixed counting of PromQL evaluation errors as user-errors when updating `cortex_ruler_queries_failed_total`. #4335
* [BUGFIX] Ingester: When using block storage, prevent any reads or writes while the ingester is stopping. This will prevent accessing TSDB blocks once they have been already closed. #4304
* [BUGFIX] Ingester: fixed ingester stuck on start up (LEAVING ring state) when `-ingester.heartbeat-period=0` and `-ingester.unregister-on-shutdown=false`. #4366
* [BUGFIX] Ingester: panic during shutdown while fetching batches from cache. #4397
* [BUGFIX] Querier: After query-frontend restart, querier may have lower than configured concurrency. #4417
* [BUGFIX] Memberlist: forward only changes, not entire original message. #4419
* [BUGFIX] Memberlist: don't accept old tombstones as incoming change, and don't forward such messages to other gossip members. #4420
* [BUGFIX] Querier: fixed panic when querying exemplars and using `-distributor.shard-by-all-labels=false`. #4473
<<<<<<< HEAD
* [BUGFIX] Querier: honor querier minT,maxT if `nil` SelectHints are passed to Select(). #4413
=======
* [BUGFIX] Compactor: fixed panic while collecting Prometheus metrics. #4483
>>>>>>> 83d15b5f

## 1.10.0 / 2021-08-03

* [CHANGE] Prevent path traversal attack from users able to control the HTTP header `X-Scope-OrgID`. #4375 (CVE-2021-36157)
  * Users only have control of the HTTP header when Cortex is not frontend by an auth proxy validating the tenant IDs
* [CHANGE] Enable strict JSON unmarshal for `pkg/util/validation.Limits` struct. The custom `UnmarshalJSON()` will now fail if the input has unknown fields. #4298
* [CHANGE] Cortex chunks storage has been deprecated and it's now in maintenance mode: all Cortex users are encouraged to migrate to the blocks storage. No new features will be added to the chunks storage. The default Cortex configuration still runs the chunks engine; please check out the [blocks storage doc](https://cortexmetrics.io/docs/blocks-storage/) on how to configure Cortex to run with the blocks storage.  #4268
* [CHANGE] The example Kubernetes manifests (stored at `k8s/`) have been removed due to a lack of proper support and maintenance. #4268
* [CHANGE] Querier / ruler: deprecated `-store.query-chunk-limit` CLI flag (and its respective YAML config option `max_chunks_per_query`) in favour of `-querier.max-fetched-chunks-per-query` (and its respective YAML config option `max_fetched_chunks_per_query`). The new limit specifies the maximum number of chunks that can be fetched in a single query from ingesters and long-term storage: the total number of actual fetched chunks could be 2x the limit, being independently applied when querying ingesters and long-term storage. #4125
* [CHANGE] Alertmanager: allowed to configure the experimental receivers firewall on a per-tenant basis. The following CLI flags (and their respective YAML config options) have been changed and moved to the limits config section: #4143
  - `-alertmanager.receivers-firewall.block.cidr-networks` renamed to `-alertmanager.receivers-firewall-block-cidr-networks`
  - `-alertmanager.receivers-firewall.block.private-addresses` renamed to `-alertmanager.receivers-firewall-block-private-addresses`
* [CHANGE] Change default value of `-server.grpc.keepalive.min-time-between-pings` from `5m` to `10s` and `-server.grpc.keepalive.ping-without-stream-allowed` to `true`. #4168
* [CHANGE] Ingester: Change default value of `-ingester.active-series-metrics-enabled` to `true`. This incurs a small increase in memory usage, between 1.2% and 1.6% as measured on ingesters with 1.3M active series. #4257
* [CHANGE] Dependency: update go-redis from v8.2.3 to v8.9.0. #4236
* [FEATURE] Querier: Added new `-querier.max-fetched-series-per-query` flag. When Cortex is running with blocks storage, the max series per query limit is enforced in the querier and applies to unique series received from ingesters and store-gateway (long-term storage). #4179
* [FEATURE] Querier/Ruler: Added new `-querier.max-fetched-chunk-bytes-per-query` flag. When Cortex is running with blocks storage, the max chunk bytes limit is enforced in the querier and ruler and limits the size of all aggregated chunks returned from ingesters and storage as bytes for a query. #4216
* [FEATURE] Alertmanager: support negative matchers, time-based muting - [upstream release notes](https://github.com/prometheus/alertmanager/releases/tag/v0.22.0). #4237
* [FEATURE] Alertmanager: Added rate-limits to notifiers. Rate limits used by all integrations can be configured using `-alertmanager.notification-rate-limit`, while per-integration rate limits can be specified via `-alertmanager.notification-rate-limit-per-integration` parameter. Both shared and per-integration limits can be overwritten using overrides mechanism. These limits are applied on individual (per-tenant) alertmanagers. Rate-limited notifications are failed notifications. It is possible to monitor rate-limited notifications via new `cortex_alertmanager_notification_rate_limited_total` metric. #4135 #4163
* [FEATURE] Alertmanager: Added `-alertmanager.max-config-size-bytes` limit to control size of configuration files that Cortex users can upload to Alertmanager via API. This limit is configurable per-tenant. #4201
* [FEATURE] Alertmanager: Added `-alertmanager.max-templates-count` and `-alertmanager.max-template-size-bytes` options to control number and size of templates uploaded to Alertmanager via API. These limits are configurable per-tenant. #4223
* [FEATURE] Added flag `-debug.block-profile-rate` to enable goroutine blocking events profiling. #4217
* [FEATURE] Alertmanager: The experimental sharding feature is now considered complete. Detailed information about the configuration options can be found [here for alertmanager](https://cortexmetrics.io/docs/configuration/configuration-file/#alertmanager_config) and [here for the alertmanager storage](https://cortexmetrics.io/docs/configuration/configuration-file/#alertmanager_storage_config). To use the feature: #3925 #4020 #4021 #4031 #4084 #4110 #4126 #4127 #4141 #4146 #4161 #4162 #4222
  * Ensure that a remote storage backend is configured for Alertmanager to store state using `-alertmanager-storage.backend`, and flags related to the backend. Note that the `local` and `configdb` storage backends are not supported.
  * Ensure that a ring store is configured using `-alertmanager.sharding-ring.store`, and set the flags relevant to the chosen store type.
  * Enable the feature using `-alertmanager.sharding-enabled`.
  * Note the prior addition of a new configuration option `-alertmanager.persist-interval`. This sets the interval between persisting the current alertmanager state (notification log and silences) to object storage. See the [configuration file reference](https://cortexmetrics.io/docs/configuration/configuration-file/#alertmanager_config) for more information.
* [ENHANCEMENT] Alertmanager: Cleanup persisted state objects from remote storage when a tenant configuration is deleted. #4167
* [ENHANCEMENT] Storage: Added the ability to disable Open Census within GCS client (e.g `-gcs.enable-opencensus=false`). #4219
* [ENHANCEMENT] Etcd: Added username and password to etcd config. #4205
* [ENHANCEMENT] Alertmanager: introduced new metrics to monitor operation when using `-alertmanager.sharding-enabled`: #4149
  * `cortex_alertmanager_state_fetch_replica_state_total`
  * `cortex_alertmanager_state_fetch_replica_state_failed_total`
  * `cortex_alertmanager_state_initial_sync_total`
  * `cortex_alertmanager_state_initial_sync_completed_total`
  * `cortex_alertmanager_state_initial_sync_duration_seconds`
  * `cortex_alertmanager_state_persist_total`
  * `cortex_alertmanager_state_persist_failed_total`
* [ENHANCEMENT] Blocks storage: support ingesting exemplars and querying of exemplars.  Enabled by setting new CLI flag `-blocks-storage.tsdb.max-exemplars=<n>` or config option `blocks_storage.tsdb.max_exemplars` to positive value. #4124 #4181
* [ENHANCEMENT] Distributor: Added distributors ring status section in the admin page. #4151
* [ENHANCEMENT] Added zone-awareness support to alertmanager for use when sharding is enabled. When zone-awareness is enabled, alerts will be replicated across availability zones. #4204
* [ENHANCEMENT] Added `tenant_ids` tag to tracing spans #4186
* [ENHANCEMENT] Ring, query-frontend: Avoid using automatic private IPs (APIPA) when discovering IP address from the interface during the registration of the instance in the ring, or by query-frontend when used with query-scheduler. APIPA still used as last resort with logging indicating usage. #4032
* [ENHANCEMENT] Memberlist: introduced new metrics to aid troubleshooting tombstone convergence: #4231
  * `memberlist_client_kv_store_value_tombstones`
  * `memberlist_client_kv_store_value_tombstones_removed_total`
  * `memberlist_client_messages_to_broadcast_dropped_total`
* [ENHANCEMENT] Alertmanager: Added `-alertmanager.max-dispatcher-aggregation-groups` option to control max number of active dispatcher groups in Alertmanager (per tenant, also overrideable). When the limit is reached, Dispatcher produces log message and increases `cortex_alertmanager_dispatcher_aggregation_group_limit_reached_total` metric. #4254
* [ENHANCEMENT] Alertmanager: Added `-alertmanager.max-alerts-count` and `-alertmanager.max-alerts-size-bytes` to control max number of alerts and total size of alerts that a single user can have in Alertmanager's memory. Adding more alerts will fail with a log message and incrementing `cortex_alertmanager_alerts_insert_limited_total` metric (per-user). These limits can be overrided by using per-tenant overrides. Current values are tracked in `cortex_alertmanager_alerts_limiter_current_alerts` and `cortex_alertmanager_alerts_limiter_current_alerts_size_bytes` metrics. #4253
* [ENHANCEMENT] Store-gateway: added `-store-gateway.sharding-ring.wait-stability-min-duration` and `-store-gateway.sharding-ring.wait-stability-max-duration` support to store-gateway, to wait for ring stability at startup. #4271
* [ENHANCEMENT] Ruler: added `rule_group` label to metrics `cortex_prometheus_rule_group_iterations_total` and `cortex_prometheus_rule_group_iterations_missed_total`. #4121
* [ENHANCEMENT] Ruler: added new metrics for tracking total number of queries and push requests sent to ingester, as well as failed queries and push requests. Failures are only counted for internal errors, but not user-errors like limits or invalid query. This is in contrast to existing `cortex_prometheus_rule_evaluation_failures_total`, which is incremented also when query or samples appending fails due to user-errors. #4281
  * `cortex_ruler_write_requests_total`
  * `cortex_ruler_write_requests_failed_total`
  * `cortex_ruler_queries_total`
  * `cortex_ruler_queries_failed_total`
* [ENHANCEMENT] Ingester: Added option `-ingester.ignore-series-limit-for-metric-names` with comma-separated list of metric names that will be ignored in max series per metric limit. #4302
* [ENHANCEMENT] Added instrumentation to Redis client, with the following metrics: #3976
  - `cortex_rediscache_request_duration_seconds`
* [BUGFIX] Purger: fix `Invalid null value in condition for column range` caused by `nil` value in range for WriteBatch query. #4128
* [BUGFIX] Ingester: fixed infrequent panic caused by a race condition between TSDB mmap-ed head chunks truncation and queries. #4176
* [BUGFIX] Alertmanager: fix Alertmanager status page if clustering via gossip is disabled or sharding is enabled. #4184
* [BUGFIX] Ruler: fix `/ruler/rule_groups` endpoint doesn't work when used with object store. #4182
* [BUGFIX] Ruler: Honor the evaluation delay for the `ALERTS` and `ALERTS_FOR_STATE` series. #4227
* [BUGFIX] Make multiple Get requests instead of MGet on Redis Cluster. #4056
* [BUGFIX] Ingester: fix issue where runtime limits erroneously override default limits. #4246
* [BUGFIX] Ruler: fix startup in single-binary mode when the new `ruler_storage` is used. #4252
* [BUGFIX] Querier: fix queries failing with "at least 1 healthy replica required, could only find 0" error right after scaling up store-gateways until they're ACTIVE in the ring. #4263
* [BUGFIX] Store-gateway: when blocks sharding is enabled, do not load all blocks in each store-gateway in case of a cold startup, but load only blocks owned by the store-gateway replica. #4271
* [BUGFIX] Memberlist: fix to setting the default configuration value for `-memberlist.retransmit-factor` when not provided. This should improve propagation delay of the ring state (including, but not limited to, tombstones). Note that if the configuration is already explicitly given, this fix has no effect. #4269
* [BUGFIX] Querier: Fix issue where samples in a chunk might get skipped by batch iterator. #4218

## Blocksconvert

* [ENHANCEMENT] Scanner: add support for DynamoDB (v9 schema only). #3828
* [ENHANCEMENT] Add Cassandra support. #3795
* [ENHANCEMENT] Scanner: retry failed uploads. #4188

## 1.9.0 / 2021-05-14

* [CHANGE] Alertmanager now removes local files after Alertmanager is no longer running for removed or resharded user. #3910
* [CHANGE] Alertmanager now stores local files in per-tenant folders. Files stored by Alertmanager previously are migrated to new hierarchy. Support for this migration will be removed in Cortex 1.11. #3910
* [CHANGE] Ruler: deprecated `-ruler.storage.*` CLI flags (and their respective YAML config options) in favour of `-ruler-storage.*`. The deprecated config will be removed in Cortex 1.11. #3945
* [CHANGE] Alertmanager: deprecated `-alertmanager.storage.*` CLI flags (and their respective YAML config options) in favour of `-alertmanager-storage.*`. This change doesn't apply to `alertmanager.storage.path` and `alertmanager.storage.retention`. The deprecated config will be removed in Cortex 1.11. #4002
* [CHANGE] Alertmanager: removed `-cluster.` CLI flags deprecated in Cortex 1.7. The new config options to use are: #3946
  * `-alertmanager.cluster.listen-address` instead of `-cluster.listen-address`
  * `-alertmanager.cluster.advertise-address` instead of `-cluster.advertise-address`
  * `-alertmanager.cluster.peers` instead of `-cluster.peer`
  * `-alertmanager.cluster.peer-timeout` instead of `-cluster.peer-timeout`
* [CHANGE] Blocks storage: removed the config option `-blocks-storage.bucket-store.index-cache.postings-compression-enabled`, which was deprecated in Cortex 1.6. Postings compression is always enabled. #4101
* [CHANGE] Querier: removed the config option `-store.max-look-back-period`, which was deprecated in Cortex 1.6 and was used only by the chunks storage. You should use `-querier.max-query-lookback` instead. #4101
* [CHANGE] Query Frontend: removed the config option `-querier.compress-http-responses`, which was deprecated in Cortex 1.6. You should use`-api.response-compression-enabled` instead. #4101
* [CHANGE] Runtime-config / overrides: removed the config options `-limits.per-user-override-config` (use `-runtime-config.file`) and `-limits.per-user-override-period` (use `-runtime-config.reload-period`), both deprecated since Cortex 0.6.0. #4112
* [CHANGE] Cortex now fails fast on startup if unable to connect to the ring backend. #4068
* [FEATURE] The following features have been marked as stable: #4101
  - Shuffle-sharding
  - Querier support for querying chunks and blocks store at the same time
  - Tracking of active series and exporting them as metrics (`-ingester.active-series-metrics-enabled` and related flags)
  - Blocks storage: lazy mmap of block indexes in the store-gateway (`-blocks-storage.bucket-store.index-header-lazy-loading-enabled`)
  - Ingester: close idle TSDB and remove them from local disk (`-blocks-storage.tsdb.close-idle-tsdb-timeout`)
* [FEATURE] Memberlist: add TLS configuration options for the memberlist transport layer used by the gossip KV store. #4046
  * New flags added for memberlist communication:
    * `-memberlist.tls-enabled`
    * `-memberlist.tls-cert-path`
    * `-memberlist.tls-key-path`
    * `-memberlist.tls-ca-path`
    * `-memberlist.tls-server-name`
    * `-memberlist.tls-insecure-skip-verify`
* [FEATURE] Ruler: added `local` backend support to the ruler storage configuration under the `-ruler-storage.` flag prefix. #3932
* [ENHANCEMENT] Upgraded Docker base images to `alpine:3.13`. #4042
* [ENHANCEMENT] Blocks storage: reduce ingester memory by eliminating series reference cache. #3951
* [ENHANCEMENT] Ruler: optimized `<prefix>/api/v1/rules` and `<prefix>/api/v1/alerts` when ruler sharding is enabled. #3916
* [ENHANCEMENT] Ruler: added the following metrics when ruler sharding is enabled: #3916
  * `cortex_ruler_clients`
  * `cortex_ruler_client_request_duration_seconds`
* [ENHANCEMENT] Alertmanager: Add API endpoint to list all tenant alertmanager configs: `GET /multitenant_alertmanager/configs`. #3529
* [ENHANCEMENT] Ruler: Add API endpoint to list all tenant ruler rule groups: `GET /ruler/rule_groups`. #3529
* [ENHANCEMENT] Query-frontend/scheduler: added querier forget delay (`-query-frontend.querier-forget-delay` and `-query-scheduler.querier-forget-delay`) to mitigate the blast radius in the event queriers crash because of a repeatedly sent "query of death" when shuffle-sharding is enabled. #3901
* [ENHANCEMENT] Query-frontend: reduced memory allocations when serializing query response. #3964
* [ENHANCEMENT] Querier / ruler: some optimizations to PromQL query engine. #3934 #3989
* [ENHANCEMENT] Ingester: reduce CPU and memory when an high number of errors are returned by the ingester on the write path with the blocks storage. #3969 #3971 #3973
* [ENHANCEMENT] Distributor: reduce CPU and memory when an high number of errors are returned by the distributor on the write path. #3990
* [ENHANCEMENT] Put metric before label value in the "label value too long" error message. #4018
* [ENHANCEMENT] Allow use of `y|w|d` suffixes for duration related limits and per-tenant limits. #4044
* [ENHANCEMENT] Query-frontend: Small optimization on top of PR #3968 to avoid unnecessary Extents merging. #4026
* [ENHANCEMENT] Add a metric `cortex_compactor_compaction_interval_seconds` for the compaction interval config value. #4040
* [ENHANCEMENT] Ingester: added following per-ingester (instance) experimental limits: max number of series in memory (`-ingester.instance-limits.max-series`), max number of users in memory (`-ingester.instance-limits.max-tenants`), max ingestion rate (`-ingester.instance-limits.max-ingestion-rate`), and max inflight requests (`-ingester.instance-limits.max-inflight-push-requests`). These limits are only used when using blocks storage. Limits can also be configured using runtime-config feature, and current values are exported as `cortex_ingester_instance_limits` metric. #3992.
* [ENHANCEMENT] Cortex is now built with Go 1.16. #4062
* [ENHANCEMENT] Distributor: added per-distributor experimental limits: max number of inflight requests (`-distributor.instance-limits.max-inflight-push-requests`) and max ingestion rate in samples/sec (`-distributor.instance-limits.max-ingestion-rate`). If not set, these two are unlimited. Also added metrics to expose current values (`cortex_distributor_inflight_push_requests`, `cortex_distributor_ingestion_rate_samples_per_second`) as well as limits (`cortex_distributor_instance_limits` with various `limit` label values). #4071
* [ENHANCEMENT] Ruler: Added `-ruler.enabled-tenants` and `-ruler.disabled-tenants` to explicitly enable or disable rules processing for specific tenants. #4074
* [ENHANCEMENT] Block Storage Ingester: `/flush` now accepts two new parameters: `tenant` to specify tenant to flush and `wait=true` to make call synchronous. Multiple tenants can be specified by repeating `tenant` parameter. If no `tenant` is specified, all tenants are flushed, as before. #4073
* [ENHANCEMENT] Alertmanager: validate configured `-alertmanager.web.external-url` and fail if ends with `/`. #4081
* [ENHANCEMENT] Alertmanager: added `-alertmanager.receivers-firewall.block.cidr-networks` and `-alertmanager.receivers-firewall.block.private-addresses` to block specific network addresses in HTTP-based Alertmanager receiver integrations. #4085
* [ENHANCEMENT] Allow configuration of Cassandra's host selection policy. #4069
* [ENHANCEMENT] Store-gateway: retry synching blocks if a per-tenant sync fails. #3975 #4088
* [ENHANCEMENT] Add metric `cortex_tcp_connections` exposing the current number of accepted TCP connections. #4099
* [ENHANCEMENT] Querier: Allow federated queries to run concurrently. #4065
* [ENHANCEMENT] Label Values API call now supports `match[]` parameter when querying blocks on storage (assuming `-querier.query-store-for-labels-enabled` is enabled). #4133
* [BUGFIX] Ruler-API: fix bug where `/api/v1/rules/<namespace>/<group_name>` endpoint return `400` instead of `404`. #4013
* [BUGFIX] Distributor: reverted changes done to rate limiting in #3825. #3948
* [BUGFIX] Ingester: Fix race condition when opening and closing tsdb concurrently. #3959
* [BUGFIX] Querier: streamline tracing spans. #3924
* [BUGFIX] Ruler Storage: ignore objects with empty namespace or group in the name. #3999
* [BUGFIX] Distributor: fix issue causing distributors to not extend the replication set because of failing instances when zone-aware replication is enabled. #3977
* [BUGFIX] Query-frontend: Fix issue where cached entry size keeps increasing when making tiny query repeatedly. #3968
* [BUGFIX] Compactor: `-compactor.blocks-retention-period` now supports weeks (`w`) and years (`y`). #4027
* [BUGFIX] Querier: returning 422 (instead of 500) when query hits `max_chunks_per_query` limit with block storage, when the limit is hit in the store-gateway. #3937
* [BUGFIX] Ruler: Rule group limit enforcement should now allow the same number of rules in a group as the limit. #3616
* [BUGFIX] Frontend, Query-scheduler: allow querier to notify about shutdown without providing any authentication. #4066
* [BUGFIX] Querier: fixed race condition causing queries to fail right after querier startup with the "empty ring" error. #4068
* [BUGFIX] Compactor: Increment `cortex_compactor_runs_failed_total` if compactor failed compact a single tenant. #4094
* [BUGFIX] Tracing: hot fix to avoid the Jaeger tracing client to indefinitely block the Cortex process shutdown in case the HTTP connection to the tracing backend is blocked. #4134
* [BUGFIX] Forward proper EndsAt from ruler to Alertmanager inline with Prometheus behaviour. #4017
* [BUGFIX] Querier: support filtering LabelValues with matchers when using tenant federation. #4277

## Blocksconvert

* [ENHANCEMENT] Builder: add `-builder.timestamp-tolerance` option which may reduce block size by rounding timestamps to make difference whole seconds. #3891

## 1.8.1 / 2021-04-27

* [CHANGE] Fix for CVE-2021-31232: Local file disclosure vulnerability when `-experimental.alertmanager.enable-api` is used. The HTTP basic auth `password_file` can be used as an attack vector to send any file content via a webhook. The alertmanager templates can be used as an attack vector to send any file content because the alertmanager can load any text file specified in the templates list.

## 1.8.0 / 2021-03-24

* [CHANGE] Alertmanager: Don't expose cluster information to tenants via the `/alertmanager/api/v1/status` API endpoint when operating with clustering enabled. #3903
* [CHANGE] Ingester: don't update internal "last updated" timestamp of TSDB if tenant only sends invalid samples. This affects how "idle" time is computed. #3727
* [CHANGE] Require explicit flag `-<prefix>.tls-enabled` to enable TLS in GRPC clients. Previously it was enough to specify a TLS flag to enable TLS validation. #3156
* [CHANGE] Query-frontend: removed `-querier.split-queries-by-day` (deprecated in Cortex 0.4.0). Please use `-querier.split-queries-by-interval` instead. #3813
* [CHANGE] Store-gateway: the chunks pool controlled by `-blocks-storage.bucket-store.max-chunk-pool-bytes` is now shared across all tenants. #3830
* [CHANGE] Ingester: return error code 400 instead of 429 when per-user/per-tenant series/metadata limits are reached. #3833
* [CHANGE] Compactor: add `reason` label to `cortex_compactor_blocks_marked_for_deletion_total` metric. Source blocks marked for deletion by compactor are labelled as `compaction`, while blocks passing the retention period are labelled as `retention`. #3879
* [CHANGE] Alertmanager: the `DELETE /api/v1/alerts` is now idempotent. No error is returned if the alertmanager config doesn't exist. #3888
* [FEATURE] Experimental Ruler Storage: Add a separate set of configuration options to configure the ruler storage backend under the `-ruler-storage.` flag prefix. All blocks storage bucket clients and the config service are currently supported. Clients using this implementation will only be enabled if the existing `-ruler.storage` flags are left unset. #3805 #3864
* [FEATURE] Experimental Alertmanager Storage: Add a separate set of configuration options to configure the alertmanager storage backend under the `-alertmanager-storage.` flag prefix. All blocks storage bucket clients and the config service are currently supported. Clients using this implementation will only be enabled if the existing `-alertmanager.storage` flags are left unset. #3888
* [FEATURE] Adds support to S3 server-side encryption using KMS. The S3 server-side encryption config can be overridden on a per-tenant basis for the blocks storage, ruler and alertmanager. Deprecated `-<prefix>.s3.sse-encryption`, please use the following CLI flags that have been added. #3651 #3810 #3811 #3870 #3886 #3906
  - `-<prefix>.s3.sse.type`
  - `-<prefix>.s3.sse.kms-key-id`
  - `-<prefix>.s3.sse.kms-encryption-context`
* [FEATURE] Querier: Enable `@ <timestamp>` modifier in PromQL using the new `-querier.at-modifier-enabled` flag. #3744
* [FEATURE] Overrides Exporter: Add `overrides-exporter` module for exposing per-tenant resource limit overrides as metrics. It is not included in `all` target (single-binary mode), and must be explicitly enabled. #3785
* [FEATURE] Experimental thanosconvert: introduce an experimental tool `thanosconvert` to migrate Thanos block metadata to Cortex metadata. #3770
* [FEATURE] Alertmanager: It now shards the `/api/v1/alerts` API using the ring when sharding is enabled. #3671
  * Added `-alertmanager.max-recv-msg-size` (defaults to 16M) to limit the size of HTTP request body handled by the alertmanager.
  * New flags added for communication between alertmanagers:
    * `-alertmanager.max-recv-msg-size`
    * `-alertmanager.alertmanager-client.remote-timeout`
    * `-alertmanager.alertmanager-client.tls-enabled`
    * `-alertmanager.alertmanager-client.tls-cert-path`
    * `-alertmanager.alertmanager-client.tls-key-path`
    * `-alertmanager.alertmanager-client.tls-ca-path`
    * `-alertmanager.alertmanager-client.tls-server-name`
    * `-alertmanager.alertmanager-client.tls-insecure-skip-verify`
* [FEATURE] Compactor: added blocks storage per-tenant retention support. This is configured via `-compactor.retention-period`, and can be overridden on a per-tenant basis. #3879
* [ENHANCEMENT] Queries: Instrument queries that were discarded due to the configured `max_outstanding_requests_per_tenant`. #3894
  * `cortex_query_frontend_discarded_requests_total`
  * `cortex_query_scheduler_discarded_requests_total`
* [ENHANCEMENT] Ruler: Add TLS and explicit basis authentication configuration options for the HTTP client the ruler uses to communicate with the alertmanager. #3752
  * `-ruler.alertmanager-client.basic-auth-username`: Configure the basic authentication username used by the client. Takes precedent over a URL configured username.
  * `-ruler.alertmanager-client.basic-auth-password`: Configure the basic authentication password used by the client. Takes precedent over a URL configured password.
  * `-ruler.alertmanager-client.tls-ca-path`: File path to the CA file.
  * `-ruler.alertmanager-client.tls-cert-path`: File path to the TLS certificate.
  * `-ruler.alertmanager-client.tls-insecure-skip-verify`: Boolean to disable verifying the certificate.
  * `-ruler.alertmanager-client.tls-key-path`: File path to the TLS key certificate.
  * `-ruler.alertmanager-client.tls-server-name`: Expected name on the TLS certificate.
* [ENHANCEMENT] Ingester: exposed metric `cortex_ingester_oldest_unshipped_block_timestamp_seconds`, tracking the unix timestamp of the oldest TSDB block not shipped to the storage yet. #3705
* [ENHANCEMENT] Prometheus upgraded. #3739 #3806
  * Avoid unnecessary `runtime.GC()` during compactions.
  * Prevent compaction loop in TSDB on data gap.
* [ENHANCEMENT] Query-Frontend now returns server side performance metrics using `Server-Timing` header when query stats is enabled. #3685
* [ENHANCEMENT] Runtime Config: Add a `mode` query parameter for the runtime config endpoint. `/runtime_config?mode=diff` now shows the YAML runtime configuration with all values that differ from the defaults. #3700
* [ENHANCEMENT] Distributor: Enable downstream projects to wrap distributor push function and access the deserialized write requests berfore/after they are pushed. #3755
* [ENHANCEMENT] Add flag `-<prefix>.tls-server-name` to require a specific server name instead of the hostname on the certificate. #3156
* [ENHANCEMENT] Alertmanager: Remove a tenant's alertmanager instead of pausing it as we determine it is no longer needed. #3722
* [ENHANCEMENT] Blocks storage: added more configuration options to S3 client. #3775
  * `-blocks-storage.s3.tls-handshake-timeout`: Maximum time to wait for a TLS handshake. 0 means no limit.
  * `-blocks-storage.s3.expect-continue-timeout`: The time to wait for a server's first response headers after fully writing the request headers if the request has an Expect header. 0 to send the request body immediately.
  * `-blocks-storage.s3.max-idle-connections`: Maximum number of idle (keep-alive) connections across all hosts. 0 means no limit.
  * `-blocks-storage.s3.max-idle-connections-per-host`: Maximum number of idle (keep-alive) connections to keep per-host. If 0, a built-in default value is used.
  * `-blocks-storage.s3.max-connections-per-host`: Maximum number of connections per host. 0 means no limit.
* [ENHANCEMENT] Ingester: when tenant's TSDB is closed, Ingester now removes pushed metrics-metadata from memory, and removes metadata (`cortex_ingester_memory_metadata`, `cortex_ingester_memory_metadata_created_total`, `cortex_ingester_memory_metadata_removed_total`) and validation metrics (`cortex_discarded_samples_total`, `cortex_discarded_metadata_total`). #3782
* [ENHANCEMENT] Distributor: cleanup metrics for inactive tenants. #3784
* [ENHANCEMENT] Ingester: Have ingester to re-emit following TSDB metrics. #3800
  * `cortex_ingester_tsdb_blocks_loaded`
  * `cortex_ingester_tsdb_reloads_total`
  * `cortex_ingester_tsdb_reloads_failures_total`
  * `cortex_ingester_tsdb_symbol_table_size_bytes`
  * `cortex_ingester_tsdb_storage_blocks_bytes`
  * `cortex_ingester_tsdb_time_retentions_total`
* [ENHANCEMENT] Querier: distribute workload across `-store-gateway.sharding-ring.replication-factor` store-gateway replicas when querying blocks and `-store-gateway.sharding-enabled=true`. #3824
* [ENHANCEMENT] Distributor / HA Tracker: added cleanup of unused elected HA replicas from KV store. Added following metrics to monitor this process: #3809
  * `cortex_ha_tracker_replicas_cleanup_started_total`
  * `cortex_ha_tracker_replicas_cleanup_marked_for_deletion_total`
  * `cortex_ha_tracker_replicas_cleanup_deleted_total`
  * `cortex_ha_tracker_replicas_cleanup_delete_failed_total`
* [ENHANCEMENT] Ruler now has new API endpoint `/ruler/delete_tenant_config` that can be used to delete all ruler groups for tenant. It is intended to be used by administrators who wish to clean up state after removed user. Note that this endpoint is enabled regardless of `-experimental.ruler.enable-api`. #3750 #3899
* [ENHANCEMENT] Query-frontend, query-scheduler: cleanup metrics for inactive tenants. #3826
* [ENHANCEMENT] Blocks storage: added `-blocks-storage.s3.region` support to S3 client configuration. #3811
* [ENHANCEMENT] Distributor: Remove cached subrings for inactive users when using shuffle sharding. #3849
* [ENHANCEMENT] Store-gateway: Reduced memory used to fetch chunks at query time. #3855
* [ENHANCEMENT] Ingester: attempt to prevent idle compaction from happening in concurrent ingesters by introducing a 25% jitter to the configured idle timeout (`-blocks-storage.tsdb.head-compaction-idle-timeout`). #3850
* [ENHANCEMENT] Compactor: cleanup local files for users that are no longer owned by compactor. #3851
* [ENHANCEMENT] Store-gateway: close empty bucket stores, and delete leftover local files for tenants that no longer belong to store-gateway. #3853
* [ENHANCEMENT] Store-gateway: added metrics to track partitioner behaviour. #3877
  * `cortex_bucket_store_partitioner_requested_bytes_total`
  * `cortex_bucket_store_partitioner_requested_ranges_total`
  * `cortex_bucket_store_partitioner_expanded_bytes_total`
  * `cortex_bucket_store_partitioner_expanded_ranges_total`
* [ENHANCEMENT] Store-gateway: added metrics to monitor chunk buffer pool behaviour. #3880
  * `cortex_bucket_store_chunk_pool_requested_bytes_total`
  * `cortex_bucket_store_chunk_pool_returned_bytes_total`
* [ENHANCEMENT] Alertmanager: load alertmanager configurations from object storage concurrently, and only load necessary configurations, speeding configuration synchronization process and executing fewer "GET object" operations to the storage when sharding is enabled. #3898
* [ENHANCEMENT] Ingester (blocks storage): Ingester can now stream entire chunks instead of individual samples to the querier. At the moment this feature must be explicitly enabled either by using `-ingester.stream-chunks-when-using-blocks` flag or `ingester_stream_chunks_when_using_blocks` (boolean) field in runtime config file, but these configuration options are temporary and will be removed when feature is stable. #3889
* [ENHANCEMENT] Alertmanager: New endpoint `/multitenant_alertmanager/delete_tenant_config` to delete configuration for tenant identified by `X-Scope-OrgID` header. This is an internal endpoint, available even if Alertmanager API is not enabled by using `-experimental.alertmanager.enable-api`. #3900
* [ENHANCEMENT] MemCached: Add `max_item_size` support. #3929
* [BUGFIX] Cortex: Fixed issue where fatal errors and various log messages where not logged. #3778
* [BUGFIX] HA Tracker: don't track as error in the `cortex_kv_request_duration_seconds` metric a CAS operation intentionally aborted. #3745
* [BUGFIX] Querier / ruler: do not log "error removing stale clients" if the ring is empty. #3761
* [BUGFIX] Store-gateway: fixed a panic caused by a race condition when the index-header lazy loading is enabled. #3775 #3789
* [BUGFIX] Compactor: fixed "could not guess file size" log when uploading blocks deletion marks to the global location. #3807
* [BUGFIX] Prevent panic at start if the http_prefix setting doesn't have a valid value. #3796
* [BUGFIX] Memberlist: fixed panic caused by race condition in `armon/go-metrics` used by memberlist client. #3725
* [BUGFIX] Querier: returning 422 (instead of 500) when query hits `max_chunks_per_query` limit with block storage. #3895
* [BUGFIX] Alertmanager: Ensure that experimental `/api/v1/alerts` endpoints work when `-http.prefix` is empty. #3905
* [BUGFIX] Chunk store: fix panic in inverted index when deleted fingerprint is no longer in the index. #3543

## 1.7.1 / 2021-04-27

* [CHANGE] Fix for CVE-2021-31232: Local file disclosure vulnerability when `-experimental.alertmanager.enable-api` is used. The HTTP basic auth `password_file` can be used as an attack vector to send any file content via a webhook. The alertmanager templates can be used as an attack vector to send any file content because the alertmanager can load any text file specified in the templates list.

## 1.7.0 / 2021-02-23

Note the blocks storage compactor runs a migration task at startup in this version, which can take many minutes and use a lot of RAM.
[Turn this off after first run](https://cortexmetrics.io/docs/blocks-storage/production-tips/#ensure-deletion-marks-migration-is-disabled-after-first-run).

* [CHANGE] FramedSnappy encoding support has been removed from Push and Remote Read APIs. This means Prometheus 1.6 support has been removed and the oldest Prometheus version supported in the remote write is 1.7. #3682
* [CHANGE] Ruler: removed the flag `-ruler.evaluation-delay-duration-deprecated` which was deprecated in 1.4.0. Please use the `ruler_evaluation_delay_duration` per-tenant limit instead. #3694
* [CHANGE] Removed the flags `-<prefix>.grpc-use-gzip-compression` which were deprecated in 1.3.0: #3694
  * `-query-scheduler.grpc-client-config.grpc-use-gzip-compression`: use `-query-scheduler.grpc-client-config.grpc-compression` instead
  * `-frontend.grpc-client-config.grpc-use-gzip-compression`: use `-frontend.grpc-client-config.grpc-compression` instead
  * `-ruler.client.grpc-use-gzip-compression`: use `-ruler.client.grpc-compression` instead
  * `-bigtable.grpc-use-gzip-compression`: use `-bigtable.grpc-compression` instead
  * `-ingester.client.grpc-use-gzip-compression`: use `-ingester.client.grpc-compression` instead
  * `-querier.frontend-client.grpc-use-gzip-compression`: use `-querier.frontend-client.grpc-compression` instead
* [CHANGE] Querier: it's not required to set `-frontend.query-stats-enabled=true` in the querier anymore to enable query statistics logging in the query-frontend. The flag is now required to be configured only in the query-frontend and it will be propagated to the queriers. #3595 #3695
* [CHANGE] Blocks storage: compactor is now required when running a Cortex cluster with the blocks storage, because it also keeps the bucket index updated. #3583
* [CHANGE] Blocks storage: block deletion marks are now stored in a per-tenant global markers/ location too, other than within the block location. The compactor, at startup, will copy deletion marks from the block location to the global location. This migration is required only once, so it can be safely disabled via `-compactor.block-deletion-marks-migration-enabled=false` after new compactor has successfully started at least once in the cluster. #3583
* [CHANGE] OpenStack Swift: the default value for the `-ruler.storage.swift.container-name` and `-swift.container-name` config options has changed from `cortex` to empty string. If you were relying on the default value, please set it back to `cortex`. #3660
* [CHANGE] HA Tracker: configured replica label is now verified against label value length limit (`-validation.max-length-label-value`). #3668
* [CHANGE] Distributor: `extend_writes` field in YAML configuration has moved from `lifecycler` (inside `ingester_config`) to `distributor_config`. This doesn't affect command line option `-distributor.extend-writes`, which stays the same. #3719
* [CHANGE] Alertmanager: Deprecated `-cluster.` CLI flags in favor of their `-alertmanager.cluster.` equivalent. The deprecated flags (and their respective YAML config options) are: #3677
  * `-cluster.listen-address` in favor of `-alertmanager.cluster.listen-address`
  * `-cluster.advertise-address` in favor of `-alertmanager.cluster.advertise-address`
  * `-cluster.peer` in favor of `-alertmanager.cluster.peers`
  * `-cluster.peer-timeout` in favor of `-alertmanager.cluster.peer-timeout`
* [CHANGE] Blocks storage: the default value of `-blocks-storage.bucket-store.sync-interval` has been changed from `5m` to `15m`. #3724
* [FEATURE] Querier: Queries can be federated across multiple tenants. The tenants IDs involved need to be specified separated by a `|` character in the `X-Scope-OrgID` request header. This is an experimental feature, which can be enabled by setting `-tenant-federation.enabled=true` on all Cortex services. #3250
* [FEATURE] Alertmanager: introduced the experimental option `-alertmanager.sharding-enabled` to shard tenants across multiple Alertmanager instances. This feature is still under heavy development and its usage is discouraged. The following new metrics are exported by the Alertmanager: #3664
  * `cortex_alertmanager_ring_check_errors_total`
  * `cortex_alertmanager_sync_configs_total`
  * `cortex_alertmanager_sync_configs_failed_total`
  * `cortex_alertmanager_tenants_discovered`
  * `cortex_alertmanager_tenants_owned`
* [ENHANCEMENT] Allow specifying JAEGER_ENDPOINT instead of sampling server or local agent port. #3682
* [ENHANCEMENT] Blocks storage: introduced a per-tenant bucket index, periodically updated by the compactor, used to avoid full bucket scanning done by queriers, store-gateways and rulers. The bucket index is updated by the compactor during blocks cleanup, on every `-compactor.cleanup-interval`. #3553 #3555 #3561 #3583 #3625 #3711 #3715
* [ENHANCEMENT] Blocks storage: introduced an option `-blocks-storage.bucket-store.bucket-index.enabled` to enable the usage of the bucket index in the querier, store-gateway and ruler. When enabled, the querier, store-gateway and ruler will use the bucket index to find a tenant's blocks instead of running the periodic bucket scan. The following new metrics are exported by the querier and ruler: #3614 #3625
  * `cortex_bucket_index_loads_total`
  * `cortex_bucket_index_load_failures_total`
  * `cortex_bucket_index_load_duration_seconds`
  * `cortex_bucket_index_loaded`
* [ENHANCEMENT] Compactor: exported the following metrics. #3583 #3625
  * `cortex_bucket_blocks_count`: Total number of blocks per tenant in the bucket. Includes blocks marked for deletion, but not partial blocks.
  * `cortex_bucket_blocks_marked_for_deletion_count`: Total number of blocks per tenant marked for deletion in the bucket.
  * `cortex_bucket_blocks_partials_count`: Total number of partial blocks.
  * `cortex_bucket_index_last_successful_update_timestamp_seconds`: Timestamp of the last successful update of a tenant's bucket index.
* [ENHANCEMENT] Ruler: Add `cortex_prometheus_last_evaluation_samples` to expose the number of samples generated by a rule group per tenant. #3582
* [ENHANCEMENT] Memberlist: add status page (/memberlist) with available details about memberlist-based KV store and memberlist cluster. It's also possible to view KV values in Go struct or JSON format, or download for inspection. #3575
* [ENHANCEMENT] Memberlist: client can now keep a size-bounded buffer with sent and received messages and display them in the admin UI (/memberlist) for troubleshooting. #3581 #3602
* [ENHANCEMENT] Blocks storage: added block index attributes caching support to metadata cache. The TTL can be configured via `-blocks-storage.bucket-store.metadata-cache.block-index-attributes-ttl`. #3629
* [ENHANCEMENT] Alertmanager: Add support for Azure blob storage. #3634
* [ENHANCEMENT] Compactor: tenants marked for deletion will now be fully cleaned up after some delay since deletion of last block. Cleanup includes removal of remaining marker files (including tenant deletion mark file) and files under `debug/metas`. #3613
* [ENHANCEMENT] Compactor: retry compaction of a single tenant on failure instead of re-running compaction for all tenants. #3627
* [ENHANCEMENT] Querier: Implement result caching for tenant query federation. #3640
* [ENHANCEMENT] API: Add a `mode` query parameter for the config endpoint: #3645
  * `/config?mode=diff`: Shows the YAML configuration with all values that differ from the defaults.
  * `/config?mode=defaults`: Shows the YAML configuration with all the default values.
* [ENHANCEMENT] OpenStack Swift: added the following config options to OpenStack Swift backend client: #3660
  - Chunks storage: `-swift.auth-version`, `-swift.max-retries`, `-swift.connect-timeout`, `-swift.request-timeout`.
  - Blocks storage: ` -blocks-storage.swift.auth-version`, ` -blocks-storage.swift.max-retries`, ` -blocks-storage.swift.connect-timeout`, ` -blocks-storage.swift.request-timeout`.
  - Ruler: `-ruler.storage.swift.auth-version`, `-ruler.storage.swift.max-retries`, `-ruler.storage.swift.connect-timeout`, `-ruler.storage.swift.request-timeout`.
* [ENHANCEMENT] Disabled in-memory shuffle-sharding subring cache in the store-gateway, ruler and compactor. This should reduce the memory utilisation in these services when shuffle-sharding is enabled, without introducing a significantly increase CPU utilisation. #3601
* [ENHANCEMENT] Shuffle sharding: optimised subring generation used by shuffle sharding. #3601
* [ENHANCEMENT] New /runtime_config endpoint that returns the defined runtime configuration in YAML format. The returned configuration includes overrides. #3639
* [ENHANCEMENT] Query-frontend: included the parameter name failed to validate in HTTP 400 message. #3703
* [ENHANCEMENT] Fail to startup Cortex if provided runtime config is invalid. #3707
* [ENHANCEMENT] Alertmanager: Add flags to customize the cluster configuration: #3667
  * `-alertmanager.cluster.gossip-interval`: The interval between sending gossip messages. By lowering this value (more frequent) gossip messages are propagated across cluster more quickly at the expense of increased bandwidth usage.
  * `-alertmanager.cluster.push-pull-interval`: The interval between gossip state syncs. Setting this interval lower (more frequent) will increase convergence speeds across larger clusters at the expense of increased bandwidth usage.
* [ENHANCEMENT] Distributor: change the error message returned when a received series has too many label values. The new message format has the series at the end and this plays better with Prometheus logs truncation. #3718
  - From: `sample for '<series>' has <value> label names; limit <value>`
  - To: `series has too many labels (actual: <value>, limit: <value>) series: '<series>'`
* [ENHANCEMENT] Improve bucket index loader to handle edge case where new tenant has not had blocks uploaded to storage yet. #3717
* [BUGFIX] Allow `-querier.max-query-lookback` use `y|w|d` suffix like deprecated `-store.max-look-back-period`. #3598
* [BUGFIX] Memberlist: Entry in the ring should now not appear again after using "Forget" feature (unless it's still heartbeating). #3603
* [BUGFIX] Ingester: do not close idle TSDBs while blocks shipping is in progress. #3630 #3632
* [BUGFIX] Ingester: correctly update `cortex_ingester_memory_users` and `cortex_ingester_active_series` when a tenant's idle TSDB is closed, when running Cortex with the blocks storage. #3646
* [BUGFIX] Querier: fix default value incorrectly overriding `-querier.frontend-address` in single-binary mode. #3650
* [BUGFIX] Compactor: delete `deletion-mark.json` at last when deleting a block in order to not leave partial blocks without deletion mark in the bucket if the compactor is interrupted while deleting a block. #3660
* [BUGFIX] Blocks storage: do not cleanup a partially uploaded block when `meta.json` upload fails. Despite failure to upload `meta.json`, this file may in some cases still appear in the bucket later. By skipping early cleanup, we avoid having corrupted blocks in the storage. #3660
* [BUGFIX] Alertmanager: disable access to `/alertmanager/metrics` (which exposes all Cortex metrics), `/alertmanager/-/reload` and `/alertmanager/debug/*`, which were available to any authenticated user with enabled AlertManager. #3678
* [BUGFIX] Query-Frontend: avoid creating many small sub-queries by discarding cache extents under 5 minutes #3653
* [BUGFIX] Ruler: Ensure the stale markers generated for evaluated rules respect the configured `-ruler.evaluation-delay-duration`. This will avoid issues with samples with NaN be persisted with timestamps set ahead of the next rule evaluation. #3687
* [BUGFIX] Alertmanager: don't serve HTTP requests until Alertmanager has fully started. Serving HTTP requests earlier may result in loss of configuration for the user. #3679
* [BUGFIX] Do not log "failed to load config" if runtime config file is empty. #3706
* [BUGFIX] Do not allow to use a runtime config file containing multiple YAML documents. #3706
* [BUGFIX] HA Tracker: don't track as error in the `cortex_kv_request_duration_seconds` metric a CAS operation intentionally aborted. #3745

## 1.6.0 / 2020-12-29

* [CHANGE] Query Frontend: deprecate `-querier.compress-http-responses` in favour of `-api.response-compression-enabled`. #3544
* [CHANGE] Querier: deprecated `-store.max-look-back-period`. You should use `-querier.max-query-lookback` instead. #3452
* [CHANGE] Blocks storage: increased `-blocks-storage.bucket-store.chunks-cache.attributes-ttl` default from `24h` to `168h` (1 week). #3528
* [CHANGE] Blocks storage: the config option `-blocks-storage.bucket-store.index-cache.postings-compression-enabled` has been deprecated and postings compression is always enabled. #3538
* [CHANGE] Ruler: gRPC message size default limits on the Ruler-client side have changed: #3523
  - limit for outgoing gRPC messages has changed from 2147483647 to 16777216 bytes
  - limit for incoming gRPC messages has changed from 4194304 to 104857600 bytes
* [FEATURE] Distributor/Ingester: Provide ability to not overflow writes in the presence of a leaving or unhealthy ingester. This allows for more efficient ingester rolling restarts. #3305
* [FEATURE] Query-frontend: introduced query statistics logged in the query-frontend when enabled via `-frontend.query-stats-enabled=true`. When enabled, the metric `cortex_query_seconds_total` is tracked, counting the sum of the wall time spent across all queriers while running queries (on a per-tenant basis). The metrics `cortex_request_duration_seconds` and `cortex_query_seconds_total` are different: the first one tracks the request duration (eg. HTTP request from the client), while the latter tracks the sum of the wall time on all queriers involved executing the query. #3539
* [ENHANCEMENT] API: Add GZIP HTTP compression to the API responses. Compression can be enabled via `-api.response-compression-enabled`. #3536
* [ENHANCEMENT] Added zone-awareness support on queries. When zone-awareness is enabled, queries will still succeed if all ingesters in a single zone will fail. #3414
* [ENHANCEMENT] Blocks storage ingester: exported more TSDB-related metrics. #3412
  - `cortex_ingester_tsdb_wal_corruptions_total`
  - `cortex_ingester_tsdb_head_truncations_failed_total`
  - `cortex_ingester_tsdb_head_truncations_total`
  - `cortex_ingester_tsdb_head_gc_duration_seconds`
* [ENHANCEMENT] Enforced keepalive on all gRPC clients used for inter-service communication. #3431
* [ENHANCEMENT] Added `cortex_alertmanager_config_hash` metric to expose hash of Alertmanager Config loaded per user. #3388
* [ENHANCEMENT] Query-Frontend / Query-Scheduler: New component called "Query-Scheduler" has been introduced. Query-Scheduler is simply a queue of requests, moved outside of Query-Frontend. This allows Query-Frontend to be scaled separately from number of queues. To make Query-Frontend and Querier use Query-Scheduler, they need to be started with `-frontend.scheduler-address` and `-querier.scheduler-address` options respectively. #3374 #3471
* [ENHANCEMENT] Query-frontend / Querier / Ruler: added `-querier.max-query-lookback` to limit how long back data (series and metadata) can be queried. This setting can be overridden on a per-tenant basis and is enforced in the query-frontend, querier and ruler. #3452 #3458
* [ENHANCEMENT] Querier: added `-querier.query-store-for-labels-enabled` to query store for label names, label values and series APIs. Only works with blocks storage engine. #3461 #3520
* [ENHANCEMENT] Ingester: exposed `-blocks-storage.tsdb.wal-segment-size-bytes` config option to customise the TSDB WAL segment max size. #3476
* [ENHANCEMENT] Compactor: concurrently run blocks cleaner for multiple tenants. Concurrency can be configured via `-compactor.cleanup-concurrency`. #3483
* [ENHANCEMENT] Compactor: shuffle tenants before running compaction. #3483
* [ENHANCEMENT] Compactor: wait for a stable ring at startup, when sharding is enabled. #3484
* [ENHANCEMENT] Store-gateway: added `-blocks-storage.bucket-store.index-header-lazy-loading-enabled` to enable index-header lazy loading (experimental). When enabled, index-headers will be mmap-ed only once required by a query and will be automatically released after `-blocks-storage.bucket-store.index-header-lazy-loading-idle-timeout` time of inactivity. #3498
* [ENHANCEMENT] Alertmanager: added metrics `cortex_alertmanager_notification_requests_total` and `cortex_alertmanager_notification_requests_failed_total`. #3518
* [ENHANCEMENT] Ingester: added `-blocks-storage.tsdb.head-chunks-write-buffer-size-bytes` to fine-tune the TSDB head chunks write buffer size when running Cortex blocks storage. #3518
* [ENHANCEMENT] /metrics now supports OpenMetrics output. HTTP and gRPC servers metrics can now include exemplars. #3524
* [ENHANCEMENT] Expose gRPC keepalive policy options by gRPC server. #3524
* [ENHANCEMENT] Blocks storage: enabled caching of `meta.json` attributes, configurable via `-blocks-storage.bucket-store.metadata-cache.metafile-attributes-ttl`. #3528
* [ENHANCEMENT] Compactor: added a config validation check to fail fast if the compactor has been configured invalid block range periods (each period is expected to be a multiple of the previous one). #3534
* [ENHANCEMENT] Blocks storage: concurrently fetch deletion marks from object storage. #3538
* [ENHANCEMENT] Blocks storage ingester: ingester can now close idle TSDB and delete local data. #3491 #3552
* [ENHANCEMENT] Blocks storage: add option to use V2 signatures for S3 authentication. #3540
* [ENHANCEMENT] Exported process metrics to monitor the number of memory map areas allocated. #3537
  * - `process_memory_map_areas`
  * - `process_memory_map_areas_limit`
* [ENHANCEMENT] Ruler: Expose gRPC client options. #3523
* [ENHANCEMENT] Compactor: added metrics to track on-going compaction. #3535
  * `cortex_compactor_tenants_discovered`
  * `cortex_compactor_tenants_skipped`
  * `cortex_compactor_tenants_processing_succeeded`
  * `cortex_compactor_tenants_processing_failed`
* [ENHANCEMENT] Added new experimental API endpoints: `POST /purger/delete_tenant` and `GET /purger/delete_tenant_status` for deleting all tenant data. Only works with blocks storage. Compactor removes blocks that belong to user marked for deletion. #3549 #3558
* [ENHANCEMENT] Chunks storage: add option to use V2 signatures for S3 authentication. #3560
* [ENHANCEMENT] HA Tracker: Added new limit `ha_max_clusters` to set the max number of clusters tracked for single user. This limit is disabled by default. #3668
* [BUGFIX] Query-Frontend: `cortex_query_seconds_total` now return seconds not nanoseconds. #3589
* [BUGFIX] Blocks storage ingester: fixed some cases leading to a TSDB WAL corruption after a partial write to disk. #3423
* [BUGFIX] Blocks storage: Fix the race between ingestion and `/flush` call resulting in overlapping blocks. #3422
* [BUGFIX] Querier: fixed `-querier.max-query-into-future` which wasn't correctly enforced on range queries. #3452
* [BUGFIX] Fixed float64 precision stability when aggregating metrics before exposing them. This could have lead to false counters resets when querying some metrics exposed by Cortex. #3506
* [BUGFIX] Querier: the meta.json sync concurrency done when running Cortex with the blocks storage is now controlled by `-blocks-storage.bucket-store.meta-sync-concurrency` instead of the incorrect `-blocks-storage.bucket-store.block-sync-concurrency` (default values are the same). #3531
* [BUGFIX] Querier: fixed initialization order of querier module when using blocks storage. It now (again) waits until blocks have been synchronized. #3551

## Blocksconvert

* [ENHANCEMENT] Scheduler: ability to ignore users based on regexp, using `-scheduler.ignore-users-regex` flag. #3477
* [ENHANCEMENT] Builder: Parallelize reading chunks in the final stage of building block. #3470
* [ENHANCEMENT] Builder: remove duplicate label names from chunk. #3547

## 1.5.0 / 2020-11-09

### Cortex

* [CHANGE] Blocks storage: update the default HTTP configuration values for the S3 client to the upstream Thanos default values. #3244
  - `-blocks-storage.s3.http.idle-conn-timeout` is set 90 seconds.
  - `-blocks-storage.s3.http.response-header-timeout` is set to 2 minutes.
* [CHANGE] Improved shuffle sharding support in the write path. This work introduced some config changes: #3090
  * Introduced `-distributor.sharding-strategy` CLI flag (and its respective `sharding_strategy` YAML config option) to explicitly specify which sharding strategy should be used in the write path
  * `-experimental.distributor.user-subring-size` flag renamed to `-distributor.ingestion-tenant-shard-size`
  * `user_subring_size` limit YAML config option renamed to `ingestion_tenant_shard_size`
* [CHANGE] Dropped "blank Alertmanager configuration; using fallback" message from Info to Debug level. #3205
* [CHANGE] Zone-awareness replication for time-series now should be explicitly enabled in the distributor via the `-distributor.zone-awareness-enabled` CLI flag (or its respective YAML config option). Before, zone-aware replication was implicitly enabled if a zone was set on ingesters. #3200
* [CHANGE] Removed the deprecated CLI flag `-config-yaml`. You should use `-schema-config-file` instead. #3225
* [CHANGE] Enforced the HTTP method required by some API endpoints which did (incorrectly) allow any method before that. #3228
  - `GET /`
  - `GET /config`
  - `GET /debug/fgprof`
  - `GET /distributor/all_user_stats`
  - `GET /distributor/ha_tracker`
  - `GET /all_user_stats`
  - `GET /ha-tracker`
  - `GET /api/v1/user_stats`
  - `GET /api/v1/chunks`
  - `GET <legacy-http-prefix>/user_stats`
  - `GET <legacy-http-prefix>/chunks`
  - `GET /services`
  - `GET /multitenant_alertmanager/status`
  - `GET /status` (alertmanager microservice)
  - `GET|POST /ingester/ring`
  - `GET|POST /ring`
  - `GET|POST /store-gateway/ring`
  - `GET|POST /compactor/ring`
  - `GET|POST /ingester/flush`
  - `GET|POST /ingester/shutdown`
  - `GET|POST /flush`
  - `GET|POST /shutdown`
  - `GET|POST /ruler/ring`
  - `POST /api/v1/push`
  - `POST <legacy-http-prefix>/push`
  - `POST /push`
  - `POST /ingester/push`
* [CHANGE] Renamed CLI flags to configure the network interface names from which automatically detect the instance IP. #3295
  - `-compactor.ring.instance-interface` renamed to `-compactor.ring.instance-interface-names`
  - `-store-gateway.sharding-ring.instance-interface` renamed to `-store-gateway.sharding-ring.instance-interface-names`
  - `-distributor.ring.instance-interface` renamed to `-distributor.ring.instance-interface-names`
  - `-ruler.ring.instance-interface` renamed to `-ruler.ring.instance-interface-names`
* [CHANGE] Renamed `-<prefix>.redis.enable-tls` CLI flag to `-<prefix>.redis.tls-enabled`, and its respective YAML config option from `enable_tls` to `tls_enabled`. #3298
* [CHANGE] Increased default `-<prefix>.redis.timeout` from `100ms` to `500ms`. #3301
* [CHANGE] `cortex_alertmanager_config_invalid` has been removed in favor of `cortex_alertmanager_config_last_reload_successful`. #3289
* [CHANGE] Query-frontend: POST requests whose body size exceeds 10MiB will be rejected. The max body size can be customised via `-frontend.max-body-size`. #3276
* [FEATURE] Shuffle sharding: added support for shuffle-sharding queriers in the query-frontend. When configured (`-frontend.max-queriers-per-tenant` globally, or using per-tenant limit `max_queriers_per_tenant`), each tenants's requests will be handled by different set of queriers. #3113 #3257
* [FEATURE] Shuffle sharding: added support for shuffle-sharding ingesters on the read path. When ingesters shuffle-sharding is enabled and `-querier.shuffle-sharding-ingesters-lookback-period` is set, queriers will fetch in-memory series from the minimum set of required ingesters, selecting only ingesters which may have received series since 'now - lookback period'. #3252
* [FEATURE] Query-frontend: added `compression` config to support results cache with compression. #3217
* [FEATURE] Add OpenStack Swift support to blocks storage. #3303
* [FEATURE] Added support for applying Prometheus relabel configs on series received by the distributor. A `metric_relabel_configs` field has been added to the per-tenant limits configuration. #3329
* [FEATURE] Support for Cassandra client SSL certificates. #3384
* [ENHANCEMENT] Ruler: Introduces two new limits `-ruler.max-rules-per-rule-group` and `-ruler.max-rule-groups-per-tenant` to control the number of rules per rule group and the total number of rule groups for a given user. They are disabled by default. #3366
* [ENHANCEMENT] Allow to specify multiple comma-separated Cortex services to `-target` CLI option (or its respective YAML config option). For example, `-target=all,compactor` can be used to start Cortex single-binary with compactor as well. #3275
* [ENHANCEMENT] Expose additional HTTP configs for the S3 backend client. New flag are listed below: #3244
  - `-blocks-storage.s3.http.idle-conn-timeout`
  - `-blocks-storage.s3.http.response-header-timeout`
  - `-blocks-storage.s3.http.insecure-skip-verify`
* [ENHANCEMENT] Added `cortex_query_frontend_connected_clients` metric to show the number of workers currently connected to the frontend. #3207
* [ENHANCEMENT] Shuffle sharding: improved shuffle sharding in the write path. Shuffle sharding now should be explicitly enabled via `-distributor.sharding-strategy` CLI flag (or its respective YAML config option) and guarantees stability, consistency, shuffling and balanced zone-awareness properties. #3090 #3214
* [ENHANCEMENT] Ingester: added new metric `cortex_ingester_active_series` to track active series more accurately. Also added options to control whether active series tracking is enabled (`-ingester.active-series-metrics-enabled`, defaults to false), and how often this metric is updated (`-ingester.active-series-metrics-update-period`) and max idle time for series to be considered inactive (`-ingester.active-series-metrics-idle-timeout`). #3153
* [ENHANCEMENT] Store-gateway: added zone-aware replication support to blocks replication in the store-gateway. #3200
* [ENHANCEMENT] Store-gateway: exported new metrics. #3231
  - `cortex_bucket_store_cached_series_fetch_duration_seconds`
  - `cortex_bucket_store_cached_postings_fetch_duration_seconds`
  - `cortex_bucket_stores_gate_queries_max`
* [ENHANCEMENT] Added `-version` flag to Cortex. #3233
* [ENHANCEMENT] Hash ring: added instance registered timestamp to the ring. #3248
* [ENHANCEMENT] Reduce tail latency by smoothing out spikes in rate of chunk flush operations. #3191
* [ENHANCEMENT] User Cortex as User Agent in http requests issued by Configs DB client. #3264
* [ENHANCEMENT] Experimental Ruler API: Fetch rule groups from object storage in parallel. #3218
* [ENHANCEMENT] Chunks GCS object storage client uses the `fields` selector to limit the payload size when listing objects in the bucket. #3218 #3292
* [ENHANCEMENT] Added shuffle sharding support to ruler. Added new metric `cortex_ruler_sync_rules_total`. #3235
* [ENHANCEMENT] Return an explicit error when the store-gateway is explicitly requested without a blocks storage engine. #3287
* [ENHANCEMENT] Ruler: only load rules that belong to the ruler. Improves rules synching performances when ruler sharding is enabled. #3269
* [ENHANCEMENT] Added `-<prefix>.redis.tls-insecure-skip-verify` flag. #3298
* [ENHANCEMENT] Added `cortex_alertmanager_config_last_reload_successful_seconds` metric to show timestamp of last successful AM config reload. #3289
* [ENHANCEMENT] Blocks storage: reduced number of bucket listing operations to list block content (applies to newly created blocks only). #3363
* [ENHANCEMENT] Ruler: Include the tenant ID on the notifier logs. #3372
* [ENHANCEMENT] Blocks storage Compactor: Added `-compactor.enabled-tenants` and `-compactor.disabled-tenants` to explicitly enable or disable compaction of specific tenants. #3385
* [ENHANCEMENT] Blocks storage ingester: Creating checkpoint only once even when there are multiple Head compactions in a single `Compact()` call. #3373
* [BUGFIX] Blocks storage ingester: Read repair memory-mapped chunks file which can end up being empty on abrupt shutdowns combined with faulty disks. #3373
* [BUGFIX] Blocks storage ingester: Close TSDB resources on failed startup preventing ingester OOMing. #3373
* [BUGFIX] No-longer-needed ingester operations for queries triggered by queriers and rulers are now canceled. #3178
* [BUGFIX] Ruler: directories in the configured `rules-path` will be removed on startup and shutdown in order to ensure they don't persist between runs. #3195
* [BUGFIX] Handle hash-collisions in the query path. #3192
* [BUGFIX] Check for postgres rows errors. #3197
* [BUGFIX] Ruler Experimental API: Don't allow rule groups without names or empty rule groups. #3210
* [BUGFIX] Experimental Alertmanager API: Do not allow empty Alertmanager configurations or bad template filenames to be submitted through the configuration API. #3185
* [BUGFIX] Reduce failures to update heartbeat when using Consul. #3259
* [BUGFIX] When using ruler sharding, moving all user rule groups from ruler to a different one and then back could end up with some user groups not being evaluated at all. #3235
* [BUGFIX] Fixed shuffle sharding consistency when zone-awareness is enabled and the shard size is increased or instances in a new zone are added. #3299
* [BUGFIX] Use a valid grpc header when logging IP addresses. #3307
* [BUGFIX] Fixed the metric `cortex_prometheus_rule_group_duration_seconds` in the Ruler, it wouldn't report any values. #3310
* [BUGFIX] Fixed gRPC connections leaking in rulers when rulers sharding is enabled and APIs called. #3314
* [BUGFIX] Fixed shuffle sharding consistency when zone-awareness is enabled and the shard size is increased or instances in a new zone are added. #3299
* [BUGFIX] Fixed Gossip memberlist members joining when addresses are configured using DNS-based service discovery. #3360
* [BUGFIX] Ingester: fail to start an ingester running the blocks storage, if unable to load any existing TSDB at startup. #3354
* [BUGFIX] Blocks storage: Avoid deletion of blocks in the ingester which are not shipped to the storage yet. #3346
* [BUGFIX] Fix common prefixes returned by List method of S3 client. #3358
* [BUGFIX] Honor configured timeout in Azure and GCS object clients. #3285
* [BUGFIX] Blocks storage: Avoid creating blocks larger than configured block range period on forced compaction and when TSDB is idle. #3344
* [BUGFIX] Shuffle sharding: fixed max global series per user/metric limit when shuffle sharding and `-distributor.shard-by-all-labels=true` are both enabled in distributor. When using these global limits you should now set `-distributor.sharding-strategy` and `-distributor.zone-awareness-enabled` to ingesters too. #3369
* [BUGFIX] Slow query logging: when using downstream server request parameters were not logged. #3276
* [BUGFIX] Fixed tenant detection in the ruler and alertmanager API when running without auth. #3343

### Blocksconvert

* [ENHANCEMENT] Blocksconvert – Builder: download plan file locally before processing it. #3209
* [ENHANCEMENT] Blocksconvert – Cleaner: added new tool for deleting chunks data. #3283
* [ENHANCEMENT] Blocksconvert – Scanner: support for scanning specific date-range only. #3222
* [ENHANCEMENT] Blocksconvert – Scanner: metrics for tracking progress. #3222
* [ENHANCEMENT] Blocksconvert – Builder: retry block upload before giving up. #3245
* [ENHANCEMENT] Blocksconvert – Scanner: upload plans concurrently. #3340
* [BUGFIX] Blocksconvert: fix chunks ordering in the block. Chunks in different order than series work just fine in TSDB blocks at the moment, but it's not consistent with what Prometheus does and future Prometheus and Cortex optimizations may rely on this ordering. #3371

## 1.4.0 / 2020-10-02

* [CHANGE] TLS configuration for gRPC, HTTP and etcd clients is now marked as experimental. These features are not yet fully baked, and we expect possible small breaking changes in Cortex 1.5. #3198
* [CHANGE] Cassandra backend support is now GA (stable). #3180
* [CHANGE] Blocks storage is now GA (stable). The `-experimental` prefix has been removed from all CLI flags related to the blocks storage (no YAML config changes). #3180 #3201
  - `-experimental.blocks-storage.*` flags renamed to `-blocks-storage.*`
  - `-experimental.store-gateway.*` flags renamed to `-store-gateway.*`
  - `-experimental.querier.store-gateway-client.*` flags renamed to `-querier.store-gateway-client.*`
  - `-experimental.querier.store-gateway-addresses` flag renamed to `-querier.store-gateway-addresses`
  - `-store-gateway.replication-factor` flag renamed to `-store-gateway.sharding-ring.replication-factor`
  - `-store-gateway.tokens-file-path` flag renamed to `store-gateway.sharding-ring.tokens-file-path`
* [CHANGE] Ingester: Removed deprecated untyped record from chunks WAL. Only if you are running `v1.0` or below, it is recommended to first upgrade to `v1.1`/`v1.2`/`v1.3` and run it for a day before upgrading to `v1.4` to avoid data loss. #3115
* [CHANGE] Distributor API endpoints are no longer served unless target is set to `distributor` or `all`. #3112
* [CHANGE] Increase the default Cassandra client replication factor to 3. #3007
* [CHANGE] Blocks storage: removed the support to transfer blocks between ingesters on shutdown. When running the Cortex blocks storage, ingesters are expected to run with a persistent disk. The following metrics have been removed: #2996
  * `cortex_ingester_sent_files`
  * `cortex_ingester_received_files`
  * `cortex_ingester_received_bytes_total`
  * `cortex_ingester_sent_bytes_total`
* [CHANGE] The buckets for the `cortex_chunk_store_index_lookups_per_query` metric have been changed to 1, 2, 4, 8, 16. #3021
* [CHANGE] Blocks storage: the `operation` label value `getrange` has changed into `get_range` for the metrics `thanos_store_bucket_cache_operation_requests_total` and `thanos_store_bucket_cache_operation_hits_total`. #3000
* [CHANGE] Experimental Delete Series: `/api/v1/admin/tsdb/delete_series` and `/api/v1/admin/tsdb/cancel_delete_request` purger APIs to return status code `204` instead of `200` for success. #2946
* [CHANGE] Histogram `cortex_memcache_request_duration_seconds` `method` label value changes from `Memcached.Get` to `Memcached.GetBatched` for batched lookups, and is not reported for non-batched lookups (label value `Memcached.GetMulti` remains, and had exactly the same value as `Get` in nonbatched lookups).  The same change applies to tracing spans. #3046
* [CHANGE] TLS server validation is now enabled by default, a new parameter `tls_insecure_skip_verify` can be set to true to skip validation optionally. #3030
* [CHANGE] `cortex_ruler_config_update_failures_total` has been removed in favor of `cortex_ruler_config_last_reload_successful`. #3056
* [CHANGE] `ruler.evaluation_delay_duration` field in YAML config has been moved and renamed to `limits.ruler_evaluation_delay_duration`. #3098
* [CHANGE] Removed obsolete `results_cache.max_freshness` from YAML config (deprecated since Cortex 1.2). #3145
* [CHANGE] Removed obsolete `-promql.lookback-delta` option (deprecated since Cortex 1.2, replaced with `-querier.lookback-delta`). #3144
* [CHANGE] Cache: added support for Redis Cluster and Redis Sentinel. #2961
  - The following changes have been made in Redis configuration:
   - `-redis.master_name` added
   - `-redis.db` added
   - `-redis.max-active-conns` changed to `-redis.pool-size`
   - `-redis.max-conn-lifetime` changed to `-redis.max-connection-age`
   - `-redis.max-idle-conns` removed
   - `-redis.wait-on-pool-exhaustion` removed
* [CHANGE] TLS configuration for gRPC, HTTP and etcd clients is now marked as experimental. These features are not yet fully baked, and we expect possible small breaking changes in Cortex 1.5. #3198
* [CHANGE] Fixed store-gateway CLI flags inconsistencies. #3201
  - `-store-gateway.replication-factor` flag renamed to `-store-gateway.sharding-ring.replication-factor`
  - `-store-gateway.tokens-file-path` flag renamed to `store-gateway.sharding-ring.tokens-file-path`
* [FEATURE] Logging of the source IP passed along by a reverse proxy is now supported by setting the `-server.log-source-ips-enabled`. For non standard headers the settings `-server.log-source-ips-header` and `-server.log-source-ips-regex` can be used. #2985
* [FEATURE] Blocks storage: added shuffle sharding support to store-gateway blocks sharding. Added the following additional metrics to store-gateway: #3069
  * `cortex_bucket_stores_tenants_discovered`
  * `cortex_bucket_stores_tenants_synced`
* [FEATURE] Experimental blocksconvert: introduce an experimental tool `blocksconvert` to migrate long-term storage chunks to blocks. #3092 #3122 #3127 #3162
* [ENHANCEMENT] Improve the Alertmanager logging when serving requests from its API / UI. #3397
* [ENHANCEMENT] Add support for azure storage in China, German and US Government environments. #2988
* [ENHANCEMENT] Query-tee: added a small tolerance to floating point sample values comparison. #2994
* [ENHANCEMENT] Query-tee: add support for doing a passthrough of requests to preferred backend for unregistered routes #3018
* [ENHANCEMENT] Expose `storage.aws.dynamodb.backoff_config` configuration file field. #3026
* [ENHANCEMENT] Added `cortex_request_message_bytes` and `cortex_response_message_bytes` histograms to track received and sent gRPC message and HTTP request/response sizes. Added `cortex_inflight_requests` gauge to track number of inflight gRPC and HTTP requests. #3064
* [ENHANCEMENT] Publish ruler's ring metrics. #3074
* [ENHANCEMENT] Add config validation to the experimental Alertmanager API. Invalid configs are no longer accepted. #3053
* [ENHANCEMENT] Add "integration" as a label for `cortex_alertmanager_notifications_total` and `cortex_alertmanager_notifications_failed_total` metrics. #3056
* [ENHANCEMENT] Add `cortex_ruler_config_last_reload_successful` and `cortex_ruler_config_last_reload_successful_seconds` to check status of users rule manager. #3056
* [ENHANCEMENT] The configuration validation now fails if an empty YAML node has been set for a root YAML config property. #3080
* [ENHANCEMENT] Memcached dial() calls now have a circuit-breaker to avoid hammering a broken cache. #3051, #3189
* [ENHANCEMENT] `-ruler.evaluation-delay-duration` is now overridable as a per-tenant limit, `ruler_evaluation_delay_duration`. #3098
* [ENHANCEMENT] Add TLS support to etcd client. #3102
* [ENHANCEMENT] When a tenant accesses the Alertmanager UI or its API, if we have valid `-alertmanager.configs.fallback` we'll use that to start the manager and avoid failing the request. #3073
* [ENHANCEMENT] Add `DELETE api/v1/rules/{namespace}` to the Ruler. It allows all the rule groups of a namespace to be deleted. #3120
* [ENHANCEMENT] Experimental Delete Series: Retry processing of Delete requests during failures. #2926
* [ENHANCEMENT] Improve performance of QueryStream() in ingesters. #3177
* [ENHANCEMENT] Modules included in "All" target are now visible in output of `-modules` CLI flag. #3155
* [ENHANCEMENT] Added `/debug/fgprof` endpoint to debug running Cortex process using `fgprof`. This adds up to the existing `/debug/...` endpoints. #3131
* [ENHANCEMENT] Blocks storage: optimised `/api/v1/series` for blocks storage. (#2976)
* [BUGFIX] Ruler: when loading rules from "local" storage, check for directory after resolving symlink. #3137
* [BUGFIX] Query-frontend: Fixed rounding for incoming query timestamps, to be 100% Prometheus compatible. #2990
* [BUGFIX] Querier: Merge results from chunks and blocks ingesters when using streaming of results. #3013
* [BUGFIX] Querier: query /series from ingesters regardless the `-querier.query-ingesters-within` setting. #3035
* [BUGFIX] Blocks storage: Ingester is less likely to hit gRPC message size limit when streaming data to queriers. #3015
* [BUGFIX] Blocks storage: fixed memberlist support for the store-gateways and compactors ring used when blocks sharding is enabled. #3058 #3095
* [BUGFIX] Fix configuration for TLS server validation, TLS skip verify was hardcoded to true for all TLS configurations and prevented validation of server certificates. #3030
* [BUGFIX] Fixes the Alertmanager panicking when no `-alertmanager.web.external-url` is provided. #3017
* [BUGFIX] Fixes the registration of the Alertmanager API metrics `cortex_alertmanager_alerts_received_total` and `cortex_alertmanager_alerts_invalid_total`. #3065
* [BUGFIX] Fixes `flag needs an argument: -config.expand-env` error. #3087
* [BUGFIX] An index optimisation actually slows things down when using caching. Moved it to the right location. #2973
* [BUGFIX] Ingester: If push request contained both valid and invalid samples, valid samples were ingested but not stored to WAL of the chunks storage. This has been fixed. #3067
* [BUGFIX] Cassandra: fixed consistency setting in the CQL session when creating the keyspace. #3105
* [BUGFIX] Ruler: Config API would return both the `record` and `alert` in `YAML` response keys even when one of them must be empty. #3120
* [BUGFIX] Index page now uses configured HTTP path prefix when creating links. #3126
* [BUGFIX] Purger: fixed deadlock when reloading of tombstones failed. #3182
* [BUGFIX] Fixed panic in flusher job, when error writing chunks to the store would cause "idle" chunks to be flushed, which triggered panic. #3140
* [BUGFIX] Index page no longer shows links that are not valid for running Cortex instance. #3133
* [BUGFIX] Configs: prevent validation of templates to fail when using template functions. #3157
* [BUGFIX] Configuring the S3 URL with an `@` but without username and password doesn't enable the AWS static credentials anymore. #3170
* [BUGFIX] Limit errors on ranged queries (`api/v1/query_range`) no longer return a status code `500` but `422` instead. #3167
* [BUGFIX] Handle hash-collisions in the query path. Before this fix, Cortex could occasionally mix up two different series in a query, leading to invalid results, when `-querier.ingester-streaming` was used. #3192

## 1.3.0 / 2020-08-21

* [CHANGE] Replace the metric `cortex_alertmanager_configs` with `cortex_alertmanager_config_invalid` exposed by Alertmanager. #2960
* [CHANGE] Experimental Delete Series: Change target flag for purger from `data-purger` to `purger`. #2777
* [CHANGE] Experimental blocks storage: The max concurrent queries against the long-term storage, configured via `-experimental.blocks-storage.bucket-store.max-concurrent`, is now a limit shared across all tenants and not a per-tenant limit anymore. The default value has changed from `20` to `100` and the following new metrics have been added: #2797
  * `cortex_bucket_stores_gate_queries_concurrent_max`
  * `cortex_bucket_stores_gate_queries_in_flight`
  * `cortex_bucket_stores_gate_duration_seconds`
* [CHANGE] Metric `cortex_ingester_flush_reasons` has been renamed to `cortex_ingester_flushing_enqueued_series_total`, and new metric `cortex_ingester_flushing_dequeued_series_total` with `outcome` label (superset of reason) has been added. #2802 #2818 #2998
* [CHANGE] Experimental Delete Series: Metric `cortex_purger_oldest_pending_delete_request_age_seconds` would track age of delete requests since they are over their cancellation period instead of their creation time. #2806
* [CHANGE] Experimental blocks storage: the store-gateway service is required in a Cortex cluster running with the experimental blocks storage. Removed the `-experimental.tsdb.store-gateway-enabled` CLI flag and `store_gateway_enabled` YAML config option. The store-gateway is now always enabled when the storage engine is `blocks`. #2822
* [CHANGE] Experimental blocks storage: removed support for `-experimental.blocks-storage.bucket-store.max-sample-count` flag because the implementation was flawed. To limit the number of samples/chunks processed by a single query you can set `-store.query-chunk-limit`, which is now supported by the blocks storage too. #2852
* [CHANGE] Ingester: Chunks flushed via /flush stay in memory until retention period is reached. This affects `cortex_ingester_memory_chunks` metric. #2778
* [CHANGE] Querier: the error message returned when the query time range exceeds `-store.max-query-length` has changed from `invalid query, length > limit (X > Y)` to `the query time range exceeds the limit (query length: X, limit: Y)`. #2826
* [CHANGE] Add `component` label to metrics exposed by chunk, delete and index store clients. #2774
* [CHANGE] Querier: when `-querier.query-ingesters-within` is configured, the time range of the query sent to ingesters is now manipulated to ensure the query start time is not older than 'now - query-ingesters-within'. #2904
* [CHANGE] KV: The `role` label which was a label of `multi` KV store client only has been added to metrics of every KV store client. If KV store client is not `multi`, then the value of `role` label is `primary`. #2837
* [CHANGE] Added the `engine` label to the metrics exposed by the Prometheus query engine, to distinguish between `ruler` and `querier` metrics. #2854
* [CHANGE] Added ruler to the single binary when started with `-target=all` (default). #2854
* [CHANGE] Experimental blocks storage: compact head when opening TSDB. This should only affect ingester startup after it was unable to compact head in previous run. #2870
* [CHANGE] Metric `cortex_overrides_last_reload_successful` has been renamed to `cortex_runtime_config_last_reload_successful`. #2874
* [CHANGE] HipChat support has been removed from the alertmanager (because removed from the Prometheus upstream too). #2902
* [CHANGE] Add constant label `name` to metric `cortex_cache_request_duration_seconds`. #2903
* [CHANGE] Add `user` label to metric `cortex_query_frontend_queue_length`. #2939
* [CHANGE] Experimental blocks storage: cleaned up the config and renamed "TSDB" to "blocks storage". #2937
  - The storage engine setting value has been changed from `tsdb` to `blocks`; this affects `-store.engine` CLI flag and its respective YAML option.
  - The root level YAML config has changed from `tsdb` to `blocks_storage`
  - The prefix of all CLI flags has changed from `-experimental.tsdb.` to `-experimental.blocks-storage.`
  - The following settings have been grouped under `tsdb` property in the YAML config and their CLI flags changed:
    - `-experimental.tsdb.dir` changed to `-experimental.blocks-storage.tsdb.dir`
    - `-experimental.tsdb.block-ranges-period` changed to `-experimental.blocks-storage.tsdb.block-ranges-period`
    - `-experimental.tsdb.retention-period` changed to `-experimental.blocks-storage.tsdb.retention-period`
    - `-experimental.tsdb.ship-interval` changed to `-experimental.blocks-storage.tsdb.ship-interval`
    - `-experimental.tsdb.ship-concurrency` changed to `-experimental.blocks-storage.tsdb.ship-concurrency`
    - `-experimental.tsdb.max-tsdb-opening-concurrency-on-startup` changed to `-experimental.blocks-storage.tsdb.max-tsdb-opening-concurrency-on-startup`
    - `-experimental.tsdb.head-compaction-interval` changed to `-experimental.blocks-storage.tsdb.head-compaction-interval`
    - `-experimental.tsdb.head-compaction-concurrency` changed to `-experimental.blocks-storage.tsdb.head-compaction-concurrency`
    - `-experimental.tsdb.head-compaction-idle-timeout` changed to `-experimental.blocks-storage.tsdb.head-compaction-idle-timeout`
    - `-experimental.tsdb.stripe-size` changed to `-experimental.blocks-storage.tsdb.stripe-size`
    - `-experimental.tsdb.wal-compression-enabled` changed to `-experimental.blocks-storage.tsdb.wal-compression-enabled`
    - `-experimental.tsdb.flush-blocks-on-shutdown` changed to `-experimental.blocks-storage.tsdb.flush-blocks-on-shutdown`
* [CHANGE] Flags `-bigtable.grpc-use-gzip-compression`, `-ingester.client.grpc-use-gzip-compression`, `-querier.frontend-client.grpc-use-gzip-compression` are now deprecated. #2940
* [CHANGE] Limit errors reported by ingester during query-time now return HTTP status code 422. #2941
* [FEATURE] Introduced `ruler.for-outage-tolerance`, Max time to tolerate outage for restoring "for" state of alert. #2783
* [FEATURE] Introduced `ruler.for-grace-period`, Minimum duration between alert and restored "for" state. This is maintained only for alerts with configured "for" time greater than grace period. #2783
* [FEATURE] Introduced `ruler.resend-delay`, Minimum amount of time to wait before resending an alert to Alertmanager. #2783
* [FEATURE] Ruler: added `local` filesystem support to store rules (read-only). #2854
* [ENHANCEMENT] Upgraded Docker base images to `alpine:3.12`. #2862
* [ENHANCEMENT] Experimental: Querier can now optionally query secondary store. This is specified by using `-querier.second-store-engine` option, with values `chunks` or `blocks`. Standard configuration options for this store are used. Additionally, this querying can be configured to happen only for queries that need data older than `-querier.use-second-store-before-time`. Default value of zero will always query secondary store. #2747
* [ENHANCEMENT] Query-tee: increased the `cortex_querytee_request_duration_seconds` metric buckets granularity. #2799
* [ENHANCEMENT] Query-tee: fail to start if the configured `-backend.preferred` is unknown. #2799
* [ENHANCEMENT] Ruler: Added the following metrics: #2786
  * `cortex_prometheus_notifications_latency_seconds`
  * `cortex_prometheus_notifications_errors_total`
  * `cortex_prometheus_notifications_sent_total`
  * `cortex_prometheus_notifications_dropped_total`
  * `cortex_prometheus_notifications_queue_length`
  * `cortex_prometheus_notifications_queue_capacity`
  * `cortex_prometheus_notifications_alertmanagers_discovered`
* [ENHANCEMENT] The behavior of the `/ready` was changed for the query frontend to indicate when it was ready to accept queries. This is intended for use by a read path load balancer that would want to wait for the frontend to have attached queriers before including it in the backend. #2733
* [ENHANCEMENT] Experimental Delete Series: Add support for deletion of chunks for remaining stores. #2801
* [ENHANCEMENT] Add `-modules` command line flag to list possible values for `-target`. Also, log warning if given target is internal component. #2752
* [ENHANCEMENT] Added `-ingester.flush-on-shutdown-with-wal-enabled` option to enable chunks flushing even when WAL is enabled. #2780
* [ENHANCEMENT] Query-tee: Support for custom API prefix by using `-server.path-prefix` option. #2814
* [ENHANCEMENT] Query-tee: Forward `X-Scope-OrgId` header to backend, if present in the request. #2815
* [ENHANCEMENT] Experimental blocks storage: Added `-experimental.blocks-storage.tsdb.head-compaction-idle-timeout` option to force compaction of data in memory into a block. #2803
* [ENHANCEMENT] Experimental blocks storage: Added support for flushing blocks via `/flush`, `/shutdown` (previously these only worked for chunks storage) and by using `-experimental.blocks-storage.tsdb.flush-blocks-on-shutdown` option. #2794
* [ENHANCEMENT] Experimental blocks storage: Added support to enforce max query time range length via `-store.max-query-length`. #2826
* [ENHANCEMENT] Experimental blocks storage: Added support to limit the max number of chunks that can be fetched from the long-term storage while executing a query. The limit is enforced both in the querier and store-gateway, and is configurable via `-store.query-chunk-limit`. #2852 #2922
* [ENHANCEMENT] Ingester: Added new metric `cortex_ingester_flush_series_in_progress` that reports number of ongoing flush-series operations. Useful when calling `/flush` handler: if `cortex_ingester_flush_queue_length + cortex_ingester_flush_series_in_progress` is 0, all flushes are finished. #2778
* [ENHANCEMENT] Memberlist members can join cluster via SRV records. #2788
* [ENHANCEMENT] Added configuration options for chunks s3 client. #2831
  * `s3.endpoint`
  * `s3.region`
  * `s3.access-key-id`
  * `s3.secret-access-key`
  * `s3.insecure`
  * `s3.sse-encryption`
  * `s3.http.idle-conn-timeout`
  * `s3.http.response-header-timeout`
  * `s3.http.insecure-skip-verify`
* [ENHANCEMENT] Prometheus upgraded. #2798 #2849 #2867 #2902 #2918
  * Optimized labels regex matchers for patterns containing literals (eg. `foo.*`, `.*foo`, `.*foo.*`)
* [ENHANCEMENT] Add metric `cortex_ruler_config_update_failures_total` to Ruler to track failures of loading rules files. #2857
* [ENHANCEMENT] Experimental Alertmanager: Alertmanager configuration persisted to object storage using an experimental API that accepts and returns YAML-based Alertmanager configuration. #2768
* [ENHANCEMENT] Ruler: `-ruler.alertmanager-url` now supports multiple URLs. Each URL is treated as a separate Alertmanager group. Support for multiple Alertmanagers in a group can be achieved by using DNS service discovery. #2851
* [ENHANCEMENT] Experimental blocks storage: Cortex Flusher now works with blocks engine. Flusher needs to be provided with blocks-engine configuration, existing Flusher flags are not used (they are only relevant for chunks engine). Note that flush errors are only reported via log. #2877
* [ENHANCEMENT] Flusher: Added `-flusher.exit-after-flush` option (defaults to true) to control whether Cortex should stop completely after Flusher has finished its work. #2877
* [ENHANCEMENT] Added metrics `cortex_config_hash` and `cortex_runtime_config_hash` to expose hash of the currently active config file. #2874
* [ENHANCEMENT] Logger: added JSON logging support, configured via the `-log.format=json` CLI flag or its respective YAML config option. #2386
* [ENHANCEMENT] Added new flags `-bigtable.grpc-compression`, `-ingester.client.grpc-compression`, `-querier.frontend-client.grpc-compression` to configure compression used by gRPC. Valid values are `gzip`, `snappy`, or empty string (no compression, default). #2940
* [ENHANCEMENT] Clarify limitations of the `/api/v1/series`, `/api/v1/labels` and `/api/v1/label/{name}/values` endpoints. #2953
* [ENHANCEMENT] Ingester: added `Dropped` outcome to metric `cortex_ingester_flushing_dequeued_series_total`. #2998
* [BUGFIX] Fixed a bug with `api/v1/query_range` where no responses would return null values for `result` and empty values for `resultType`. #2962
* [BUGFIX] Fixed a bug in the index intersect code causing storage to return more chunks/series than required. #2796
* [BUGFIX] Fixed the number of reported keys in the background cache queue. #2764
* [BUGFIX] Fix race in processing of headers in sharded queries. #2762
* [BUGFIX] Query Frontend: Do not re-split sharded requests around ingester boundaries. #2766
* [BUGFIX] Experimental Delete Series: Fixed a problem with cache generation numbers prefixed to cache keys. #2800
* [BUGFIX] Ingester: Flushing chunks via `/flush` endpoint could previously lead to panic, if chunks were already flushed before and then removed from memory during the flush caused by `/flush` handler. Immediate flush now doesn't cause chunks to be flushed again. Samples received during flush triggered via `/flush` handler are no longer discarded. #2778
* [BUGFIX] Prometheus upgraded. #2849
  * Fixed unknown symbol error during head compaction
* [BUGFIX] Fix panic when using cassandra as store for both index and delete requests. #2774
* [BUGFIX] Experimental Delete Series: Fixed a data race in Purger. #2817
* [BUGFIX] KV: Fixed a bug that triggered a panic due to metrics being registered with the same name but different labels when using a `multi` configured KV client. #2837
* [BUGFIX] Query-frontend: Fix passing HTTP `Host` header if `-frontend.downstream-url` is configured. #2880
* [BUGFIX] Ingester: Improve time-series distribution when `-experimental.distributor.user-subring-size` is enabled. #2887
* [BUGFIX] Set content type to `application/x-protobuf` for remote_read responses. #2915
* [BUGFIX] Fixed ruler and store-gateway instance registration in the ring (when sharding is enabled) when a new instance replaces abruptly terminated one, and the only difference between the two instances is the address. #2954
* [BUGFIX] Fixed `Missing chunks and index config causing silent failure` Absence of chunks and index from schema config is not validated. #2732
* [BUGFIX] Fix panic caused by KVs from boltdb being used beyond their life. #2971
* [BUGFIX] Experimental blocks storage: `/api/v1/series`, `/api/v1/labels` and `/api/v1/label/{name}/values` only query the TSDB head regardless of the configured `-experimental.blocks-storage.tsdb.retention-period`. #2974
* [BUGFIX] Ingester: Avoid indefinite checkpointing in case of surge in number of series. #2955
* [BUGFIX] Querier: query /series from ingesters regardless the `-querier.query-ingesters-within` setting. #3035
* [BUGFIX] Ruler: fixed an unintentional breaking change introduced in the ruler's `alertmanager_url` YAML config option, which changed the value from a string to a list of strings. #2989

## 1.2.0 / 2020-07-01

* [CHANGE] Metric `cortex_kv_request_duration_seconds` now includes `name` label to denote which client is being used as well as the `backend` label to denote the KV backend implementation in use. #2648
* [CHANGE] Experimental Ruler: Rule groups persisted to object storage using the experimental API have an updated object key encoding to better handle special characters. Rule groups previously-stored using object storage must be renamed to the new format. #2646
* [CHANGE] Query Frontend now uses Round Robin to choose a tenant queue to service next. #2553
* [CHANGE] `-promql.lookback-delta` is now deprecated and has been replaced by `-querier.lookback-delta` along with `lookback_delta` entry under `querier` in the config file. `-promql.lookback-delta` will be removed in v1.4.0. #2604
* [CHANGE] Experimental TSDB: removed `-experimental.tsdb.bucket-store.binary-index-header-enabled` flag. Now the binary index-header is always enabled.
* [CHANGE] Experimental TSDB: Renamed index-cache metrics to use original metric names from Thanos, as Cortex is not aggregating them in any way: #2627
  * `cortex_<service>_blocks_index_cache_items_evicted_total` => `thanos_store_index_cache_items_evicted_total{name="index-cache"}`
  * `cortex_<service>_blocks_index_cache_items_added_total` => `thanos_store_index_cache_items_added_total{name="index-cache"}`
  * `cortex_<service>_blocks_index_cache_requests_total` => `thanos_store_index_cache_requests_total{name="index-cache"}`
  * `cortex_<service>_blocks_index_cache_items_overflowed_total` => `thanos_store_index_cache_items_overflowed_total{name="index-cache"}`
  * `cortex_<service>_blocks_index_cache_hits_total` => `thanos_store_index_cache_hits_total{name="index-cache"}`
  * `cortex_<service>_blocks_index_cache_items` => `thanos_store_index_cache_items{name="index-cache"}`
  * `cortex_<service>_blocks_index_cache_items_size_bytes` => `thanos_store_index_cache_items_size_bytes{name="index-cache"}`
  * `cortex_<service>_blocks_index_cache_total_size_bytes` => `thanos_store_index_cache_total_size_bytes{name="index-cache"}`
  * `cortex_<service>_blocks_index_cache_memcached_operations_total` =>  `thanos_memcached_operations_total{name="index-cache"}`
  * `cortex_<service>_blocks_index_cache_memcached_operation_failures_total` =>  `thanos_memcached_operation_failures_total{name="index-cache"}`
  * `cortex_<service>_blocks_index_cache_memcached_operation_duration_seconds` =>  `thanos_memcached_operation_duration_seconds{name="index-cache"}`
  * `cortex_<service>_blocks_index_cache_memcached_operation_skipped_total` =>  `thanos_memcached_operation_skipped_total{name="index-cache"}`
* [CHANGE] Experimental TSDB: Renamed metrics in bucket stores: #2627
  * `cortex_<service>_blocks_meta_syncs_total` => `cortex_blocks_meta_syncs_total{component="<service>"}`
  * `cortex_<service>_blocks_meta_sync_failures_total` => `cortex_blocks_meta_sync_failures_total{component="<service>"}`
  * `cortex_<service>_blocks_meta_sync_duration_seconds` => `cortex_blocks_meta_sync_duration_seconds{component="<service>"}`
  * `cortex_<service>_blocks_meta_sync_consistency_delay_seconds` => `cortex_blocks_meta_sync_consistency_delay_seconds{component="<service>"}`
  * `cortex_<service>_blocks_meta_synced` => `cortex_blocks_meta_synced{component="<service>"}`
  * `cortex_<service>_bucket_store_block_loads_total` => `cortex_bucket_store_block_loads_total{component="<service>"}`
  * `cortex_<service>_bucket_store_block_load_failures_total` => `cortex_bucket_store_block_load_failures_total{component="<service>"}`
  * `cortex_<service>_bucket_store_block_drops_total` => `cortex_bucket_store_block_drops_total{component="<service>"}`
  * `cortex_<service>_bucket_store_block_drop_failures_total` => `cortex_bucket_store_block_drop_failures_total{component="<service>"}`
  * `cortex_<service>_bucket_store_blocks_loaded` => `cortex_bucket_store_blocks_loaded{component="<service>"}`
  * `cortex_<service>_bucket_store_series_data_touched` => `cortex_bucket_store_series_data_touched{component="<service>"}`
  * `cortex_<service>_bucket_store_series_data_fetched` => `cortex_bucket_store_series_data_fetched{component="<service>"}`
  * `cortex_<service>_bucket_store_series_data_size_touched_bytes` => `cortex_bucket_store_series_data_size_touched_bytes{component="<service>"}`
  * `cortex_<service>_bucket_store_series_data_size_fetched_bytes` => `cortex_bucket_store_series_data_size_fetched_bytes{component="<service>"}`
  * `cortex_<service>_bucket_store_series_blocks_queried` => `cortex_bucket_store_series_blocks_queried{component="<service>"}`
  * `cortex_<service>_bucket_store_series_get_all_duration_seconds` => `cortex_bucket_store_series_get_all_duration_seconds{component="<service>"}`
  * `cortex_<service>_bucket_store_series_merge_duration_seconds` => `cortex_bucket_store_series_merge_duration_seconds{component="<service>"}`
  * `cortex_<service>_bucket_store_series_refetches_total` => `cortex_bucket_store_series_refetches_total{component="<service>"}`
  * `cortex_<service>_bucket_store_series_result_series` => `cortex_bucket_store_series_result_series{component="<service>"}`
  * `cortex_<service>_bucket_store_cached_postings_compressions_total` => `cortex_bucket_store_cached_postings_compressions_total{component="<service>"}`
  * `cortex_<service>_bucket_store_cached_postings_compression_errors_total` => `cortex_bucket_store_cached_postings_compression_errors_total{component="<service>"}`
  * `cortex_<service>_bucket_store_cached_postings_compression_time_seconds` => `cortex_bucket_store_cached_postings_compression_time_seconds{component="<service>"}`
  * `cortex_<service>_bucket_store_cached_postings_original_size_bytes_total` => `cortex_bucket_store_cached_postings_original_size_bytes_total{component="<service>"}`
  * `cortex_<service>_bucket_store_cached_postings_compressed_size_bytes_total` => `cortex_bucket_store_cached_postings_compressed_size_bytes_total{component="<service>"}`
  * `cortex_<service>_blocks_sync_seconds` => `cortex_bucket_stores_blocks_sync_seconds{component="<service>"}`
  * `cortex_<service>_blocks_last_successful_sync_timestamp_seconds` => `cortex_bucket_stores_blocks_last_successful_sync_timestamp_seconds{component="<service>"}`
* [CHANGE] Available command-line flags are printed to stdout, and only when requested via `-help`. Using invalid flag no longer causes printing of all available flags. #2691
* [CHANGE] Experimental Memberlist ring: randomize gossip node names to avoid conflicts when running multiple clients on the same host, or reusing host names (eg. pods in statefulset). Node name randomization can be disabled by using `-memberlist.randomize-node-name=false`. #2715
* [CHANGE] Memberlist KV client is no longer considered experimental. #2725
* [CHANGE] Experimental Delete Series: Make delete request cancellation duration configurable. #2760
* [CHANGE] Removed `-store.fullsize-chunks` option which was undocumented and unused (it broke ingester hand-overs). #2656
* [CHANGE] Query with no metric name that has previously resulted in HTTP status code 500 now returns status code 422 instead. #2571
* [FEATURE] TLS config options added for GRPC clients in Querier (Query-frontend client & Ingester client), Ruler, Store Gateway, as well as HTTP client in Config store client. #2502
* [FEATURE] The flag `-frontend.max-cache-freshness` is now supported within the limits overrides, to specify per-tenant max cache freshness values. The corresponding YAML config parameter has been changed from `results_cache.max_freshness` to `limits_config.max_cache_freshness`. The legacy YAML config parameter (`results_cache.max_freshness`) will continue to be supported till Cortex release `v1.4.0`. #2609
* [FEATURE] Experimental gRPC Store: Added support to 3rd parties index and chunk stores using gRPC client/server plugin mechanism. #2220
* [FEATURE] Add `-cassandra.table-options` flag to customize table options of Cassandra when creating the index or chunk table. #2575
* [ENHANCEMENT] Propagate GOPROXY value when building `build-image`. This is to help the builders building the code in a Network where default Go proxy is not accessible (e.g. when behind some corporate VPN). #2741
* [ENHANCEMENT] Querier: Added metric `cortex_querier_request_duration_seconds` for all requests to the querier. #2708
* [ENHANCEMENT] Cortex is now built with Go 1.14. #2480 #2749 #2753
* [ENHANCEMENT] Experimental TSDB: added the following metrics to the ingester: #2580 #2583 #2589 #2654
  * `cortex_ingester_tsdb_appender_add_duration_seconds`
  * `cortex_ingester_tsdb_appender_commit_duration_seconds`
  * `cortex_ingester_tsdb_refcache_purge_duration_seconds`
  * `cortex_ingester_tsdb_compactions_total`
  * `cortex_ingester_tsdb_compaction_duration_seconds`
  * `cortex_ingester_tsdb_wal_fsync_duration_seconds`
  * `cortex_ingester_tsdb_wal_page_flushes_total`
  * `cortex_ingester_tsdb_wal_completed_pages_total`
  * `cortex_ingester_tsdb_wal_truncations_failed_total`
  * `cortex_ingester_tsdb_wal_truncations_total`
  * `cortex_ingester_tsdb_wal_writes_failed_total`
  * `cortex_ingester_tsdb_checkpoint_deletions_failed_total`
  * `cortex_ingester_tsdb_checkpoint_deletions_total`
  * `cortex_ingester_tsdb_checkpoint_creations_failed_total`
  * `cortex_ingester_tsdb_checkpoint_creations_total`
  * `cortex_ingester_tsdb_wal_truncate_duration_seconds`
  * `cortex_ingester_tsdb_head_active_appenders`
  * `cortex_ingester_tsdb_head_series_not_found_total`
  * `cortex_ingester_tsdb_head_chunks`
  * `cortex_ingester_tsdb_mmap_chunk_corruptions_total`
  * `cortex_ingester_tsdb_head_chunks_created_total`
  * `cortex_ingester_tsdb_head_chunks_removed_total`
* [ENHANCEMENT] Experimental TSDB: added metrics useful to alert on critical conditions of the blocks storage: #2573
  * `cortex_compactor_last_successful_run_timestamp_seconds`
  * `cortex_querier_blocks_last_successful_sync_timestamp_seconds` (when store-gateway is disabled)
  * `cortex_querier_blocks_last_successful_scan_timestamp_seconds` (when store-gateway is enabled)
  * `cortex_storegateway_blocks_last_successful_sync_timestamp_seconds`
* [ENHANCEMENT] Experimental TSDB: added the flag `-experimental.tsdb.wal-compression-enabled` to allow to enable TSDB WAL compression. #2585
* [ENHANCEMENT] Experimental TSDB: Querier and store-gateway components can now use so-called "caching bucket", which can currently cache fetched chunks into shared memcached server. #2572
* [ENHANCEMENT] Ruler: Automatically remove unhealthy rulers from the ring. #2587
* [ENHANCEMENT] Query-tee: added support to `/metadata`, `/alerts`, and `/rules` endpoints #2600
* [ENHANCEMENT] Query-tee: added support to query results comparison between two different backends. The comparison is disabled by default and can be enabled via `-proxy.compare-responses=true`. #2611
* [ENHANCEMENT] Query-tee: improved the query-tee to not wait all backend responses before sending back the response to the client. The query-tee now sends back to the client first successful response, while honoring the `-backend.preferred` option. #2702
* [ENHANCEMENT] Thanos and Prometheus upgraded. #2602 #2604 #2634 #2659 #2686 #2756
  * TSDB now holds less WAL files after Head Truncation.
  * TSDB now does memory-mapping of Head chunks and reduces memory usage.
* [ENHANCEMENT] Experimental TSDB: decoupled blocks deletion from blocks compaction in the compactor, so that blocks deletion is not blocked by a busy compactor. The following metrics have been added: #2623
  * `cortex_compactor_block_cleanup_started_total`
  * `cortex_compactor_block_cleanup_completed_total`
  * `cortex_compactor_block_cleanup_failed_total`
  * `cortex_compactor_block_cleanup_last_successful_run_timestamp_seconds`
* [ENHANCEMENT] Experimental TSDB: Use shared cache for metadata. This is especially useful when running multiple querier and store-gateway components to reduce number of object store API calls. #2626 #2640
* [ENHANCEMENT] Experimental TSDB: when `-querier.query-store-after` is configured and running the experimental blocks storage, the time range of the query sent to the store is now manipulated to ensure the query end time is not more recent than 'now - query-store-after'. #2642
* [ENHANCEMENT] Experimental TSDB: small performance improvement in concurrent usage of RefCache, used during samples ingestion. #2651
* [ENHANCEMENT] The following endpoints now respond appropriately to an `Accept` header with the value `application/json` #2673
  * `/distributor/all_user_stats`
  * `/distributor/ha_tracker`
  * `/ingester/ring`
  * `/store-gateway/ring`
  * `/compactor/ring`
  * `/ruler/ring`
  * `/services`
* [ENHANCEMENT] Experimental Cassandra backend: Add `-cassandra.num-connections` to allow increasing the number of TCP connections to each Cassandra server. #2666
* [ENHANCEMENT] Experimental Cassandra backend: Use separate Cassandra clients and connections for reads and writes. #2666
* [ENHANCEMENT] Experimental Cassandra backend: Add `-cassandra.reconnect-interval` to allow specifying the reconnect interval to a Cassandra server that has been marked `DOWN` by the gocql driver. Also change the default value of the reconnect interval from `60s` to `1s`. #2687
* [ENHANCEMENT] Experimental Cassandra backend: Add option `-cassandra.convict-hosts-on-failure=false` to not convict host of being down when a request fails. #2684
* [ENHANCEMENT] Experimental TSDB: Applied a jitter to the period bucket scans in order to better distribute bucket operations over the time and increase the probability of hitting the shared cache (if configured). #2693
* [ENHANCEMENT] Experimental TSDB: Series limit per user and per metric now work in TSDB blocks. #2676
* [ENHANCEMENT] Experimental Memberlist: Added ability to periodically rejoin the memberlist cluster. #2724
* [ENHANCEMENT] Experimental Delete Series: Added the following metrics for monitoring processing of delete requests: #2730
  - `cortex_purger_load_pending_requests_attempts_total`: Number of attempts that were made to load pending requests with status.
  - `cortex_purger_oldest_pending_delete_request_age_seconds`: Age of oldest pending delete request in seconds.
  - `cortex_purger_pending_delete_requests_count`: Count of requests which are in process or are ready to be processed.
* [ENHANCEMENT] Experimental TSDB: Improved compactor to hard-delete also partial blocks with an deletion mark (even if the deletion mark threshold has not been reached). #2751
* [ENHANCEMENT] Experimental TSDB: Introduced a consistency check done by the querier to ensure all expected blocks have been queried via the store-gateway. If a block is missing on a store-gateway, the querier retries fetching series from missing blocks up to 3 times. If the consistency check fails once all retries have been exhausted, the query execution fails. The following metrics have been added: #2593 #2630 #2689 #2695
  * `cortex_querier_blocks_consistency_checks_total`
  * `cortex_querier_blocks_consistency_checks_failed_total`
  * `cortex_querier_storegateway_refetches_per_query`
* [ENHANCEMENT] Delete requests can now be canceled #2555
* [ENHANCEMENT] Table manager can now provision tables for delete store #2546
* [BUGFIX] Ruler: Ensure temporary rule files with special characters are properly mapped and cleaned up. #2506
* [BUGFIX] Fixes #2411, Ensure requests are properly routed to the prometheus api embedded in the query if `-server.path-prefix` is set. #2372
* [BUGFIX] Experimental TSDB: fixed chunk data corruption when querying back series using the experimental blocks storage. #2400
* [BUGFIX] Fixed collection of tracing spans from Thanos components used internally. #2655
* [BUGFIX] Experimental TSDB: fixed memory leak in ingesters. #2586
* [BUGFIX] QueryFrontend: fixed a situation where HTTP error is ignored and an incorrect status code is set. #2590
* [BUGFIX] Ingester: Fix an ingester starting up in the JOINING state and staying there forever. #2565
* [BUGFIX] QueryFrontend: fixed a panic (`integer divide by zero`) in the query-frontend. The query-frontend now requires the `-querier.default-evaluation-interval` config to be set to the same value of the querier. #2614
* [BUGFIX] Experimental TSDB: when the querier receives a `/series` request with a time range older than the data stored in the ingester, it now ignores the requested time range and returns known series anyway instead of returning an empty response. This aligns the behaviour with the chunks storage. #2617
* [BUGFIX] Cassandra: fixed an edge case leading to an invalid CQL query when querying the index on a Cassandra store. #2639
* [BUGFIX] Ingester: increment series per metric when recovering from WAL or transfer. #2674
* [BUGFIX] Fixed `wrong number of arguments for 'mget' command` Redis error when a query has no chunks to lookup from storage. #2700 #2796
* [BUGFIX] Ingester: Automatically remove old tmp checkpoints, fixing a potential disk space leak after an ingester crashes. #2726

## 1.1.0 / 2020-05-21

This release brings the usual mix of bugfixes and improvements. The biggest change is that WAL support for chunks is now considered to be production-ready!

Please make sure to review renamed metrics, and update your dashboards and alerts accordingly.

* [CHANGE] Added v1 API routes documented in #2327. #2372
  * Added `-http.alertmanager-http-prefix` flag which allows the configuration of the path where the Alertmanager API and UI can be reached. The default is set to `/alertmanager`.
  * Added `-http.prometheus-http-prefix` flag which allows the configuration of the path where the Prometheus API and UI can be reached. The default is set to `/prometheus`.
  * Updated the index hosted at the root prefix to point to the updated routes.
  * Legacy routes hardcoded with the `/api/prom` prefix now respect the `-http.prefix` flag.
* [CHANGE] The metrics `cortex_distributor_ingester_appends_total` and `distributor_ingester_append_failures_total` now include a `type` label to differentiate between `samples` and `metadata`. #2336
* [CHANGE] The metrics for number of chunks and bytes flushed to the chunk store are renamed. Note that previous metrics were counted pre-deduplication, while new metrics are counted after deduplication. #2463
  * `cortex_ingester_chunks_stored_total` > `cortex_chunk_store_stored_chunks_total`
  * `cortex_ingester_chunk_stored_bytes_total` > `cortex_chunk_store_stored_chunk_bytes_total`
* [CHANGE] Experimental TSDB: renamed blocks meta fetcher metrics: #2375
  * `cortex_querier_bucket_store_blocks_meta_syncs_total` > `cortex_querier_blocks_meta_syncs_total`
  * `cortex_querier_bucket_store_blocks_meta_sync_failures_total` > `cortex_querier_blocks_meta_sync_failures_total`
  * `cortex_querier_bucket_store_blocks_meta_sync_duration_seconds` > `cortex_querier_blocks_meta_sync_duration_seconds`
  * `cortex_querier_bucket_store_blocks_meta_sync_consistency_delay_seconds` > `cortex_querier_blocks_meta_sync_consistency_delay_seconds`
* [CHANGE] Experimental TSDB: Modified default values for `compactor.deletion-delay` option from 48h to 12h and `-experimental.tsdb.bucket-store.ignore-deletion-marks-delay` from 24h to 6h. #2414
* [CHANGE] WAL: Default value of `-ingester.checkpoint-enabled` changed to `true`. #2416
* [CHANGE] `trace_id` field in log files has been renamed to `traceID`. #2518
* [CHANGE] Slow query log has a different output now. Previously used `url` field has been replaced with `host` and `path`, and query parameters are logged as individual log fields with `qs_` prefix. #2520
* [CHANGE] WAL: WAL and checkpoint compression is now disabled. #2436
* [CHANGE] Update in dependency `go-kit/kit` from `v0.9.0` to `v0.10.0`. HTML escaping disabled in JSON Logger. #2535
* [CHANGE] Experimental TSDB: Removed `cortex_<service>_` prefix from Thanos objstore metrics and added `component` label to distinguish which Cortex component is doing API calls to the object storage when running in single-binary mode: #2568
  - `cortex_<service>_thanos_objstore_bucket_operations_total` renamed to `thanos_objstore_bucket_operations_total{component="<name>"}`
  - `cortex_<service>_thanos_objstore_bucket_operation_failures_total` renamed to `thanos_objstore_bucket_operation_failures_total{component="<name>"}`
  - `cortex_<service>_thanos_objstore_bucket_operation_duration_seconds` renamed to `thanos_objstore_bucket_operation_duration_seconds{component="<name>"}`
  - `cortex_<service>_thanos_objstore_bucket_last_successful_upload_time` renamed to `thanos_objstore_bucket_last_successful_upload_time{component="<name>"}`
* [CHANGE] FIFO cache: The `-<prefix>.fifocache.size` CLI flag has been renamed to `-<prefix>.fifocache.max-size-items` as well as its YAML config option `size` renamed to `max_size_items`. #2319
* [FEATURE] Ruler: The `-ruler.evaluation-delay` flag was added to allow users to configure a default evaluation delay for all rules in cortex. The default value is 0 which is the current behavior. #2423
* [FEATURE] Experimental: Added a new object storage client for OpenStack Swift. #2440
* [FEATURE] TLS config options added to the Server. #2535
* [FEATURE] Experimental: Added support for `/api/v1/metadata` Prometheus-based endpoint. #2549
* [FEATURE] Add ability to limit concurrent queries to Cassandra with `-cassandra.query-concurrency` flag. #2562
* [FEATURE] Experimental TSDB: Introduced store-gateway service used by the experimental blocks storage to load and query blocks. The store-gateway optionally supports blocks sharding and replication via a dedicated hash ring, configurable via `-experimental.store-gateway.sharding-enabled` and `-experimental.store-gateway.sharding-ring.*` flags. The following metrics have been added: #2433 #2458 #2469 #2523
  * `cortex_querier_storegateway_instances_hit_per_query`
* [ENHANCEMENT] Experimental TSDB: sample ingestion errors are now reported via existing `cortex_discarded_samples_total` metric. #2370
* [ENHANCEMENT] Failures on samples at distributors and ingesters return the first validation error as opposed to the last. #2383
* [ENHANCEMENT] Experimental TSDB: Added `cortex_querier_blocks_meta_synced`, which reflects current state of synced blocks over all tenants. #2392
* [ENHANCEMENT] Added `cortex_distributor_latest_seen_sample_timestamp_seconds` metric to see how far behind Prometheus servers are in sending data. #2371
* [ENHANCEMENT] FIFO cache to support eviction based on memory usage. Added `-<prefix>.fifocache.max-size-bytes` CLI flag and YAML config option `max_size_bytes` to specify memory limit of the cache. #2319, #2527
* [ENHANCEMENT] Added `-querier.worker-match-max-concurrent`. Force worker concurrency to match the `-querier.max-concurrent` option.  Overrides `-querier.worker-parallelism`.  #2456
* [ENHANCEMENT] Added the following metrics for monitoring delete requests: #2445
  - `cortex_purger_delete_requests_received_total`: Number of delete requests received per user.
  - `cortex_purger_delete_requests_processed_total`: Number of delete requests processed per user.
  - `cortex_purger_delete_requests_chunks_selected_total`: Number of chunks selected while building delete plans per user.
  - `cortex_purger_delete_requests_processing_failures_total`: Number of delete requests processing failures per user.
* [ENHANCEMENT] Single Binary: Added query-frontend to the single binary.  Single binary users will now benefit from various query-frontend features.  Primarily: sharding, parallelization, load shedding, additional caching (if configured), and query retries. #2437
* [ENHANCEMENT] Allow 1w (where w denotes week) and 1y (where y denotes year) when setting `-store.cache-lookups-older-than` and `-store.max-look-back-period`. #2454
* [ENHANCEMENT] Optimize index queries for matchers using "a|b|c"-type regex. #2446 #2475
* [ENHANCEMENT] Added per tenant metrics for queries and chunks and bytes read from chunk store: #2463
  * `cortex_chunk_store_fetched_chunks_total` and `cortex_chunk_store_fetched_chunk_bytes_total`
  * `cortex_query_frontend_queries_total` (per tenant queries counted by the frontend)
* [ENHANCEMENT] WAL: New metrics `cortex_ingester_wal_logged_bytes_total` and `cortex_ingester_checkpoint_logged_bytes_total` added to track total bytes logged to disk for WAL and checkpoints. #2497
* [ENHANCEMENT] Add de-duplicated chunks counter `cortex_chunk_store_deduped_chunks_total` which counts every chunk not sent to the store because it was already sent by another replica. #2485
* [ENHANCEMENT] Query-frontend now also logs the POST data of long queries. #2481
* [ENHANCEMENT] WAL: Ingester WAL records now have type header and the custom WAL records have been replaced by Prometheus TSDB's WAL records. Old records will not be supported from 1.3 onwards. Note: once this is deployed, you cannot downgrade without data loss. #2436
* [ENHANCEMENT] Redis Cache: Added `idle_timeout`, `wait_on_pool_exhaustion` and `max_conn_lifetime` options to redis cache configuration. #2550
* [ENHANCEMENT] WAL: the experimental tag has been removed on the WAL in ingesters. #2560
* [ENHANCEMENT] Use newer AWS API for paginated queries - removes 'Deprecated' message from logfiles. #2452
* [ENHANCEMENT] Experimental memberlist: Add retry with backoff on memberlist join other members. #2705
* [ENHANCEMENT] Experimental TSDB: when the store-gateway sharding is enabled, unhealthy store-gateway instances are automatically removed from the ring after 10 consecutive `-experimental.store-gateway.sharding-ring.heartbeat-timeout` periods. #2526
* [BUGFIX] Ruler: Ensure temporary rule files with special characters are properly mapped and cleaned up. #2506
* [BUGFIX] Ensure requests are properly routed to the prometheus api embedded in the query if `-server.path-prefix` is set. Fixes #2411. #2372
* [BUGFIX] Experimental TSDB: Fixed chunk data corruption when querying back series using the experimental blocks storage. #2400
* [BUGFIX] Cassandra Storage: Fix endpoint TLS host verification. #2109
* [BUGFIX] Experimental TSDB: Fixed response status code from `422` to `500` when an error occurs while iterating chunks with the experimental blocks storage. #2402
* [BUGFIX] Ring: Fixed a situation where upgrading from pre-1.0 cortex with a rolling strategy caused new 1.0 ingesters to lose their zone value in the ring until manually forced to re-register. #2404
* [BUGFIX] Distributor: `/all_user_stats` now show API and Rule Ingest Rate correctly. #2457
* [BUGFIX] Fixed `version`, `revision` and `branch` labels exported by the `cortex_build_info` metric. #2468
* [BUGFIX] QueryFrontend: fixed a situation where span context missed when downstream_url is used. #2539
* [BUGFIX] Querier: Fixed a situation where querier would crash because of an unresponsive frontend instance. #2569

## 1.0.1 / 2020-04-23

* [BUGFIX] Fix gaps when querying ingesters with replication factor = 3 and 2 ingesters in the cluster. #2503

## 1.0.0 / 2020-04-02

This is the first major release of Cortex. We made a lot of **breaking changes** in this release which have been detailed below. Please also see the stability guarantees we provide as part of a major release: https://cortexmetrics.io/docs/configuration/v1guarantees/

* [CHANGE] Remove the following deprecated flags: #2339
  - `-metrics.error-rate-query` (use `-metrics.write-throttle-query` instead).
  - `-store.cardinality-cache-size` (use `-store.index-cache-read.enable-fifocache` and `-store.index-cache-read.fifocache.size` instead).
  - `-store.cardinality-cache-validity` (use `-store.index-cache-read.enable-fifocache` and `-store.index-cache-read.fifocache.duration` instead).
  - `-distributor.limiter-reload-period` (flag unused)
  - `-ingester.claim-on-rollout` (flag unused)
  - `-ingester.normalise-tokens` (flag unused)
* [CHANGE] Renamed YAML file options to be more consistent. See [full config file changes below](#config-file-breaking-changes). #2273
* [CHANGE] AWS based autoscaling has been removed. You can only use metrics based autoscaling now. `-applicationautoscaling.url` has been removed. See https://cortexmetrics.io/docs/production/aws/#dynamodb-capacity-provisioning on how to migrate. #2328
* [CHANGE] Renamed the `memcache.write-back-goroutines` and `memcache.write-back-buffer` flags to `background.write-back-concurrency` and `background.write-back-buffer`. This affects the following flags: #2241
  - `-frontend.memcache.write-back-buffer` --> `-frontend.background.write-back-buffer`
  - `-frontend.memcache.write-back-goroutines` --> `-frontend.background.write-back-concurrency`
  - `-store.index-cache-read.memcache.write-back-buffer` --> `-store.index-cache-read.background.write-back-buffer`
  - `-store.index-cache-read.memcache.write-back-goroutines` --> `-store.index-cache-read.background.write-back-concurrency`
  - `-store.index-cache-write.memcache.write-back-buffer` --> `-store.index-cache-write.background.write-back-buffer`
  - `-store.index-cache-write.memcache.write-back-goroutines` --> `-store.index-cache-write.background.write-back-concurrency`
  - `-memcache.write-back-buffer` --> `-store.chunks-cache.background.write-back-buffer`. Note the next change log for the difference.
  - `-memcache.write-back-goroutines` --> `-store.chunks-cache.background.write-back-concurrency`. Note the next change log for the difference.

* [CHANGE] Renamed the chunk cache flags to have `store.chunks-cache.` as prefix. This means the following flags have been changed: #2241
  - `-cache.enable-fifocache` --> `-store.chunks-cache.cache.enable-fifocache`
  - `-default-validity` --> `-store.chunks-cache.default-validity`
  - `-fifocache.duration` --> `-store.chunks-cache.fifocache.duration`
  - `-fifocache.size` --> `-store.chunks-cache.fifocache.size`
  - `-memcache.write-back-buffer` --> `-store.chunks-cache.background.write-back-buffer`. Note the previous change log for the difference.
  - `-memcache.write-back-goroutines` --> `-store.chunks-cache.background.write-back-concurrency`. Note the previous change log for the difference.
  - `-memcached.batchsize` --> `-store.chunks-cache.memcached.batchsize`
  - `-memcached.consistent-hash` --> `-store.chunks-cache.memcached.consistent-hash`
  - `-memcached.expiration` --> `-store.chunks-cache.memcached.expiration`
  - `-memcached.hostname` --> `-store.chunks-cache.memcached.hostname`
  - `-memcached.max-idle-conns` --> `-store.chunks-cache.memcached.max-idle-conns`
  - `-memcached.parallelism` --> `-store.chunks-cache.memcached.parallelism`
  - `-memcached.service` --> `-store.chunks-cache.memcached.service`
  - `-memcached.timeout` --> `-store.chunks-cache.memcached.timeout`
  - `-memcached.update-interval` --> `-store.chunks-cache.memcached.update-interval`
  - `-redis.enable-tls` --> `-store.chunks-cache.redis.enable-tls`
  - `-redis.endpoint` --> `-store.chunks-cache.redis.endpoint`
  - `-redis.expiration` --> `-store.chunks-cache.redis.expiration`
  - `-redis.max-active-conns` --> `-store.chunks-cache.redis.max-active-conns`
  - `-redis.max-idle-conns` --> `-store.chunks-cache.redis.max-idle-conns`
  - `-redis.password` --> `-store.chunks-cache.redis.password`
  - `-redis.timeout` --> `-store.chunks-cache.redis.timeout`
* [CHANGE] Rename the `-store.chunk-cache-stubs` to `-store.chunks-cache.cache-stubs` to be more inline with above. #2241
* [CHANGE] Change prefix of flags `-dynamodb.periodic-table.*` to `-table-manager.index-table.*`. #2359
* [CHANGE] Change prefix of flags `-dynamodb.chunk-table.*` to `-table-manager.chunk-table.*`. #2359
* [CHANGE] Change the following flags: #2359
  - `-dynamodb.poll-interval` --> `-table-manager.poll-interval`
  - `-dynamodb.periodic-table.grace-period` --> `-table-manager.periodic-table.grace-period`
* [CHANGE] Renamed the following flags: #2273
  - `-dynamodb.chunk.gang.size` --> `-dynamodb.chunk-gang-size`
  - `-dynamodb.chunk.get.max.parallelism` --> `-dynamodb.chunk-get-max-parallelism`
* [CHANGE] Don't support mixed time units anymore for duration. For example, 168h5m0s doesn't work anymore, please use just one unit (s|m|h|d|w|y). #2252
* [CHANGE] Utilize separate protos for rule state and storage. Experimental ruler API will not be functional until the rollout is complete. #2226
* [CHANGE] Frontend worker in querier now starts after all Querier module dependencies are started. This fixes issue where frontend worker started to send queries to querier before it was ready to serve them (mostly visible when using experimental blocks storage). #2246
* [CHANGE] Lifecycler component now enters Failed state on errors, and doesn't exit the process. (Important if you're vendoring Cortex and use Lifecycler) #2251
* [CHANGE] `/ready` handler now returns 200 instead of 204. #2330
* [CHANGE] Better defaults for the following options: #2344
  - `-<prefix>.consul.consistent-reads`: Old default: `true`, new default: `false`. This reduces the load on Consul.
  - `-<prefix>.consul.watch-rate-limit`: Old default: 0, new default: 1. This rate limits the reads to 1 per second. Which is good enough for ring watches.
  - `-distributor.health-check-ingesters`: Old default: `false`, new default: `true`.
  - `-ingester.max-stale-chunk-idle`: Old default: 0, new default: 2m. This lets us expire series that we know are stale early.
  - `-ingester.spread-flushes`: Old default: false, new default: true. This allows to better de-duplicate data and use less space.
  - `-ingester.chunk-age-jitter`: Old default: 20mins, new default: 0. This is to enable the `-ingester.spread-flushes` to true.
  - `-<prefix>.memcached.batchsize`: Old default: 0, new default: 1024. This allows batching of requests and keeps the concurrent requests low.
  - `-<prefix>.memcached.consistent-hash`: Old default: false, new default: true. This allows for better cache hits when the memcaches are scaled up and down.
  - `-querier.batch-iterators`: Old default: false, new default: true.
  - `-querier.ingester-streaming`: Old default: false, new default: true.
* [CHANGE] Experimental TSDB: Added `-experimental.tsdb.bucket-store.postings-cache-compression-enabled` to enable postings compression when storing to cache. #2335
* [CHANGE] Experimental TSDB: Added `-compactor.deletion-delay`, which is time before a block marked for deletion is deleted from bucket. If not 0, blocks will be marked for deletion and compactor component will delete blocks marked for deletion from the bucket. If delete-delay is 0, blocks will be deleted straight away. Note that deleting blocks immediately can cause query failures, if store gateway / querier still has the block loaded, or compactor is ignoring the deletion because it's compacting the block at the same time. Default value is 48h. #2335
* [CHANGE] Experimental TSDB: Added `-experimental.tsdb.bucket-store.index-cache.postings-compression-enabled`, to set duration after which the blocks marked for deletion will be filtered out while fetching blocks used for querying. This option allows querier to ignore blocks that are marked for deletion with some delay. This ensures store can still serve blocks that are meant to be deleted but do not have a replacement yet. Default is 24h, half of the default value for `-compactor.deletion-delay`. #2335
* [CHANGE] Experimental TSDB: Added `-experimental.tsdb.bucket-store.index-cache.memcached.max-item-size` to control maximum size of item that is stored to memcached. Defaults to 1 MiB. #2335
* [FEATURE] Added experimental storage API to the ruler service that is enabled when the `-experimental.ruler.enable-api` is set to true #2269
  * `-ruler.storage.type` flag now allows `s3`,`gcs`, and `azure` values
  * `-ruler.storage.(s3|gcs|azure)` flags exist to allow the configuration of object clients set for rule storage
* [CHANGE] Renamed table manager metrics. #2307 #2359
  * `cortex_dynamo_sync_tables_seconds` -> `cortex_table_manager_sync_duration_seconds`
  * `cortex_dynamo_table_capacity_units` -> `cortex_table_capacity_units`
* [FEATURE] Flusher target to flush the WAL. #2075
  * `-flusher.wal-dir` for the WAL directory to recover from.
  * `-flusher.concurrent-flushes` for number of concurrent flushes.
  * `-flusher.flush-op-timeout` is duration after which a flush should timeout.
* [FEATURE] Ingesters can now have an optional availability zone set, to ensure metric replication is distributed across zones. This is set via the `-ingester.availability-zone` flag or the `availability_zone` field in the config file. #2317
* [ENHANCEMENT] Better re-use of connections to DynamoDB and S3. #2268
* [ENHANCEMENT] Reduce number of goroutines used while executing a single index query. #2280
* [ENHANCEMENT] Experimental TSDB: Add support for local `filesystem` backend. #2245
* [ENHANCEMENT] Experimental TSDB: Added memcached support for the TSDB index cache. #2290
* [ENHANCEMENT] Experimental TSDB: Removed gRPC server to communicate between querier and BucketStore. #2324
* [ENHANCEMENT] Allow 1w (where w denotes week) and 1y (where y denotes year) when setting table period and retention. #2252
* [ENHANCEMENT] Added FIFO cache metrics for current number of entries and memory usage. #2270
* [ENHANCEMENT] Output all config fields to /config API, including those with empty value. #2209
* [ENHANCEMENT] Add "missing_metric_name" and "metric_name_invalid" reasons to cortex_discarded_samples_total metric. #2346
* [ENHANCEMENT] Experimental TSDB: sample ingestion errors are now reported via existing `cortex_discarded_samples_total` metric. #2370
* [BUGFIX] Ensure user state metrics are updated if a transfer fails. #2338
* [BUGFIX] Fixed etcd client keepalive settings. #2278
* [BUGFIX] Register the metrics of the WAL. #2295
* [BUXFIX] Experimental TSDB: fixed error handling when ingesting out of bound samples. #2342

### Known issues

- This experimental blocks storage in Cortex `1.0.0` has a bug which may lead to the error `cannot iterate chunk for series` when running queries. This bug has been fixed in #2400. If you're running the experimental blocks storage, please build Cortex from `master`.

### Config file breaking changes

In this section you can find a config file diff showing the breaking changes introduced in Cortex. You can also find the [full configuration file reference doc](https://cortexmetrics.io/docs/configuration/configuration-file/) in the website.

```diff
### ingester_config

 # Period with which to attempt to flush chunks.
 # CLI flag: -ingester.flush-period
-[flushcheckperiod: <duration> | default = 1m0s]
+[flush_period: <duration> | default = 1m0s]

 # Period chunks will remain in memory after flushing.
 # CLI flag: -ingester.retain-period
-[retainperiod: <duration> | default = 5m0s]
+[retain_period: <duration> | default = 5m0s]

 # Maximum chunk idle time before flushing.
 # CLI flag: -ingester.max-chunk-idle
-[maxchunkidle: <duration> | default = 5m0s]
+[max_chunk_idle_time: <duration> | default = 5m0s]

 # Maximum chunk idle time for chunks terminating in stale markers before
 # flushing. 0 disables it and a stale series is not flushed until the
 # max-chunk-idle timeout is reached.
 # CLI flag: -ingester.max-stale-chunk-idle
-[maxstalechunkidle: <duration> | default = 0s]
+[max_stale_chunk_idle_time: <duration> | default = 2m0s]

 # Timeout for individual flush operations.
 # CLI flag: -ingester.flush-op-timeout
-[flushoptimeout: <duration> | default = 1m0s]
+[flush_op_timeout: <duration> | default = 1m0s]

 # Maximum chunk age before flushing.
 # CLI flag: -ingester.max-chunk-age
-[maxchunkage: <duration> | default = 12h0m0s]
+[max_chunk_age: <duration> | default = 12h0m0s]

-# Range of time to subtract from MaxChunkAge to spread out flushes
+# Range of time to subtract from -ingester.max-chunk-age to spread out flushes
 # CLI flag: -ingester.chunk-age-jitter
-[chunkagejitter: <duration> | default = 20m0s]
+[chunk_age_jitter: <duration> | default = 0]

 # Number of concurrent goroutines flushing to dynamodb.
 # CLI flag: -ingester.concurrent-flushes
-[concurrentflushes: <int> | default = 50]
+[concurrent_flushes: <int> | default = 50]

-# If true, spread series flushes across the whole period of MaxChunkAge
+# If true, spread series flushes across the whole period of
+# -ingester.max-chunk-age.
 # CLI flag: -ingester.spread-flushes
-[spreadflushes: <boolean> | default = false]
+[spread_flushes: <boolean> | default = true]

 # Period with which to update the per-user ingestion rates.
 # CLI flag: -ingester.rate-update-period
-[rateupdateperiod: <duration> | default = 15s]
+[rate_update_period: <duration> | default = 15s]


### querier_config

 # The maximum number of concurrent queries.
 # CLI flag: -querier.max-concurrent
-[maxconcurrent: <int> | default = 20]
+[max_concurrent: <int> | default = 20]

 # Use batch iterators to execute query, as opposed to fully materialising the
 # series in memory.  Takes precedent over the -querier.iterators flag.
 # CLI flag: -querier.batch-iterators
-[batchiterators: <boolean> | default = false]
+[batch_iterators: <boolean> | default = true]

 # Use streaming RPCs to query ingester.
 # CLI flag: -querier.ingester-streaming
-[ingesterstreaming: <boolean> | default = false]
+[ingester_streaming: <boolean> | default = true]

 # Maximum number of samples a single query can load into memory.
 # CLI flag: -querier.max-samples
-[maxsamples: <int> | default = 50000000]
+[max_samples: <int> | default = 50000000]

 # The default evaluation interval or step size for subqueries.
 # CLI flag: -querier.default-evaluation-interval
-[defaultevaluationinterval: <duration> | default = 1m0s]
+[default_evaluation_interval: <duration> | default = 1m0s]

### query_frontend_config

 # URL of downstream Prometheus.
 # CLI flag: -frontend.downstream-url
-[downstream: <string> | default = ""]
+[downstream_url: <string> | default = ""]


### ruler_config

 # URL of alerts return path.
 # CLI flag: -ruler.external.url
-[externalurl: <url> | default = ]
+[external_url: <url> | default = ]

 # How frequently to evaluate rules
 # CLI flag: -ruler.evaluation-interval
-[evaluationinterval: <duration> | default = 1m0s]
+[evaluation_interval: <duration> | default = 1m0s]

 # How frequently to poll for rule changes
 # CLI flag: -ruler.poll-interval
-[pollinterval: <duration> | default = 1m0s]
+[poll_interval: <duration> | default = 1m0s]

-storeconfig:
+storage:

 # file path to store temporary rule files for the prometheus rule managers
 # CLI flag: -ruler.rule-path
-[rulepath: <string> | default = "/rules"]
+[rule_path: <string> | default = "/rules"]

 # URL of the Alertmanager to send notifications to.
 # CLI flag: -ruler.alertmanager-url
-[alertmanagerurl: <url> | default = ]
+[alertmanager_url: <url> | default = ]

 # Use DNS SRV records to discover alertmanager hosts.
 # CLI flag: -ruler.alertmanager-discovery
-[alertmanagerdiscovery: <boolean> | default = false]
+[enable_alertmanager_discovery: <boolean> | default = false]

 # How long to wait between refreshing alertmanager hosts.
 # CLI flag: -ruler.alertmanager-refresh-interval
-[alertmanagerrefreshinterval: <duration> | default = 1m0s]
+[alertmanager_refresh_interval: <duration> | default = 1m0s]

 # If enabled requests to alertmanager will utilize the V2 API.
 # CLI flag: -ruler.alertmanager-use-v2
-[alertmanangerenablev2api: <boolean> | default = false]
+[enable_alertmanager_v2: <boolean> | default = false]

 # Capacity of the queue for notifications to be sent to the Alertmanager.
 # CLI flag: -ruler.notification-queue-capacity
-[notificationqueuecapacity: <int> | default = 10000]
+[notification_queue_capacity: <int> | default = 10000]

 # HTTP timeout duration when sending notifications to the Alertmanager.
 # CLI flag: -ruler.notification-timeout
-[notificationtimeout: <duration> | default = 10s]
+[notification_timeout: <duration> | default = 10s]

 # Distribute rule evaluation using ring backend
 # CLI flag: -ruler.enable-sharding
-[enablesharding: <boolean> | default = false]
+[enable_sharding: <boolean> | default = false]

 # Time to spend searching for a pending ruler when shutting down.
 # CLI flag: -ruler.search-pending-for
-[searchpendingfor: <duration> | default = 5m0s]
+[search_pending_for: <duration> | default = 5m0s]

 # Period with which to attempt to flush rule groups.
 # CLI flag: -ruler.flush-period
-[flushcheckperiod: <duration> | default = 1m0s]
+[flush_period: <duration> | default = 1m0s]

### alertmanager_config

 # Base path for data storage.
 # CLI flag: -alertmanager.storage.path
-[datadir: <string> | default = "data/"]
+[data_dir: <string> | default = "data/"]

 # will be used to prefix all HTTP endpoints served by Alertmanager. If omitted,
 # relevant URL components will be derived automatically.
 # CLI flag: -alertmanager.web.external-url
-[externalurl: <url> | default = ]
+[external_url: <url> | default = ]

 # How frequently to poll Cortex configs
 # CLI flag: -alertmanager.configs.poll-interval
-[pollinterval: <duration> | default = 15s]
+[poll_interval: <duration> | default = 15s]

 # Listen address for cluster.
 # CLI flag: -cluster.listen-address
-[clusterbindaddr: <string> | default = "0.0.0.0:9094"]
+[cluster_bind_address: <string> | default = "0.0.0.0:9094"]

 # Explicit address to advertise in cluster.
 # CLI flag: -cluster.advertise-address
-[clusteradvertiseaddr: <string> | default = ""]
+[cluster_advertise_address: <string> | default = ""]

 # Time to wait between peers to send notifications.
 # CLI flag: -cluster.peer-timeout
-[peertimeout: <duration> | default = 15s]
+[peer_timeout: <duration> | default = 15s]

 # Filename of fallback config to use if none specified for instance.
 # CLI flag: -alertmanager.configs.fallback
-[fallbackconfigfile: <string> | default = ""]
+[fallback_config_file: <string> | default = ""]

 # Root of URL to generate if config is http://internal.monitor
 # CLI flag: -alertmanager.configs.auto-webhook-root
-[autowebhookroot: <string> | default = ""]
+[auto_webhook_root: <string> | default = ""]

### table_manager_config

-store:
+storage:

-# How frequently to poll DynamoDB to learn our capacity.
-# CLI flag: -dynamodb.poll-interval
-[dynamodb_poll_interval: <duration> | default = 2m0s]
+# How frequently to poll backend to learn our capacity.
+# CLI flag: -table-manager.poll-interval
+[poll_interval: <duration> | default = 2m0s]

-# DynamoDB periodic tables grace period (duration which table will be
-# created/deleted before/after it's needed).
-# CLI flag: -dynamodb.periodic-table.grace-period
+# Periodic tables grace period (duration which table will be created/deleted
+# before/after it's needed).
+# CLI flag: -table-manager.periodic-table.grace-period
 [creation_grace_period: <duration> | default = 10m0s]

 index_tables_provisioning:
   # Enables on demand throughput provisioning for the storage provider (if
-  # supported). Applies only to tables which are not autoscaled
-  # CLI flag: -dynamodb.periodic-table.enable-ondemand-throughput-mode
-  [provisioned_throughput_on_demand_mode: <boolean> | default = false]
+  # supported). Applies only to tables which are not autoscaled. Supported by
+  # DynamoDB
+  # CLI flag: -table-manager.index-table.enable-ondemand-throughput-mode
+  [enable_ondemand_throughput_mode: <boolean> | default = false]


   # Enables on demand throughput provisioning for the storage provider (if
-  # supported). Applies only to tables which are not autoscaled
-  # CLI flag: -dynamodb.periodic-table.inactive-enable-ondemand-throughput-mode
-  [inactive_throughput_on_demand_mode: <boolean> | default = false]
+  # supported). Applies only to tables which are not autoscaled. Supported by
+  # DynamoDB
+  # CLI flag: -table-manager.index-table.inactive-enable-ondemand-throughput-mode
+  [enable_inactive_throughput_on_demand_mode: <boolean> | default = false]


 chunk_tables_provisioning:
   # Enables on demand throughput provisioning for the storage provider (if
-  # supported). Applies only to tables which are not autoscaled
-  # CLI flag: -dynamodb.chunk-table.enable-ondemand-throughput-mode
-  [provisioned_throughput_on_demand_mode: <boolean> | default = false]
+  # supported). Applies only to tables which are not autoscaled. Supported by
+  # DynamoDB
+  # CLI flag: -table-manager.chunk-table.enable-ondemand-throughput-mode
+  [enable_ondemand_throughput_mode: <boolean> | default = false]

### storage_config

 aws:
-  dynamodbconfig:
+  dynamodb:
     # DynamoDB endpoint URL with escaped Key and Secret encoded. If only region
     # is specified as a host, proper endpoint will be deduced. Use
     # inmemory:///<table-name> to use a mock in-memory implementation.
     # CLI flag: -dynamodb.url
-    [dynamodb: <url> | default = ]
+    [dynamodb_url: <url> | default = ]

     # DynamoDB table management requests per second limit.
     # CLI flag: -dynamodb.api-limit
-    [apilimit: <float> | default = 2]
+    [api_limit: <float> | default = 2]

     # DynamoDB rate cap to back off when throttled.
     # CLI flag: -dynamodb.throttle-limit
-    [throttlelimit: <float> | default = 10]
+    [throttle_limit: <float> | default = 10]
-
-    # ApplicationAutoscaling endpoint URL with escaped Key and Secret encoded.
-    # CLI flag: -applicationautoscaling.url
-    [applicationautoscaling: <url> | default = ]


       # Queue length above which we will scale up capacity
       # CLI flag: -metrics.target-queue-length
-      [targetqueuelen: <int> | default = 100000]
+      [target_queue_length: <int> | default = 100000]

       # Scale up capacity by this multiple
       # CLI flag: -metrics.scale-up-factor
-      [scaleupfactor: <float> | default = 1.3]
+      [scale_up_factor: <float> | default = 1.3]

       # Ignore throttling below this level (rate per second)
       # CLI flag: -metrics.ignore-throttle-below
-      [minthrottling: <float> | default = 1]
+      [ignore_throttle_below: <float> | default = 1]

       # query to fetch ingester queue length
       # CLI flag: -metrics.queue-length-query
-      [queuelengthquery: <string> | default = "sum(avg_over_time(cortex_ingester_flush_queue_length{job=\"cortex/ingester\"}[2m]))"]
+      [queue_length_query: <string> | default = "sum(avg_over_time(cortex_ingester_flush_queue_length{job=\"cortex/ingester\"}[2m]))"]

       # query to fetch throttle rates per table
       # CLI flag: -metrics.write-throttle-query
-      [throttlequery: <string> | default = "sum(rate(cortex_dynamo_throttled_total{operation=\"DynamoDB.BatchWriteItem\"}[1m])) by (table) > 0"]
+      [write_throttle_query: <string> | default = "sum(rate(cortex_dynamo_throttled_total{operation=\"DynamoDB.BatchWriteItem\"}[1m])) by (table) > 0"]

       # query to fetch write capacity usage per table
       # CLI flag: -metrics.usage-query
-      [usagequery: <string> | default = "sum(rate(cortex_dynamo_consumed_capacity_total{operation=\"DynamoDB.BatchWriteItem\"}[15m])) by (table) > 0"]
+      [write_usage_query: <string> | default = "sum(rate(cortex_dynamo_consumed_capacity_total{operation=\"DynamoDB.BatchWriteItem\"}[15m])) by (table) > 0"]

       # query to fetch read capacity usage per table
       # CLI flag: -metrics.read-usage-query
-      [readusagequery: <string> | default = "sum(rate(cortex_dynamo_consumed_capacity_total{operation=\"DynamoDB.QueryPages\"}[1h])) by (table) > 0"]
+      [read_usage_query: <string> | default = "sum(rate(cortex_dynamo_consumed_capacity_total{operation=\"DynamoDB.QueryPages\"}[1h])) by (table) > 0"]

       # query to fetch read errors per table
       # CLI flag: -metrics.read-error-query
-      [readerrorquery: <string> | default = "sum(increase(cortex_dynamo_failures_total{operation=\"DynamoDB.QueryPages\",error=\"ProvisionedThroughputExceededException\"}[1m])) by (table) > 0"]
+      [read_error_query: <string> | default = "sum(increase(cortex_dynamo_failures_total{operation=\"DynamoDB.QueryPages\",error=\"ProvisionedThroughputExceededException\"}[1m])) by (table) > 0"]

     # Number of chunks to group together to parallelise fetches (zero to
     # disable)
-    # CLI flag: -dynamodb.chunk.gang.size
-    [chunkgangsize: <int> | default = 10]
+    # CLI flag: -dynamodb.chunk-gang-size
+    [chunk_gang_size: <int> | default = 10]

     # Max number of chunk-get operations to start in parallel
-    # CLI flag: -dynamodb.chunk.get.max.parallelism
-    [chunkgetmaxparallelism: <int> | default = 32]
+    # CLI flag: -dynamodb.chunk.get-max-parallelism
+    [chunk_get_max_parallelism: <int> | default = 32]

     backoff_config:
       # Minimum delay when backing off.
       # CLI flag: -bigtable.backoff-min-period
-      [minbackoff: <duration> | default = 100ms]
+      [min_period: <duration> | default = 100ms]

       # Maximum delay when backing off.
       # CLI flag: -bigtable.backoff-max-period
-      [maxbackoff: <duration> | default = 10s]
+      [max_period: <duration> | default = 10s]

       # Number of times to backoff and retry before failing.
       # CLI flag: -bigtable.backoff-retries
-      [maxretries: <int> | default = 10]
+      [max_retries: <int> | default = 10]

   # If enabled, once a tables info is fetched, it is cached.
   # CLI flag: -bigtable.table-cache.enabled
-  [tablecacheenabled: <boolean> | default = true]
+  [table_cache_enabled: <boolean> | default = true]

   # Duration to cache tables before checking again.
   # CLI flag: -bigtable.table-cache.expiration
-  [tablecacheexpiration: <duration> | default = 30m0s]
+  [table_cache_expiration: <duration> | default = 30m0s]

 # Cache validity for active index entries. Should be no higher than
 # -ingester.max-chunk-idle.
 # CLI flag: -store.index-cache-validity
-[indexcachevalidity: <duration> | default = 5m0s]
+[index_cache_validity: <duration> | default = 5m0s]

### ingester_client_config

 grpc_client_config:
   backoff_config:
     # Minimum delay when backing off.
     # CLI flag: -ingester.client.backoff-min-period
-    [minbackoff: <duration> | default = 100ms]
+    [min_period: <duration> | default = 100ms]

     # Maximum delay when backing off.
     # CLI flag: -ingester.client.backoff-max-period
-    [maxbackoff: <duration> | default = 10s]
+    [max_period: <duration> | default = 10s]

     # Number of times to backoff and retry before failing.
     # CLI flag: -ingester.client.backoff-retries
-    [maxretries: <int> | default = 10]
+    [max_retries: <int> | default = 10]

### frontend_worker_config

-# Address of query frontend service.
+# Address of query frontend service, in host:port format.
 # CLI flag: -querier.frontend-address
-[address: <string> | default = ""]
+[frontend_address: <string> | default = ""]

 # How often to query DNS.
 # CLI flag: -querier.dns-lookup-period
-[dnslookupduration: <duration> | default = 10s]
+[dns_lookup_duration: <duration> | default = 10s]

 grpc_client_config:
   backoff_config:
     # Minimum delay when backing off.
     # CLI flag: -querier.frontend-client.backoff-min-period
-    [minbackoff: <duration> | default = 100ms]
+    [min_period: <duration> | default = 100ms]

     # Maximum delay when backing off.
     # CLI flag: -querier.frontend-client.backoff-max-period
-    [maxbackoff: <duration> | default = 10s]
+    [max_period: <duration> | default = 10s]

     # Number of times to backoff and retry before failing.
     # CLI flag: -querier.frontend-client.backoff-retries
-    [maxretries: <int> | default = 10]
+    [max_retries: <int> | default = 10]

### consul_config

 # ACL Token used to interact with Consul.
-# CLI flag: -<prefix>.consul.acltoken
-[acltoken: <string> | default = ""]
+# CLI flag: -<prefix>.consul.acl-token
+[acl_token: <string> | default = ""]

 # HTTP timeout when talking to Consul
 # CLI flag: -<prefix>.consul.client-timeout
-[httpclienttimeout: <duration> | default = 20s]
+[http_client_timeout: <duration> | default = 20s]

 # Enable consistent reads to Consul.
 # CLI flag: -<prefix>.consul.consistent-reads
-[consistentreads: <boolean> | default = true]
+[consistent_reads: <boolean> | default = false]

 # Rate limit when watching key or prefix in Consul, in requests per second. 0
 # disables the rate limit.
 # CLI flag: -<prefix>.consul.watch-rate-limit
-[watchkeyratelimit: <float> | default = 0]
+[watch_rate_limit: <float> | default = 1]

 # Burst size used in rate limit. Values less than 1 are treated as 1.
 # CLI flag: -<prefix>.consul.watch-burst-size
-[watchkeyburstsize: <int> | default = 1]
+[watch_burst_size: <int> | default = 1]


### configstore_config
 # URL of configs API server.
 # CLI flag: -<prefix>.configs.url
-[configsapiurl: <url> | default = ]
+[configs_api_url: <url> | default = ]

 # Timeout for requests to Weave Cloud configs service.
 # CLI flag: -<prefix>.configs.client-timeout
-[clienttimeout: <duration> | default = 5s]
+[client_timeout: <duration> | default = 5s]
```

## 0.7.0 / 2020-03-16

Cortex `0.7.0` is a major step forward the upcoming `1.0` release. In this release, we've got 164 contributions from 26 authors. Thanks to all contributors! ❤️

Please be aware that Cortex `0.7.0` introduces some **breaking changes**. You're encouraged to read all the `[CHANGE]` entries below before upgrading your Cortex cluster. In particular:

- Cleaned up some configuration options in preparation for the Cortex `1.0.0` release (see also the [annotated config file breaking changes](#annotated-config-file-breaking-changes) below):
  - Removed CLI flags support to configure the schema (see [how to migrate from flags to schema file](https://cortexmetrics.io/docs/configuration/schema-configuration/#migrating-from-flags-to-schema-file))
  - Renamed CLI flag `-config-yaml` to `-schema-config-file`
  - Removed CLI flag `-store.min-chunk-age` in favor of `-querier.query-store-after`. The corresponding YAML config option `ingestermaxquerylookback` has been renamed to [`query_ingesters_within`](https://cortexmetrics.io/docs/configuration/configuration-file/#querier-config)
  - Deprecated CLI flag `-frontend.cache-split-interval` in favor of `-querier.split-queries-by-interval`
  - Renamed the YAML config option `defaul_validity` to `default_validity`
  - Removed the YAML config option `config_store` (in the [`alertmanager YAML config`](https://cortexmetrics.io/docs/configuration/configuration-file/#alertmanager-config)) in favor of `store`
  - Removed the YAML config root block `configdb` in favor of [`configs`](https://cortexmetrics.io/docs/configuration/configuration-file/#configs-config). This change is also reflected in the following CLI flags renaming:
      * `-database.*` -> `-configs.database.*`
      * `-database.migrations` -> `-configs.database.migrations-dir`
  - Removed the fluentd-based billing infrastructure including the CLI flags:
      * `-distributor.enable-billing`
      * `-billing.max-buffered-events`
      * `-billing.retry-delay`
      * `-billing.ingester`
- Removed support for using denormalised tokens in the ring. Before upgrading, make sure your Cortex cluster is already running `v0.6.0` or an earlier version with `-ingester.normalise-tokens=true`

### Full changelog

* [CHANGE] Removed support for flags to configure schema. Further, the flag for specifying the config file (`-config-yaml`) has been deprecated. Please use `-schema-config-file`. See the [Schema Configuration documentation](https://cortexmetrics.io/docs/configuration/schema-configuration/) for more details on how to configure the schema using the YAML file. #2221
* [CHANGE] In the config file, the root level `config_store` config option has been moved to `alertmanager` > `store` > `configdb`. #2125
* [CHANGE] Removed unnecessary `frontend.cache-split-interval` in favor of `querier.split-queries-by-interval` both to reduce configuration complexity and guarantee alignment of these two configs. Starting from now, `-querier.cache-results` may only be enabled in conjunction with `-querier.split-queries-by-interval` (previously the cache interval default was `24h` so if you want to preserve the same behaviour you should set `-querier.split-queries-by-interval=24h`). #2040
* [CHANGE] Renamed Configs configuration options. #2187
  * configuration options
    * `-database.*` -> `-configs.database.*`
    * `-database.migrations` -> `-configs.database.migrations-dir`
  * config file
    * `configdb.uri:` -> `configs.database.uri:`
    * `configdb.migrationsdir:` -> `configs.database.migrations_dir:`
    * `configdb.passwordfile:` -> `configs.database.password_file:`
* [CHANGE] Moved `-store.min-chunk-age` to the Querier config as `-querier.query-store-after`, allowing the store to be skipped during query time if the metrics wouldn't be found. The YAML config option `ingestermaxquerylookback` has been renamed to `query_ingesters_within` to match its CLI flag. #1893
* [CHANGE] Renamed the cache configuration setting `defaul_validity` to `default_validity`. #2140
* [CHANGE] Remove fluentd-based billing infrastructure and flags such as `-distributor.enable-billing`. #1491
* [CHANGE] Removed remaining support for using denormalised tokens in the ring. If you're still running ingesters with denormalised tokens (Cortex 0.4 or earlier, with `-ingester.normalise-tokens=false`), such ingesters will now be completely invisible to distributors and need to be either switched to Cortex 0.6.0 or later, or be configured to use normalised tokens. #2034
* [CHANGE] The frontend http server will now send 502 in case of deadline exceeded and 499 if the user requested cancellation. #2156
* [CHANGE] We now enforce queries to be up to `-querier.max-query-into-future` into the future (defaults to 10m). #1929
  * `-store.min-chunk-age` has been removed
  * `-querier.query-store-after` has been added in it's place.
* [CHANGE] Removed unused `/validate_expr endpoint`. #2152
* [CHANGE] Updated Prometheus dependency to v2.16.0. This Prometheus version uses Active Query Tracker to limit concurrent queries. In order to keep `-querier.max-concurrent` working, Active Query Tracker is enabled by default, and is configured to store its data to `active-query-tracker` directory (relative to current directory when Cortex started). This can be changed by using `-querier.active-query-tracker-dir` option. Purpose of Active Query Tracker is to log queries that were running when Cortex crashes. This logging happens on next Cortex start. #2088
* [CHANGE] Default to BigChunk encoding; may result in slightly higher disk usage if many timeseries have a constant value, but should generally result in fewer, bigger chunks. #2207
* [CHANGE] WAL replays are now done while the rest of Cortex is starting, and more specifically, when HTTP server is running. This makes it possible to scrape metrics during WAL replays. Applies to both chunks and experimental blocks storage. #2222
* [CHANGE] Cortex now has `/ready` probe for all services, not just ingester and querier as before. In single-binary mode, /ready reports 204 only if all components are running properly. #2166
* [CHANGE] If you are vendoring Cortex and use its components in your project, be aware that many Cortex components no longer start automatically when they are created. You may want to review PR and attached document. #2166
* [CHANGE] Experimental TSDB: the querier in-memory index cache used by the experimental blocks storage shifted from per-tenant to per-querier. The `-experimental.tsdb.bucket-store.index-cache-size-bytes` now configures the per-querier index cache max size instead of a per-tenant cache and its default has been increased to 1GB. #2189
* [CHANGE] Experimental TSDB: TSDB head compaction interval and concurrency is now configurable (defaults to 1 min interval and 5 concurrent head compactions). New options: `-experimental.tsdb.head-compaction-interval` and `-experimental.tsdb.head-compaction-concurrency`. #2172
* [CHANGE] Experimental TSDB: switched the blocks storage index header to the binary format. This change is expected to have no visible impact, except lower startup times and memory usage in the queriers. It's possible to switch back to the old JSON format via the flag `-experimental.tsdb.bucket-store.binary-index-header-enabled=false`. #2223
* [CHANGE] Experimental Memberlist KV store can now be used in single-binary Cortex. Attempts to use it previously would fail with panic. This change also breaks existing binary protocol used to exchange gossip messages, so this version will not be able to understand gossiped Ring when used in combination with the previous version of Cortex. Easiest way to upgrade is to shutdown old Cortex installation, and restart it with new version. Incremental rollout works too, but with reduced functionality until all components run the same version. #2016
* [FEATURE] Added a read-only local alertmanager config store using files named corresponding to their tenant id. #2125
* [FEATURE] Added flag `-experimental.ruler.enable-api` to enable the ruler api which implements the Prometheus API `/api/v1/rules` and `/api/v1/alerts` endpoints under the configured `-http.prefix`. #1999
* [FEATURE] Added sharding support to compactor when using the experimental TSDB blocks storage. #2113
* [FEATURE] Added ability to override YAML config file settings using environment variables. #2147
  * `-config.expand-env`
* [FEATURE] Added flags to disable Alertmanager notifications methods. #2187
  * `-configs.notifications.disable-email`
  * `-configs.notifications.disable-webhook`
* [FEATURE] Add /config HTTP endpoint which exposes the current Cortex configuration as YAML. #2165
* [FEATURE] Allow Prometheus remote write directly to ingesters. #1491
* [FEATURE] Introduced new standalone service `query-tee` that can be used for testing purposes to send the same Prometheus query to multiple backends (ie. two Cortex clusters ingesting the same metrics) and compare the performances. #2203
* [FEATURE] Fan out parallelizable queries to backend queriers concurrently. #1878
  * `querier.parallelise-shardable-queries` (bool)
  * Requires a shard-compatible schema (v10+)
  * This causes the number of traces to increase accordingly.
  * The query-frontend now requires a schema config to determine how/when to shard queries, either from a file or from flags (i.e. by the `config-yaml` CLI flag). This is the same schema config the queriers consume. The schema is only required to use this option.
  * It's also advised to increase downstream concurrency controls as well:
    * `querier.max-outstanding-requests-per-tenant`
    * `querier.max-query-parallelism`
    * `querier.max-concurrent`
    * `server.grpc-max-concurrent-streams` (for both query-frontends and queriers)
* [FEATURE] Added user sub rings to distribute users to a subset of ingesters. #1947
  * `-experimental.distributor.user-subring-size`
* [FEATURE] Add flag `-experimental.tsdb.stripe-size` to expose TSDB stripe size option. #2185
* [FEATURE] Experimental Delete Series: Added support for Deleting Series with Prometheus style API. Needs to be enabled first by setting `-purger.enable` to `true`. Deletion only supported when using `boltdb` and `filesystem` as index and object store respectively. Support for other stores to follow in separate PRs #2103
* [ENHANCEMENT] Alertmanager: Expose Per-tenant alertmanager metrics #2124
* [ENHANCEMENT] Add `status` label to `cortex_alertmanager_configs` metric to gauge the number of valid and invalid configs. #2125
* [ENHANCEMENT] Cassandra Authentication: added the `custom_authenticators` config option that allows users to authenticate with cassandra clusters using password authenticators that are not approved by default in [gocql](https://github.com/gocql/gocql/blob/81b8263d9fe526782a588ef94d3fa5c6148e5d67/conn.go#L27) #2093
* [ENHANCEMENT] Cassandra Storage: added `max_retries`, `retry_min_backoff` and `retry_max_backoff` configuration options to enable retrying recoverable errors. #2054
* [ENHANCEMENT] Allow to configure HTTP and gRPC server listen address, maximum number of simultaneous connections and connection keepalive settings.
  * `-server.http-listen-address`
  * `-server.http-conn-limit`
  * `-server.grpc-listen-address`
  * `-server.grpc-conn-limit`
  * `-server.grpc.keepalive.max-connection-idle`
  * `-server.grpc.keepalive.max-connection-age`
  * `-server.grpc.keepalive.max-connection-age-grace`
  * `-server.grpc.keepalive.time`
  * `-server.grpc.keepalive.timeout`
* [ENHANCEMENT] PostgreSQL: Bump up `github.com/lib/pq` from `v1.0.0` to `v1.3.0` to support PostgreSQL SCRAM-SHA-256 authentication. #2097
* [ENHANCEMENT] Cassandra Storage: User no longer need `CREATE` privilege on `<all keyspaces>` if given keyspace exists. #2032
* [ENHANCEMENT] Cassandra Storage: added `password_file` configuration options to enable reading Cassandra password from file. #2096
* [ENHANCEMENT] Configs API: Allow GET/POST configs in YAML format. #2181
* [ENHANCEMENT] Background cache writes are batched to improve parallelism and observability. #2135
* [ENHANCEMENT] Add automatic repair for checkpoint and WAL. #2105
* [ENHANCEMENT] Support `lastEvaluation` and `evaluationTime` in `/api/v1/rules` endpoints and make order of groups stable. #2196
* [ENHANCEMENT] Skip expired requests in query-frontend scheduling. #2082
* [ENHANCEMENT] Add ability to configure gRPC keepalive settings. #2066
* [ENHANCEMENT] Experimental TSDB: Export TSDB Syncer metrics from Compactor component, they are prefixed with `cortex_compactor_`. #2023
* [ENHANCEMENT] Experimental TSDB: Added dedicated flag `-experimental.tsdb.bucket-store.tenant-sync-concurrency` to configure the maximum number of concurrent tenants for which blocks are synched. #2026
* [ENHANCEMENT] Experimental TSDB: Expose metrics for objstore operations (prefixed with `cortex_<component>_thanos_objstore_`, component being one of `ingester`, `querier` and `compactor`). #2027
* [ENHANCEMENT] Experimental TSDB: Added support for Azure Storage to be used for block storage, in addition to S3 and GCS. #2083
* [ENHANCEMENT] Experimental TSDB: Reduced memory allocations in the ingesters when using the experimental blocks storage. #2057
* [ENHANCEMENT] Experimental Memberlist KV: expose `-memberlist.gossip-to-dead-nodes-time` and `-memberlist.dead-node-reclaim-time` options to control how memberlist library handles dead nodes and name reuse. #2131
* [BUGFIX] Alertmanager: fixed panic upon applying a new config, caused by duplicate metrics registration in the `NewPipelineBuilder` function. #211
* [BUGFIX] Azure Blob ChunkStore: Fixed issue causing `invalid chunk checksum` errors. #2074
* [BUGFIX] The gauge `cortex_overrides_last_reload_successful` is now only exported by components that use a `RuntimeConfigManager`. Previously, for components that do not initialize a `RuntimeConfigManager` (such as the compactor) the gauge was initialized with 0 (indicating error state) and then never updated, resulting in a false-negative permanent error state. #2092
* [BUGFIX] Fixed WAL metric names, added the `cortex_` prefix.
* [BUGFIX] Restored histogram `cortex_configs_request_duration_seconds` #2138
* [BUGFIX] Fix wrong syntax for `url` in config-file-reference. #2148
* [BUGFIX] Fixed some 5xx status code returned by the query-frontend when they should actually be 4xx. #2122
* [BUGFIX] Fixed leaked goroutines in the querier. #2070
* [BUGFIX] Experimental TSDB: fixed `/all_user_stats` and `/api/prom/user_stats` endpoints when using the experimental TSDB blocks storage. #2042
* [BUGFIX] Experimental TSDB: fixed ruler to correctly work with the experimental TSDB blocks storage. #2101

### Changes to denormalised tokens in the ring

Cortex 0.4.0 is the last version that can *write* denormalised tokens. Cortex 0.5.0 and above always write normalised tokens.

Cortex 0.6.0 is the last version that can *read* denormalised tokens. Starting with Cortex 0.7.0 only normalised tokens are supported, and ingesters writing denormalised tokens to the ring (running Cortex 0.4.0 or earlier with `-ingester.normalise-tokens=false`) are ignored by distributors. Such ingesters should either switch to using normalised tokens, or be upgraded to Cortex 0.5.0 or later.

### Known issues

- The gRPC streaming for ingesters doesn't work when using the experimental TSDB blocks storage. Please do not enable `-querier.ingester-streaming` if you're using the TSDB blocks storage. If you want to enable it, you can build Cortex from `master` given the issue has been fixed after Cortex `0.7` branch has been cut and the fix wasn't included in the `0.7` because related to an experimental feature.

### Annotated config file breaking changes

In this section you can find a config file diff showing the breaking changes introduced in Cortex `0.7`. You can also find the [full configuration file reference doc](https://cortexmetrics.io/docs/configuration/configuration-file/) in the website.

 ```diff
### Root level config

 # "configdb" has been moved to "alertmanager > store > configdb".
-[configdb: <configdb_config>]

 # "config_store" has been renamed to "configs".
-[config_store: <configstore_config>]
+[configs: <configs_config>]


### `distributor_config`

 # The support to hook an external billing system has been removed.
-[enable_billing: <boolean> | default = false]
-billing:
-  [maxbufferedevents: <int> | default = 1024]
-  [retrydelay: <duration> | default = 500ms]
-  [ingesterhostport: <string> | default = "localhost:24225"]


### `querier_config`

 # "ingestermaxquerylookback" has been renamed to "query_ingesters_within".
-[ingestermaxquerylookback: <duration> | default = 0s]
+[query_ingesters_within: <duration> | default = 0s]


### `queryrange_config`

results_cache:
  cache:
     # "defaul_validity" has been renamed to "default_validity".
-    [defaul_validity: <duration> | default = 0s]
+    [default_validity: <duration> | default = 0s]

   # "cache_split_interval" has been deprecated in favor of "split_queries_by_interval".
-  [cache_split_interval: <duration> | default = 24h0m0s]


### `alertmanager_config`

# The "store" config block has been added. This includes "configdb" which previously
# was the "configdb" root level config block.
+store:
+  [type: <string> | default = "configdb"]
+  [configdb: <configstore_config>]
+  local:
+    [path: <string> | default = ""]


### `storage_config`

index_queries_cache_config:
   # "defaul_validity" has been renamed to "default_validity".
-  [defaul_validity: <duration> | default = 0s]
+  [default_validity: <duration> | default = 0s]


### `chunk_store_config`

chunk_cache_config:
   # "defaul_validity" has been renamed to "default_validity".
-  [defaul_validity: <duration> | default = 0s]
+  [default_validity: <duration> | default = 0s]

write_dedupe_cache_config:
   # "defaul_validity" has been renamed to "default_validity".
-  [defaul_validity: <duration> | default = 0s]
+  [default_validity: <duration> | default = 0s]

 # "min_chunk_age" has been removed in favor of "querier > query_store_after".
-[min_chunk_age: <duration> | default = 0s]


### `configs_config`

-# "uri" has been moved to "database > uri".
-[uri: <string> | default = "postgres://postgres@configs-db.weave.local/configs?sslmode=disable"]

-# "migrationsdir" has been moved to "database > migrations_dir".
-[migrationsdir: <string> | default = ""]

-# "passwordfile" has been moved to "database > password_file".
-[passwordfile: <string> | default = ""]

+database:
+  [uri: <string> | default = "postgres://postgres@configs-db.weave.local/configs?sslmode=disable"]
+  [migrations_dir: <string> | default = ""]
+  [password_file: <string> | default = ""]
```

## 0.6.1 / 2020-02-05

* [BUGFIX] Fixed parsing of the WAL configuration when specified in the YAML config file. #2071

## 0.6.0 / 2020-01-28

Note that the ruler flags need to be changed in this upgrade. You're moving from a single node ruler to something that might need to be sharded.
Further, if you're using the configs service, we've upgraded the migration library and this requires some manual intervention. See full instructions below to upgrade your PostgreSQL.

* [CHANGE] The frontend component now does not cache results if it finds a `Cache-Control` header and if one of its values is `no-store`. #1974
* [CHANGE] Flags changed with transition to upstream Prometheus rules manager:
  * `-ruler.client-timeout` is now `ruler.configs.client-timeout` in order to match `ruler.configs.url`.
  * `-ruler.group-timeout`has been removed.
  * `-ruler.num-workers` has been removed.
  * `-ruler.rule-path` has been added to specify where the prometheus rule manager will sync rule files.
  * `-ruler.storage.type` has beem added to specify the rule store backend type, currently only the configdb.
  * `-ruler.poll-interval` has been added to specify the interval in which to poll new rule groups.
  * `-ruler.evaluation-interval` default value has changed from `15s` to `1m` to match the default evaluation interval in Prometheus.
  * Ruler sharding requires a ring which can be configured via the ring flags prefixed by `ruler.ring.`. #1987
* [CHANGE] Use relative links from /ring page to make it work when used behind reverse proxy. #1896
* [CHANGE] Deprecated `-distributor.limiter-reload-period` flag. #1766
* [CHANGE] Ingesters now write only normalised tokens to the ring, although they can still read denormalised tokens used by other ingesters. `-ingester.normalise-tokens` is now deprecated, and ignored. If you want to switch back to using denormalised tokens, you need to downgrade to Cortex 0.4.0. Previous versions don't handle claiming tokens from normalised ingesters correctly. #1809
* [CHANGE] Overrides mechanism has been renamed to "runtime config", and is now separate from limits. Runtime config is simply a file that is reloaded by Cortex every couple of seconds. Limits and now also multi KV use this mechanism.<br />New arguments were introduced: `-runtime-config.file` (defaults to empty) and `-runtime-config.reload-period` (defaults to 10 seconds), which replace previously used `-limits.per-user-override-config` and `-limits.per-user-override-period` options. Old options are still used if `-runtime-config.file` is not specified. This change is also reflected in YAML configuration, where old `limits.per_tenant_override_config` and `limits.per_tenant_override_period` fields are replaced with `runtime_config.file` and `runtime_config.period` respectively. #1749
* [CHANGE] Cortex now rejects data with duplicate labels. Previously, such data was accepted, with duplicate labels removed with only one value left. #1964
* [CHANGE] Changed the default value for `-distributor.ha-tracker.prefix` from `collectors/` to `ha-tracker/` in order to not clash with other keys (ie. ring) stored in the same key-value store. #1940
* [FEATURE] Experimental: Write-Ahead-Log added in ingesters for more data reliability against ingester crashes. #1103
  * `--ingester.wal-enabled`: Setting this to `true` enables writing to WAL during ingestion.
  * `--ingester.wal-dir`: Directory where the WAL data should be stored and/or recovered from.
  * `--ingester.checkpoint-enabled`: Set this to `true` to enable checkpointing of in-memory chunks to disk.
  * `--ingester.checkpoint-duration`: This is the interval at which checkpoints should be created.
  * `--ingester.recover-from-wal`: Set this to `true` to recover data from an existing WAL.
  * For more information, please checkout the ["Ingesters with WAL" guide](https://cortexmetrics.io/docs/guides/ingesters-with-wal/).
* [FEATURE] The distributor can now drop labels from samples (similar to the removal of the replica label for HA ingestion) per user via the `distributor.drop-label` flag. #1726
* [FEATURE] Added flag `debug.mutex-profile-fraction` to enable mutex profiling #1969
* [FEATURE] Added `global` ingestion rate limiter strategy. Deprecated `-distributor.limiter-reload-period` flag. #1766
* [FEATURE] Added support for Microsoft Azure blob storage to be used for storing chunk data. #1913
* [FEATURE] Added readiness probe endpoint`/ready` to queriers. #1934
* [FEATURE] Added "multi" KV store that can interact with two other KV stores, primary one for all reads and writes, and secondary one, which only receives writes. Primary/secondary store can be modified in runtime via runtime-config mechanism (previously "overrides"). #1749
* [FEATURE] Added support to store ring tokens to a file and read it back on startup, instead of generating/fetching the tokens to/from the ring. This feature can be enabled with the flag `-ingester.tokens-file-path`. #1750
* [FEATURE] Experimental TSDB: Added `/series` API endpoint support with TSDB blocks storage. #1830
* [FEATURE] Experimental TSDB: Added TSDB blocks `compactor` component, which iterates over users blocks stored in the bucket and compact them according to the configured block ranges. #1942
* [ENHANCEMENT] metric `cortex_ingester_flush_reasons` gets a new `reason` value: `Spread`, when `-ingester.spread-flushes` option is enabled. #1978
* [ENHANCEMENT] Added `password` and `enable_tls` options to redis cache configuration. Enables usage of Microsoft Azure Cache for Redis service. #1923
* [ENHANCEMENT] Upgraded Kubernetes API version for deployments from `extensions/v1beta1` to `apps/v1`. #1941
* [ENHANCEMENT] Experimental TSDB: Open existing TSDB on startup to prevent ingester from becoming ready before it can accept writes. The max concurrency is set via `--experimental.tsdb.max-tsdb-opening-concurrency-on-startup`. #1917
* [ENHANCEMENT] Experimental TSDB: Querier now exports aggregate metrics from Thanos bucket store and in memory index cache (many metrics to list, but all have `cortex_querier_bucket_store_` or `cortex_querier_blocks_index_cache_` prefix). #1996
* [ENHANCEMENT] Experimental TSDB: Improved multi-tenant bucket store. #1991
  * Allowed to configure the blocks sync interval via `-experimental.tsdb.bucket-store.sync-interval` (0 disables the sync)
  * Limited the number of tenants concurrently synched by `-experimental.tsdb.bucket-store.block-sync-concurrency`
  * Renamed `cortex_querier_sync_seconds` metric to `cortex_querier_blocks_sync_seconds`
  * Track `cortex_querier_blocks_sync_seconds` metric for the initial sync too
* [BUGFIX] Fixed unnecessary CAS operations done by the HA tracker when the jitter is enabled. #1861
* [BUGFIX] Fixed ingesters getting stuck in a LEAVING state after coming up from an ungraceful exit. #1921
* [BUGFIX] Reduce memory usage when ingester Push() errors. #1922
* [BUGFIX] Table Manager: Fixed calculation of expected tables and creation of tables from next active schema considering grace period. #1976
* [BUGFIX] Experimental TSDB: Fixed ingesters consistency during hand-over when using experimental TSDB blocks storage. #1854 #1818
* [BUGFIX] Experimental TSDB: Fixed metrics when using experimental TSDB blocks storage. #1981 #1982 #1990 #1983
* [BUGFIX] Experimental memberlist: Use the advertised address when sending packets to other peers of the Gossip memberlist. #1857
* [BUGFIX] Experimental TSDB: Fixed incorrect query results introduced in #2604 caused by a buffer incorrectly reused while iterating samples. #2697

### Upgrading PostgreSQL (if you're using configs service)

Reference: <https://github.com/golang-migrate/migrate/tree/master/database/postgres#upgrading-from-v1>

1. Install the migrate package cli tool: <https://github.com/golang-migrate/migrate/tree/master/cmd/migrate#installation>
2. Drop the `schema_migrations` table: `DROP TABLE schema_migrations;`.
2. Run the migrate command:

```bash
migrate  -path <absolute_path_to_cortex>/cmd/cortex/migrations -database postgres://localhost:5432/database force 2
```

### Known issues

- The `cortex_prometheus_rule_group_last_evaluation_timestamp_seconds` metric, tracked by the ruler, is not unregistered for rule groups not being used anymore. This issue will be fixed in the next Cortex release (see [2033](https://github.com/cortexproject/cortex/issues/2033)).

- Write-Ahead-Log (WAL) does not have automatic repair of corrupt checkpoint or WAL segments, which is possible if ingester crashes abruptly or the underlying disk corrupts. Currently the only way to resolve this is to manually delete the affected checkpoint and/or WAL segments. Automatic repair will be added in the future releases.

## 0.4.0 / 2019-12-02

* [CHANGE] The frontend component has been refactored to be easier to re-use. When upgrading the frontend, cache entries will be discarded and re-created with the new protobuf schema. #1734
* [CHANGE] Removed direct DB/API access from the ruler. `-ruler.configs.url` has been now deprecated. #1579
* [CHANGE] Removed `Delta` encoding. Any old chunks with `Delta` encoding cannot be read anymore. If `ingester.chunk-encoding` is set to `Delta` the ingester will fail to start. #1706
* [CHANGE] Setting `-ingester.max-transfer-retries` to 0 now disables hand-over when ingester is shutting down. Previously, zero meant infinite number of attempts. #1771
* [CHANGE] `dynamo` has been removed as a valid storage name to make it consistent for all components. `aws` and `aws-dynamo` remain as valid storage names.
* [CHANGE/FEATURE] The frontend split and cache intervals can now be configured using the respective flag `--querier.split-queries-by-interval` and `--frontend.cache-split-interval`.
  * If `--querier.split-queries-by-interval` is not provided request splitting is disabled by default.
  * __`--querier.split-queries-by-day` is still accepted for backward compatibility but has been deprecated. You should now use `--querier.split-queries-by-interval`. We recommend a to use a multiple of 24 hours.__
* [FEATURE] Global limit on the max series per user and metric #1760
  * `-ingester.max-global-series-per-user`
  * `-ingester.max-global-series-per-metric`
  * Requires `-distributor.replication-factor` and `-distributor.shard-by-all-labels` set for the ingesters too
* [FEATURE] Flush chunks with stale markers early with `ingester.max-stale-chunk-idle`. #1759
* [FEATURE] EXPERIMENTAL: Added new KV Store backend based on memberlist library. Components can gossip about tokens and ingester states, instead of using Consul or Etcd. #1721
* [FEATURE] EXPERIMENTAL: Use TSDB in the ingesters & flush blocks to S3/GCS ala Thanos. This will let us use an Object Store more efficiently and reduce costs. #1695
* [FEATURE] Allow Query Frontend to log slow queries with `frontend.log-queries-longer-than`. #1744
* [FEATURE] Add HTTP handler to trigger ingester flush & shutdown - used when running as a stateful set with the WAL enabled.  #1746
* [FEATURE] EXPERIMENTAL: Added GCS support to TSDB blocks storage. #1772
* [ENHANCEMENT] Reduce memory allocations in the write path. #1706
* [ENHANCEMENT] Consul client now follows recommended practices for blocking queries wrt returned Index value. #1708
* [ENHANCEMENT] Consul client can optionally rate-limit itself during Watch (used e.g. by ring watchers) and WatchPrefix (used by HA feature) operations. Rate limiting is disabled by default. New flags added: `--consul.watch-rate-limit`, and `--consul.watch-burst-size`. #1708
* [ENHANCEMENT] Added jitter to HA deduping heartbeats, configure using `distributor.ha-tracker.update-timeout-jitter-max` #1534
* [ENHANCEMENT] Add ability to flush chunks with stale markers early. #1759
* [BUGFIX] Stop reporting successful actions as 500 errors in KV store metrics. #1798
* [BUGFIX] Fix bug where duplicate labels can be returned through metadata APIs. #1790
* [BUGFIX] Fix reading of old, v3 chunk data. #1779
* [BUGFIX] Now support IAM roles in service accounts in AWS EKS. #1803
* [BUGFIX] Fixed duplicated series returned when querying both ingesters and store with the experimental TSDB blocks storage. #1778

In this release we updated the following dependencies:

- gRPC v1.25.0  (resulted in a drop of 30% CPU usage when compression is on)
- jaeger-client v2.20.0
- aws-sdk-go to v1.25.22

## 0.3.0 / 2019-10-11

This release adds support for Redis as an alternative to Memcached, and also includes many optimisations which reduce CPU and memory usage.

* [CHANGE] Gauge metrics were renamed to drop the `_total` suffix. #1685
  * In Alertmanager, `alertmanager_configs_total` is now `alertmanager_configs`
  * In Ruler, `scheduler_configs_total` is now `scheduler_configs`
  * `scheduler_groups_total` is now `scheduler_groups`.
* [CHANGE] `--alertmanager.configs.auto-slack-root` flag was dropped as auto Slack root is not supported anymore. #1597
* [CHANGE] In table-manager, default DynamoDB capacity was reduced from 3,000 units to 1,000 units. We recommend you do not run with the defaults: find out what figures are needed for your environment and set that via `-dynamodb.periodic-table.write-throughput` and `-dynamodb.chunk-table.write-throughput`.
* [FEATURE] Add Redis support for caching #1612
* [FEATURE] Allow spreading chunk writes across multiple S3 buckets #1625
* [FEATURE] Added `/shutdown` endpoint for ingester to shutdown all operations of the ingester. #1746
* [ENHANCEMENT] Upgraded Prometheus to 2.12.0 and Alertmanager to 0.19.0. #1597
* [ENHANCEMENT] Cortex is now built with Go 1.13 #1675, #1676, #1679
* [ENHANCEMENT] Many optimisations, mostly impacting ingester and querier: #1574, #1624, #1638, #1644, #1649, #1654, #1702

Full list of changes: <https://github.com/cortexproject/cortex/compare/v0.2.0...v0.3.0>

## 0.2.0 / 2019-09-05

This release has several exciting features, the most notable of them being setting `-ingester.spread-flushes` to potentially reduce your storage space by upto 50%.

* [CHANGE] Flags changed due to changes upstream in Prometheus Alertmanager #929:
  * `alertmanager.mesh.listen-address` is now `cluster.listen-address`
  * `alertmanager.mesh.peer.host` and `alertmanager.mesh.peer.service` can be replaced by `cluster.peer`
  * `alertmanager.mesh.hardware-address`, `alertmanager.mesh.nickname`, `alertmanager.mesh.password`, and `alertmanager.mesh.peer.refresh-interval` all disappear.
* [CHANGE] --claim-on-rollout flag deprecated; feature is now always on #1566
* [CHANGE] Retention period must now be a multiple of periodic table duration #1564
* [CHANGE] The value for the name label for the chunks memcache in all `cortex_cache_` metrics is now `chunksmemcache` (before it was `memcache`) #1569
* [FEATURE] Makes the ingester flush each timeseries at a specific point in the max-chunk-age cycle with `-ingester.spread-flushes`. This means multiple replicas of a chunk are very likely to contain the same contents which cuts chunk storage space by up to 66%. #1578
* [FEATURE] Make minimum number of chunk samples configurable per user #1620
* [FEATURE] Honor HTTPS for custom S3 URLs #1603
* [FEATURE] You can now point the query-frontend at a normal Prometheus for parallelisation and caching #1441
* [FEATURE] You can now specify `http_config` on alert receivers #929
* [FEATURE] Add option to use jump hashing to load balance requests to memcached #1554
* [FEATURE] Add status page for HA tracker to distributors #1546
* [FEATURE] The distributor ring page is now easier to read with alternate rows grayed out #1621

## 0.1.0 / 2019-08-07

* [CHANGE] HA Tracker flags were renamed to provide more clarity #1465
  * `distributor.accept-ha-labels` is now `distributor.ha-tracker.enable`
  * `distributor.accept-ha-samples` is now `distributor.ha-tracker.enable-for-all-users`
  * `ha-tracker.replica` is now `distributor.ha-tracker.replica`
  * `ha-tracker.cluster` is now `distributor.ha-tracker.cluster`
* [FEATURE] You can specify "heap ballast" to reduce Go GC Churn #1489
* [BUGFIX] HA Tracker no longer always makes a request to Consul/Etcd when a request is not from the active replica #1516
* [BUGFIX] Queries are now correctly cancelled by the query-frontend #1508<|MERGE_RESOLUTION|>--- conflicted
+++ resolved
@@ -53,11 +53,9 @@
 * [BUGFIX] Memberlist: forward only changes, not entire original message. #4419
 * [BUGFIX] Memberlist: don't accept old tombstones as incoming change, and don't forward such messages to other gossip members. #4420
 * [BUGFIX] Querier: fixed panic when querying exemplars and using `-distributor.shard-by-all-labels=false`. #4473
-<<<<<<< HEAD
 * [BUGFIX] Querier: honor querier minT,maxT if `nil` SelectHints are passed to Select(). #4413
-=======
 * [BUGFIX] Compactor: fixed panic while collecting Prometheus metrics. #4483
->>>>>>> 83d15b5f
+
 
 ## 1.10.0 / 2021-08-03
 
