--- conflicted
+++ resolved
@@ -20,15 +20,12 @@
 * [ENHANCEMENT] Push reduce one hash operation of Labels. #4945 #5114
 * [ENHANCEMENT] Alertmanager: Added `-alertmanager.enabled-tenants` and `-alertmanager.disabled-tenants` to explicitly enable or disable alertmanager for specific tenants. #5116
 * [ENHANCEMENT] Upgraded Docker base images to `alpine:3.17`. #5132
-<<<<<<< HEAD
-* [ENHANCEMENT] Ruler: enable ruler HA by having replication factor more than 3. We will also use the prometheus RuleGroupPostProcessFunc to sync for state before each rule group evaluation. Optional quorum parameter added to Prometheus-compatible ListRules and ListAlerts APIs to control how replicated ruler data is returned.
-=======
 * [ENHANCEMENT] Add retry logic to S3 bucket client. #5135
 * [ENHANCEMENT] Update Go version to 1.20.1. #5159
 * [ENHANCEMENT] Distributor: Reuse byte slices when serializing requests from distributors to ingesters. #5193
 * [ENHANCEMENT] Query Frontend: Add number of chunks and samples fetched in query stats. #5198
 * [ENHANCEMENT] Implement grpc.Compressor.DecompressedSize for snappy to optimize memory allocations. #5213
->>>>>>> 216d759a
+* [ENHANCEMENT] Ruler: enable ruler HA by having replication factor more than 3. We will also use the prometheus RuleGroupPostProcessFunc to sync for state before each rule group evaluation. Optional quorum parameter added to Prometheus-compatible ListRules and ListAlerts APIs to control how replicated ruler data is returned.
 * [FEATURE] Querier/Query Frontend: support Prometheus /api/v1/status/buildinfo API. #4978
 * [FEATURE] Ingester: Add active series to all_user_stats page. #4972
 * [FEATURE] Ingester: Added `-blocks-storage.tsdb.head-chunks-write-queue-size` allowing to configure the size of the in-memory queue used before flushing chunks to the disk . #5000
