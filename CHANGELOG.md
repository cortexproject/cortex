--- conflicted
+++ resolved
@@ -6,12 +6,9 @@
 * [CHANGE] Server: Instrument `cortex_request_duration_seconds` metric with native histogram. If `native-histograms` feature is enabled in monitoring Prometheus then the metric name needs to be updated in your dashboards. #6056
 * [CHANGE] Distributor/Ingester: Change `cortex_distributor_ingester_appends_total`, `cortex_distributor_ingester_append_failures_total`, `cortex_distributor_ingester_queries_total`, and `cortex_distributor_ingester_query_failures_total` metrics to use the ingester ID instead of its IP as the label value. #6078
 * [CHANGE] OTLP: Set `AddMetricSuffixes` to true to always enable metric name normalization. #6136
-<<<<<<< HEAD
-* [CHANGE] Ingesters: Enable 'snappy-block' compression on ingester clients by default. #6148
-=======
 * [CHANGE] Querier: Deprecate and enable by default `querier.ingester-metadata-streaming` flag. #6147
 * [CHANGE] QueryFrontend/QueryScheduler: Deprecate `-querier.max-outstanding-requests-per-tenant` and `-query-scheduler.max-outstanding-requests-per-tenant` flags. Use frontend.max-outstanding-requests-per-tenant instead. #6146
->>>>>>> 27f87d02
+* [CHANGE] Ingesters: Enable 'snappy-block' compression on ingester clients by default. #6148
 * [FEATURE] Ingester/Distributor: Experimental: Enable native histogram ingestion via `-blocks-storage.tsdb.enable-native-histograms` flag. #5986 #6010 #6020
 * [FEATURE] Querier: Enable querying native histogram chunks. #5944 #6031
 * [FEATURE] Query Frontend: Support native histogram in query frontend response. #5996 #6043
