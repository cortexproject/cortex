--- conflicted
+++ resolved
@@ -20,11 +20,8 @@
 * [ENHANCEMENT] Compactor: Avoid double compaction by cleaning partition files in 2 cycles. #7129
 * [ENHANCEMENT] Distributor: Optimize memory usage by recycling v2 requests. #7131
 * [ENHANCEMENT] Compactor: Avoid double compaction by not filtering delete blocks on real time when using bucketIndex lister. #7156
-<<<<<<< HEAD
 * [ENHANCEMENT] Upgrade to go 1.25. #7164
-=======
 * [ENHANCEMENT] Upgraded container base images to `alpine:3.23`. #7163
->>>>>>> f4581b29
 * [BUGFIX] Ring: Change DynamoDB KV to retry indefinitely for WatchKey. #7088
 * [BUGFIX] Ruler: Add XFunctions validation support. #7111
 * [BUGFIX] Querier: propagate Prometheus info annotations in protobuf responses. #7132
