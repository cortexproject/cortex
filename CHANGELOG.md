# Changelog

## master / unreleased

  **This release removes support for chunks storage. See below for more.**
* [CHANGE] Remove support for chunks storage entirely. If you are using chunks storage on a previous version, you must [migrate your data](https://github.com/cortexproject/cortex/blob/v1.11.1/docs/blocks-storage/migrate-from-chunks-to-blocks.md) on version 1.12 or earlier. Before upgrading to this release, you should also remove any deprecated chunks-related configuration, as this release will no longer accept that. The following flags are gone:
  - `-dynamodb.*`
  - `-metrics.*`
  - `-s3.*`
  - `-azure.*`
  - `-bigtable.*`
  - `-gcs.*`
  - `-cassandra.*`
  - `-boltdb.*`
  - `-local.*`
  - some `-ingester` flags:
    - `-ingester.wal-enabled`
    - `-ingester.checkpoint-enabled`
    - `-ingester.recover-from-wal`
    - `-ingester.wal-dir`
    - `-ingester.checkpoint-duration`
    - `-ingester.flush-on-shutdown-with-wal-enabled`
    - `-ingester.max-transfer-retries`
    - `-ingester.max-samples-per-query`
    - `-ingester.min-chunk-length`
    - `-ingester.flush-period`
    - `-ingester.retain-period`
    - `-ingester.max-chunk-idle`
    - `-ingester.max-stale-chunk-idle`
    - `-ingester.flush-op-timeout`
    - `-ingester.max-chunk-age`
    - `-ingester.chunk-age-jitter`
    - `-ingester.concurrent-flushes`
    - `-ingester.spread-flushes`
    - `-store.*` except `-store.engine` and `-store.max-query-length`
    - `-store.query-chunk-limit` was deprecated and replaced by `-querier.max-fetched-chunks-per-query`
  - `-deletes.*`
  - `-grpc-store.*`
  - `-flusher.wal-dir`, `-flusher.concurrent-flushes`, `-flusher.flush-op-timeout`
* [CHANGE] Remove support for alertmanager and ruler legacy store configuration. Before upgrading, you need to convert your configuration to use the `alertmanager-storage` and `ruler-storage` configuration on the version that you're already running, then upgrade.
* [CHANGE] Disables TSDB isolation. #4825
* [CHANGE] Drops support Prometheus 1.x rule format on configdb. #4826
* [ENHANCEMENT] Querier/Ruler: Retry store-gateway in case of unexpected failure, instead of failing the query. #4532 #4839
* [ENHANCEMENT] Ring: DoBatch prioritize 4xx errors when failing. #4783
<<<<<<< HEAD
* [ENHANCEMENT] Distributor: Send Retry-After header with 429 response or 413 if samples exceed the burst of rate limiter. #4674
=======
* [ENHANCEMENT] Cortex now built with Go 1.18. #4829
>>>>>>> cc086825
* [FEATURE] Compactor: Added `-compactor.block-files-concurrency` allowing to configure number of go routines for download/upload block files during compaction. #4784
* [FEATURE] Compactor: Added -compactor.blocks-fetch-concurrency` allowing to configure number of go routines for blocks during compaction. #4787
* [FEATURE] Compactor: Added configurations for Azure MSI in blocks-storage, ruler-storage and alertmanager-storage. #4818
* [FEATURE] Ruler: Add support to pass custom implementations of queryable and pusher. #4782
* [FEATURE] Create OpenTelemetry Bridge for Tracing. Now cortex can send traces to multiple destinations using OTEL Collectors. #4834
* [BUGFIX] Memberlist: Add join with no retrying when starting service. #4804
* [BUGFIX] Ruler: Fix /ruler/rule_groups returns YAML with extra fields. #4767

## 1.13.0 2022-07-14

* [CHANGE] Changed default for `-ingester.min-ready-duration` from 1 minute to 15 seconds. #4539
* [CHANGE] query-frontend: Do not print anything in the logs of `query-frontend` if a in-progress query has been canceled (context canceled) to avoid spam. #4562
* [CHANGE] Compactor block deletion mark migration, needed when upgrading from v1.7, is now disabled by default. #4597
* [CHANGE] The `status_code` label on gRPC client metrics has changed from '200' and '500' to '2xx', '5xx', '4xx', 'cancel' or 'error'. #4601
* [CHANGE] Memberlist: changed probe interval from `1s` to `5s` and probe timeout from `500ms` to `2s`. #4601
* [CHANGE] Fix incorrectly named `cortex_cache_fetched_keys` and `cortex_cache_hits` metrics. Renamed to `cortex_cache_fetched_keys_total` and `cortex_cache_hits_total` respectively. #4686
* [CHANGE] Enable Thanos series limiter in store-gateway. #4702
* [CHANGE] Distributor: Apply `max_fetched_series_per_query` limit for `/series` API. #4683
* [CHANGE] Re-enable the `proxy_url` option for receiver configuration. #4741
* [FEATURE] Ruler: Add `external_labels` option to tag all alerts with a given set of labels. #4499
* [FEATURE] Compactor: Add `-compactor.skip-blocks-with-out-of-order-chunks-enabled` configuration to mark blocks containing index with out-of-order chunks for no compact instead of halting the compaction. #4707
* [FEATURE] Querier/Query-Frontend: Add `-querier.per-step-stats-enabled` and `-frontend.cache-queryable-samples-stats` configurations to enable query sample statistics. #4708
* [FEATURE] Add shuffle sharding for the compactor #4433
* [FEATURE] Querier: Use streaming for ingester metdata APIs. #4725
* [ENHANCEMENT] Update Go version to 1.17.8. #4602 #4604 #4658
* [ENHANCEMENT] Keep track of discarded samples due to bad relabel configuration in `cortex_discarded_samples_total`. #4503
* [ENHANCEMENT] Ruler: Add `-ruler.disable-rule-group-label` to disable the `rule_group` label on exported metrics. #4571
* [ENHANCEMENT] Query federation: improve performance in MergeQueryable by memoizing labels. #4502
* [ENHANCEMENT] Added new ring related config `-ingester.readiness-check-ring-health` when enabled the readiness probe will succeed only after all instances are ACTIVE and healthy in the ring, this is enabled by default. #4539
* [ENHANCEMENT] Added new ring related config `-distributor.excluded-zones` when set this will exclude the comma-separated zones from the ring, default is "". #4539
* [ENHANCEMENT] Upgraded Docker base images to `alpine:3.14`. #4514
* [ENHANCEMENT] Updated Prometheus to latest. Includes changes from prometheus#9239, adding 15 new functions. Multiple TSDB bugfixes prometheus#9438 & prometheus#9381. #4524
* [ENHANCEMENT] Query Frontend: Add setting `-frontend.forward-headers-list` in frontend  to configure the set of headers from the requests to be forwarded to downstream requests. #4486
* [ENHANCEMENT] Blocks storage: Add `-blocks-storage.azure.http.*`, `-alertmanager-storage.azure.http.*`, and `-ruler-storage.azure.http.*` to configure the Azure storage client. #4581
* [ENHANCEMENT] Optimise memberlist receive path when used as a backing store for rings with a large number of members. #4601
* [ENHANCEMENT] Add length and limit to labelNameTooLongError and labelValueTooLongError #4595
* [ENHANCEMENT] Add jitter to rejoinInterval. #4747
* [ENHANCEMENT] Compactor: uploading blocks no compaction marks to the global location and introduce a new metric #4729
  * `cortex_bucket_blocks_marked_for_no_compaction_count`: Total number of blocks marked for no compaction in the bucket.
* [ENHANCEMENT] Querier: Reduce the number of series that are kept in memory while streaming from ingesters. #4745
* [BUGFIX] AlertManager: remove stale template files. #4495
* [BUGFIX] Distributor: fix bug in query-exemplar where some results would get dropped. #4583
* [BUGFIX] Update Thanos dependency: compactor tracing support, azure blocks storage memory fix. #4585
* [BUGFIX] Set appropriate `Content-Type` header for /services endpoint, which previously hard-coded `text/plain`. #4596
* [BUGFIX] Querier: Disable query scheduler SRV DNS lookup, which removes noisy log messages about "failed DNS SRV record lookup". #4601
* [BUGFIX] Memberlist: fixed corrupted packets when sending compound messages with more than 255 messages or messages bigger than 64KB. #4601
* [BUGFIX] Query Frontend: If 'LogQueriesLongerThan' is set to < 0, log all queries as described in the docs. #4633
* [BUGFIX] Distributor: update defaultReplicationStrategy to not fail with extend-write when a single instance is unhealthy. #4636
* [BUGFIX] Distributor: Fix race condition on `/series` introduced by #4683. #4716
* [BUGFIX] Ruler: Fixed leaking notifiers after users are removed #4718
* [BUGFIX] Distributor: Fix a memory leak in distributor due to the cluster label. #4739
* [BUGFIX] Memberlist: Avoid clock skew by limiting the timestamp accepted on gossip. #4750
* [BUGFIX] Compactor: skip compaction if there is only 1 block available for shuffle-sharding compactor. #4756
* [BUGFIX] Compactor: Fixes #4770 - an edge case in compactor with shulffle sharding where compaction stops when a tenant stops ingesting samples. #4771
* [BUGFIX] Compactor: fix cortex_compactor_remaining_planned_compactions not set after plan generation for shuffle sharding compactor. #4772

## 1.11.0 2021-11-25

* [CHANGE] Memberlist: Expose default configuration values to the command line options. Note that setting these explicitly to zero will no longer cause the default to be used. If the default is desired, then do set the option. The following are affected: #4276
  - `-memberlist.stream-timeout`
  - `-memberlist.retransmit-factor`
  - `-memberlist.pull-push-interval`
  - `-memberlist.gossip-interval`
  - `-memberlist.gossip-nodes`
  - `-memberlist.gossip-to-dead-nodes-time`
  - `-memberlist.dead-node-reclaim-time`
* [CHANGE] `-querier.max-fetched-chunks-per-query` previously applied to chunks from ingesters and store separately; now the two combined should not exceed the limit. #4260
* [CHANGE] Memberlist: the metric `memberlist_kv_store_value_bytes` has been removed due to values no longer being stored in-memory as encoded bytes. #4345
* [CHANGE] Some files and directories created by Cortex components on local disk now have stricter permissions, and are only readable by owner, but not group or others. #4394
* [CHANGE] The metric `cortex_deprecated_flags_inuse_total` has been renamed to `deprecated_flags_inuse_total` as part of using grafana/dskit functionality. #4443
* [FEATURE] Ruler: Add new `-ruler.query-stats-enabled` which when enabled will report the `cortex_ruler_query_seconds_total` as a per-user metric that tracks the sum of the wall time of executing queries in the ruler in seconds. #4317
* [FEATURE] Query Frontend: Add `cortex_query_fetched_series_total` and `cortex_query_fetched_chunks_bytes_total` per-user counters to expose the number of series and bytes fetched as part of queries. These metrics can be enabled with the `-frontend.query-stats-enabled` flag (or its respective YAML config option `query_stats_enabled`). #4343
* [FEATURE] AlertManager: Add support for SNS Receiver. #4382
* [FEATURE] Distributor: Add label `status` to metric `cortex_distributor_ingester_append_failures_total` #4442
* [FEATURE] Queries: Added `present_over_time` PromQL function, also some TSDB optimisations. #4505
* [ENHANCEMENT] Add timeout for waiting on compactor to become ACTIVE in the ring. #4262
* [ENHANCEMENT] Reduce memory used by streaming queries, particularly in ruler. #4341
* [ENHANCEMENT] Ring: allow experimental configuration of disabling of heartbeat timeouts by setting the relevant configuration value to zero. Applies to the following: #4342
  * `-distributor.ring.heartbeat-timeout`
  * `-ring.heartbeat-timeout`
  * `-ruler.ring.heartbeat-timeout`
  * `-alertmanager.sharding-ring.heartbeat-timeout`
  * `-compactor.ring.heartbeat-timeout`
  * `-store-gateway.sharding-ring.heartbeat-timeout`
* [ENHANCEMENT] Ring: allow heartbeats to be explicitly disabled by setting the interval to zero. This is considered experimental. This applies to the following configuration options: #4344
  * `-distributor.ring.heartbeat-period`
  * `-ingester.heartbeat-period`
  * `-ruler.ring.heartbeat-period`
  * `-alertmanager.sharding-ring.heartbeat-period`
  * `-compactor.ring.heartbeat-period`
  * `-store-gateway.sharding-ring.heartbeat-period`
* [ENHANCEMENT] Memberlist: optimized receive path for processing ring state updates, to help reduce CPU utilization in large clusters. #4345
* [ENHANCEMENT] Memberlist: expose configuration of memberlist packet compression via `-memberlist.compression=enabled`. #4346
* [ENHANCEMENT] Update Go version to 1.16.6. #4362
* [ENHANCEMENT] Updated Prometheus to include changes from prometheus/prometheus#9083. Now whenever `/labels` API calls include matchers, blocks store is queried for `LabelNames` with matchers instead of `Series` calls which was inefficient. #4380
* [ENHANCEMENT] Querier: performance improvements in socket and memory handling. #4429 #4377
* [ENHANCEMENT] Exemplars are now emitted for all gRPC calls and many operations tracked by histograms. #4462
* [ENHANCEMENT] New options `-server.http-listen-network` and `-server.grpc-listen-network` allow binding as 'tcp4' or 'tcp6'. #4462
* [ENHANCEMENT] Rulers: Using shuffle sharding subring on GetRules API. #4466
* [ENHANCEMENT] Support memcached auto-discovery via `auto-discovery` flag, introduced by thanos in https://github.com/thanos-io/thanos/pull/4487. Both AWS and Google Cloud memcached service support auto-discovery, which returns a list of nodes of the memcached cluster. #4412
* [BUGFIX] Fixes a panic in the query-tee when comparing result. #4465
* [BUGFIX] Frontend: Fixes @ modifier functions (start/end) when splitting queries by time. #4464
* [BUGFIX] Compactor: compactor will no longer try to compact blocks that are already marked for deletion. Previously compactor would consider blocks marked for deletion within `-compactor.deletion-delay / 2` period as eligible for compaction. #4328
* [BUGFIX] HA Tracker: when cleaning up obsolete elected replicas from KV store, tracker didn't update number of cluster per user correctly. #4336
* [BUGFIX] Ruler: fixed counting of PromQL evaluation errors as user-errors when updating `cortex_ruler_queries_failed_total`. #4335
* [BUGFIX] Ingester: When using block storage, prevent any reads or writes while the ingester is stopping. This will prevent accessing TSDB blocks once they have been already closed. #4304
* [BUGFIX] Ingester: fixed ingester stuck on start up (LEAVING ring state) when `-ingester.heartbeat-period=0` and `-ingester.unregister-on-shutdown=false`. #4366
* [BUGFIX] Ingester: panic during shutdown while fetching batches from cache. #4397
* [BUGFIX] Querier: After query-frontend restart, querier may have lower than configured concurrency. #4417
* [BUGFIX] Memberlist: forward only changes, not entire original message. #4419
* [BUGFIX] Memberlist: don't accept old tombstones as incoming change, and don't forward such messages to other gossip members. #4420
* [BUGFIX] Querier: fixed panic when querying exemplars and using `-distributor.shard-by-all-labels=false`. #4473
* [BUGFIX] Querier: honor querier minT,maxT if `nil` SelectHints are passed to Select(). #4413
* [BUGFIX] Compactor: fixed panic while collecting Prometheus metrics. #4483
* [BUGFIX] Update go-kit package to fix spurious log messages #4544

## 1.10.0 / 2021-08-03

* [CHANGE] Prevent path traversal attack from users able to control the HTTP header `X-Scope-OrgID`. #4375 (CVE-2021-36157)
  * Users only have control of the HTTP header when Cortex is not frontend by an auth proxy validating the tenant IDs
* [CHANGE] Enable strict JSON unmarshal for `pkg/util/validation.Limits` struct. The custom `UnmarshalJSON()` will now fail if the input has unknown fields. #4298
* [CHANGE] Cortex chunks storage has been deprecated and it's now in maintenance mode: all Cortex users are encouraged to migrate to the blocks storage. No new features will be added to the chunks storage. The default Cortex configuration still runs the chunks engine; please check out the [blocks storage doc](https://cortexmetrics.io/docs/blocks-storage/) on how to configure Cortex to run with the blocks storage.  #4268
* [CHANGE] The example Kubernetes manifests (stored at `k8s/`) have been removed due to a lack of proper support and maintenance. #4268
* [CHANGE] Querier / ruler: deprecated `-store.query-chunk-limit` CLI flag (and its respective YAML config option `max_chunks_per_query`) in favour of `-querier.max-fetched-chunks-per-query` (and its respective YAML config option `max_fetched_chunks_per_query`). The new limit specifies the maximum number of chunks that can be fetched in a single query from ingesters and long-term storage: the total number of actual fetched chunks could be 2x the limit, being independently applied when querying ingesters and long-term storage. #4125
* [CHANGE] Alertmanager: allowed to configure the experimental receivers firewall on a per-tenant basis. The following CLI flags (and their respective YAML config options) have been changed and moved to the limits config section: #4143
  - `-alertmanager.receivers-firewall.block.cidr-networks` renamed to `-alertmanager.receivers-firewall-block-cidr-networks`
  - `-alertmanager.receivers-firewall.block.private-addresses` renamed to `-alertmanager.receivers-firewall-block-private-addresses`
* [CHANGE] Change default value of `-server.grpc.keepalive.min-time-between-pings` from `5m` to `10s` and `-server.grpc.keepalive.ping-without-stream-allowed` to `true`. #4168
* [CHANGE] Ingester: Change default value of `-ingester.active-series-metrics-enabled` to `true`. This incurs a small increase in memory usage, between 1.2% and 1.6% as measured on ingesters with 1.3M active series. #4257
* [CHANGE] Dependency: update go-redis from v8.2.3 to v8.9.0. #4236
* [FEATURE] Querier: Added new `-querier.max-fetched-series-per-query` flag. When Cortex is running with blocks storage, the max series per query limit is enforced in the querier and applies to unique series received from ingesters and store-gateway (long-term storage). #4179
* [FEATURE] Querier/Ruler: Added new `-querier.max-fetched-chunk-bytes-per-query` flag. When Cortex is running with blocks storage, the max chunk bytes limit is enforced in the querier and ruler and limits the size of all aggregated chunks returned from ingesters and storage as bytes for a query. #4216
* [FEATURE] Alertmanager: support negative matchers, time-based muting - [upstream release notes](https://github.com/prometheus/alertmanager/releases/tag/v0.22.0). #4237
* [FEATURE] Alertmanager: Added rate-limits to notifiers. Rate limits used by all integrations can be configured using `-alertmanager.notification-rate-limit`, while per-integration rate limits can be specified via `-alertmanager.notification-rate-limit-per-integration` parameter. Both shared and per-integration limits can be overwritten using overrides mechanism. These limits are applied on individual (per-tenant) alertmanagers. Rate-limited notifications are failed notifications. It is possible to monitor rate-limited notifications via new `cortex_alertmanager_notification_rate_limited_total` metric. #4135 #4163
* [FEATURE] Alertmanager: Added `-alertmanager.max-config-size-bytes` limit to control size of configuration files that Cortex users can upload to Alertmanager via API. This limit is configurable per-tenant. #4201
* [FEATURE] Alertmanager: Added `-alertmanager.max-templates-count` and `-alertmanager.max-template-size-bytes` options to control number and size of templates uploaded to Alertmanager via API. These limits are configurable per-tenant. #4223
* [FEATURE] Added flag `-debug.block-profile-rate` to enable goroutine blocking events profiling. #4217
* [FEATURE] Alertmanager: The experimental sharding feature is now considered complete. Detailed information about the configuration options can be found [here for alertmanager](https://cortexmetrics.io/docs/configuration/configuration-file/#alertmanager_config) and [here for the alertmanager storage](https://cortexmetrics.io/docs/configuration/configuration-file/#alertmanager_storage_config). To use the feature: #3925 #4020 #4021 #4031 #4084 #4110 #4126 #4127 #4141 #4146 #4161 #4162 #4222
  * Ensure that a remote storage backend is configured for Alertmanager to store state using `-alertmanager-storage.backend`, and flags related to the backend. Note that the `local` and `configdb` storage backends are not supported.
  * Ensure that a ring store is configured using `-alertmanager.sharding-ring.store`, and set the flags relevant to the chosen store type.
  * Enable the feature using `-alertmanager.sharding-enabled`.
  * Note the prior addition of a new configuration option `-alertmanager.persist-interval`. This sets the interval between persisting the current alertmanager state (notification log and silences) to object storage. See the [configuration file reference](https://cortexmetrics.io/docs/configuration/configuration-file/#alertmanager_config) for more information.
* [ENHANCEMENT] Alertmanager: Cleanup persisted state objects from remote storage when a tenant configuration is deleted. #4167
* [ENHANCEMENT] Storage: Added the ability to disable Open Census within GCS client (e.g `-gcs.enable-opencensus=false`). #4219
* [ENHANCEMENT] Etcd: Added username and password to etcd config. #4205
* [ENHANCEMENT] Alertmanager: introduced new metrics to monitor operation when using `-alertmanager.sharding-enabled`: #4149
  * `cortex_alertmanager_state_fetch_replica_state_total`
  * `cortex_alertmanager_state_fetch_replica_state_failed_total`
  * `cortex_alertmanager_state_initial_sync_total`
  * `cortex_alertmanager_state_initial_sync_completed_total`
  * `cortex_alertmanager_state_initial_sync_duration_seconds`
  * `cortex_alertmanager_state_persist_total`
  * `cortex_alertmanager_state_persist_failed_total`
* [ENHANCEMENT] Blocks storage: support ingesting exemplars and querying of exemplars.  Enabled by setting new CLI flag `-blocks-storage.tsdb.max-exemplars=<n>` or config option `blocks_storage.tsdb.max_exemplars` to positive value. #4124 #4181
* [ENHANCEMENT] Distributor: Added distributors ring status section in the admin page. #4151
* [ENHANCEMENT] Added zone-awareness support to alertmanager for use when sharding is enabled. When zone-awareness is enabled, alerts will be replicated across availability zones. #4204
* [ENHANCEMENT] Added `tenant_ids` tag to tracing spans #4186
* [ENHANCEMENT] Ring, query-frontend: Avoid using automatic private IPs (APIPA) when discovering IP address from the interface during the registration of the instance in the ring, or by query-frontend when used with query-scheduler. APIPA still used as last resort with logging indicating usage. #4032
* [ENHANCEMENT] Memberlist: introduced new metrics to aid troubleshooting tombstone convergence: #4231
  * `memberlist_client_kv_store_value_tombstones`
  * `memberlist_client_kv_store_value_tombstones_removed_total`
  * `memberlist_client_messages_to_broadcast_dropped_total`
* [ENHANCEMENT] Alertmanager: Added `-alertmanager.max-dispatcher-aggregation-groups` option to control max number of active dispatcher groups in Alertmanager (per tenant, also overrideable). When the limit is reached, Dispatcher produces log message and increases `cortex_alertmanager_dispatcher_aggregation_group_limit_reached_total` metric. #4254
* [ENHANCEMENT] Alertmanager: Added `-alertmanager.max-alerts-count` and `-alertmanager.max-alerts-size-bytes` to control max number of alerts and total size of alerts that a single user can have in Alertmanager's memory. Adding more alerts will fail with a log message and incrementing `cortex_alertmanager_alerts_insert_limited_total` metric (per-user). These limits can be overrided by using per-tenant overrides. Current values are tracked in `cortex_alertmanager_alerts_limiter_current_alerts` and `cortex_alertmanager_alerts_limiter_current_alerts_size_bytes` metrics. #4253
* [ENHANCEMENT] Store-gateway: added `-store-gateway.sharding-ring.wait-stability-min-duration` and `-store-gateway.sharding-ring.wait-stability-max-duration` support to store-gateway, to wait for ring stability at startup. #4271
* [ENHANCEMENT] Ruler: added `rule_group` label to metrics `cortex_prometheus_rule_group_iterations_total` and `cortex_prometheus_rule_group_iterations_missed_total`. #4121
* [ENHANCEMENT] Ruler: added new metrics for tracking total number of queries and push requests sent to ingester, as well as failed queries and push requests. Failures are only counted for internal errors, but not user-errors like limits or invalid query. This is in contrast to existing `cortex_prometheus_rule_evaluation_failures_total`, which is incremented also when query or samples appending fails due to user-errors. #4281
  * `cortex_ruler_write_requests_total`
  * `cortex_ruler_write_requests_failed_total`
  * `cortex_ruler_queries_total`
  * `cortex_ruler_queries_failed_total`
* [ENHANCEMENT] Ingester: Added option `-ingester.ignore-series-limit-for-metric-names` with comma-separated list of metric names that will be ignored in max series per metric limit. #4302
* [ENHANCEMENT] Added instrumentation to Redis client, with the following metrics: #3976
  - `cortex_rediscache_request_duration_seconds`
* [BUGFIX] Purger: fix `Invalid null value in condition for column range` caused by `nil` value in range for WriteBatch query. #4128
* [BUGFIX] Ingester: fixed infrequent panic caused by a race condition between TSDB mmap-ed head chunks truncation and queries. #4176
* [BUGFIX] Alertmanager: fix Alertmanager status page if clustering via gossip is disabled or sharding is enabled. #4184
* [BUGFIX] Ruler: fix `/ruler/rule_groups` endpoint doesn't work when used with object store. #4182
* [BUGFIX] Ruler: Honor the evaluation delay for the `ALERTS` and `ALERTS_FOR_STATE` series. #4227
* [BUGFIX] Make multiple Get requests instead of MGet on Redis Cluster. #4056
* [BUGFIX] Ingester: fix issue where runtime limits erroneously override default limits. #4246
* [BUGFIX] Ruler: fix startup in single-binary mode when the new `ruler_storage` is used. #4252
* [BUGFIX] Querier: fix queries failing with "at least 1 healthy replica required, could only find 0" error right after scaling up store-gateways until they're ACTIVE in the ring. #4263
* [BUGFIX] Store-gateway: when blocks sharding is enabled, do not load all blocks in each store-gateway in case of a cold startup, but load only blocks owned by the store-gateway replica. #4271
* [BUGFIX] Memberlist: fix to setting the default configuration value for `-memberlist.retransmit-factor` when not provided. This should improve propagation delay of the ring state (including, but not limited to, tombstones). Note that if the configuration is already explicitly given, this fix has no effect. #4269
* [BUGFIX] Querier: Fix issue where samples in a chunk might get skipped by batch iterator. #4218

## Blocksconvert

* [ENHANCEMENT] Scanner: add support for DynamoDB (v9 schema only). #3828
* [ENHANCEMENT] Add Cassandra support. #3795
* [ENHANCEMENT] Scanner: retry failed uploads. #4188

## 1.9.0 / 2021-05-14

* [CHANGE] Alertmanager now removes local files after Alertmanager is no longer running for removed or resharded user. #3910
* [CHANGE] Alertmanager now stores local files in per-tenant folders. Files stored by Alertmanager previously are migrated to new hierarchy. Support for this migration will be removed in Cortex 1.11. #3910
* [CHANGE] Ruler: deprecated `-ruler.storage.*` CLI flags (and their respective YAML config options) in favour of `-ruler-storage.*`. The deprecated config will be removed in Cortex 1.11. #3945
* [CHANGE] Alertmanager: deprecated `-alertmanager.storage.*` CLI flags (and their respective YAML config options) in favour of `-alertmanager-storage.*`. This change doesn't apply to `alertmanager.storage.path` and `alertmanager.storage.retention`. The deprecated config will be removed in Cortex 1.11. #4002
* [CHANGE] Alertmanager: removed `-cluster.` CLI flags deprecated in Cortex 1.7. The new config options to use are: #3946
  * `-alertmanager.cluster.listen-address` instead of `-cluster.listen-address`
  * `-alertmanager.cluster.advertise-address` instead of `-cluster.advertise-address`
  * `-alertmanager.cluster.peers` instead of `-cluster.peer`
  * `-alertmanager.cluster.peer-timeout` instead of `-cluster.peer-timeout`
* [CHANGE] Blocks storage: removed the config option `-blocks-storage.bucket-store.index-cache.postings-compression-enabled`, which was deprecated in Cortex 1.6. Postings compression is always enabled. #4101
* [CHANGE] Querier: removed the config option `-store.max-look-back-period`, which was deprecated in Cortex 1.6 and was used only by the chunks storage. You should use `-querier.max-query-lookback` instead. #4101
* [CHANGE] Query Frontend: removed the config option `-querier.compress-http-responses`, which was deprecated in Cortex 1.6. You should use`-api.response-compression-enabled` instead. #4101
* [CHANGE] Runtime-config / overrides: removed the config options `-limits.per-user-override-config` (use `-runtime-config.file`) and `-limits.per-user-override-period` (use `-runtime-config.reload-period`), both deprecated since Cortex 0.6.0. #4112
* [CHANGE] Cortex now fails fast on startup if unable to connect to the ring backend. #4068
* [FEATURE] The following features have been marked as stable: #4101
  - Shuffle-sharding
  - Querier support for querying chunks and blocks store at the same time
  - Tracking of active series and exporting them as metrics (`-ingester.active-series-metrics-enabled` and related flags)
  - Blocks storage: lazy mmap of block indexes in the store-gateway (`-blocks-storage.bucket-store.index-header-lazy-loading-enabled`)
  - Ingester: close idle TSDB and remove them from local disk (`-blocks-storage.tsdb.close-idle-tsdb-timeout`)
* [FEATURE] Memberlist: add TLS configuration options for the memberlist transport layer used by the gossip KV store. #4046
  * New flags added for memberlist communication:
    * `-memberlist.tls-enabled`
    * `-memberlist.tls-cert-path`
    * `-memberlist.tls-key-path`
    * `-memberlist.tls-ca-path`
    * `-memberlist.tls-server-name`
    * `-memberlist.tls-insecure-skip-verify`
* [FEATURE] Ruler: added `local` backend support to the ruler storage configuration under the `-ruler-storage.` flag prefix. #3932
* [ENHANCEMENT] Upgraded Docker base images to `alpine:3.13`. #4042
* [ENHANCEMENT] Blocks storage: reduce ingester memory by eliminating series reference cache. #3951
* [ENHANCEMENT] Ruler: optimized `<prefix>/api/v1/rules` and `<prefix>/api/v1/alerts` when ruler sharding is enabled. #3916
* [ENHANCEMENT] Ruler: added the following metrics when ruler sharding is enabled: #3916
  * `cortex_ruler_clients`
  * `cortex_ruler_client_request_duration_seconds`
* [ENHANCEMENT] Alertmanager: Add API endpoint to list all tenant alertmanager configs: `GET /multitenant_alertmanager/configs`. #3529
* [ENHANCEMENT] Ruler: Add API endpoint to list all tenant ruler rule groups: `GET /ruler/rule_groups`. #3529
* [ENHANCEMENT] Query-frontend/scheduler: added querier forget delay (`-query-frontend.querier-forget-delay` and `-query-scheduler.querier-forget-delay`) to mitigate the blast radius in the event queriers crash because of a repeatedly sent "query of death" when shuffle-sharding is enabled. #3901
* [ENHANCEMENT] Query-frontend: reduced memory allocations when serializing query response. #3964
* [ENHANCEMENT] Querier / ruler: some optimizations to PromQL query engine. #3934 #3989
* [ENHANCEMENT] Ingester: reduce CPU and memory when an high number of errors are returned by the ingester on the write path with the blocks storage. #3969 #3971 #3973
* [ENHANCEMENT] Distributor: reduce CPU and memory when an high number of errors are returned by the distributor on the write path. #3990
* [ENHANCEMENT] Put metric before label value in the "label value too long" error message. #4018
* [ENHANCEMENT] Allow use of `y|w|d` suffixes for duration related limits and per-tenant limits. #4044
* [ENHANCEMENT] Query-frontend: Small optimization on top of PR #3968 to avoid unnecessary Extents merging. #4026
* [ENHANCEMENT] Add a metric `cortex_compactor_compaction_interval_seconds` for the compaction interval config value. #4040
* [ENHANCEMENT] Ingester: added following per-ingester (instance) experimental limits: max number of series in memory (`-ingester.instance-limits.max-series`), max number of users in memory (`-ingester.instance-limits.max-tenants`), max ingestion rate (`-ingester.instance-limits.max-ingestion-rate`), and max inflight requests (`-ingester.instance-limits.max-inflight-push-requests`). These limits are only used when using blocks storage. Limits can also be configured using runtime-config feature, and current values are exported as `cortex_ingester_instance_limits` metric. #3992.
* [ENHANCEMENT] Cortex is now built with Go 1.16. #4062
* [ENHANCEMENT] Distributor: added per-distributor experimental limits: max number of inflight requests (`-distributor.instance-limits.max-inflight-push-requests`) and max ingestion rate in samples/sec (`-distributor.instance-limits.max-ingestion-rate`). If not set, these two are unlimited. Also added metrics to expose current values (`cortex_distributor_inflight_push_requests`, `cortex_distributor_ingestion_rate_samples_per_second`) as well as limits (`cortex_distributor_instance_limits` with various `limit` label values). #4071
* [ENHANCEMENT] Ruler: Added `-ruler.enabled-tenants` and `-ruler.disabled-tenants` to explicitly enable or disable rules processing for specific tenants. #4074
* [ENHANCEMENT] Block Storage Ingester: `/flush` now accepts two new parameters: `tenant` to specify tenant to flush and `wait=true` to make call synchronous. Multiple tenants can be specified by repeating `tenant` parameter. If no `tenant` is specified, all tenants are flushed, as before. #4073
* [ENHANCEMENT] Alertmanager: validate configured `-alertmanager.web.external-url` and fail if ends with `/`. #4081
* [ENHANCEMENT] Alertmanager: added `-alertmanager.receivers-firewall.block.cidr-networks` and `-alertmanager.receivers-firewall.block.private-addresses` to block specific network addresses in HTTP-based Alertmanager receiver integrations. #4085
* [ENHANCEMENT] Allow configuration of Cassandra's host selection policy. #4069
* [ENHANCEMENT] Store-gateway: retry synching blocks if a per-tenant sync fails. #3975 #4088
* [ENHANCEMENT] Add metric `cortex_tcp_connections` exposing the current number of accepted TCP connections. #4099
* [ENHANCEMENT] Querier: Allow federated queries to run concurrently. #4065
* [ENHANCEMENT] Label Values API call now supports `match[]` parameter when querying blocks on storage (assuming `-querier.query-store-for-labels-enabled` is enabled). #4133
* [BUGFIX] Ruler-API: fix bug where `/api/v1/rules/<namespace>/<group_name>` endpoint return `400` instead of `404`. #4013
* [BUGFIX] Distributor: reverted changes done to rate limiting in #3825. #3948
* [BUGFIX] Ingester: Fix race condition when opening and closing tsdb concurrently. #3959
* [BUGFIX] Querier: streamline tracing spans. #3924
* [BUGFIX] Ruler Storage: ignore objects with empty namespace or group in the name. #3999
* [BUGFIX] Distributor: fix issue causing distributors to not extend the replication set because of failing instances when zone-aware replication is enabled. #3977
* [BUGFIX] Query-frontend: Fix issue where cached entry size keeps increasing when making tiny query repeatedly. #3968
* [BUGFIX] Compactor: `-compactor.blocks-retention-period` now supports weeks (`w`) and years (`y`). #4027
* [BUGFIX] Querier: returning 422 (instead of 500) when query hits `max_chunks_per_query` limit with block storage, when the limit is hit in the store-gateway. #3937
* [BUGFIX] Ruler: Rule group limit enforcement should now allow the same number of rules in a group as the limit. #3616
* [BUGFIX] Frontend, Query-scheduler: allow querier to notify about shutdown without providing any authentication. #4066
* [BUGFIX] Querier: fixed race condition causing queries to fail right after querier startup with the "empty ring" error. #4068
* [BUGFIX] Compactor: Increment `cortex_compactor_runs_failed_total` if compactor failed compact a single tenant. #4094
* [BUGFIX] Tracing: hot fix to avoid the Jaeger tracing client to indefinitely block the Cortex process shutdown in case the HTTP connection to the tracing backend is blocked. #4134
* [BUGFIX] Forward proper EndsAt from ruler to Alertmanager inline with Prometheus behaviour. #4017
* [BUGFIX] Querier: support filtering LabelValues with matchers when using tenant federation. #4277

## Blocksconvert

* [ENHANCEMENT] Builder: add `-builder.timestamp-tolerance` option which may reduce block size by rounding timestamps to make difference whole seconds. #3891

## 1.8.1 / 2021-04-27

* [CHANGE] Fix for CVE-2021-31232: Local file disclosure vulnerability when `-experimental.alertmanager.enable-api` is used. The HTTP basic auth `password_file` can be used as an attack vector to send any file content via a webhook. The alertmanager templates can be used as an attack vector to send any file content because the alertmanager can load any text file specified in the templates list.

## 1.8.0 / 2021-03-24

* [CHANGE] Alertmanager: Don't expose cluster information to tenants via the `/alertmanager/api/v1/status` API endpoint when operating with clustering enabled. #3903
* [CHANGE] Ingester: don't update internal "last updated" timestamp of TSDB if tenant only sends invalid samples. This affects how "idle" time is computed. #3727
* [CHANGE] Require explicit flag `-<prefix>.tls-enabled` to enable TLS in GRPC clients. Previously it was enough to specify a TLS flag to enable TLS validation. #3156
* [CHANGE] Query-frontend: removed `-querier.split-queries-by-day` (deprecated in Cortex 0.4.0). Please use `-querier.split-queries-by-interval` instead. #3813
* [CHANGE] Store-gateway: the chunks pool controlled by `-blocks-storage.bucket-store.max-chunk-pool-bytes` is now shared across all tenants. #3830
* [CHANGE] Ingester: return error code 400 instead of 429 when per-user/per-tenant series/metadata limits are reached. #3833
* [CHANGE] Compactor: add `reason` label to `cortex_compactor_blocks_marked_for_deletion_total` metric. Source blocks marked for deletion by compactor are labelled as `compaction`, while blocks passing the retention period are labelled as `retention`. #3879
* [CHANGE] Alertmanager: the `DELETE /api/v1/alerts` is now idempotent. No error is returned if the alertmanager config doesn't exist. #3888
* [FEATURE] Experimental Ruler Storage: Add a separate set of configuration options to configure the ruler storage backend under the `-ruler-storage.` flag prefix. All blocks storage bucket clients and the config service are currently supported. Clients using this implementation will only be enabled if the existing `-ruler.storage` flags are left unset. #3805 #3864
* [FEATURE] Experimental Alertmanager Storage: Add a separate set of configuration options to configure the alertmanager storage backend under the `-alertmanager-storage.` flag prefix. All blocks storage bucket clients and the config service are currently supported. Clients using this implementation will only be enabled if the existing `-alertmanager.storage` flags are left unset. #3888
* [FEATURE] Adds support to S3 server-side encryption using KMS. The S3 server-side encryption config can be overridden on a per-tenant basis for the blocks storage, ruler and alertmanager. Deprecated `-<prefix>.s3.sse-encryption`, please use the following CLI flags that have been added. #3651 #3810 #3811 #3870 #3886 #3906
  - `-<prefix>.s3.sse.type`
  - `-<prefix>.s3.sse.kms-key-id`
  - `-<prefix>.s3.sse.kms-encryption-context`
* [FEATURE] Querier: Enable `@ <timestamp>` modifier in PromQL using the new `-querier.at-modifier-enabled` flag. #3744
* [FEATURE] Overrides Exporter: Add `overrides-exporter` module for exposing per-tenant resource limit overrides as metrics. It is not included in `all` target (single-binary mode), and must be explicitly enabled. #3785
* [FEATURE] Experimental thanosconvert: introduce an experimental tool `thanosconvert` to migrate Thanos block metadata to Cortex metadata. #3770
* [FEATURE] Alertmanager: It now shards the `/api/v1/alerts` API using the ring when sharding is enabled. #3671
  * Added `-alertmanager.max-recv-msg-size` (defaults to 16M) to limit the size of HTTP request body handled by the alertmanager.
  * New flags added for communication between alertmanagers:
    * `-alertmanager.max-recv-msg-size`
    * `-alertmanager.alertmanager-client.remote-timeout`
    * `-alertmanager.alertmanager-client.tls-enabled`
    * `-alertmanager.alertmanager-client.tls-cert-path`
    * `-alertmanager.alertmanager-client.tls-key-path`
    * `-alertmanager.alertmanager-client.tls-ca-path`
    * `-alertmanager.alertmanager-client.tls-server-name`
    * `-alertmanager.alertmanager-client.tls-insecure-skip-verify`
* [FEATURE] Compactor: added blocks storage per-tenant retention support. This is configured via `-compactor.retention-period`, and can be overridden on a per-tenant basis. #3879
* [ENHANCEMENT] Queries: Instrument queries that were discarded due to the configured `max_outstanding_requests_per_tenant`. #3894
  * `cortex_query_frontend_discarded_requests_total`
  * `cortex_query_scheduler_discarded_requests_total`
* [ENHANCEMENT] Ruler: Add TLS and explicit basis authentication configuration options for the HTTP client the ruler uses to communicate with the alertmanager. #3752
  * `-ruler.alertmanager-client.basic-auth-username`: Configure the basic authentication username used by the client. Takes precedent over a URL configured username.
  * `-ruler.alertmanager-client.basic-auth-password`: Configure the basic authentication password used by the client. Takes precedent over a URL configured password.
  * `-ruler.alertmanager-client.tls-ca-path`: File path to the CA file.
  * `-ruler.alertmanager-client.tls-cert-path`: File path to the TLS certificate.
  * `-ruler.alertmanager-client.tls-insecure-skip-verify`: Boolean to disable verifying the certificate.
  * `-ruler.alertmanager-client.tls-key-path`: File path to the TLS key certificate.
  * `-ruler.alertmanager-client.tls-server-name`: Expected name on the TLS certificate.
* [ENHANCEMENT] Ingester: exposed metric `cortex_ingester_oldest_unshipped_block_timestamp_seconds`, tracking the unix timestamp of the oldest TSDB block not shipped to the storage yet. #3705
* [ENHANCEMENT] Prometheus upgraded. #3739 #3806
  * Avoid unnecessary `runtime.GC()` during compactions.
  * Prevent compaction loop in TSDB on data gap.
* [ENHANCEMENT] Query-Frontend now returns server side performance metrics using `Server-Timing` header when query stats is enabled. #3685
* [ENHANCEMENT] Runtime Config: Add a `mode` query parameter for the runtime config endpoint. `/runtime_config?mode=diff` now shows the YAML runtime configuration with all values that differ from the defaults. #3700
* [ENHANCEMENT] Distributor: Enable downstream projects to wrap distributor push function and access the deserialized write requests berfore/after they are pushed. #3755
* [ENHANCEMENT] Add flag `-<prefix>.tls-server-name` to require a specific server name instead of the hostname on the certificate. #3156
* [ENHANCEMENT] Alertmanager: Remove a tenant's alertmanager instead of pausing it as we determine it is no longer needed. #3722
* [ENHANCEMENT] Blocks storage: added more configuration options to S3 client. #3775
  * `-blocks-storage.s3.tls-handshake-timeout`: Maximum time to wait for a TLS handshake. 0 means no limit.
  * `-blocks-storage.s3.expect-continue-timeout`: The time to wait for a server's first response headers after fully writing the request headers if the request has an Expect header. 0 to send the request body immediately.
  * `-blocks-storage.s3.max-idle-connections`: Maximum number of idle (keep-alive) connections across all hosts. 0 means no limit.
  * `-blocks-storage.s3.max-idle-connections-per-host`: Maximum number of idle (keep-alive) connections to keep per-host. If 0, a built-in default value is used.
  * `-blocks-storage.s3.max-connections-per-host`: Maximum number of connections per host. 0 means no limit.
* [ENHANCEMENT] Ingester: when tenant's TSDB is closed, Ingester now removes pushed metrics-metadata from memory, and removes metadata (`cortex_ingester_memory_metadata`, `cortex_ingester_memory_metadata_created_total`, `cortex_ingester_memory_metadata_removed_total`) and validation metrics (`cortex_discarded_samples_total`, `cortex_discarded_metadata_total`). #3782
* [ENHANCEMENT] Distributor: cleanup metrics for inactive tenants. #3784
* [ENHANCEMENT] Ingester: Have ingester to re-emit following TSDB metrics. #3800
  * `cortex_ingester_tsdb_blocks_loaded`
  * `cortex_ingester_tsdb_reloads_total`
  * `cortex_ingester_tsdb_reloads_failures_total`
  * `cortex_ingester_tsdb_symbol_table_size_bytes`
  * `cortex_ingester_tsdb_storage_blocks_bytes`
  * `cortex_ingester_tsdb_time_retentions_total`
* [ENHANCEMENT] Querier: distribute workload across `-store-gateway.sharding-ring.replication-factor` store-gateway replicas when querying blocks and `-store-gateway.sharding-enabled=true`. #3824
* [ENHANCEMENT] Distributor / HA Tracker: added cleanup of unused elected HA replicas from KV store. Added following metrics to monitor this process: #3809
  * `cortex_ha_tracker_replicas_cleanup_started_total`
  * `cortex_ha_tracker_replicas_cleanup_marked_for_deletion_total`
  * `cortex_ha_tracker_replicas_cleanup_deleted_total`
  * `cortex_ha_tracker_replicas_cleanup_delete_failed_total`
* [ENHANCEMENT] Ruler now has new API endpoint `/ruler/delete_tenant_config` that can be used to delete all ruler groups for tenant. It is intended to be used by administrators who wish to clean up state after removed user. Note that this endpoint is enabled regardless of `-experimental.ruler.enable-api`. #3750 #3899
* [ENHANCEMENT] Query-frontend, query-scheduler: cleanup metrics for inactive tenants. #3826
* [ENHANCEMENT] Blocks storage: added `-blocks-storage.s3.region` support to S3 client configuration. #3811
* [ENHANCEMENT] Distributor: Remove cached subrings for inactive users when using shuffle sharding. #3849
* [ENHANCEMENT] Store-gateway: Reduced memory used to fetch chunks at query time. #3855
* [ENHANCEMENT] Ingester: attempt to prevent idle compaction from happening in concurrent ingesters by introducing a 25% jitter to the configured idle timeout (`-blocks-storage.tsdb.head-compaction-idle-timeout`). #3850
* [ENHANCEMENT] Compactor: cleanup local files for users that are no longer owned by compactor. #3851
* [ENHANCEMENT] Store-gateway: close empty bucket stores, and delete leftover local files for tenants that no longer belong to store-gateway. #3853
* [ENHANCEMENT] Store-gateway: added metrics to track partitioner behaviour. #3877
  * `cortex_bucket_store_partitioner_requested_bytes_total`
  * `cortex_bucket_store_partitioner_requested_ranges_total`
  * `cortex_bucket_store_partitioner_expanded_bytes_total`
  * `cortex_bucket_store_partitioner_expanded_ranges_total`
* [ENHANCEMENT] Store-gateway: added metrics to monitor chunk buffer pool behaviour. #3880
  * `cortex_bucket_store_chunk_pool_requested_bytes_total`
  * `cortex_bucket_store_chunk_pool_returned_bytes_total`
* [ENHANCEMENT] Alertmanager: load alertmanager configurations from object storage concurrently, and only load necessary configurations, speeding configuration synchronization process and executing fewer "GET object" operations to the storage when sharding is enabled. #3898
* [ENHANCEMENT] Ingester (blocks storage): Ingester can now stream entire chunks instead of individual samples to the querier. At the moment this feature must be explicitly enabled either by using `-ingester.stream-chunks-when-using-blocks` flag or `ingester_stream_chunks_when_using_blocks` (boolean) field in runtime config file, but these configuration options are temporary and will be removed when feature is stable. #3889
* [ENHANCEMENT] Alertmanager: New endpoint `/multitenant_alertmanager/delete_tenant_config` to delete configuration for tenant identified by `X-Scope-OrgID` header. This is an internal endpoint, available even if Alertmanager API is not enabled by using `-experimental.alertmanager.enable-api`. #3900
* [ENHANCEMENT] MemCached: Add `max_item_size` support. #3929
* [BUGFIX] Cortex: Fixed issue where fatal errors and various log messages where not logged. #3778
* [BUGFIX] HA Tracker: don't track as error in the `cortex_kv_request_duration_seconds` metric a CAS operation intentionally aborted. #3745
* [BUGFIX] Querier / ruler: do not log "error removing stale clients" if the ring is empty. #3761
* [BUGFIX] Store-gateway: fixed a panic caused by a race condition when the index-header lazy loading is enabled. #3775 #3789
* [BUGFIX] Compactor: fixed "could not guess file size" log when uploading blocks deletion marks to the global location. #3807
* [BUGFIX] Prevent panic at start if the http_prefix setting doesn't have a valid value. #3796
* [BUGFIX] Memberlist: fixed panic caused by race condition in `armon/go-metrics` used by memberlist client. #3725
* [BUGFIX] Querier: returning 422 (instead of 500) when query hits `max_chunks_per_query` limit with block storage. #3895
* [BUGFIX] Alertmanager: Ensure that experimental `/api/v1/alerts` endpoints work when `-http.prefix` is empty. #3905
* [BUGFIX] Chunk store: fix panic in inverted index when deleted fingerprint is no longer in the index. #3543

## 1.7.1 / 2021-04-27

* [CHANGE] Fix for CVE-2021-31232: Local file disclosure vulnerability when `-experimental.alertmanager.enable-api` is used. The HTTP basic auth `password_file` can be used as an attack vector to send any file content via a webhook. The alertmanager templates can be used as an attack vector to send any file content because the alertmanager can load any text file specified in the templates list.

## 1.7.0 / 2021-02-23

Note the blocks storage compactor runs a migration task at startup in this version, which can take many minutes and use a lot of RAM.
[Turn this off after first run](https://cortexmetrics.io/docs/blocks-storage/production-tips/#ensure-deletion-marks-migration-is-disabled-after-first-run).

* [CHANGE] FramedSnappy encoding support has been removed from Push and Remote Read APIs. This means Prometheus 1.6 support has been removed and the oldest Prometheus version supported in the remote write is 1.7. #3682
* [CHANGE] Ruler: removed the flag `-ruler.evaluation-delay-duration-deprecated` which was deprecated in 1.4.0. Please use the `ruler_evaluation_delay_duration` per-tenant limit instead. #3694
* [CHANGE] Removed the flags `-<prefix>.grpc-use-gzip-compression` which were deprecated in 1.3.0: #3694
  * `-query-scheduler.grpc-client-config.grpc-use-gzip-compression`: use `-query-scheduler.grpc-client-config.grpc-compression` instead
  * `-frontend.grpc-client-config.grpc-use-gzip-compression`: use `-frontend.grpc-client-config.grpc-compression` instead
  * `-ruler.client.grpc-use-gzip-compression`: use `-ruler.client.grpc-compression` instead
  * `-bigtable.grpc-use-gzip-compression`: use `-bigtable.grpc-compression` instead
  * `-ingester.client.grpc-use-gzip-compression`: use `-ingester.client.grpc-compression` instead
  * `-querier.frontend-client.grpc-use-gzip-compression`: use `-querier.frontend-client.grpc-compression` instead
* [CHANGE] Querier: it's not required to set `-frontend.query-stats-enabled=true` in the querier anymore to enable query statistics logging in the query-frontend. The flag is now required to be configured only in the query-frontend and it will be propagated to the queriers. #3595 #3695
* [CHANGE] Blocks storage: compactor is now required when running a Cortex cluster with the blocks storage, because it also keeps the bucket index updated. #3583
* [CHANGE] Blocks storage: block deletion marks are now stored in a per-tenant global markers/ location too, other than within the block location. The compactor, at startup, will copy deletion marks from the block location to the global location. This migration is required only once, so it can be safely disabled via `-compactor.block-deletion-marks-migration-enabled=false` after new compactor has successfully started at least once in the cluster. #3583
* [CHANGE] OpenStack Swift: the default value for the `-ruler.storage.swift.container-name` and `-swift.container-name` config options has changed from `cortex` to empty string. If you were relying on the default value, please set it back to `cortex`. #3660
* [CHANGE] HA Tracker: configured replica label is now verified against label value length limit (`-validation.max-length-label-value`). #3668
* [CHANGE] Distributor: `extend_writes` field in YAML configuration has moved from `lifecycler` (inside `ingester_config`) to `distributor_config`. This doesn't affect command line option `-distributor.extend-writes`, which stays the same. #3719
* [CHANGE] Alertmanager: Deprecated `-cluster.` CLI flags in favor of their `-alertmanager.cluster.` equivalent. The deprecated flags (and their respective YAML config options) are: #3677
  * `-cluster.listen-address` in favor of `-alertmanager.cluster.listen-address`
  * `-cluster.advertise-address` in favor of `-alertmanager.cluster.advertise-address`
  * `-cluster.peer` in favor of `-alertmanager.cluster.peers`
  * `-cluster.peer-timeout` in favor of `-alertmanager.cluster.peer-timeout`
* [CHANGE] Blocks storage: the default value of `-blocks-storage.bucket-store.sync-interval` has been changed from `5m` to `15m`. #3724
* [FEATURE] Querier: Queries can be federated across multiple tenants. The tenants IDs involved need to be specified separated by a `|` character in the `X-Scope-OrgID` request header. This is an experimental feature, which can be enabled by setting `-tenant-federation.enabled=true` on all Cortex services. #3250
* [FEATURE] Alertmanager: introduced the experimental option `-alertmanager.sharding-enabled` to shard tenants across multiple Alertmanager instances. This feature is still under heavy development and its usage is discouraged. The following new metrics are exported by the Alertmanager: #3664
  * `cortex_alertmanager_ring_check_errors_total`
  * `cortex_alertmanager_sync_configs_total`
  * `cortex_alertmanager_sync_configs_failed_total`
  * `cortex_alertmanager_tenants_discovered`
  * `cortex_alertmanager_tenants_owned`
* [ENHANCEMENT] Allow specifying JAEGER_ENDPOINT instead of sampling server or local agent port. #3682
* [ENHANCEMENT] Blocks storage: introduced a per-tenant bucket index, periodically updated by the compactor, used to avoid full bucket scanning done by queriers, store-gateways and rulers. The bucket index is updated by the compactor during blocks cleanup, on every `-compactor.cleanup-interval`. #3553 #3555 #3561 #3583 #3625 #3711 #3715
* [ENHANCEMENT] Blocks storage: introduced an option `-blocks-storage.bucket-store.bucket-index.enabled` to enable the usage of the bucket index in the querier, store-gateway and ruler. When enabled, the querier, store-gateway and ruler will use the bucket index to find a tenant's blocks instead of running the periodic bucket scan. The following new metrics are exported by the querier and ruler: #3614 #3625
  * `cortex_bucket_index_loads_total`
  * `cortex_bucket_index_load_failures_total`
  * `cortex_bucket_index_load_duration_seconds`
  * `cortex_bucket_index_loaded`
* [ENHANCEMENT] Compactor: exported the following metrics. #3583 #3625
  * `cortex_bucket_blocks_count`: Total number of blocks per tenant in the bucket. Includes blocks marked for deletion, but not partial blocks.
  * `cortex_bucket_blocks_marked_for_deletion_count`: Total number of blocks per tenant marked for deletion in the bucket.
  * `cortex_bucket_blocks_partials_count`: Total number of partial blocks.
  * `cortex_bucket_index_last_successful_update_timestamp_seconds`: Timestamp of the last successful update of a tenant's bucket index.
* [ENHANCEMENT] Ruler: Add `cortex_prometheus_last_evaluation_samples` to expose the number of samples generated by a rule group per tenant. #3582
* [ENHANCEMENT] Memberlist: add status page (/memberlist) with available details about memberlist-based KV store and memberlist cluster. It's also possible to view KV values in Go struct or JSON format, or download for inspection. #3575
* [ENHANCEMENT] Memberlist: client can now keep a size-bounded buffer with sent and received messages and display them in the admin UI (/memberlist) for troubleshooting. #3581 #3602
* [ENHANCEMENT] Blocks storage: added block index attributes caching support to metadata cache. The TTL can be configured via `-blocks-storage.bucket-store.metadata-cache.block-index-attributes-ttl`. #3629
* [ENHANCEMENT] Alertmanager: Add support for Azure blob storage. #3634
* [ENHANCEMENT] Compactor: tenants marked for deletion will now be fully cleaned up after some delay since deletion of last block. Cleanup includes removal of remaining marker files (including tenant deletion mark file) and files under `debug/metas`. #3613
* [ENHANCEMENT] Compactor: retry compaction of a single tenant on failure instead of re-running compaction for all tenants. #3627
* [ENHANCEMENT] Querier: Implement result caching for tenant query federation. #3640
* [ENHANCEMENT] API: Add a `mode` query parameter for the config endpoint: #3645
  * `/config?mode=diff`: Shows the YAML configuration with all values that differ from the defaults.
  * `/config?mode=defaults`: Shows the YAML configuration with all the default values.
* [ENHANCEMENT] OpenStack Swift: added the following config options to OpenStack Swift backend client: #3660
  - Chunks storage: `-swift.auth-version`, `-swift.max-retries`, `-swift.connect-timeout`, `-swift.request-timeout`.
  - Blocks storage: ` -blocks-storage.swift.auth-version`, ` -blocks-storage.swift.max-retries`, ` -blocks-storage.swift.connect-timeout`, ` -blocks-storage.swift.request-timeout`.
  - Ruler: `-ruler.storage.swift.auth-version`, `-ruler.storage.swift.max-retries`, `-ruler.storage.swift.connect-timeout`, `-ruler.storage.swift.request-timeout`.
* [ENHANCEMENT] Disabled in-memory shuffle-sharding subring cache in the store-gateway, ruler and compactor. This should reduce the memory utilisation in these services when shuffle-sharding is enabled, without introducing a significantly increase CPU utilisation. #3601
* [ENHANCEMENT] Shuffle sharding: optimised subring generation used by shuffle sharding. #3601
* [ENHANCEMENT] New /runtime_config endpoint that returns the defined runtime configuration in YAML format. The returned configuration includes overrides. #3639
* [ENHANCEMENT] Query-frontend: included the parameter name failed to validate in HTTP 400 message. #3703
* [ENHANCEMENT] Fail to startup Cortex if provided runtime config is invalid. #3707
* [ENHANCEMENT] Alertmanager: Add flags to customize the cluster configuration: #3667
  * `-alertmanager.cluster.gossip-interval`: The interval between sending gossip messages. By lowering this value (more frequent) gossip messages are propagated across cluster more quickly at the expense of increased bandwidth usage.
  * `-alertmanager.cluster.push-pull-interval`: The interval between gossip state syncs. Setting this interval lower (more frequent) will increase convergence speeds across larger clusters at the expense of increased bandwidth usage.
* [ENHANCEMENT] Distributor: change the error message returned when a received series has too many label values. The new message format has the series at the end and this plays better with Prometheus logs truncation. #3718
  - From: `sample for '<series>' has <value> label names; limit <value>`
  - To: `series has too many labels (actual: <value>, limit: <value>) series: '<series>'`
* [ENHANCEMENT] Improve bucket index loader to handle edge case where new tenant has not had blocks uploaded to storage yet. #3717
* [BUGFIX] Allow `-querier.max-query-lookback` use `y|w|d` suffix like deprecated `-store.max-look-back-period`. #3598
* [BUGFIX] Memberlist: Entry in the ring should now not appear again after using "Forget" feature (unless it's still heartbeating). #3603
* [BUGFIX] Ingester: do not close idle TSDBs while blocks shipping is in progress. #3630 #3632
* [BUGFIX] Ingester: correctly update `cortex_ingester_memory_users` and `cortex_ingester_active_series` when a tenant's idle TSDB is closed, when running Cortex with the blocks storage. #3646
* [BUGFIX] Querier: fix default value incorrectly overriding `-querier.frontend-address` in single-binary mode. #3650
* [BUGFIX] Compactor: delete `deletion-mark.json` at last when deleting a block in order to not leave partial blocks without deletion mark in the bucket if the compactor is interrupted while deleting a block. #3660
* [BUGFIX] Blocks storage: do not cleanup a partially uploaded block when `meta.json` upload fails. Despite failure to upload `meta.json`, this file may in some cases still appear in the bucket later. By skipping early cleanup, we avoid having corrupted blocks in the storage. #3660
* [BUGFIX] Alertmanager: disable access to `/alertmanager/metrics` (which exposes all Cortex metrics), `/alertmanager/-/reload` and `/alertmanager/debug/*`, which were available to any authenticated user with enabled AlertManager. #3678
* [BUGFIX] Query-Frontend: avoid creating many small sub-queries by discarding cache extents under 5 minutes #3653
* [BUGFIX] Ruler: Ensure the stale markers generated for evaluated rules respect the configured `-ruler.evaluation-delay-duration`. This will avoid issues with samples with NaN be persisted with timestamps set ahead of the next rule evaluation. #3687
* [BUGFIX] Alertmanager: don't serve HTTP requests until Alertmanager has fully started. Serving HTTP requests earlier may result in loss of configuration for the user. #3679
* [BUGFIX] Do not log "failed to load config" if runtime config file is empty. #3706
* [BUGFIX] Do not allow to use a runtime config file containing multiple YAML documents. #3706
* [BUGFIX] HA Tracker: don't track as error in the `cortex_kv_request_duration_seconds` metric a CAS operation intentionally aborted. #3745

## 1.6.0 / 2020-12-29

* [CHANGE] Query Frontend: deprecate `-querier.compress-http-responses` in favour of `-api.response-compression-enabled`. #3544
* [CHANGE] Querier: deprecated `-store.max-look-back-period`. You should use `-querier.max-query-lookback` instead. #3452
* [CHANGE] Blocks storage: increased `-blocks-storage.bucket-store.chunks-cache.attributes-ttl` default from `24h` to `168h` (1 week). #3528
* [CHANGE] Blocks storage: the config option `-blocks-storage.bucket-store.index-cache.postings-compression-enabled` has been deprecated and postings compression is always enabled. #3538
* [CHANGE] Ruler: gRPC message size default limits on the Ruler-client side have changed: #3523
  - limit for outgoing gRPC messages has changed from 2147483647 to 16777216 bytes
  - limit for incoming gRPC messages has changed from 4194304 to 104857600 bytes
* [FEATURE] Distributor/Ingester: Provide ability to not overflow writes in the presence of a leaving or unhealthy ingester. This allows for more efficient ingester rolling restarts. #3305
* [FEATURE] Query-frontend: introduced query statistics logged in the query-frontend when enabled via `-frontend.query-stats-enabled=true`. When enabled, the metric `cortex_query_seconds_total` is tracked, counting the sum of the wall time spent across all queriers while running queries (on a per-tenant basis). The metrics `cortex_request_duration_seconds` and `cortex_query_seconds_total` are different: the first one tracks the request duration (eg. HTTP request from the client), while the latter tracks the sum of the wall time on all queriers involved executing the query. #3539
* [ENHANCEMENT] API: Add GZIP HTTP compression to the API responses. Compression can be enabled via `-api.response-compression-enabled`. #3536
* [ENHANCEMENT] Added zone-awareness support on queries. When zone-awareness is enabled, queries will still succeed if all ingesters in a single zone will fail. #3414
* [ENHANCEMENT] Blocks storage ingester: exported more TSDB-related metrics. #3412
  - `cortex_ingester_tsdb_wal_corruptions_total`
  - `cortex_ingester_tsdb_head_truncations_failed_total`
  - `cortex_ingester_tsdb_head_truncations_total`
  - `cortex_ingester_tsdb_head_gc_duration_seconds`
* [ENHANCEMENT] Enforced keepalive on all gRPC clients used for inter-service communication. #3431
* [ENHANCEMENT] Added `cortex_alertmanager_config_hash` metric to expose hash of Alertmanager Config loaded per user. #3388
* [ENHANCEMENT] Query-Frontend / Query-Scheduler: New component called "Query-Scheduler" has been introduced. Query-Scheduler is simply a queue of requests, moved outside of Query-Frontend. This allows Query-Frontend to be scaled separately from number of queues. To make Query-Frontend and Querier use Query-Scheduler, they need to be started with `-frontend.scheduler-address` and `-querier.scheduler-address` options respectively. #3374 #3471
* [ENHANCEMENT] Query-frontend / Querier / Ruler: added `-querier.max-query-lookback` to limit how long back data (series and metadata) can be queried. This setting can be overridden on a per-tenant basis and is enforced in the query-frontend, querier and ruler. #3452 #3458
* [ENHANCEMENT] Querier: added `-querier.query-store-for-labels-enabled` to query store for label names, label values and series APIs. Only works with blocks storage engine. #3461 #3520
* [ENHANCEMENT] Ingester: exposed `-blocks-storage.tsdb.wal-segment-size-bytes` config option to customise the TSDB WAL segment max size. #3476
* [ENHANCEMENT] Compactor: concurrently run blocks cleaner for multiple tenants. Concurrency can be configured via `-compactor.cleanup-concurrency`. #3483
* [ENHANCEMENT] Compactor: shuffle tenants before running compaction. #3483
* [ENHANCEMENT] Compactor: wait for a stable ring at startup, when sharding is enabled. #3484
* [ENHANCEMENT] Store-gateway: added `-blocks-storage.bucket-store.index-header-lazy-loading-enabled` to enable index-header lazy loading (experimental). When enabled, index-headers will be mmap-ed only once required by a query and will be automatically released after `-blocks-storage.bucket-store.index-header-lazy-loading-idle-timeout` time of inactivity. #3498
* [ENHANCEMENT] Alertmanager: added metrics `cortex_alertmanager_notification_requests_total` and `cortex_alertmanager_notification_requests_failed_total`. #3518
* [ENHANCEMENT] Ingester: added `-blocks-storage.tsdb.head-chunks-write-buffer-size-bytes` to fine-tune the TSDB head chunks write buffer size when running Cortex blocks storage. #3518
* [ENHANCEMENT] /metrics now supports OpenMetrics output. HTTP and gRPC servers metrics can now include exemplars. #3524
* [ENHANCEMENT] Expose gRPC keepalive policy options by gRPC server. #3524
* [ENHANCEMENT] Blocks storage: enabled caching of `meta.json` attributes, configurable via `-blocks-storage.bucket-store.metadata-cache.metafile-attributes-ttl`. #3528
* [ENHANCEMENT] Compactor: added a config validation check to fail fast if the compactor has been configured invalid block range periods (each period is expected to be a multiple of the previous one). #3534
* [ENHANCEMENT] Blocks storage: concurrently fetch deletion marks from object storage. #3538
* [ENHANCEMENT] Blocks storage ingester: ingester can now close idle TSDB and delete local data. #3491 #3552
* [ENHANCEMENT] Blocks storage: add option to use V2 signatures for S3 authentication. #3540
* [ENHANCEMENT] Exported process metrics to monitor the number of memory map areas allocated. #3537
  * - `process_memory_map_areas`
  * - `process_memory_map_areas_limit`
* [ENHANCEMENT] Ruler: Expose gRPC client options. #3523
* [ENHANCEMENT] Compactor: added metrics to track on-going compaction. #3535
  * `cortex_compactor_tenants_discovered`
  * `cortex_compactor_tenants_skipped`
  * `cortex_compactor_tenants_processing_succeeded`
  * `cortex_compactor_tenants_processing_failed`
* [ENHANCEMENT] Added new experimental API endpoints: `POST /purger/delete_tenant` and `GET /purger/delete_tenant_status` for deleting all tenant data. Only works with blocks storage. Compactor removes blocks that belong to user marked for deletion. #3549 #3558
* [ENHANCEMENT] Chunks storage: add option to use V2 signatures for S3 authentication. #3560
* [ENHANCEMENT] HA Tracker: Added new limit `ha_max_clusters` to set the max number of clusters tracked for single user. This limit is disabled by default. #3668
* [BUGFIX] Query-Frontend: `cortex_query_seconds_total` now return seconds not nanoseconds. #3589
* [BUGFIX] Blocks storage ingester: fixed some cases leading to a TSDB WAL corruption after a partial write to disk. #3423
* [BUGFIX] Blocks storage: Fix the race between ingestion and `/flush` call resulting in overlapping blocks. #3422
* [BUGFIX] Querier: fixed `-querier.max-query-into-future` which wasn't correctly enforced on range queries. #3452
* [BUGFIX] Fixed float64 precision stability when aggregating metrics before exposing them. This could have lead to false counters resets when querying some metrics exposed by Cortex. #3506
* [BUGFIX] Querier: the meta.json sync concurrency done when running Cortex with the blocks storage is now controlled by `-blocks-storage.bucket-store.meta-sync-concurrency` instead of the incorrect `-blocks-storage.bucket-store.block-sync-concurrency` (default values are the same). #3531
* [BUGFIX] Querier: fixed initialization order of querier module when using blocks storage. It now (again) waits until blocks have been synchronized. #3551

## Blocksconvert

* [ENHANCEMENT] Scheduler: ability to ignore users based on regexp, using `-scheduler.ignore-users-regex` flag. #3477
* [ENHANCEMENT] Builder: Parallelize reading chunks in the final stage of building block. #3470
* [ENHANCEMENT] Builder: remove duplicate label names from chunk. #3547

## 1.5.0 / 2020-11-09

### Cortex

* [CHANGE] Blocks storage: update the default HTTP configuration values for the S3 client to the upstream Thanos default values. #3244
  - `-blocks-storage.s3.http.idle-conn-timeout` is set 90 seconds.
  - `-blocks-storage.s3.http.response-header-timeout` is set to 2 minutes.
* [CHANGE] Improved shuffle sharding support in the write path. This work introduced some config changes: #3090
  * Introduced `-distributor.sharding-strategy` CLI flag (and its respective `sharding_strategy` YAML config option) to explicitly specify which sharding strategy should be used in the write path
  * `-experimental.distributor.user-subring-size` flag renamed to `-distributor.ingestion-tenant-shard-size`
  * `user_subring_size` limit YAML config option renamed to `ingestion_tenant_shard_size`
* [CHANGE] Dropped "blank Alertmanager configuration; using fallback" message from Info to Debug level. #3205
* [CHANGE] Zone-awareness replication for time-series now should be explicitly enabled in the distributor via the `-distributor.zone-awareness-enabled` CLI flag (or its respective YAML config option). Before, zone-aware replication was implicitly enabled if a zone was set on ingesters. #3200
* [CHANGE] Removed the deprecated CLI flag `-config-yaml`. You should use `-schema-config-file` instead. #3225
* [CHANGE] Enforced the HTTP method required by some API endpoints which did (incorrectly) allow any method before that. #3228
  - `GET /`
  - `GET /config`
  - `GET /debug/fgprof`
  - `GET /distributor/all_user_stats`
  - `GET /distributor/ha_tracker`
  - `GET /all_user_stats`
  - `GET /ha-tracker`
  - `GET /api/v1/user_stats`
  - `GET /api/v1/chunks`
  - `GET <legacy-http-prefix>/user_stats`
  - `GET <legacy-http-prefix>/chunks`
  - `GET /services`
  - `GET /multitenant_alertmanager/status`
  - `GET /status` (alertmanager microservice)
  - `GET|POST /ingester/ring`
  - `GET|POST /ring`
  - `GET|POST /store-gateway/ring`
  - `GET|POST /compactor/ring`
  - `GET|POST /ingester/flush`
  - `GET|POST /ingester/shutdown`
  - `GET|POST /flush`
  - `GET|POST /shutdown`
  - `GET|POST /ruler/ring`
  - `POST /api/v1/push`
  - `POST <legacy-http-prefix>/push`
  - `POST /push`
  - `POST /ingester/push`
* [CHANGE] Renamed CLI flags to configure the network interface names from which automatically detect the instance IP. #3295
  - `-compactor.ring.instance-interface` renamed to `-compactor.ring.instance-interface-names`
  - `-store-gateway.sharding-ring.instance-interface` renamed to `-store-gateway.sharding-ring.instance-interface-names`
  - `-distributor.ring.instance-interface` renamed to `-distributor.ring.instance-interface-names`
  - `-ruler.ring.instance-interface` renamed to `-ruler.ring.instance-interface-names`
* [CHANGE] Renamed `-<prefix>.redis.enable-tls` CLI flag to `-<prefix>.redis.tls-enabled`, and its respective YAML config option from `enable_tls` to `tls_enabled`. #3298
* [CHANGE] Increased default `-<prefix>.redis.timeout` from `100ms` to `500ms`. #3301
* [CHANGE] `cortex_alertmanager_config_invalid` has been removed in favor of `cortex_alertmanager_config_last_reload_successful`. #3289
* [CHANGE] Query-frontend: POST requests whose body size exceeds 10MiB will be rejected. The max body size can be customised via `-frontend.max-body-size`. #3276
* [FEATURE] Shuffle sharding: added support for shuffle-sharding queriers in the query-frontend. When configured (`-frontend.max-queriers-per-tenant` globally, or using per-tenant limit `max_queriers_per_tenant`), each tenants's requests will be handled by different set of queriers. #3113 #3257
* [FEATURE] Shuffle sharding: added support for shuffle-sharding ingesters on the read path. When ingesters shuffle-sharding is enabled and `-querier.shuffle-sharding-ingesters-lookback-period` is set, queriers will fetch in-memory series from the minimum set of required ingesters, selecting only ingesters which may have received series since 'now - lookback period'. #3252
* [FEATURE] Query-frontend: added `compression` config to support results cache with compression. #3217
* [FEATURE] Add OpenStack Swift support to blocks storage. #3303
* [FEATURE] Added support for applying Prometheus relabel configs on series received by the distributor. A `metric_relabel_configs` field has been added to the per-tenant limits configuration. #3329
* [FEATURE] Support for Cassandra client SSL certificates. #3384
* [ENHANCEMENT] Ruler: Introduces two new limits `-ruler.max-rules-per-rule-group` and `-ruler.max-rule-groups-per-tenant` to control the number of rules per rule group and the total number of rule groups for a given user. They are disabled by default. #3366
* [ENHANCEMENT] Allow to specify multiple comma-separated Cortex services to `-target` CLI option (or its respective YAML config option). For example, `-target=all,compactor` can be used to start Cortex single-binary with compactor as well. #3275
* [ENHANCEMENT] Expose additional HTTP configs for the S3 backend client. New flag are listed below: #3244
  - `-blocks-storage.s3.http.idle-conn-timeout`
  - `-blocks-storage.s3.http.response-header-timeout`
  - `-blocks-storage.s3.http.insecure-skip-verify`
* [ENHANCEMENT] Added `cortex_query_frontend_connected_clients` metric to show the number of workers currently connected to the frontend. #3207
* [ENHANCEMENT] Shuffle sharding: improved shuffle sharding in the write path. Shuffle sharding now should be explicitly enabled via `-distributor.sharding-strategy` CLI flag (or its respective YAML config option) and guarantees stability, consistency, shuffling and balanced zone-awareness properties. #3090 #3214
* [ENHANCEMENT] Ingester: added new metric `cortex_ingester_active_series` to track active series more accurately. Also added options to control whether active series tracking is enabled (`-ingester.active-series-metrics-enabled`, defaults to false), and how often this metric is updated (`-ingester.active-series-metrics-update-period`) and max idle time for series to be considered inactive (`-ingester.active-series-metrics-idle-timeout`). #3153
* [ENHANCEMENT] Store-gateway: added zone-aware replication support to blocks replication in the store-gateway. #3200
* [ENHANCEMENT] Store-gateway: exported new metrics. #3231
  - `cortex_bucket_store_cached_series_fetch_duration_seconds`
  - `cortex_bucket_store_cached_postings_fetch_duration_seconds`
  - `cortex_bucket_stores_gate_queries_max`
* [ENHANCEMENT] Added `-version` flag to Cortex. #3233
* [ENHANCEMENT] Hash ring: added instance registered timestamp to the ring. #3248
* [ENHANCEMENT] Reduce tail latency by smoothing out spikes in rate of chunk flush operations. #3191
* [ENHANCEMENT] User Cortex as User Agent in http requests issued by Configs DB client. #3264
* [ENHANCEMENT] Experimental Ruler API: Fetch rule groups from object storage in parallel. #3218
* [ENHANCEMENT] Chunks GCS object storage client uses the `fields` selector to limit the payload size when listing objects in the bucket. #3218 #3292
* [ENHANCEMENT] Added shuffle sharding support to ruler. Added new metric `cortex_ruler_sync_rules_total`. #3235
* [ENHANCEMENT] Return an explicit error when the store-gateway is explicitly requested without a blocks storage engine. #3287
* [ENHANCEMENT] Ruler: only load rules that belong to the ruler. Improves rules synching performances when ruler sharding is enabled. #3269
* [ENHANCEMENT] Added `-<prefix>.redis.tls-insecure-skip-verify` flag. #3298
* [ENHANCEMENT] Added `cortex_alertmanager_config_last_reload_successful_seconds` metric to show timestamp of last successful AM config reload. #3289
* [ENHANCEMENT] Blocks storage: reduced number of bucket listing operations to list block content (applies to newly created blocks only). #3363
* [ENHANCEMENT] Ruler: Include the tenant ID on the notifier logs. #3372
* [ENHANCEMENT] Blocks storage Compactor: Added `-compactor.enabled-tenants` and `-compactor.disabled-tenants` to explicitly enable or disable compaction of specific tenants. #3385
* [ENHANCEMENT] Blocks storage ingester: Creating checkpoint only once even when there are multiple Head compactions in a single `Compact()` call. #3373
* [BUGFIX] Blocks storage ingester: Read repair memory-mapped chunks file which can end up being empty on abrupt shutdowns combined with faulty disks. #3373
* [BUGFIX] Blocks storage ingester: Close TSDB resources on failed startup preventing ingester OOMing. #3373
* [BUGFIX] No-longer-needed ingester operations for queries triggered by queriers and rulers are now canceled. #3178
* [BUGFIX] Ruler: directories in the configured `rules-path` will be removed on startup and shutdown in order to ensure they don't persist between runs. #3195
* [BUGFIX] Handle hash-collisions in the query path. #3192
* [BUGFIX] Check for postgres rows errors. #3197
* [BUGFIX] Ruler Experimental API: Don't allow rule groups without names or empty rule groups. #3210
* [BUGFIX] Experimental Alertmanager API: Do not allow empty Alertmanager configurations or bad template filenames to be submitted through the configuration API. #3185
* [BUGFIX] Reduce failures to update heartbeat when using Consul. #3259
* [BUGFIX] When using ruler sharding, moving all user rule groups from ruler to a different one and then back could end up with some user groups not being evaluated at all. #3235
* [BUGFIX] Fixed shuffle sharding consistency when zone-awareness is enabled and the shard size is increased or instances in a new zone are added. #3299
* [BUGFIX] Use a valid grpc header when logging IP addresses. #3307
* [BUGFIX] Fixed the metric `cortex_prometheus_rule_group_duration_seconds` in the Ruler, it wouldn't report any values. #3310
* [BUGFIX] Fixed gRPC connections leaking in rulers when rulers sharding is enabled and APIs called. #3314
* [BUGFIX] Fixed shuffle sharding consistency when zone-awareness is enabled and the shard size is increased or instances in a new zone are added. #3299
* [BUGFIX] Fixed Gossip memberlist members joining when addresses are configured using DNS-based service discovery. #3360
* [BUGFIX] Ingester: fail to start an ingester running the blocks storage, if unable to load any existing TSDB at startup. #3354
* [BUGFIX] Blocks storage: Avoid deletion of blocks in the ingester which are not shipped to the storage yet. #3346
* [BUGFIX] Fix common prefixes returned by List method of S3 client. #3358
* [BUGFIX] Honor configured timeout in Azure and GCS object clients. #3285
* [BUGFIX] Blocks storage: Avoid creating blocks larger than configured block range period on forced compaction and when TSDB is idle. #3344
* [BUGFIX] Shuffle sharding: fixed max global series per user/metric limit when shuffle sharding and `-distributor.shard-by-all-labels=true` are both enabled in distributor. When using these global limits you should now set `-distributor.sharding-strategy` and `-distributor.zone-awareness-enabled` to ingesters too. #3369
* [BUGFIX] Slow query logging: when using downstream server request parameters were not logged. #3276
* [BUGFIX] Fixed tenant detection in the ruler and alertmanager API when running without auth. #3343

### Blocksconvert

* [ENHANCEMENT] Blocksconvert – Builder: download plan file locally before processing it. #3209
* [ENHANCEMENT] Blocksconvert – Cleaner: added new tool for deleting chunks data. #3283
* [ENHANCEMENT] Blocksconvert – Scanner: support for scanning specific date-range only. #3222
* [ENHANCEMENT] Blocksconvert – Scanner: metrics for tracking progress. #3222
* [ENHANCEMENT] Blocksconvert – Builder: retry block upload before giving up. #3245
* [ENHANCEMENT] Blocksconvert – Scanner: upload plans concurrently. #3340
* [BUGFIX] Blocksconvert: fix chunks ordering in the block. Chunks in different order than series work just fine in TSDB blocks at the moment, but it's not consistent with what Prometheus does and future Prometheus and Cortex optimizations may rely on this ordering. #3371

## 1.4.0 / 2020-10-02

* [CHANGE] TLS configuration for gRPC, HTTP and etcd clients is now marked as experimental. These features are not yet fully baked, and we expect possible small breaking changes in Cortex 1.5. #3198
* [CHANGE] Cassandra backend support is now GA (stable). #3180
* [CHANGE] Blocks storage is now GA (stable). The `-experimental` prefix has been removed from all CLI flags related to the blocks storage (no YAML config changes). #3180 #3201
  - `-experimental.blocks-storage.*` flags renamed to `-blocks-storage.*`
  - `-experimental.store-gateway.*` flags renamed to `-store-gateway.*`
  - `-experimental.querier.store-gateway-client.*` flags renamed to `-querier.store-gateway-client.*`
  - `-experimental.querier.store-gateway-addresses` flag renamed to `-querier.store-gateway-addresses`
  - `-store-gateway.replication-factor` flag renamed to `-store-gateway.sharding-ring.replication-factor`
  - `-store-gateway.tokens-file-path` flag renamed to `store-gateway.sharding-ring.tokens-file-path`
* [CHANGE] Ingester: Removed deprecated untyped record from chunks WAL. Only if you are running `v1.0` or below, it is recommended to first upgrade to `v1.1`/`v1.2`/`v1.3` and run it for a day before upgrading to `v1.4` to avoid data loss. #3115
* [CHANGE] Distributor API endpoints are no longer served unless target is set to `distributor` or `all`. #3112
* [CHANGE] Increase the default Cassandra client replication factor to 3. #3007
* [CHANGE] Blocks storage: removed the support to transfer blocks between ingesters on shutdown. When running the Cortex blocks storage, ingesters are expected to run with a persistent disk. The following metrics have been removed: #2996
  * `cortex_ingester_sent_files`
  * `cortex_ingester_received_files`
  * `cortex_ingester_received_bytes_total`
  * `cortex_ingester_sent_bytes_total`
* [CHANGE] The buckets for the `cortex_chunk_store_index_lookups_per_query` metric have been changed to 1, 2, 4, 8, 16. #3021
* [CHANGE] Blocks storage: the `operation` label value `getrange` has changed into `get_range` for the metrics `thanos_store_bucket_cache_operation_requests_total` and `thanos_store_bucket_cache_operation_hits_total`. #3000
* [CHANGE] Experimental Delete Series: `/api/v1/admin/tsdb/delete_series` and `/api/v1/admin/tsdb/cancel_delete_request` purger APIs to return status code `204` instead of `200` for success. #2946
* [CHANGE] Histogram `cortex_memcache_request_duration_seconds` `method` label value changes from `Memcached.Get` to `Memcached.GetBatched` for batched lookups, and is not reported for non-batched lookups (label value `Memcached.GetMulti` remains, and had exactly the same value as `Get` in nonbatched lookups).  The same change applies to tracing spans. #3046
* [CHANGE] TLS server validation is now enabled by default, a new parameter `tls_insecure_skip_verify` can be set to true to skip validation optionally. #3030
* [CHANGE] `cortex_ruler_config_update_failures_total` has been removed in favor of `cortex_ruler_config_last_reload_successful`. #3056
* [CHANGE] `ruler.evaluation_delay_duration` field in YAML config has been moved and renamed to `limits.ruler_evaluation_delay_duration`. #3098
* [CHANGE] Removed obsolete `results_cache.max_freshness` from YAML config (deprecated since Cortex 1.2). #3145
* [CHANGE] Removed obsolete `-promql.lookback-delta` option (deprecated since Cortex 1.2, replaced with `-querier.lookback-delta`). #3144
* [CHANGE] Cache: added support for Redis Cluster and Redis Sentinel. #2961
  - The following changes have been made in Redis configuration:
   - `-redis.master_name` added
   - `-redis.db` added
   - `-redis.max-active-conns` changed to `-redis.pool-size`
   - `-redis.max-conn-lifetime` changed to `-redis.max-connection-age`
   - `-redis.max-idle-conns` removed
   - `-redis.wait-on-pool-exhaustion` removed
* [CHANGE] TLS configuration for gRPC, HTTP and etcd clients is now marked as experimental. These features are not yet fully baked, and we expect possible small breaking changes in Cortex 1.5. #3198
* [CHANGE] Fixed store-gateway CLI flags inconsistencies. #3201
  - `-store-gateway.replication-factor` flag renamed to `-store-gateway.sharding-ring.replication-factor`
  - `-store-gateway.tokens-file-path` flag renamed to `store-gateway.sharding-ring.tokens-file-path`
* [FEATURE] Logging of the source IP passed along by a reverse proxy is now supported by setting the `-server.log-source-ips-enabled`. For non standard headers the settings `-server.log-source-ips-header` and `-server.log-source-ips-regex` can be used. #2985
* [FEATURE] Blocks storage: added shuffle sharding support to store-gateway blocks sharding. Added the following additional metrics to store-gateway: #3069
  * `cortex_bucket_stores_tenants_discovered`
  * `cortex_bucket_stores_tenants_synced`
* [FEATURE] Experimental blocksconvert: introduce an experimental tool `blocksconvert` to migrate long-term storage chunks to blocks. #3092 #3122 #3127 #3162
* [ENHANCEMENT] Improve the Alertmanager logging when serving requests from its API / UI. #3397
* [ENHANCEMENT] Add support for azure storage in China, German and US Government environments. #2988
* [ENHANCEMENT] Query-tee: added a small tolerance to floating point sample values comparison. #2994
* [ENHANCEMENT] Query-tee: add support for doing a passthrough of requests to preferred backend for unregistered routes #3018
* [ENHANCEMENT] Expose `storage.aws.dynamodb.backoff_config` configuration file field. #3026
* [ENHANCEMENT] Added `cortex_request_message_bytes` and `cortex_response_message_bytes` histograms to track received and sent gRPC message and HTTP request/response sizes. Added `cortex_inflight_requests` gauge to track number of inflight gRPC and HTTP requests. #3064
* [ENHANCEMENT] Publish ruler's ring metrics. #3074
* [ENHANCEMENT] Add config validation to the experimental Alertmanager API. Invalid configs are no longer accepted. #3053
* [ENHANCEMENT] Add "integration" as a label for `cortex_alertmanager_notifications_total` and `cortex_alertmanager_notifications_failed_total` metrics. #3056
* [ENHANCEMENT] Add `cortex_ruler_config_last_reload_successful` and `cortex_ruler_config_last_reload_successful_seconds` to check status of users rule manager. #3056
* [ENHANCEMENT] The configuration validation now fails if an empty YAML node has been set for a root YAML config property. #3080
* [ENHANCEMENT] Memcached dial() calls now have a circuit-breaker to avoid hammering a broken cache. #3051, #3189
* [ENHANCEMENT] `-ruler.evaluation-delay-duration` is now overridable as a per-tenant limit, `ruler_evaluation_delay_duration`. #3098
* [ENHANCEMENT] Add TLS support to etcd client. #3102
* [ENHANCEMENT] When a tenant accesses the Alertmanager UI or its API, if we have valid `-alertmanager.configs.fallback` we'll use that to start the manager and avoid failing the request. #3073
* [ENHANCEMENT] Add `DELETE api/v1/rules/{namespace}` to the Ruler. It allows all the rule groups of a namespace to be deleted. #3120
* [ENHANCEMENT] Experimental Delete Series: Retry processing of Delete requests during failures. #2926
* [ENHANCEMENT] Improve performance of QueryStream() in ingesters. #3177
* [ENHANCEMENT] Modules included in "All" target are now visible in output of `-modules` CLI flag. #3155
* [ENHANCEMENT] Added `/debug/fgprof` endpoint to debug running Cortex process using `fgprof`. This adds up to the existing `/debug/...` endpoints. #3131
* [ENHANCEMENT] Blocks storage: optimised `/api/v1/series` for blocks storage. (#2976)
* [BUGFIX] Ruler: when loading rules from "local" storage, check for directory after resolving symlink. #3137
* [BUGFIX] Query-frontend: Fixed rounding for incoming query timestamps, to be 100% Prometheus compatible. #2990
* [BUGFIX] Querier: Merge results from chunks and blocks ingesters when using streaming of results. #3013
* [BUGFIX] Querier: query /series from ingesters regardless the `-querier.query-ingesters-within` setting. #3035
* [BUGFIX] Blocks storage: Ingester is less likely to hit gRPC message size limit when streaming data to queriers. #3015
* [BUGFIX] Blocks storage: fixed memberlist support for the store-gateways and compactors ring used when blocks sharding is enabled. #3058 #3095
* [BUGFIX] Fix configuration for TLS server validation, TLS skip verify was hardcoded to true for all TLS configurations and prevented validation of server certificates. #3030
* [BUGFIX] Fixes the Alertmanager panicking when no `-alertmanager.web.external-url` is provided. #3017
* [BUGFIX] Fixes the registration of the Alertmanager API metrics `cortex_alertmanager_alerts_received_total` and `cortex_alertmanager_alerts_invalid_total`. #3065
* [BUGFIX] Fixes `flag needs an argument: -config.expand-env` error. #3087
* [BUGFIX] An index optimisation actually slows things down when using caching. Moved it to the right location. #2973
* [BUGFIX] Ingester: If push request contained both valid and invalid samples, valid samples were ingested but not stored to WAL of the chunks storage. This has been fixed. #3067
* [BUGFIX] Cassandra: fixed consistency setting in the CQL session when creating the keyspace. #3105
* [BUGFIX] Ruler: Config API would return both the `record` and `alert` in `YAML` response keys even when one of them must be empty. #3120
* [BUGFIX] Index page now uses configured HTTP path prefix when creating links. #3126
* [BUGFIX] Purger: fixed deadlock when reloading of tombstones failed. #3182
* [BUGFIX] Fixed panic in flusher job, when error writing chunks to the store would cause "idle" chunks to be flushed, which triggered panic. #3140
* [BUGFIX] Index page no longer shows links that are not valid for running Cortex instance. #3133
* [BUGFIX] Configs: prevent validation of templates to fail when using template functions. #3157
* [BUGFIX] Configuring the S3 URL with an `@` but without username and password doesn't enable the AWS static credentials anymore. #3170
* [BUGFIX] Limit errors on ranged queries (`api/v1/query_range`) no longer return a status code `500` but `422` instead. #3167
* [BUGFIX] Handle hash-collisions in the query path. Before this fix, Cortex could occasionally mix up two different series in a query, leading to invalid results, when `-querier.ingester-streaming` was used. #3192

## 1.3.0 / 2020-08-21

* [CHANGE] Replace the metric `cortex_alertmanager_configs` with `cortex_alertmanager_config_invalid` exposed by Alertmanager. #2960
* [CHANGE] Experimental Delete Series: Change target flag for purger from `data-purger` to `purger`. #2777
* [CHANGE] Experimental blocks storage: The max concurrent queries against the long-term storage, configured via `-experimental.blocks-storage.bucket-store.max-concurrent`, is now a limit shared across all tenants and not a per-tenant limit anymore. The default value has changed from `20` to `100` and the following new metrics have been added: #2797
  * `cortex_bucket_stores_gate_queries_concurrent_max`
  * `cortex_bucket_stores_gate_queries_in_flight`
  * `cortex_bucket_stores_gate_duration_seconds`
* [CHANGE] Metric `cortex_ingester_flush_reasons` has been renamed to `cortex_ingester_flushing_enqueued_series_total`, and new metric `cortex_ingester_flushing_dequeued_series_total` with `outcome` label (superset of reason) has been added. #2802 #2818 #2998
* [CHANGE] Experimental Delete Series: Metric `cortex_purger_oldest_pending_delete_request_age_seconds` would track age of delete requests since they are over their cancellation period instead of their creation time. #2806
* [CHANGE] Experimental blocks storage: the store-gateway service is required in a Cortex cluster running with the experimental blocks storage. Removed the `-experimental.tsdb.store-gateway-enabled` CLI flag and `store_gateway_enabled` YAML config option. The store-gateway is now always enabled when the storage engine is `blocks`. #2822
* [CHANGE] Experimental blocks storage: removed support for `-experimental.blocks-storage.bucket-store.max-sample-count` flag because the implementation was flawed. To limit the number of samples/chunks processed by a single query you can set `-store.query-chunk-limit`, which is now supported by the blocks storage too. #2852
* [CHANGE] Ingester: Chunks flushed via /flush stay in memory until retention period is reached. This affects `cortex_ingester_memory_chunks` metric. #2778
* [CHANGE] Querier: the error message returned when the query time range exceeds `-store.max-query-length` has changed from `invalid query, length > limit (X > Y)` to `the query time range exceeds the limit (query length: X, limit: Y)`. #2826
* [CHANGE] Add `component` label to metrics exposed by chunk, delete and index store clients. #2774
* [CHANGE] Querier: when `-querier.query-ingesters-within` is configured, the time range of the query sent to ingesters is now manipulated to ensure the query start time is not older than 'now - query-ingesters-within'. #2904
* [CHANGE] KV: The `role` label which was a label of `multi` KV store client only has been added to metrics of every KV store client. If KV store client is not `multi`, then the value of `role` label is `primary`. #2837
* [CHANGE] Added the `engine` label to the metrics exposed by the Prometheus query engine, to distinguish between `ruler` and `querier` metrics. #2854
* [CHANGE] Added ruler to the single binary when started with `-target=all` (default). #2854
* [CHANGE] Experimental blocks storage: compact head when opening TSDB. This should only affect ingester startup after it was unable to compact head in previous run. #2870
* [CHANGE] Metric `cortex_overrides_last_reload_successful` has been renamed to `cortex_runtime_config_last_reload_successful`. #2874
* [CHANGE] HipChat support has been removed from the alertmanager (because removed from the Prometheus upstream too). #2902
* [CHANGE] Add constant label `name` to metric `cortex_cache_request_duration_seconds`. #2903
* [CHANGE] Add `user` label to metric `cortex_query_frontend_queue_length`. #2939
* [CHANGE] Experimental blocks storage: cleaned up the config and renamed "TSDB" to "blocks storage". #2937
  - The storage engine setting value has been changed from `tsdb` to `blocks`; this affects `-store.engine` CLI flag and its respective YAML option.
  - The root level YAML config has changed from `tsdb` to `blocks_storage`
  - The prefix of all CLI flags has changed from `-experimental.tsdb.` to `-experimental.blocks-storage.`
  - The following settings have been grouped under `tsdb` property in the YAML config and their CLI flags changed:
    - `-experimental.tsdb.dir` changed to `-experimental.blocks-storage.tsdb.dir`
    - `-experimental.tsdb.block-ranges-period` changed to `-experimental.blocks-storage.tsdb.block-ranges-period`
    - `-experimental.tsdb.retention-period` changed to `-experimental.blocks-storage.tsdb.retention-period`
    - `-experimental.tsdb.ship-interval` changed to `-experimental.blocks-storage.tsdb.ship-interval`
    - `-experimental.tsdb.ship-concurrency` changed to `-experimental.blocks-storage.tsdb.ship-concurrency`
    - `-experimental.tsdb.max-tsdb-opening-concurrency-on-startup` changed to `-experimental.blocks-storage.tsdb.max-tsdb-opening-concurrency-on-startup`
    - `-experimental.tsdb.head-compaction-interval` changed to `-experimental.blocks-storage.tsdb.head-compaction-interval`
    - `-experimental.tsdb.head-compaction-concurrency` changed to `-experimental.blocks-storage.tsdb.head-compaction-concurrency`
    - `-experimental.tsdb.head-compaction-idle-timeout` changed to `-experimental.blocks-storage.tsdb.head-compaction-idle-timeout`
    - `-experimental.tsdb.stripe-size` changed to `-experimental.blocks-storage.tsdb.stripe-size`
    - `-experimental.tsdb.wal-compression-enabled` changed to `-experimental.blocks-storage.tsdb.wal-compression-enabled`
    - `-experimental.tsdb.flush-blocks-on-shutdown` changed to `-experimental.blocks-storage.tsdb.flush-blocks-on-shutdown`
* [CHANGE] Flags `-bigtable.grpc-use-gzip-compression`, `-ingester.client.grpc-use-gzip-compression`, `-querier.frontend-client.grpc-use-gzip-compression` are now deprecated. #2940
* [CHANGE] Limit errors reported by ingester during query-time now return HTTP status code 422. #2941
* [FEATURE] Introduced `ruler.for-outage-tolerance`, Max time to tolerate outage for restoring "for" state of alert. #2783
* [FEATURE] Introduced `ruler.for-grace-period`, Minimum duration between alert and restored "for" state. This is maintained only for alerts with configured "for" time greater than grace period. #2783
* [FEATURE] Introduced `ruler.resend-delay`, Minimum amount of time to wait before resending an alert to Alertmanager. #2783
* [FEATURE] Ruler: added `local` filesystem support to store rules (read-only). #2854
* [ENHANCEMENT] Upgraded Docker base images to `alpine:3.12`. #2862
* [ENHANCEMENT] Experimental: Querier can now optionally query secondary store. This is specified by using `-querier.second-store-engine` option, with values `chunks` or `blocks`. Standard configuration options for this store are used. Additionally, this querying can be configured to happen only for queries that need data older than `-querier.use-second-store-before-time`. Default value of zero will always query secondary store. #2747
* [ENHANCEMENT] Query-tee: increased the `cortex_querytee_request_duration_seconds` metric buckets granularity. #2799
* [ENHANCEMENT] Query-tee: fail to start if the configured `-backend.preferred` is unknown. #2799
* [ENHANCEMENT] Ruler: Added the following metrics: #2786
  * `cortex_prometheus_notifications_latency_seconds`
  * `cortex_prometheus_notifications_errors_total`
  * `cortex_prometheus_notifications_sent_total`
  * `cortex_prometheus_notifications_dropped_total`
  * `cortex_prometheus_notifications_queue_length`
  * `cortex_prometheus_notifications_queue_capacity`
  * `cortex_prometheus_notifications_alertmanagers_discovered`
* [ENHANCEMENT] The behavior of the `/ready` was changed for the query frontend to indicate when it was ready to accept queries. This is intended for use by a read path load balancer that would want to wait for the frontend to have attached queriers before including it in the backend. #2733
* [ENHANCEMENT] Experimental Delete Series: Add support for deletion of chunks for remaining stores. #2801
* [ENHANCEMENT] Add `-modules` command line flag to list possible values for `-target`. Also, log warning if given target is internal component. #2752
* [ENHANCEMENT] Added `-ingester.flush-on-shutdown-with-wal-enabled` option to enable chunks flushing even when WAL is enabled. #2780
* [ENHANCEMENT] Query-tee: Support for custom API prefix by using `-server.path-prefix` option. #2814
* [ENHANCEMENT] Query-tee: Forward `X-Scope-OrgId` header to backend, if present in the request. #2815
* [ENHANCEMENT] Experimental blocks storage: Added `-experimental.blocks-storage.tsdb.head-compaction-idle-timeout` option to force compaction of data in memory into a block. #2803
* [ENHANCEMENT] Experimental blocks storage: Added support for flushing blocks via `/flush`, `/shutdown` (previously these only worked for chunks storage) and by using `-experimental.blocks-storage.tsdb.flush-blocks-on-shutdown` option. #2794
* [ENHANCEMENT] Experimental blocks storage: Added support to enforce max query time range length via `-store.max-query-length`. #2826
* [ENHANCEMENT] Experimental blocks storage: Added support to limit the max number of chunks that can be fetched from the long-term storage while executing a query. The limit is enforced both in the querier and store-gateway, and is configurable via `-store.query-chunk-limit`. #2852 #2922
* [ENHANCEMENT] Ingester: Added new metric `cortex_ingester_flush_series_in_progress` that reports number of ongoing flush-series operations. Useful when calling `/flush` handler: if `cortex_ingester_flush_queue_length + cortex_ingester_flush_series_in_progress` is 0, all flushes are finished. #2778
* [ENHANCEMENT] Memberlist members can join cluster via SRV records. #2788
* [ENHANCEMENT] Added configuration options for chunks s3 client. #2831
  * `s3.endpoint`
  * `s3.region`
  * `s3.access-key-id`
  * `s3.secret-access-key`
  * `s3.insecure`
  * `s3.sse-encryption`
  * `s3.http.idle-conn-timeout`
  * `s3.http.response-header-timeout`
  * `s3.http.insecure-skip-verify`
* [ENHANCEMENT] Prometheus upgraded. #2798 #2849 #2867 #2902 #2918
  * Optimized labels regex matchers for patterns containing literals (eg. `foo.*`, `.*foo`, `.*foo.*`)
* [ENHANCEMENT] Add metric `cortex_ruler_config_update_failures_total` to Ruler to track failures of loading rules files. #2857
* [ENHANCEMENT] Experimental Alertmanager: Alertmanager configuration persisted to object storage using an experimental API that accepts and returns YAML-based Alertmanager configuration. #2768
* [ENHANCEMENT] Ruler: `-ruler.alertmanager-url` now supports multiple URLs. Each URL is treated as a separate Alertmanager group. Support for multiple Alertmanagers in a group can be achieved by using DNS service discovery. #2851
* [ENHANCEMENT] Experimental blocks storage: Cortex Flusher now works with blocks engine. Flusher needs to be provided with blocks-engine configuration, existing Flusher flags are not used (they are only relevant for chunks engine). Note that flush errors are only reported via log. #2877
* [ENHANCEMENT] Flusher: Added `-flusher.exit-after-flush` option (defaults to true) to control whether Cortex should stop completely after Flusher has finished its work. #2877
* [ENHANCEMENT] Added metrics `cortex_config_hash` and `cortex_runtime_config_hash` to expose hash of the currently active config file. #2874
* [ENHANCEMENT] Logger: added JSON logging support, configured via the `-log.format=json` CLI flag or its respective YAML config option. #2386
* [ENHANCEMENT] Added new flags `-bigtable.grpc-compression`, `-ingester.client.grpc-compression`, `-querier.frontend-client.grpc-compression` to configure compression used by gRPC. Valid values are `gzip`, `snappy`, or empty string (no compression, default). #2940
* [ENHANCEMENT] Clarify limitations of the `/api/v1/series`, `/api/v1/labels` and `/api/v1/label/{name}/values` endpoints. #2953
* [ENHANCEMENT] Ingester: added `Dropped` outcome to metric `cortex_ingester_flushing_dequeued_series_total`. #2998
* [BUGFIX] Fixed a bug with `api/v1/query_range` where no responses would return null values for `result` and empty values for `resultType`. #2962
* [BUGFIX] Fixed a bug in the index intersect code causing storage to return more chunks/series than required. #2796
* [BUGFIX] Fixed the number of reported keys in the background cache queue. #2764
* [BUGFIX] Fix race in processing of headers in sharded queries. #2762
* [BUGFIX] Query Frontend: Do not re-split sharded requests around ingester boundaries. #2766
* [BUGFIX] Experimental Delete Series: Fixed a problem with cache generation numbers prefixed to cache keys. #2800
* [BUGFIX] Ingester: Flushing chunks via `/flush` endpoint could previously lead to panic, if chunks were already flushed before and then removed from memory during the flush caused by `/flush` handler. Immediate flush now doesn't cause chunks to be flushed again. Samples received during flush triggered via `/flush` handler are no longer discarded. #2778
* [BUGFIX] Prometheus upgraded. #2849
  * Fixed unknown symbol error during head compaction
* [BUGFIX] Fix panic when using cassandra as store for both index and delete requests. #2774
* [BUGFIX] Experimental Delete Series: Fixed a data race in Purger. #2817
* [BUGFIX] KV: Fixed a bug that triggered a panic due to metrics being registered with the same name but different labels when using a `multi` configured KV client. #2837
* [BUGFIX] Query-frontend: Fix passing HTTP `Host` header if `-frontend.downstream-url` is configured. #2880
* [BUGFIX] Ingester: Improve time-series distribution when `-experimental.distributor.user-subring-size` is enabled. #2887
* [BUGFIX] Set content type to `application/x-protobuf` for remote_read responses. #2915
* [BUGFIX] Fixed ruler and store-gateway instance registration in the ring (when sharding is enabled) when a new instance replaces abruptly terminated one, and the only difference between the two instances is the address. #2954
* [BUGFIX] Fixed `Missing chunks and index config causing silent failure` Absence of chunks and index from schema config is not validated. #2732
* [BUGFIX] Fix panic caused by KVs from boltdb being used beyond their life. #2971
* [BUGFIX] Experimental blocks storage: `/api/v1/series`, `/api/v1/labels` and `/api/v1/label/{name}/values` only query the TSDB head regardless of the configured `-experimental.blocks-storage.tsdb.retention-period`. #2974
* [BUGFIX] Ingester: Avoid indefinite checkpointing in case of surge in number of series. #2955
* [BUGFIX] Querier: query /series from ingesters regardless the `-querier.query-ingesters-within` setting. #3035
* [BUGFIX] Ruler: fixed an unintentional breaking change introduced in the ruler's `alertmanager_url` YAML config option, which changed the value from a string to a list of strings. #2989

## 1.2.0 / 2020-07-01

* [CHANGE] Metric `cortex_kv_request_duration_seconds` now includes `name` label to denote which client is being used as well as the `backend` label to denote the KV backend implementation in use. #2648
* [CHANGE] Experimental Ruler: Rule groups persisted to object storage using the experimental API have an updated object key encoding to better handle special characters. Rule groups previously-stored using object storage must be renamed to the new format. #2646
* [CHANGE] Query Frontend now uses Round Robin to choose a tenant queue to service next. #2553
* [CHANGE] `-promql.lookback-delta` is now deprecated and has been replaced by `-querier.lookback-delta` along with `lookback_delta` entry under `querier` in the config file. `-promql.lookback-delta` will be removed in v1.4.0. #2604
* [CHANGE] Experimental TSDB: removed `-experimental.tsdb.bucket-store.binary-index-header-enabled` flag. Now the binary index-header is always enabled.
* [CHANGE] Experimental TSDB: Renamed index-cache metrics to use original metric names from Thanos, as Cortex is not aggregating them in any way: #2627
  * `cortex_<service>_blocks_index_cache_items_evicted_total` => `thanos_store_index_cache_items_evicted_total{name="index-cache"}`
  * `cortex_<service>_blocks_index_cache_items_added_total` => `thanos_store_index_cache_items_added_total{name="index-cache"}`
  * `cortex_<service>_blocks_index_cache_requests_total` => `thanos_store_index_cache_requests_total{name="index-cache"}`
  * `cortex_<service>_blocks_index_cache_items_overflowed_total` => `thanos_store_index_cache_items_overflowed_total{name="index-cache"}`
  * `cortex_<service>_blocks_index_cache_hits_total` => `thanos_store_index_cache_hits_total{name="index-cache"}`
  * `cortex_<service>_blocks_index_cache_items` => `thanos_store_index_cache_items{name="index-cache"}`
  * `cortex_<service>_blocks_index_cache_items_size_bytes` => `thanos_store_index_cache_items_size_bytes{name="index-cache"}`
  * `cortex_<service>_blocks_index_cache_total_size_bytes` => `thanos_store_index_cache_total_size_bytes{name="index-cache"}`
  * `cortex_<service>_blocks_index_cache_memcached_operations_total` =>  `thanos_memcached_operations_total{name="index-cache"}`
  * `cortex_<service>_blocks_index_cache_memcached_operation_failures_total` =>  `thanos_memcached_operation_failures_total{name="index-cache"}`
  * `cortex_<service>_blocks_index_cache_memcached_operation_duration_seconds` =>  `thanos_memcached_operation_duration_seconds{name="index-cache"}`
  * `cortex_<service>_blocks_index_cache_memcached_operation_skipped_total` =>  `thanos_memcached_operation_skipped_total{name="index-cache"}`
* [CHANGE] Experimental TSDB: Renamed metrics in bucket stores: #2627
  * `cortex_<service>_blocks_meta_syncs_total` => `cortex_blocks_meta_syncs_total{component="<service>"}`
  * `cortex_<service>_blocks_meta_sync_failures_total` => `cortex_blocks_meta_sync_failures_total{component="<service>"}`
  * `cortex_<service>_blocks_meta_sync_duration_seconds` => `cortex_blocks_meta_sync_duration_seconds{component="<service>"}`
  * `cortex_<service>_blocks_meta_sync_consistency_delay_seconds` => `cortex_blocks_meta_sync_consistency_delay_seconds{component="<service>"}`
  * `cortex_<service>_blocks_meta_synced` => `cortex_blocks_meta_synced{component="<service>"}`
  * `cortex_<service>_bucket_store_block_loads_total` => `cortex_bucket_store_block_loads_total{component="<service>"}`
  * `cortex_<service>_bucket_store_block_load_failures_total` => `cortex_bucket_store_block_load_failures_total{component="<service>"}`
  * `cortex_<service>_bucket_store_block_drops_total` => `cortex_bucket_store_block_drops_total{component="<service>"}`
  * `cortex_<service>_bucket_store_block_drop_failures_total` => `cortex_bucket_store_block_drop_failures_total{component="<service>"}`
  * `cortex_<service>_bucket_store_blocks_loaded` => `cortex_bucket_store_blocks_loaded{component="<service>"}`
  * `cortex_<service>_bucket_store_series_data_touched` => `cortex_bucket_store_series_data_touched{component="<service>"}`
  * `cortex_<service>_bucket_store_series_data_fetched` => `cortex_bucket_store_series_data_fetched{component="<service>"}`
  * `cortex_<service>_bucket_store_series_data_size_touched_bytes` => `cortex_bucket_store_series_data_size_touched_bytes{component="<service>"}`
  * `cortex_<service>_bucket_store_series_data_size_fetched_bytes` => `cortex_bucket_store_series_data_size_fetched_bytes{component="<service>"}`
  * `cortex_<service>_bucket_store_series_blocks_queried` => `cortex_bucket_store_series_blocks_queried{component="<service>"}`
  * `cortex_<service>_bucket_store_series_get_all_duration_seconds` => `cortex_bucket_store_series_get_all_duration_seconds{component="<service>"}`
  * `cortex_<service>_bucket_store_series_merge_duration_seconds` => `cortex_bucket_store_series_merge_duration_seconds{component="<service>"}`
  * `cortex_<service>_bucket_store_series_refetches_total` => `cortex_bucket_store_series_refetches_total{component="<service>"}`
  * `cortex_<service>_bucket_store_series_result_series` => `cortex_bucket_store_series_result_series{component="<service>"}`
  * `cortex_<service>_bucket_store_cached_postings_compressions_total` => `cortex_bucket_store_cached_postings_compressions_total{component="<service>"}`
  * `cortex_<service>_bucket_store_cached_postings_compression_errors_total` => `cortex_bucket_store_cached_postings_compression_errors_total{component="<service>"}`
  * `cortex_<service>_bucket_store_cached_postings_compression_time_seconds` => `cortex_bucket_store_cached_postings_compression_time_seconds{component="<service>"}`
  * `cortex_<service>_bucket_store_cached_postings_original_size_bytes_total` => `cortex_bucket_store_cached_postings_original_size_bytes_total{component="<service>"}`
  * `cortex_<service>_bucket_store_cached_postings_compressed_size_bytes_total` => `cortex_bucket_store_cached_postings_compressed_size_bytes_total{component="<service>"}`
  * `cortex_<service>_blocks_sync_seconds` => `cortex_bucket_stores_blocks_sync_seconds{component="<service>"}`
  * `cortex_<service>_blocks_last_successful_sync_timestamp_seconds` => `cortex_bucket_stores_blocks_last_successful_sync_timestamp_seconds{component="<service>"}`
* [CHANGE] Available command-line flags are printed to stdout, and only when requested via `-help`. Using invalid flag no longer causes printing of all available flags. #2691
* [CHANGE] Experimental Memberlist ring: randomize gossip node names to avoid conflicts when running multiple clients on the same host, or reusing host names (eg. pods in statefulset). Node name randomization can be disabled by using `-memberlist.randomize-node-name=false`. #2715
* [CHANGE] Memberlist KV client is no longer considered experimental. #2725
* [CHANGE] Experimental Delete Series: Make delete request cancellation duration configurable. #2760
* [CHANGE] Removed `-store.fullsize-chunks` option which was undocumented and unused (it broke ingester hand-overs). #2656
* [CHANGE] Query with no metric name that has previously resulted in HTTP status code 500 now returns status code 422 instead. #2571
* [FEATURE] TLS config options added for GRPC clients in Querier (Query-frontend client & Ingester client), Ruler, Store Gateway, as well as HTTP client in Config store client. #2502
* [FEATURE] The flag `-frontend.max-cache-freshness` is now supported within the limits overrides, to specify per-tenant max cache freshness values. The corresponding YAML config parameter has been changed from `results_cache.max_freshness` to `limits_config.max_cache_freshness`. The legacy YAML config parameter (`results_cache.max_freshness`) will continue to be supported till Cortex release `v1.4.0`. #2609
* [FEATURE] Experimental gRPC Store: Added support to 3rd parties index and chunk stores using gRPC client/server plugin mechanism. #2220
* [FEATURE] Add `-cassandra.table-options` flag to customize table options of Cassandra when creating the index or chunk table. #2575
* [ENHANCEMENT] Propagate GOPROXY value when building `build-image`. This is to help the builders building the code in a Network where default Go proxy is not accessible (e.g. when behind some corporate VPN). #2741
* [ENHANCEMENT] Querier: Added metric `cortex_querier_request_duration_seconds` for all requests to the querier. #2708
* [ENHANCEMENT] Cortex is now built with Go 1.14. #2480 #2749 #2753
* [ENHANCEMENT] Experimental TSDB: added the following metrics to the ingester: #2580 #2583 #2589 #2654
  * `cortex_ingester_tsdb_appender_add_duration_seconds`
  * `cortex_ingester_tsdb_appender_commit_duration_seconds`
  * `cortex_ingester_tsdb_refcache_purge_duration_seconds`
  * `cortex_ingester_tsdb_compactions_total`
  * `cortex_ingester_tsdb_compaction_duration_seconds`
  * `cortex_ingester_tsdb_wal_fsync_duration_seconds`
  * `cortex_ingester_tsdb_wal_page_flushes_total`
  * `cortex_ingester_tsdb_wal_completed_pages_total`
  * `cortex_ingester_tsdb_wal_truncations_failed_total`
  * `cortex_ingester_tsdb_wal_truncations_total`
  * `cortex_ingester_tsdb_wal_writes_failed_total`
  * `cortex_ingester_tsdb_checkpoint_deletions_failed_total`
  * `cortex_ingester_tsdb_checkpoint_deletions_total`
  * `cortex_ingester_tsdb_checkpoint_creations_failed_total`
  * `cortex_ingester_tsdb_checkpoint_creations_total`
  * `cortex_ingester_tsdb_wal_truncate_duration_seconds`
  * `cortex_ingester_tsdb_head_active_appenders`
  * `cortex_ingester_tsdb_head_series_not_found_total`
  * `cortex_ingester_tsdb_head_chunks`
  * `cortex_ingester_tsdb_mmap_chunk_corruptions_total`
  * `cortex_ingester_tsdb_head_chunks_created_total`
  * `cortex_ingester_tsdb_head_chunks_removed_total`
* [ENHANCEMENT] Experimental TSDB: added metrics useful to alert on critical conditions of the blocks storage: #2573
  * `cortex_compactor_last_successful_run_timestamp_seconds`
  * `cortex_querier_blocks_last_successful_sync_timestamp_seconds` (when store-gateway is disabled)
  * `cortex_querier_blocks_last_successful_scan_timestamp_seconds` (when store-gateway is enabled)
  * `cortex_storegateway_blocks_last_successful_sync_timestamp_seconds`
* [ENHANCEMENT] Experimental TSDB: added the flag `-experimental.tsdb.wal-compression-enabled` to allow to enable TSDB WAL compression. #2585
* [ENHANCEMENT] Experimental TSDB: Querier and store-gateway components can now use so-called "caching bucket", which can currently cache fetched chunks into shared memcached server. #2572
* [ENHANCEMENT] Ruler: Automatically remove unhealthy rulers from the ring. #2587
* [ENHANCEMENT] Query-tee: added support to `/metadata`, `/alerts`, and `/rules` endpoints #2600
* [ENHANCEMENT] Query-tee: added support to query results comparison between two different backends. The comparison is disabled by default and can be enabled via `-proxy.compare-responses=true`. #2611
* [ENHANCEMENT] Query-tee: improved the query-tee to not wait all backend responses before sending back the response to the client. The query-tee now sends back to the client first successful response, while honoring the `-backend.preferred` option. #2702
* [ENHANCEMENT] Thanos and Prometheus upgraded. #2602 #2604 #2634 #2659 #2686 #2756
  * TSDB now holds less WAL files after Head Truncation.
  * TSDB now does memory-mapping of Head chunks and reduces memory usage.
* [ENHANCEMENT] Experimental TSDB: decoupled blocks deletion from blocks compaction in the compactor, so that blocks deletion is not blocked by a busy compactor. The following metrics have been added: #2623
  * `cortex_compactor_block_cleanup_started_total`
  * `cortex_compactor_block_cleanup_completed_total`
  * `cortex_compactor_block_cleanup_failed_total`
  * `cortex_compactor_block_cleanup_last_successful_run_timestamp_seconds`
* [ENHANCEMENT] Experimental TSDB: Use shared cache for metadata. This is especially useful when running multiple querier and store-gateway components to reduce number of object store API calls. #2626 #2640
* [ENHANCEMENT] Experimental TSDB: when `-querier.query-store-after` is configured and running the experimental blocks storage, the time range of the query sent to the store is now manipulated to ensure the query end time is not more recent than 'now - query-store-after'. #2642
* [ENHANCEMENT] Experimental TSDB: small performance improvement in concurrent usage of RefCache, used during samples ingestion. #2651
* [ENHANCEMENT] The following endpoints now respond appropriately to an `Accept` header with the value `application/json` #2673
  * `/distributor/all_user_stats`
  * `/distributor/ha_tracker`
  * `/ingester/ring`
  * `/store-gateway/ring`
  * `/compactor/ring`
  * `/ruler/ring`
  * `/services`
* [ENHANCEMENT] Experimental Cassandra backend: Add `-cassandra.num-connections` to allow increasing the number of TCP connections to each Cassandra server. #2666
* [ENHANCEMENT] Experimental Cassandra backend: Use separate Cassandra clients and connections for reads and writes. #2666
* [ENHANCEMENT] Experimental Cassandra backend: Add `-cassandra.reconnect-interval` to allow specifying the reconnect interval to a Cassandra server that has been marked `DOWN` by the gocql driver. Also change the default value of the reconnect interval from `60s` to `1s`. #2687
* [ENHANCEMENT] Experimental Cassandra backend: Add option `-cassandra.convict-hosts-on-failure=false` to not convict host of being down when a request fails. #2684
* [ENHANCEMENT] Experimental TSDB: Applied a jitter to the period bucket scans in order to better distribute bucket operations over the time and increase the probability of hitting the shared cache (if configured). #2693
* [ENHANCEMENT] Experimental TSDB: Series limit per user and per metric now work in TSDB blocks. #2676
* [ENHANCEMENT] Experimental Memberlist: Added ability to periodically rejoin the memberlist cluster. #2724
* [ENHANCEMENT] Experimental Delete Series: Added the following metrics for monitoring processing of delete requests: #2730
  - `cortex_purger_load_pending_requests_attempts_total`: Number of attempts that were made to load pending requests with status.
  - `cortex_purger_oldest_pending_delete_request_age_seconds`: Age of oldest pending delete request in seconds.
  - `cortex_purger_pending_delete_requests_count`: Count of requests which are in process or are ready to be processed.
* [ENHANCEMENT] Experimental TSDB: Improved compactor to hard-delete also partial blocks with an deletion mark (even if the deletion mark threshold has not been reached). #2751
* [ENHANCEMENT] Experimental TSDB: Introduced a consistency check done by the querier to ensure all expected blocks have been queried via the store-gateway. If a block is missing on a store-gateway, the querier retries fetching series from missing blocks up to 3 times. If the consistency check fails once all retries have been exhausted, the query execution fails. The following metrics have been added: #2593 #2630 #2689 #2695
  * `cortex_querier_blocks_consistency_checks_total`
  * `cortex_querier_blocks_consistency_checks_failed_total`
  * `cortex_querier_storegateway_refetches_per_query`
* [ENHANCEMENT] Delete requests can now be canceled #2555
* [ENHANCEMENT] Table manager can now provision tables for delete store #2546
* [BUGFIX] Ruler: Ensure temporary rule files with special characters are properly mapped and cleaned up. #2506
* [BUGFIX] Fixes #2411, Ensure requests are properly routed to the prometheus api embedded in the query if `-server.path-prefix` is set. #2372
* [BUGFIX] Experimental TSDB: fixed chunk data corruption when querying back series using the experimental blocks storage. #2400
* [BUGFIX] Fixed collection of tracing spans from Thanos components used internally. #2655
* [BUGFIX] Experimental TSDB: fixed memory leak in ingesters. #2586
* [BUGFIX] QueryFrontend: fixed a situation where HTTP error is ignored and an incorrect status code is set. #2590
* [BUGFIX] Ingester: Fix an ingester starting up in the JOINING state and staying there forever. #2565
* [BUGFIX] QueryFrontend: fixed a panic (`integer divide by zero`) in the query-frontend. The query-frontend now requires the `-querier.default-evaluation-interval` config to be set to the same value of the querier. #2614
* [BUGFIX] Experimental TSDB: when the querier receives a `/series` request with a time range older than the data stored in the ingester, it now ignores the requested time range and returns known series anyway instead of returning an empty response. This aligns the behaviour with the chunks storage. #2617
* [BUGFIX] Cassandra: fixed an edge case leading to an invalid CQL query when querying the index on a Cassandra store. #2639
* [BUGFIX] Ingester: increment series per metric when recovering from WAL or transfer. #2674
* [BUGFIX] Fixed `wrong number of arguments for 'mget' command` Redis error when a query has no chunks to lookup from storage. #2700 #2796
* [BUGFIX] Ingester: Automatically remove old tmp checkpoints, fixing a potential disk space leak after an ingester crashes. #2726

## 1.1.0 / 2020-05-21

This release brings the usual mix of bugfixes and improvements. The biggest change is that WAL support for chunks is now considered to be production-ready!

Please make sure to review renamed metrics, and update your dashboards and alerts accordingly.

* [CHANGE] Added v1 API routes documented in #2327. #2372
  * Added `-http.alertmanager-http-prefix` flag which allows the configuration of the path where the Alertmanager API and UI can be reached. The default is set to `/alertmanager`.
  * Added `-http.prometheus-http-prefix` flag which allows the configuration of the path where the Prometheus API and UI can be reached. The default is set to `/prometheus`.
  * Updated the index hosted at the root prefix to point to the updated routes.
  * Legacy routes hardcoded with the `/api/prom` prefix now respect the `-http.prefix` flag.
* [CHANGE] The metrics `cortex_distributor_ingester_appends_total` and `distributor_ingester_append_failures_total` now include a `type` label to differentiate between `samples` and `metadata`. #2336
* [CHANGE] The metrics for number of chunks and bytes flushed to the chunk store are renamed. Note that previous metrics were counted pre-deduplication, while new metrics are counted after deduplication. #2463
  * `cortex_ingester_chunks_stored_total` > `cortex_chunk_store_stored_chunks_total`
  * `cortex_ingester_chunk_stored_bytes_total` > `cortex_chunk_store_stored_chunk_bytes_total`
* [CHANGE] Experimental TSDB: renamed blocks meta fetcher metrics: #2375
  * `cortex_querier_bucket_store_blocks_meta_syncs_total` > `cortex_querier_blocks_meta_syncs_total`
  * `cortex_querier_bucket_store_blocks_meta_sync_failures_total` > `cortex_querier_blocks_meta_sync_failures_total`
  * `cortex_querier_bucket_store_blocks_meta_sync_duration_seconds` > `cortex_querier_blocks_meta_sync_duration_seconds`
  * `cortex_querier_bucket_store_blocks_meta_sync_consistency_delay_seconds` > `cortex_querier_blocks_meta_sync_consistency_delay_seconds`
* [CHANGE] Experimental TSDB: Modified default values for `compactor.deletion-delay` option from 48h to 12h and `-experimental.tsdb.bucket-store.ignore-deletion-marks-delay` from 24h to 6h. #2414
* [CHANGE] WAL: Default value of `-ingester.checkpoint-enabled` changed to `true`. #2416
* [CHANGE] `trace_id` field in log files has been renamed to `traceID`. #2518
* [CHANGE] Slow query log has a different output now. Previously used `url` field has been replaced with `host` and `path`, and query parameters are logged as individual log fields with `qs_` prefix. #2520
* [CHANGE] WAL: WAL and checkpoint compression is now disabled. #2436
* [CHANGE] Update in dependency `go-kit/kit` from `v0.9.0` to `v0.10.0`. HTML escaping disabled in JSON Logger. #2535
* [CHANGE] Experimental TSDB: Removed `cortex_<service>_` prefix from Thanos objstore metrics and added `component` label to distinguish which Cortex component is doing API calls to the object storage when running in single-binary mode: #2568
  - `cortex_<service>_thanos_objstore_bucket_operations_total` renamed to `thanos_objstore_bucket_operations_total{component="<name>"}`
  - `cortex_<service>_thanos_objstore_bucket_operation_failures_total` renamed to `thanos_objstore_bucket_operation_failures_total{component="<name>"}`
  - `cortex_<service>_thanos_objstore_bucket_operation_duration_seconds` renamed to `thanos_objstore_bucket_operation_duration_seconds{component="<name>"}`
  - `cortex_<service>_thanos_objstore_bucket_last_successful_upload_time` renamed to `thanos_objstore_bucket_last_successful_upload_time{component="<name>"}`
* [CHANGE] FIFO cache: The `-<prefix>.fifocache.size` CLI flag has been renamed to `-<prefix>.fifocache.max-size-items` as well as its YAML config option `size` renamed to `max_size_items`. #2319
* [FEATURE] Ruler: The `-ruler.evaluation-delay` flag was added to allow users to configure a default evaluation delay for all rules in cortex. The default value is 0 which is the current behavior. #2423
* [FEATURE] Experimental: Added a new object storage client for OpenStack Swift. #2440
* [FEATURE] TLS config options added to the Server. #2535
* [FEATURE] Experimental: Added support for `/api/v1/metadata` Prometheus-based endpoint. #2549
* [FEATURE] Add ability to limit concurrent queries to Cassandra with `-cassandra.query-concurrency` flag. #2562
* [FEATURE] Experimental TSDB: Introduced store-gateway service used by the experimental blocks storage to load and query blocks. The store-gateway optionally supports blocks sharding and replication via a dedicated hash ring, configurable via `-experimental.store-gateway.sharding-enabled` and `-experimental.store-gateway.sharding-ring.*` flags. The following metrics have been added: #2433 #2458 #2469 #2523
  * `cortex_querier_storegateway_instances_hit_per_query`
* [ENHANCEMENT] Experimental TSDB: sample ingestion errors are now reported via existing `cortex_discarded_samples_total` metric. #2370
* [ENHANCEMENT] Failures on samples at distributors and ingesters return the first validation error as opposed to the last. #2383
* [ENHANCEMENT] Experimental TSDB: Added `cortex_querier_blocks_meta_synced`, which reflects current state of synced blocks over all tenants. #2392
* [ENHANCEMENT] Added `cortex_distributor_latest_seen_sample_timestamp_seconds` metric to see how far behind Prometheus servers are in sending data. #2371
* [ENHANCEMENT] FIFO cache to support eviction based on memory usage. Added `-<prefix>.fifocache.max-size-bytes` CLI flag and YAML config option `max_size_bytes` to specify memory limit of the cache. #2319, #2527
* [ENHANCEMENT] Added `-querier.worker-match-max-concurrent`. Force worker concurrency to match the `-querier.max-concurrent` option.  Overrides `-querier.worker-parallelism`.  #2456
* [ENHANCEMENT] Added the following metrics for monitoring delete requests: #2445
  - `cortex_purger_delete_requests_received_total`: Number of delete requests received per user.
  - `cortex_purger_delete_requests_processed_total`: Number of delete requests processed per user.
  - `cortex_purger_delete_requests_chunks_selected_total`: Number of chunks selected while building delete plans per user.
  - `cortex_purger_delete_requests_processing_failures_total`: Number of delete requests processing failures per user.
* [ENHANCEMENT] Single Binary: Added query-frontend to the single binary.  Single binary users will now benefit from various query-frontend features.  Primarily: sharding, parallelization, load shedding, additional caching (if configured), and query retries. #2437
* [ENHANCEMENT] Allow 1w (where w denotes week) and 1y (where y denotes year) when setting `-store.cache-lookups-older-than` and `-store.max-look-back-period`. #2454
* [ENHANCEMENT] Optimize index queries for matchers using "a|b|c"-type regex. #2446 #2475
* [ENHANCEMENT] Added per tenant metrics for queries and chunks and bytes read from chunk store: #2463
  * `cortex_chunk_store_fetched_chunks_total` and `cortex_chunk_store_fetched_chunk_bytes_total`
  * `cortex_query_frontend_queries_total` (per tenant queries counted by the frontend)
* [ENHANCEMENT] WAL: New metrics `cortex_ingester_wal_logged_bytes_total` and `cortex_ingester_checkpoint_logged_bytes_total` added to track total bytes logged to disk for WAL and checkpoints. #2497
* [ENHANCEMENT] Add de-duplicated chunks counter `cortex_chunk_store_deduped_chunks_total` which counts every chunk not sent to the store because it was already sent by another replica. #2485
* [ENHANCEMENT] Query-frontend now also logs the POST data of long queries. #2481
* [ENHANCEMENT] WAL: Ingester WAL records now have type header and the custom WAL records have been replaced by Prometheus TSDB's WAL records. Old records will not be supported from 1.3 onwards. Note: once this is deployed, you cannot downgrade without data loss. #2436
* [ENHANCEMENT] Redis Cache: Added `idle_timeout`, `wait_on_pool_exhaustion` and `max_conn_lifetime` options to redis cache configuration. #2550
* [ENHANCEMENT] WAL: the experimental tag has been removed on the WAL in ingesters. #2560
* [ENHANCEMENT] Use newer AWS API for paginated queries - removes 'Deprecated' message from logfiles. #2452
* [ENHANCEMENT] Experimental memberlist: Add retry with backoff on memberlist join other members. #2705
* [ENHANCEMENT] Experimental TSDB: when the store-gateway sharding is enabled, unhealthy store-gateway instances are automatically removed from the ring after 10 consecutive `-experimental.store-gateway.sharding-ring.heartbeat-timeout` periods. #2526
* [BUGFIX] Ruler: Ensure temporary rule files with special characters are properly mapped and cleaned up. #2506
* [BUGFIX] Ensure requests are properly routed to the prometheus api embedded in the query if `-server.path-prefix` is set. Fixes #2411. #2372
* [BUGFIX] Experimental TSDB: Fixed chunk data corruption when querying back series using the experimental blocks storage. #2400
* [BUGFIX] Cassandra Storage: Fix endpoint TLS host verification. #2109
* [BUGFIX] Experimental TSDB: Fixed response status code from `422` to `500` when an error occurs while iterating chunks with the experimental blocks storage. #2402
* [BUGFIX] Ring: Fixed a situation where upgrading from pre-1.0 cortex with a rolling strategy caused new 1.0 ingesters to lose their zone value in the ring until manually forced to re-register. #2404
* [BUGFIX] Distributor: `/all_user_stats` now show API and Rule Ingest Rate correctly. #2457
* [BUGFIX] Fixed `version`, `revision` and `branch` labels exported by the `cortex_build_info` metric. #2468
* [BUGFIX] QueryFrontend: fixed a situation where span context missed when downstream_url is used. #2539
* [BUGFIX] Querier: Fixed a situation where querier would crash because of an unresponsive frontend instance. #2569

## 1.0.1 / 2020-04-23

* [BUGFIX] Fix gaps when querying ingesters with replication factor = 3 and 2 ingesters in the cluster. #2503

## 1.0.0 / 2020-04-02

This is the first major release of Cortex. We made a lot of **breaking changes** in this release which have been detailed below. Please also see the stability guarantees we provide as part of a major release: https://cortexmetrics.io/docs/configuration/v1guarantees/

* [CHANGE] Remove the following deprecated flags: #2339
  - `-metrics.error-rate-query` (use `-metrics.write-throttle-query` instead).
  - `-store.cardinality-cache-size` (use `-store.index-cache-read.enable-fifocache` and `-store.index-cache-read.fifocache.size` instead).
  - `-store.cardinality-cache-validity` (use `-store.index-cache-read.enable-fifocache` and `-store.index-cache-read.fifocache.duration` instead).
  - `-distributor.limiter-reload-period` (flag unused)
  - `-ingester.claim-on-rollout` (flag unused)
  - `-ingester.normalise-tokens` (flag unused)
* [CHANGE] Renamed YAML file options to be more consistent. See [full config file changes below](#config-file-breaking-changes). #2273
* [CHANGE] AWS based autoscaling has been removed. You can only use metrics based autoscaling now. `-applicationautoscaling.url` has been removed. See https://cortexmetrics.io/docs/production/aws/#dynamodb-capacity-provisioning on how to migrate. #2328
* [CHANGE] Renamed the `memcache.write-back-goroutines` and `memcache.write-back-buffer` flags to `background.write-back-concurrency` and `background.write-back-buffer`. This affects the following flags: #2241
  - `-frontend.memcache.write-back-buffer` --> `-frontend.background.write-back-buffer`
  - `-frontend.memcache.write-back-goroutines` --> `-frontend.background.write-back-concurrency`
  - `-store.index-cache-read.memcache.write-back-buffer` --> `-store.index-cache-read.background.write-back-buffer`
  - `-store.index-cache-read.memcache.write-back-goroutines` --> `-store.index-cache-read.background.write-back-concurrency`
  - `-store.index-cache-write.memcache.write-back-buffer` --> `-store.index-cache-write.background.write-back-buffer`
  - `-store.index-cache-write.memcache.write-back-goroutines` --> `-store.index-cache-write.background.write-back-concurrency`
  - `-memcache.write-back-buffer` --> `-store.chunks-cache.background.write-back-buffer`. Note the next change log for the difference.
  - `-memcache.write-back-goroutines` --> `-store.chunks-cache.background.write-back-concurrency`. Note the next change log for the difference.

* [CHANGE] Renamed the chunk cache flags to have `store.chunks-cache.` as prefix. This means the following flags have been changed: #2241
  - `-cache.enable-fifocache` --> `-store.chunks-cache.cache.enable-fifocache`
  - `-default-validity` --> `-store.chunks-cache.default-validity`
  - `-fifocache.duration` --> `-store.chunks-cache.fifocache.duration`
  - `-fifocache.size` --> `-store.chunks-cache.fifocache.size`
  - `-memcache.write-back-buffer` --> `-store.chunks-cache.background.write-back-buffer`. Note the previous change log for the difference.
  - `-memcache.write-back-goroutines` --> `-store.chunks-cache.background.write-back-concurrency`. Note the previous change log for the difference.
  - `-memcached.batchsize` --> `-store.chunks-cache.memcached.batchsize`
  - `-memcached.consistent-hash` --> `-store.chunks-cache.memcached.consistent-hash`
  - `-memcached.expiration` --> `-store.chunks-cache.memcached.expiration`
  - `-memcached.hostname` --> `-store.chunks-cache.memcached.hostname`
  - `-memcached.max-idle-conns` --> `-store.chunks-cache.memcached.max-idle-conns`
  - `-memcached.parallelism` --> `-store.chunks-cache.memcached.parallelism`
  - `-memcached.service` --> `-store.chunks-cache.memcached.service`
  - `-memcached.timeout` --> `-store.chunks-cache.memcached.timeout`
  - `-memcached.update-interval` --> `-store.chunks-cache.memcached.update-interval`
  - `-redis.enable-tls` --> `-store.chunks-cache.redis.enable-tls`
  - `-redis.endpoint` --> `-store.chunks-cache.redis.endpoint`
  - `-redis.expiration` --> `-store.chunks-cache.redis.expiration`
  - `-redis.max-active-conns` --> `-store.chunks-cache.redis.max-active-conns`
  - `-redis.max-idle-conns` --> `-store.chunks-cache.redis.max-idle-conns`
  - `-redis.password` --> `-store.chunks-cache.redis.password`
  - `-redis.timeout` --> `-store.chunks-cache.redis.timeout`
* [CHANGE] Rename the `-store.chunk-cache-stubs` to `-store.chunks-cache.cache-stubs` to be more inline with above. #2241
* [CHANGE] Change prefix of flags `-dynamodb.periodic-table.*` to `-table-manager.index-table.*`. #2359
* [CHANGE] Change prefix of flags `-dynamodb.chunk-table.*` to `-table-manager.chunk-table.*`. #2359
* [CHANGE] Change the following flags: #2359
  - `-dynamodb.poll-interval` --> `-table-manager.poll-interval`
  - `-dynamodb.periodic-table.grace-period` --> `-table-manager.periodic-table.grace-period`
* [CHANGE] Renamed the following flags: #2273
  - `-dynamodb.chunk.gang.size` --> `-dynamodb.chunk-gang-size`
  - `-dynamodb.chunk.get.max.parallelism` --> `-dynamodb.chunk-get-max-parallelism`
* [CHANGE] Don't support mixed time units anymore for duration. For example, 168h5m0s doesn't work anymore, please use just one unit (s|m|h|d|w|y). #2252
* [CHANGE] Utilize separate protos for rule state and storage. Experimental ruler API will not be functional until the rollout is complete. #2226
* [CHANGE] Frontend worker in querier now starts after all Querier module dependencies are started. This fixes issue where frontend worker started to send queries to querier before it was ready to serve them (mostly visible when using experimental blocks storage). #2246
* [CHANGE] Lifecycler component now enters Failed state on errors, and doesn't exit the process. (Important if you're vendoring Cortex and use Lifecycler) #2251
* [CHANGE] `/ready` handler now returns 200 instead of 204. #2330
* [CHANGE] Better defaults for the following options: #2344
  - `-<prefix>.consul.consistent-reads`: Old default: `true`, new default: `false`. This reduces the load on Consul.
  - `-<prefix>.consul.watch-rate-limit`: Old default: 0, new default: 1. This rate limits the reads to 1 per second. Which is good enough for ring watches.
  - `-distributor.health-check-ingesters`: Old default: `false`, new default: `true`.
  - `-ingester.max-stale-chunk-idle`: Old default: 0, new default: 2m. This lets us expire series that we know are stale early.
  - `-ingester.spread-flushes`: Old default: false, new default: true. This allows to better de-duplicate data and use less space.
  - `-ingester.chunk-age-jitter`: Old default: 20mins, new default: 0. This is to enable the `-ingester.spread-flushes` to true.
  - `-<prefix>.memcached.batchsize`: Old default: 0, new default: 1024. This allows batching of requests and keeps the concurrent requests low.
  - `-<prefix>.memcached.consistent-hash`: Old default: false, new default: true. This allows for better cache hits when the memcaches are scaled up and down.
  - `-querier.batch-iterators`: Old default: false, new default: true.
  - `-querier.ingester-streaming`: Old default: false, new default: true.
* [CHANGE] Experimental TSDB: Added `-experimental.tsdb.bucket-store.postings-cache-compression-enabled` to enable postings compression when storing to cache. #2335
* [CHANGE] Experimental TSDB: Added `-compactor.deletion-delay`, which is time before a block marked for deletion is deleted from bucket. If not 0, blocks will be marked for deletion and compactor component will delete blocks marked for deletion from the bucket. If delete-delay is 0, blocks will be deleted straight away. Note that deleting blocks immediately can cause query failures, if store gateway / querier still has the block loaded, or compactor is ignoring the deletion because it's compacting the block at the same time. Default value is 48h. #2335
* [CHANGE] Experimental TSDB: Added `-experimental.tsdb.bucket-store.index-cache.postings-compression-enabled`, to set duration after which the blocks marked for deletion will be filtered out while fetching blocks used for querying. This option allows querier to ignore blocks that are marked for deletion with some delay. This ensures store can still serve blocks that are meant to be deleted but do not have a replacement yet. Default is 24h, half of the default value for `-compactor.deletion-delay`. #2335
* [CHANGE] Experimental TSDB: Added `-experimental.tsdb.bucket-store.index-cache.memcached.max-item-size` to control maximum size of item that is stored to memcached. Defaults to 1 MiB. #2335
* [FEATURE] Added experimental storage API to the ruler service that is enabled when the `-experimental.ruler.enable-api` is set to true #2269
  * `-ruler.storage.type` flag now allows `s3`,`gcs`, and `azure` values
  * `-ruler.storage.(s3|gcs|azure)` flags exist to allow the configuration of object clients set for rule storage
* [CHANGE] Renamed table manager metrics. #2307 #2359
  * `cortex_dynamo_sync_tables_seconds` -> `cortex_table_manager_sync_duration_seconds`
  * `cortex_dynamo_table_capacity_units` -> `cortex_table_capacity_units`
* [FEATURE] Flusher target to flush the WAL. #2075
  * `-flusher.wal-dir` for the WAL directory to recover from.
  * `-flusher.concurrent-flushes` for number of concurrent flushes.
  * `-flusher.flush-op-timeout` is duration after which a flush should timeout.
* [FEATURE] Ingesters can now have an optional availability zone set, to ensure metric replication is distributed across zones. This is set via the `-ingester.availability-zone` flag or the `availability_zone` field in the config file. #2317
* [ENHANCEMENT] Better re-use of connections to DynamoDB and S3. #2268
* [ENHANCEMENT] Reduce number of goroutines used while executing a single index query. #2280
* [ENHANCEMENT] Experimental TSDB: Add support for local `filesystem` backend. #2245
* [ENHANCEMENT] Experimental TSDB: Added memcached support for the TSDB index cache. #2290
* [ENHANCEMENT] Experimental TSDB: Removed gRPC server to communicate between querier and BucketStore. #2324
* [ENHANCEMENT] Allow 1w (where w denotes week) and 1y (where y denotes year) when setting table period and retention. #2252
* [ENHANCEMENT] Added FIFO cache metrics for current number of entries and memory usage. #2270
* [ENHANCEMENT] Output all config fields to /config API, including those with empty value. #2209
* [ENHANCEMENT] Add "missing_metric_name" and "metric_name_invalid" reasons to cortex_discarded_samples_total metric. #2346
* [ENHANCEMENT] Experimental TSDB: sample ingestion errors are now reported via existing `cortex_discarded_samples_total` metric. #2370
* [BUGFIX] Ensure user state metrics are updated if a transfer fails. #2338
* [BUGFIX] Fixed etcd client keepalive settings. #2278
* [BUGFIX] Register the metrics of the WAL. #2295
* [BUXFIX] Experimental TSDB: fixed error handling when ingesting out of bound samples. #2342

### Known issues

- This experimental blocks storage in Cortex `1.0.0` has a bug which may lead to the error `cannot iterate chunk for series` when running queries. This bug has been fixed in #2400. If you're running the experimental blocks storage, please build Cortex from `master`.

### Config file breaking changes

In this section you can find a config file diff showing the breaking changes introduced in Cortex. You can also find the [full configuration file reference doc](https://cortexmetrics.io/docs/configuration/configuration-file/) in the website.

```diff
### ingester_config

 # Period with which to attempt to flush chunks.
 # CLI flag: -ingester.flush-period
-[flushcheckperiod: <duration> | default = 1m0s]
+[flush_period: <duration> | default = 1m0s]

 # Period chunks will remain in memory after flushing.
 # CLI flag: -ingester.retain-period
-[retainperiod: <duration> | default = 5m0s]
+[retain_period: <duration> | default = 5m0s]

 # Maximum chunk idle time before flushing.
 # CLI flag: -ingester.max-chunk-idle
-[maxchunkidle: <duration> | default = 5m0s]
+[max_chunk_idle_time: <duration> | default = 5m0s]

 # Maximum chunk idle time for chunks terminating in stale markers before
 # flushing. 0 disables it and a stale series is not flushed until the
 # max-chunk-idle timeout is reached.
 # CLI flag: -ingester.max-stale-chunk-idle
-[maxstalechunkidle: <duration> | default = 0s]
+[max_stale_chunk_idle_time: <duration> | default = 2m0s]

 # Timeout for individual flush operations.
 # CLI flag: -ingester.flush-op-timeout
-[flushoptimeout: <duration> | default = 1m0s]
+[flush_op_timeout: <duration> | default = 1m0s]

 # Maximum chunk age before flushing.
 # CLI flag: -ingester.max-chunk-age
-[maxchunkage: <duration> | default = 12h0m0s]
+[max_chunk_age: <duration> | default = 12h0m0s]

-# Range of time to subtract from MaxChunkAge to spread out flushes
+# Range of time to subtract from -ingester.max-chunk-age to spread out flushes
 # CLI flag: -ingester.chunk-age-jitter
-[chunkagejitter: <duration> | default = 20m0s]
+[chunk_age_jitter: <duration> | default = 0]

 # Number of concurrent goroutines flushing to dynamodb.
 # CLI flag: -ingester.concurrent-flushes
-[concurrentflushes: <int> | default = 50]
+[concurrent_flushes: <int> | default = 50]

-# If true, spread series flushes across the whole period of MaxChunkAge
+# If true, spread series flushes across the whole period of
+# -ingester.max-chunk-age.
 # CLI flag: -ingester.spread-flushes
-[spreadflushes: <boolean> | default = false]
+[spread_flushes: <boolean> | default = true]

 # Period with which to update the per-user ingestion rates.
 # CLI flag: -ingester.rate-update-period
-[rateupdateperiod: <duration> | default = 15s]
+[rate_update_period: <duration> | default = 15s]


### querier_config

 # The maximum number of concurrent queries.
 # CLI flag: -querier.max-concurrent
-[maxconcurrent: <int> | default = 20]
+[max_concurrent: <int> | default = 20]

 # Use batch iterators to execute query, as opposed to fully materialising the
 # series in memory.  Takes precedent over the -querier.iterators flag.
 # CLI flag: -querier.batch-iterators
-[batchiterators: <boolean> | default = false]
+[batch_iterators: <boolean> | default = true]

 # Use streaming RPCs to query ingester.
 # CLI flag: -querier.ingester-streaming
-[ingesterstreaming: <boolean> | default = false]
+[ingester_streaming: <boolean> | default = true]

 # Maximum number of samples a single query can load into memory.
 # CLI flag: -querier.max-samples
-[maxsamples: <int> | default = 50000000]
+[max_samples: <int> | default = 50000000]

 # The default evaluation interval or step size for subqueries.
 # CLI flag: -querier.default-evaluation-interval
-[defaultevaluationinterval: <duration> | default = 1m0s]
+[default_evaluation_interval: <duration> | default = 1m0s]

### query_frontend_config

 # URL of downstream Prometheus.
 # CLI flag: -frontend.downstream-url
-[downstream: <string> | default = ""]
+[downstream_url: <string> | default = ""]


### ruler_config

 # URL of alerts return path.
 # CLI flag: -ruler.external.url
-[externalurl: <url> | default = ]
+[external_url: <url> | default = ]

 # How frequently to evaluate rules
 # CLI flag: -ruler.evaluation-interval
-[evaluationinterval: <duration> | default = 1m0s]
+[evaluation_interval: <duration> | default = 1m0s]

 # How frequently to poll for rule changes
 # CLI flag: -ruler.poll-interval
-[pollinterval: <duration> | default = 1m0s]
+[poll_interval: <duration> | default = 1m0s]

-storeconfig:
+storage:

 # file path to store temporary rule files for the prometheus rule managers
 # CLI flag: -ruler.rule-path
-[rulepath: <string> | default = "/rules"]
+[rule_path: <string> | default = "/rules"]

 # URL of the Alertmanager to send notifications to.
 # CLI flag: -ruler.alertmanager-url
-[alertmanagerurl: <url> | default = ]
+[alertmanager_url: <url> | default = ]

 # Use DNS SRV records to discover alertmanager hosts.
 # CLI flag: -ruler.alertmanager-discovery
-[alertmanagerdiscovery: <boolean> | default = false]
+[enable_alertmanager_discovery: <boolean> | default = false]

 # How long to wait between refreshing alertmanager hosts.
 # CLI flag: -ruler.alertmanager-refresh-interval
-[alertmanagerrefreshinterval: <duration> | default = 1m0s]
+[alertmanager_refresh_interval: <duration> | default = 1m0s]

 # If enabled requests to alertmanager will utilize the V2 API.
 # CLI flag: -ruler.alertmanager-use-v2
-[alertmanangerenablev2api: <boolean> | default = false]
+[enable_alertmanager_v2: <boolean> | default = false]

 # Capacity of the queue for notifications to be sent to the Alertmanager.
 # CLI flag: -ruler.notification-queue-capacity
-[notificationqueuecapacity: <int> | default = 10000]
+[notification_queue_capacity: <int> | default = 10000]

 # HTTP timeout duration when sending notifications to the Alertmanager.
 # CLI flag: -ruler.notification-timeout
-[notificationtimeout: <duration> | default = 10s]
+[notification_timeout: <duration> | default = 10s]

 # Distribute rule evaluation using ring backend
 # CLI flag: -ruler.enable-sharding
-[enablesharding: <boolean> | default = false]
+[enable_sharding: <boolean> | default = false]

 # Time to spend searching for a pending ruler when shutting down.
 # CLI flag: -ruler.search-pending-for
-[searchpendingfor: <duration> | default = 5m0s]
+[search_pending_for: <duration> | default = 5m0s]

 # Period with which to attempt to flush rule groups.
 # CLI flag: -ruler.flush-period
-[flushcheckperiod: <duration> | default = 1m0s]
+[flush_period: <duration> | default = 1m0s]

### alertmanager_config

 # Base path for data storage.
 # CLI flag: -alertmanager.storage.path
-[datadir: <string> | default = "data/"]
+[data_dir: <string> | default = "data/"]

 # will be used to prefix all HTTP endpoints served by Alertmanager. If omitted,
 # relevant URL components will be derived automatically.
 # CLI flag: -alertmanager.web.external-url
-[externalurl: <url> | default = ]
+[external_url: <url> | default = ]

 # How frequently to poll Cortex configs
 # CLI flag: -alertmanager.configs.poll-interval
-[pollinterval: <duration> | default = 15s]
+[poll_interval: <duration> | default = 15s]

 # Listen address for cluster.
 # CLI flag: -cluster.listen-address
-[clusterbindaddr: <string> | default = "0.0.0.0:9094"]
+[cluster_bind_address: <string> | default = "0.0.0.0:9094"]

 # Explicit address to advertise in cluster.
 # CLI flag: -cluster.advertise-address
-[clusteradvertiseaddr: <string> | default = ""]
+[cluster_advertise_address: <string> | default = ""]

 # Time to wait between peers to send notifications.
 # CLI flag: -cluster.peer-timeout
-[peertimeout: <duration> | default = 15s]
+[peer_timeout: <duration> | default = 15s]

 # Filename of fallback config to use if none specified for instance.
 # CLI flag: -alertmanager.configs.fallback
-[fallbackconfigfile: <string> | default = ""]
+[fallback_config_file: <string> | default = ""]

 # Root of URL to generate if config is http://internal.monitor
 # CLI flag: -alertmanager.configs.auto-webhook-root
-[autowebhookroot: <string> | default = ""]
+[auto_webhook_root: <string> | default = ""]

### table_manager_config

-store:
+storage:

-# How frequently to poll DynamoDB to learn our capacity.
-# CLI flag: -dynamodb.poll-interval
-[dynamodb_poll_interval: <duration> | default = 2m0s]
+# How frequently to poll backend to learn our capacity.
+# CLI flag: -table-manager.poll-interval
+[poll_interval: <duration> | default = 2m0s]

-# DynamoDB periodic tables grace period (duration which table will be
-# created/deleted before/after it's needed).
-# CLI flag: -dynamodb.periodic-table.grace-period
+# Periodic tables grace period (duration which table will be created/deleted
+# before/after it's needed).
+# CLI flag: -table-manager.periodic-table.grace-period
 [creation_grace_period: <duration> | default = 10m0s]

 index_tables_provisioning:
   # Enables on demand throughput provisioning for the storage provider (if
-  # supported). Applies only to tables which are not autoscaled
-  # CLI flag: -dynamodb.periodic-table.enable-ondemand-throughput-mode
-  [provisioned_throughput_on_demand_mode: <boolean> | default = false]
+  # supported). Applies only to tables which are not autoscaled. Supported by
+  # DynamoDB
+  # CLI flag: -table-manager.index-table.enable-ondemand-throughput-mode
+  [enable_ondemand_throughput_mode: <boolean> | default = false]


   # Enables on demand throughput provisioning for the storage provider (if
-  # supported). Applies only to tables which are not autoscaled
-  # CLI flag: -dynamodb.periodic-table.inactive-enable-ondemand-throughput-mode
-  [inactive_throughput_on_demand_mode: <boolean> | default = false]
+  # supported). Applies only to tables which are not autoscaled. Supported by
+  # DynamoDB
+  # CLI flag: -table-manager.index-table.inactive-enable-ondemand-throughput-mode
+  [enable_inactive_throughput_on_demand_mode: <boolean> | default = false]


 chunk_tables_provisioning:
   # Enables on demand throughput provisioning for the storage provider (if
-  # supported). Applies only to tables which are not autoscaled
-  # CLI flag: -dynamodb.chunk-table.enable-ondemand-throughput-mode
-  [provisioned_throughput_on_demand_mode: <boolean> | default = false]
+  # supported). Applies only to tables which are not autoscaled. Supported by
+  # DynamoDB
+  # CLI flag: -table-manager.chunk-table.enable-ondemand-throughput-mode
+  [enable_ondemand_throughput_mode: <boolean> | default = false]

### storage_config

 aws:
-  dynamodbconfig:
+  dynamodb:
     # DynamoDB endpoint URL with escaped Key and Secret encoded. If only region
     # is specified as a host, proper endpoint will be deduced. Use
     # inmemory:///<table-name> to use a mock in-memory implementation.
     # CLI flag: -dynamodb.url
-    [dynamodb: <url> | default = ]
+    [dynamodb_url: <url> | default = ]

     # DynamoDB table management requests per second limit.
     # CLI flag: -dynamodb.api-limit
-    [apilimit: <float> | default = 2]
+    [api_limit: <float> | default = 2]

     # DynamoDB rate cap to back off when throttled.
     # CLI flag: -dynamodb.throttle-limit
-    [throttlelimit: <float> | default = 10]
+    [throttle_limit: <float> | default = 10]
-
-    # ApplicationAutoscaling endpoint URL with escaped Key and Secret encoded.
-    # CLI flag: -applicationautoscaling.url
-    [applicationautoscaling: <url> | default = ]


       # Queue length above which we will scale up capacity
       # CLI flag: -metrics.target-queue-length
-      [targetqueuelen: <int> | default = 100000]
+      [target_queue_length: <int> | default = 100000]

       # Scale up capacity by this multiple
       # CLI flag: -metrics.scale-up-factor
-      [scaleupfactor: <float> | default = 1.3]
+      [scale_up_factor: <float> | default = 1.3]

       # Ignore throttling below this level (rate per second)
       # CLI flag: -metrics.ignore-throttle-below
-      [minthrottling: <float> | default = 1]
+      [ignore_throttle_below: <float> | default = 1]

       # query to fetch ingester queue length
       # CLI flag: -metrics.queue-length-query
-      [queuelengthquery: <string> | default = "sum(avg_over_time(cortex_ingester_flush_queue_length{job=\"cortex/ingester\"}[2m]))"]
+      [queue_length_query: <string> | default = "sum(avg_over_time(cortex_ingester_flush_queue_length{job=\"cortex/ingester\"}[2m]))"]

       # query to fetch throttle rates per table
       # CLI flag: -metrics.write-throttle-query
-      [throttlequery: <string> | default = "sum(rate(cortex_dynamo_throttled_total{operation=\"DynamoDB.BatchWriteItem\"}[1m])) by (table) > 0"]
+      [write_throttle_query: <string> | default = "sum(rate(cortex_dynamo_throttled_total{operation=\"DynamoDB.BatchWriteItem\"}[1m])) by (table) > 0"]

       # query to fetch write capacity usage per table
       # CLI flag: -metrics.usage-query
-      [usagequery: <string> | default = "sum(rate(cortex_dynamo_consumed_capacity_total{operation=\"DynamoDB.BatchWriteItem\"}[15m])) by (table) > 0"]
+      [write_usage_query: <string> | default = "sum(rate(cortex_dynamo_consumed_capacity_total{operation=\"DynamoDB.BatchWriteItem\"}[15m])) by (table) > 0"]

       # query to fetch read capacity usage per table
       # CLI flag: -metrics.read-usage-query
-      [readusagequery: <string> | default = "sum(rate(cortex_dynamo_consumed_capacity_total{operation=\"DynamoDB.QueryPages\"}[1h])) by (table) > 0"]
+      [read_usage_query: <string> | default = "sum(rate(cortex_dynamo_consumed_capacity_total{operation=\"DynamoDB.QueryPages\"}[1h])) by (table) > 0"]

       # query to fetch read errors per table
       # CLI flag: -metrics.read-error-query
-      [readerrorquery: <string> | default = "sum(increase(cortex_dynamo_failures_total{operation=\"DynamoDB.QueryPages\",error=\"ProvisionedThroughputExceededException\"}[1m])) by (table) > 0"]
+      [read_error_query: <string> | default = "sum(increase(cortex_dynamo_failures_total{operation=\"DynamoDB.QueryPages\",error=\"ProvisionedThroughputExceededException\"}[1m])) by (table) > 0"]

     # Number of chunks to group together to parallelise fetches (zero to
     # disable)
-    # CLI flag: -dynamodb.chunk.gang.size
-    [chunkgangsize: <int> | default = 10]
+    # CLI flag: -dynamodb.chunk-gang-size
+    [chunk_gang_size: <int> | default = 10]

     # Max number of chunk-get operations to start in parallel
-    # CLI flag: -dynamodb.chunk.get.max.parallelism
-    [chunkgetmaxparallelism: <int> | default = 32]
+    # CLI flag: -dynamodb.chunk.get-max-parallelism
+    [chunk_get_max_parallelism: <int> | default = 32]

     backoff_config:
       # Minimum delay when backing off.
       # CLI flag: -bigtable.backoff-min-period
-      [minbackoff: <duration> | default = 100ms]
+      [min_period: <duration> | default = 100ms]

       # Maximum delay when backing off.
       # CLI flag: -bigtable.backoff-max-period
-      [maxbackoff: <duration> | default = 10s]
+      [max_period: <duration> | default = 10s]

       # Number of times to backoff and retry before failing.
       # CLI flag: -bigtable.backoff-retries
-      [maxretries: <int> | default = 10]
+      [max_retries: <int> | default = 10]

   # If enabled, once a tables info is fetched, it is cached.
   # CLI flag: -bigtable.table-cache.enabled
-  [tablecacheenabled: <boolean> | default = true]
+  [table_cache_enabled: <boolean> | default = true]

   # Duration to cache tables before checking again.
   # CLI flag: -bigtable.table-cache.expiration
-  [tablecacheexpiration: <duration> | default = 30m0s]
+  [table_cache_expiration: <duration> | default = 30m0s]

 # Cache validity for active index entries. Should be no higher than
 # -ingester.max-chunk-idle.
 # CLI flag: -store.index-cache-validity
-[indexcachevalidity: <duration> | default = 5m0s]
+[index_cache_validity: <duration> | default = 5m0s]

### ingester_client_config

 grpc_client_config:
   backoff_config:
     # Minimum delay when backing off.
     # CLI flag: -ingester.client.backoff-min-period
-    [minbackoff: <duration> | default = 100ms]
+    [min_period: <duration> | default = 100ms]

     # Maximum delay when backing off.
     # CLI flag: -ingester.client.backoff-max-period
-    [maxbackoff: <duration> | default = 10s]
+    [max_period: <duration> | default = 10s]

     # Number of times to backoff and retry before failing.
     # CLI flag: -ingester.client.backoff-retries
-    [maxretries: <int> | default = 10]
+    [max_retries: <int> | default = 10]

### frontend_worker_config

-# Address of query frontend service.
+# Address of query frontend service, in host:port format.
 # CLI flag: -querier.frontend-address
-[address: <string> | default = ""]
+[frontend_address: <string> | default = ""]

 # How often to query DNS.
 # CLI flag: -querier.dns-lookup-period
-[dnslookupduration: <duration> | default = 10s]
+[dns_lookup_duration: <duration> | default = 10s]

 grpc_client_config:
   backoff_config:
     # Minimum delay when backing off.
     # CLI flag: -querier.frontend-client.backoff-min-period
-    [minbackoff: <duration> | default = 100ms]
+    [min_period: <duration> | default = 100ms]

     # Maximum delay when backing off.
     # CLI flag: -querier.frontend-client.backoff-max-period
-    [maxbackoff: <duration> | default = 10s]
+    [max_period: <duration> | default = 10s]

     # Number of times to backoff and retry before failing.
     # CLI flag: -querier.frontend-client.backoff-retries
-    [maxretries: <int> | default = 10]
+    [max_retries: <int> | default = 10]

### consul_config

 # ACL Token used to interact with Consul.
-# CLI flag: -<prefix>.consul.acltoken
-[acltoken: <string> | default = ""]
+# CLI flag: -<prefix>.consul.acl-token
+[acl_token: <string> | default = ""]

 # HTTP timeout when talking to Consul
 # CLI flag: -<prefix>.consul.client-timeout
-[httpclienttimeout: <duration> | default = 20s]
+[http_client_timeout: <duration> | default = 20s]

 # Enable consistent reads to Consul.
 # CLI flag: -<prefix>.consul.consistent-reads
-[consistentreads: <boolean> | default = true]
+[consistent_reads: <boolean> | default = false]

 # Rate limit when watching key or prefix in Consul, in requests per second. 0
 # disables the rate limit.
 # CLI flag: -<prefix>.consul.watch-rate-limit
-[watchkeyratelimit: <float> | default = 0]
+[watch_rate_limit: <float> | default = 1]

 # Burst size used in rate limit. Values less than 1 are treated as 1.
 # CLI flag: -<prefix>.consul.watch-burst-size
-[watchkeyburstsize: <int> | default = 1]
+[watch_burst_size: <int> | default = 1]


### configstore_config
 # URL of configs API server.
 # CLI flag: -<prefix>.configs.url
-[configsapiurl: <url> | default = ]
+[configs_api_url: <url> | default = ]

 # Timeout for requests to Weave Cloud configs service.
 # CLI flag: -<prefix>.configs.client-timeout
-[clienttimeout: <duration> | default = 5s]
+[client_timeout: <duration> | default = 5s]
```

## 0.7.0 / 2020-03-16

Cortex `0.7.0` is a major step forward the upcoming `1.0` release. In this release, we've got 164 contributions from 26 authors. Thanks to all contributors! ❤️

Please be aware that Cortex `0.7.0` introduces some **breaking changes**. You're encouraged to read all the `[CHANGE]` entries below before upgrading your Cortex cluster. In particular:

- Cleaned up some configuration options in preparation for the Cortex `1.0.0` release (see also the [annotated config file breaking changes](#annotated-config-file-breaking-changes) below):
  - Removed CLI flags support to configure the schema (see [how to migrate from flags to schema file](https://cortexmetrics.io/docs/configuration/schema-configuration/#migrating-from-flags-to-schema-file))
  - Renamed CLI flag `-config-yaml` to `-schema-config-file`
  - Removed CLI flag `-store.min-chunk-age` in favor of `-querier.query-store-after`. The corresponding YAML config option `ingestermaxquerylookback` has been renamed to [`query_ingesters_within`](https://cortexmetrics.io/docs/configuration/configuration-file/#querier-config)
  - Deprecated CLI flag `-frontend.cache-split-interval` in favor of `-querier.split-queries-by-interval`
  - Renamed the YAML config option `defaul_validity` to `default_validity`
  - Removed the YAML config option `config_store` (in the [`alertmanager YAML config`](https://cortexmetrics.io/docs/configuration/configuration-file/#alertmanager-config)) in favor of `store`
  - Removed the YAML config root block `configdb` in favor of [`configs`](https://cortexmetrics.io/docs/configuration/configuration-file/#configs-config). This change is also reflected in the following CLI flags renaming:
      * `-database.*` -> `-configs.database.*`
      * `-database.migrations` -> `-configs.database.migrations-dir`
  - Removed the fluentd-based billing infrastructure including the CLI flags:
      * `-distributor.enable-billing`
      * `-billing.max-buffered-events`
      * `-billing.retry-delay`
      * `-billing.ingester`
- Removed support for using denormalised tokens in the ring. Before upgrading, make sure your Cortex cluster is already running `v0.6.0` or an earlier version with `-ingester.normalise-tokens=true`

### Full changelog

* [CHANGE] Removed support for flags to configure schema. Further, the flag for specifying the config file (`-config-yaml`) has been deprecated. Please use `-schema-config-file`. See the [Schema Configuration documentation](https://cortexmetrics.io/docs/configuration/schema-configuration/) for more details on how to configure the schema using the YAML file. #2221
* [CHANGE] In the config file, the root level `config_store` config option has been moved to `alertmanager` > `store` > `configdb`. #2125
* [CHANGE] Removed unnecessary `frontend.cache-split-interval` in favor of `querier.split-queries-by-interval` both to reduce configuration complexity and guarantee alignment of these two configs. Starting from now, `-querier.cache-results` may only be enabled in conjunction with `-querier.split-queries-by-interval` (previously the cache interval default was `24h` so if you want to preserve the same behaviour you should set `-querier.split-queries-by-interval=24h`). #2040
* [CHANGE] Renamed Configs configuration options. #2187
  * configuration options
    * `-database.*` -> `-configs.database.*`
    * `-database.migrations` -> `-configs.database.migrations-dir`
  * config file
    * `configdb.uri:` -> `configs.database.uri:`
    * `configdb.migrationsdir:` -> `configs.database.migrations_dir:`
    * `configdb.passwordfile:` -> `configs.database.password_file:`
* [CHANGE] Moved `-store.min-chunk-age` to the Querier config as `-querier.query-store-after`, allowing the store to be skipped during query time if the metrics wouldn't be found. The YAML config option `ingestermaxquerylookback` has been renamed to `query_ingesters_within` to match its CLI flag. #1893
* [CHANGE] Renamed the cache configuration setting `defaul_validity` to `default_validity`. #2140
* [CHANGE] Remove fluentd-based billing infrastructure and flags such as `-distributor.enable-billing`. #1491
* [CHANGE] Removed remaining support for using denormalised tokens in the ring. If you're still running ingesters with denormalised tokens (Cortex 0.4 or earlier, with `-ingester.normalise-tokens=false`), such ingesters will now be completely invisible to distributors and need to be either switched to Cortex 0.6.0 or later, or be configured to use normalised tokens. #2034
* [CHANGE] The frontend http server will now send 502 in case of deadline exceeded and 499 if the user requested cancellation. #2156
* [CHANGE] We now enforce queries to be up to `-querier.max-query-into-future` into the future (defaults to 10m). #1929
  * `-store.min-chunk-age` has been removed
  * `-querier.query-store-after` has been added in it's place.
* [CHANGE] Removed unused `/validate_expr endpoint`. #2152
* [CHANGE] Updated Prometheus dependency to v2.16.0. This Prometheus version uses Active Query Tracker to limit concurrent queries. In order to keep `-querier.max-concurrent` working, Active Query Tracker is enabled by default, and is configured to store its data to `active-query-tracker` directory (relative to current directory when Cortex started). This can be changed by using `-querier.active-query-tracker-dir` option. Purpose of Active Query Tracker is to log queries that were running when Cortex crashes. This logging happens on next Cortex start. #2088
* [CHANGE] Default to BigChunk encoding; may result in slightly higher disk usage if many timeseries have a constant value, but should generally result in fewer, bigger chunks. #2207
* [CHANGE] WAL replays are now done while the rest of Cortex is starting, and more specifically, when HTTP server is running. This makes it possible to scrape metrics during WAL replays. Applies to both chunks and experimental blocks storage. #2222
* [CHANGE] Cortex now has `/ready` probe for all services, not just ingester and querier as before. In single-binary mode, /ready reports 204 only if all components are running properly. #2166
* [CHANGE] If you are vendoring Cortex and use its components in your project, be aware that many Cortex components no longer start automatically when they are created. You may want to review PR and attached document. #2166
* [CHANGE] Experimental TSDB: the querier in-memory index cache used by the experimental blocks storage shifted from per-tenant to per-querier. The `-experimental.tsdb.bucket-store.index-cache-size-bytes` now configures the per-querier index cache max size instead of a per-tenant cache and its default has been increased to 1GB. #2189
* [CHANGE] Experimental TSDB: TSDB head compaction interval and concurrency is now configurable (defaults to 1 min interval and 5 concurrent head compactions). New options: `-experimental.tsdb.head-compaction-interval` and `-experimental.tsdb.head-compaction-concurrency`. #2172
* [CHANGE] Experimental TSDB: switched the blocks storage index header to the binary format. This change is expected to have no visible impact, except lower startup times and memory usage in the queriers. It's possible to switch back to the old JSON format via the flag `-experimental.tsdb.bucket-store.binary-index-header-enabled=false`. #2223
* [CHANGE] Experimental Memberlist KV store can now be used in single-binary Cortex. Attempts to use it previously would fail with panic. This change also breaks existing binary protocol used to exchange gossip messages, so this version will not be able to understand gossiped Ring when used in combination with the previous version of Cortex. Easiest way to upgrade is to shutdown old Cortex installation, and restart it with new version. Incremental rollout works too, but with reduced functionality until all components run the same version. #2016
* [FEATURE] Added a read-only local alertmanager config store using files named corresponding to their tenant id. #2125
* [FEATURE] Added flag `-experimental.ruler.enable-api` to enable the ruler api which implements the Prometheus API `/api/v1/rules` and `/api/v1/alerts` endpoints under the configured `-http.prefix`. #1999
* [FEATURE] Added sharding support to compactor when using the experimental TSDB blocks storage. #2113
* [FEATURE] Added ability to override YAML config file settings using environment variables. #2147
  * `-config.expand-env`
* [FEATURE] Added flags to disable Alertmanager notifications methods. #2187
  * `-configs.notifications.disable-email`
  * `-configs.notifications.disable-webhook`
* [FEATURE] Add /config HTTP endpoint which exposes the current Cortex configuration as YAML. #2165
* [FEATURE] Allow Prometheus remote write directly to ingesters. #1491
* [FEATURE] Introduced new standalone service `query-tee` that can be used for testing purposes to send the same Prometheus query to multiple backends (ie. two Cortex clusters ingesting the same metrics) and compare the performances. #2203
* [FEATURE] Fan out parallelizable queries to backend queriers concurrently. #1878
  * `querier.parallelise-shardable-queries` (bool)
  * Requires a shard-compatible schema (v10+)
  * This causes the number of traces to increase accordingly.
  * The query-frontend now requires a schema config to determine how/when to shard queries, either from a file or from flags (i.e. by the `config-yaml` CLI flag). This is the same schema config the queriers consume. The schema is only required to use this option.
  * It's also advised to increase downstream concurrency controls as well:
    * `querier.max-outstanding-requests-per-tenant`
    * `querier.max-query-parallelism`
    * `querier.max-concurrent`
    * `server.grpc-max-concurrent-streams` (for both query-frontends and queriers)
* [FEATURE] Added user sub rings to distribute users to a subset of ingesters. #1947
  * `-experimental.distributor.user-subring-size`
* [FEATURE] Add flag `-experimental.tsdb.stripe-size` to expose TSDB stripe size option. #2185
* [FEATURE] Experimental Delete Series: Added support for Deleting Series with Prometheus style API. Needs to be enabled first by setting `-purger.enable` to `true`. Deletion only supported when using `boltdb` and `filesystem` as index and object store respectively. Support for other stores to follow in separate PRs #2103
* [ENHANCEMENT] Alertmanager: Expose Per-tenant alertmanager metrics #2124
* [ENHANCEMENT] Add `status` label to `cortex_alertmanager_configs` metric to gauge the number of valid and invalid configs. #2125
* [ENHANCEMENT] Cassandra Authentication: added the `custom_authenticators` config option that allows users to authenticate with cassandra clusters using password authenticators that are not approved by default in [gocql](https://github.com/gocql/gocql/blob/81b8263d9fe526782a588ef94d3fa5c6148e5d67/conn.go#L27) #2093
* [ENHANCEMENT] Cassandra Storage: added `max_retries`, `retry_min_backoff` and `retry_max_backoff` configuration options to enable retrying recoverable errors. #2054
* [ENHANCEMENT] Allow to configure HTTP and gRPC server listen address, maximum number of simultaneous connections and connection keepalive settings.
  * `-server.http-listen-address`
  * `-server.http-conn-limit`
  * `-server.grpc-listen-address`
  * `-server.grpc-conn-limit`
  * `-server.grpc.keepalive.max-connection-idle`
  * `-server.grpc.keepalive.max-connection-age`
  * `-server.grpc.keepalive.max-connection-age-grace`
  * `-server.grpc.keepalive.time`
  * `-server.grpc.keepalive.timeout`
* [ENHANCEMENT] PostgreSQL: Bump up `github.com/lib/pq` from `v1.0.0` to `v1.3.0` to support PostgreSQL SCRAM-SHA-256 authentication. #2097
* [ENHANCEMENT] Cassandra Storage: User no longer need `CREATE` privilege on `<all keyspaces>` if given keyspace exists. #2032
* [ENHANCEMENT] Cassandra Storage: added `password_file` configuration options to enable reading Cassandra password from file. #2096
* [ENHANCEMENT] Configs API: Allow GET/POST configs in YAML format. #2181
* [ENHANCEMENT] Background cache writes are batched to improve parallelism and observability. #2135
* [ENHANCEMENT] Add automatic repair for checkpoint and WAL. #2105
* [ENHANCEMENT] Support `lastEvaluation` and `evaluationTime` in `/api/v1/rules` endpoints and make order of groups stable. #2196
* [ENHANCEMENT] Skip expired requests in query-frontend scheduling. #2082
* [ENHANCEMENT] Add ability to configure gRPC keepalive settings. #2066
* [ENHANCEMENT] Experimental TSDB: Export TSDB Syncer metrics from Compactor component, they are prefixed with `cortex_compactor_`. #2023
* [ENHANCEMENT] Experimental TSDB: Added dedicated flag `-experimental.tsdb.bucket-store.tenant-sync-concurrency` to configure the maximum number of concurrent tenants for which blocks are synched. #2026
* [ENHANCEMENT] Experimental TSDB: Expose metrics for objstore operations (prefixed with `cortex_<component>_thanos_objstore_`, component being one of `ingester`, `querier` and `compactor`). #2027
* [ENHANCEMENT] Experimental TSDB: Added support for Azure Storage to be used for block storage, in addition to S3 and GCS. #2083
* [ENHANCEMENT] Experimental TSDB: Reduced memory allocations in the ingesters when using the experimental blocks storage. #2057
* [ENHANCEMENT] Experimental Memberlist KV: expose `-memberlist.gossip-to-dead-nodes-time` and `-memberlist.dead-node-reclaim-time` options to control how memberlist library handles dead nodes and name reuse. #2131
* [BUGFIX] Alertmanager: fixed panic upon applying a new config, caused by duplicate metrics registration in the `NewPipelineBuilder` function. #211
* [BUGFIX] Azure Blob ChunkStore: Fixed issue causing `invalid chunk checksum` errors. #2074
* [BUGFIX] The gauge `cortex_overrides_last_reload_successful` is now only exported by components that use a `RuntimeConfigManager`. Previously, for components that do not initialize a `RuntimeConfigManager` (such as the compactor) the gauge was initialized with 0 (indicating error state) and then never updated, resulting in a false-negative permanent error state. #2092
* [BUGFIX] Fixed WAL metric names, added the `cortex_` prefix.
* [BUGFIX] Restored histogram `cortex_configs_request_duration_seconds` #2138
* [BUGFIX] Fix wrong syntax for `url` in config-file-reference. #2148
* [BUGFIX] Fixed some 5xx status code returned by the query-frontend when they should actually be 4xx. #2122
* [BUGFIX] Fixed leaked goroutines in the querier. #2070
* [BUGFIX] Experimental TSDB: fixed `/all_user_stats` and `/api/prom/user_stats` endpoints when using the experimental TSDB blocks storage. #2042
* [BUGFIX] Experimental TSDB: fixed ruler to correctly work with the experimental TSDB blocks storage. #2101

### Changes to denormalised tokens in the ring

Cortex 0.4.0 is the last version that can *write* denormalised tokens. Cortex 0.5.0 and above always write normalised tokens.

Cortex 0.6.0 is the last version that can *read* denormalised tokens. Starting with Cortex 0.7.0 only normalised tokens are supported, and ingesters writing denormalised tokens to the ring (running Cortex 0.4.0 or earlier with `-ingester.normalise-tokens=false`) are ignored by distributors. Such ingesters should either switch to using normalised tokens, or be upgraded to Cortex 0.5.0 or later.

### Known issues

- The gRPC streaming for ingesters doesn't work when using the experimental TSDB blocks storage. Please do not enable `-querier.ingester-streaming` if you're using the TSDB blocks storage. If you want to enable it, you can build Cortex from `master` given the issue has been fixed after Cortex `0.7` branch has been cut and the fix wasn't included in the `0.7` because related to an experimental feature.

### Annotated config file breaking changes

In this section you can find a config file diff showing the breaking changes introduced in Cortex `0.7`. You can also find the [full configuration file reference doc](https://cortexmetrics.io/docs/configuration/configuration-file/) in the website.

 ```diff
### Root level config

 # "configdb" has been moved to "alertmanager > store > configdb".
-[configdb: <configdb_config>]

 # "config_store" has been renamed to "configs".
-[config_store: <configstore_config>]
+[configs: <configs_config>]


### `distributor_config`

 # The support to hook an external billing system has been removed.
-[enable_billing: <boolean> | default = false]
-billing:
-  [maxbufferedevents: <int> | default = 1024]
-  [retrydelay: <duration> | default = 500ms]
-  [ingesterhostport: <string> | default = "localhost:24225"]


### `querier_config`

 # "ingestermaxquerylookback" has been renamed to "query_ingesters_within".
-[ingestermaxquerylookback: <duration> | default = 0s]
+[query_ingesters_within: <duration> | default = 0s]


### `queryrange_config`

results_cache:
  cache:
     # "defaul_validity" has been renamed to "default_validity".
-    [defaul_validity: <duration> | default = 0s]
+    [default_validity: <duration> | default = 0s]

   # "cache_split_interval" has been deprecated in favor of "split_queries_by_interval".
-  [cache_split_interval: <duration> | default = 24h0m0s]


### `alertmanager_config`

# The "store" config block has been added. This includes "configdb" which previously
# was the "configdb" root level config block.
+store:
+  [type: <string> | default = "configdb"]
+  [configdb: <configstore_config>]
+  local:
+    [path: <string> | default = ""]


### `storage_config`

index_queries_cache_config:
   # "defaul_validity" has been renamed to "default_validity".
-  [defaul_validity: <duration> | default = 0s]
+  [default_validity: <duration> | default = 0s]


### `chunk_store_config`

chunk_cache_config:
   # "defaul_validity" has been renamed to "default_validity".
-  [defaul_validity: <duration> | default = 0s]
+  [default_validity: <duration> | default = 0s]

write_dedupe_cache_config:
   # "defaul_validity" has been renamed to "default_validity".
-  [defaul_validity: <duration> | default = 0s]
+  [default_validity: <duration> | default = 0s]

 # "min_chunk_age" has been removed in favor of "querier > query_store_after".
-[min_chunk_age: <duration> | default = 0s]


### `configs_config`

-# "uri" has been moved to "database > uri".
-[uri: <string> | default = "postgres://postgres@configs-db.weave.local/configs?sslmode=disable"]

-# "migrationsdir" has been moved to "database > migrations_dir".
-[migrationsdir: <string> | default = ""]

-# "passwordfile" has been moved to "database > password_file".
-[passwordfile: <string> | default = ""]

+database:
+  [uri: <string> | default = "postgres://postgres@configs-db.weave.local/configs?sslmode=disable"]
+  [migrations_dir: <string> | default = ""]
+  [password_file: <string> | default = ""]
```

## 0.6.1 / 2020-02-05

* [BUGFIX] Fixed parsing of the WAL configuration when specified in the YAML config file. #2071

## 0.6.0 / 2020-01-28

Note that the ruler flags need to be changed in this upgrade. You're moving from a single node ruler to something that might need to be sharded.
Further, if you're using the configs service, we've upgraded the migration library and this requires some manual intervention. See full instructions below to upgrade your PostgreSQL.

* [CHANGE] The frontend component now does not cache results if it finds a `Cache-Control` header and if one of its values is `no-store`. #1974
* [CHANGE] Flags changed with transition to upstream Prometheus rules manager:
  * `-ruler.client-timeout` is now `ruler.configs.client-timeout` in order to match `ruler.configs.url`.
  * `-ruler.group-timeout`has been removed.
  * `-ruler.num-workers` has been removed.
  * `-ruler.rule-path` has been added to specify where the prometheus rule manager will sync rule files.
  * `-ruler.storage.type` has beem added to specify the rule store backend type, currently only the configdb.
  * `-ruler.poll-interval` has been added to specify the interval in which to poll new rule groups.
  * `-ruler.evaluation-interval` default value has changed from `15s` to `1m` to match the default evaluation interval in Prometheus.
  * Ruler sharding requires a ring which can be configured via the ring flags prefixed by `ruler.ring.`. #1987
* [CHANGE] Use relative links from /ring page to make it work when used behind reverse proxy. #1896
* [CHANGE] Deprecated `-distributor.limiter-reload-period` flag. #1766
* [CHANGE] Ingesters now write only normalised tokens to the ring, although they can still read denormalised tokens used by other ingesters. `-ingester.normalise-tokens` is now deprecated, and ignored. If you want to switch back to using denormalised tokens, you need to downgrade to Cortex 0.4.0. Previous versions don't handle claiming tokens from normalised ingesters correctly. #1809
* [CHANGE] Overrides mechanism has been renamed to "runtime config", and is now separate from limits. Runtime config is simply a file that is reloaded by Cortex every couple of seconds. Limits and now also multi KV use this mechanism.<br />New arguments were introduced: `-runtime-config.file` (defaults to empty) and `-runtime-config.reload-period` (defaults to 10 seconds), which replace previously used `-limits.per-user-override-config` and `-limits.per-user-override-period` options. Old options are still used if `-runtime-config.file` is not specified. This change is also reflected in YAML configuration, where old `limits.per_tenant_override_config` and `limits.per_tenant_override_period` fields are replaced with `runtime_config.file` and `runtime_config.period` respectively. #1749
* [CHANGE] Cortex now rejects data with duplicate labels. Previously, such data was accepted, with duplicate labels removed with only one value left. #1964
* [CHANGE] Changed the default value for `-distributor.ha-tracker.prefix` from `collectors/` to `ha-tracker/` in order to not clash with other keys (ie. ring) stored in the same key-value store. #1940
* [FEATURE] Experimental: Write-Ahead-Log added in ingesters for more data reliability against ingester crashes. #1103
  * `--ingester.wal-enabled`: Setting this to `true` enables writing to WAL during ingestion.
  * `--ingester.wal-dir`: Directory where the WAL data should be stored and/or recovered from.
  * `--ingester.checkpoint-enabled`: Set this to `true` to enable checkpointing of in-memory chunks to disk.
  * `--ingester.checkpoint-duration`: This is the interval at which checkpoints should be created.
  * `--ingester.recover-from-wal`: Set this to `true` to recover data from an existing WAL.
  * For more information, please checkout the ["Ingesters with WAL" guide](https://cortexmetrics.io/docs/guides/ingesters-with-wal/).
* [FEATURE] The distributor can now drop labels from samples (similar to the removal of the replica label for HA ingestion) per user via the `distributor.drop-label` flag. #1726
* [FEATURE] Added flag `debug.mutex-profile-fraction` to enable mutex profiling #1969
* [FEATURE] Added `global` ingestion rate limiter strategy. Deprecated `-distributor.limiter-reload-period` flag. #1766
* [FEATURE] Added support for Microsoft Azure blob storage to be used for storing chunk data. #1913
* [FEATURE] Added readiness probe endpoint`/ready` to queriers. #1934
* [FEATURE] Added "multi" KV store that can interact with two other KV stores, primary one for all reads and writes, and secondary one, which only receives writes. Primary/secondary store can be modified in runtime via runtime-config mechanism (previously "overrides"). #1749
* [FEATURE] Added support to store ring tokens to a file and read it back on startup, instead of generating/fetching the tokens to/from the ring. This feature can be enabled with the flag `-ingester.tokens-file-path`. #1750
* [FEATURE] Experimental TSDB: Added `/series` API endpoint support with TSDB blocks storage. #1830
* [FEATURE] Experimental TSDB: Added TSDB blocks `compactor` component, which iterates over users blocks stored in the bucket and compact them according to the configured block ranges. #1942
* [ENHANCEMENT] metric `cortex_ingester_flush_reasons` gets a new `reason` value: `Spread`, when `-ingester.spread-flushes` option is enabled. #1978
* [ENHANCEMENT] Added `password` and `enable_tls` options to redis cache configuration. Enables usage of Microsoft Azure Cache for Redis service. #1923
* [ENHANCEMENT] Upgraded Kubernetes API version for deployments from `extensions/v1beta1` to `apps/v1`. #1941
* [ENHANCEMENT] Experimental TSDB: Open existing TSDB on startup to prevent ingester from becoming ready before it can accept writes. The max concurrency is set via `--experimental.tsdb.max-tsdb-opening-concurrency-on-startup`. #1917
* [ENHANCEMENT] Experimental TSDB: Querier now exports aggregate metrics from Thanos bucket store and in memory index cache (many metrics to list, but all have `cortex_querier_bucket_store_` or `cortex_querier_blocks_index_cache_` prefix). #1996
* [ENHANCEMENT] Experimental TSDB: Improved multi-tenant bucket store. #1991
  * Allowed to configure the blocks sync interval via `-experimental.tsdb.bucket-store.sync-interval` (0 disables the sync)
  * Limited the number of tenants concurrently synched by `-experimental.tsdb.bucket-store.block-sync-concurrency`
  * Renamed `cortex_querier_sync_seconds` metric to `cortex_querier_blocks_sync_seconds`
  * Track `cortex_querier_blocks_sync_seconds` metric for the initial sync too
* [BUGFIX] Fixed unnecessary CAS operations done by the HA tracker when the jitter is enabled. #1861
* [BUGFIX] Fixed ingesters getting stuck in a LEAVING state after coming up from an ungraceful exit. #1921
* [BUGFIX] Reduce memory usage when ingester Push() errors. #1922
* [BUGFIX] Table Manager: Fixed calculation of expected tables and creation of tables from next active schema considering grace period. #1976
* [BUGFIX] Experimental TSDB: Fixed ingesters consistency during hand-over when using experimental TSDB blocks storage. #1854 #1818
* [BUGFIX] Experimental TSDB: Fixed metrics when using experimental TSDB blocks storage. #1981 #1982 #1990 #1983
* [BUGFIX] Experimental memberlist: Use the advertised address when sending packets to other peers of the Gossip memberlist. #1857
* [BUGFIX] Experimental TSDB: Fixed incorrect query results introduced in #2604 caused by a buffer incorrectly reused while iterating samples. #2697

### Upgrading PostgreSQL (if you're using configs service)

Reference: <https://github.com/golang-migrate/migrate/tree/master/database/postgres#upgrading-from-v1>

1. Install the migrate package cli tool: <https://github.com/golang-migrate/migrate/tree/master/cmd/migrate#installation>
2. Drop the `schema_migrations` table: `DROP TABLE schema_migrations;`.
2. Run the migrate command:

```bash
migrate  -path <absolute_path_to_cortex>/cmd/cortex/migrations -database postgres://localhost:5432/database force 2
```

### Known issues

- The `cortex_prometheus_rule_group_last_evaluation_timestamp_seconds` metric, tracked by the ruler, is not unregistered for rule groups not being used anymore. This issue will be fixed in the next Cortex release (see [2033](https://github.com/cortexproject/cortex/issues/2033)).

- Write-Ahead-Log (WAL) does not have automatic repair of corrupt checkpoint or WAL segments, which is possible if ingester crashes abruptly or the underlying disk corrupts. Currently the only way to resolve this is to manually delete the affected checkpoint and/or WAL segments. Automatic repair will be added in the future releases.

## 0.4.0 / 2019-12-02

* [CHANGE] The frontend component has been refactored to be easier to re-use. When upgrading the frontend, cache entries will be discarded and re-created with the new protobuf schema. #1734
* [CHANGE] Removed direct DB/API access from the ruler. `-ruler.configs.url` has been now deprecated. #1579
* [CHANGE] Removed `Delta` encoding. Any old chunks with `Delta` encoding cannot be read anymore. If `ingester.chunk-encoding` is set to `Delta` the ingester will fail to start. #1706
* [CHANGE] Setting `-ingester.max-transfer-retries` to 0 now disables hand-over when ingester is shutting down. Previously, zero meant infinite number of attempts. #1771
* [CHANGE] `dynamo` has been removed as a valid storage name to make it consistent for all components. `aws` and `aws-dynamo` remain as valid storage names.
* [CHANGE/FEATURE] The frontend split and cache intervals can now be configured using the respective flag `--querier.split-queries-by-interval` and `--frontend.cache-split-interval`.
  * If `--querier.split-queries-by-interval` is not provided request splitting is disabled by default.
  * __`--querier.split-queries-by-day` is still accepted for backward compatibility but has been deprecated. You should now use `--querier.split-queries-by-interval`. We recommend a to use a multiple of 24 hours.__
* [FEATURE] Global limit on the max series per user and metric #1760
  * `-ingester.max-global-series-per-user`
  * `-ingester.max-global-series-per-metric`
  * Requires `-distributor.replication-factor` and `-distributor.shard-by-all-labels` set for the ingesters too
* [FEATURE] Flush chunks with stale markers early with `ingester.max-stale-chunk-idle`. #1759
* [FEATURE] EXPERIMENTAL: Added new KV Store backend based on memberlist library. Components can gossip about tokens and ingester states, instead of using Consul or Etcd. #1721
* [FEATURE] EXPERIMENTAL: Use TSDB in the ingesters & flush blocks to S3/GCS ala Thanos. This will let us use an Object Store more efficiently and reduce costs. #1695
* [FEATURE] Allow Query Frontend to log slow queries with `frontend.log-queries-longer-than`. #1744
* [FEATURE] Add HTTP handler to trigger ingester flush & shutdown - used when running as a stateful set with the WAL enabled.  #1746
* [FEATURE] EXPERIMENTAL: Added GCS support to TSDB blocks storage. #1772
* [ENHANCEMENT] Reduce memory allocations in the write path. #1706
* [ENHANCEMENT] Consul client now follows recommended practices for blocking queries wrt returned Index value. #1708
* [ENHANCEMENT] Consul client can optionally rate-limit itself during Watch (used e.g. by ring watchers) and WatchPrefix (used by HA feature) operations. Rate limiting is disabled by default. New flags added: `--consul.watch-rate-limit`, and `--consul.watch-burst-size`. #1708
* [ENHANCEMENT] Added jitter to HA deduping heartbeats, configure using `distributor.ha-tracker.update-timeout-jitter-max` #1534
* [ENHANCEMENT] Add ability to flush chunks with stale markers early. #1759
* [BUGFIX] Stop reporting successful actions as 500 errors in KV store metrics. #1798
* [BUGFIX] Fix bug where duplicate labels can be returned through metadata APIs. #1790
* [BUGFIX] Fix reading of old, v3 chunk data. #1779
* [BUGFIX] Now support IAM roles in service accounts in AWS EKS. #1803
* [BUGFIX] Fixed duplicated series returned when querying both ingesters and store with the experimental TSDB blocks storage. #1778

In this release we updated the following dependencies:

- gRPC v1.25.0  (resulted in a drop of 30% CPU usage when compression is on)
- jaeger-client v2.20.0
- aws-sdk-go to v1.25.22

## 0.3.0 / 2019-10-11

This release adds support for Redis as an alternative to Memcached, and also includes many optimisations which reduce CPU and memory usage.

* [CHANGE] Gauge metrics were renamed to drop the `_total` suffix. #1685
  * In Alertmanager, `alertmanager_configs_total` is now `alertmanager_configs`
  * In Ruler, `scheduler_configs_total` is now `scheduler_configs`
  * `scheduler_groups_total` is now `scheduler_groups`.
* [CHANGE] `--alertmanager.configs.auto-slack-root` flag was dropped as auto Slack root is not supported anymore. #1597
* [CHANGE] In table-manager, default DynamoDB capacity was reduced from 3,000 units to 1,000 units. We recommend you do not run with the defaults: find out what figures are needed for your environment and set that via `-dynamodb.periodic-table.write-throughput` and `-dynamodb.chunk-table.write-throughput`.
* [FEATURE] Add Redis support for caching #1612
* [FEATURE] Allow spreading chunk writes across multiple S3 buckets #1625
* [FEATURE] Added `/shutdown` endpoint for ingester to shutdown all operations of the ingester. #1746
* [ENHANCEMENT] Upgraded Prometheus to 2.12.0 and Alertmanager to 0.19.0. #1597
* [ENHANCEMENT] Cortex is now built with Go 1.13 #1675, #1676, #1679
* [ENHANCEMENT] Many optimisations, mostly impacting ingester and querier: #1574, #1624, #1638, #1644, #1649, #1654, #1702

Full list of changes: <https://github.com/cortexproject/cortex/compare/v0.2.0...v0.3.0>

## 0.2.0 / 2019-09-05

This release has several exciting features, the most notable of them being setting `-ingester.spread-flushes` to potentially reduce your storage space by upto 50%.

* [CHANGE] Flags changed due to changes upstream in Prometheus Alertmanager #929:
  * `alertmanager.mesh.listen-address` is now `cluster.listen-address`
  * `alertmanager.mesh.peer.host` and `alertmanager.mesh.peer.service` can be replaced by `cluster.peer`
  * `alertmanager.mesh.hardware-address`, `alertmanager.mesh.nickname`, `alertmanager.mesh.password`, and `alertmanager.mesh.peer.refresh-interval` all disappear.
* [CHANGE] --claim-on-rollout flag deprecated; feature is now always on #1566
* [CHANGE] Retention period must now be a multiple of periodic table duration #1564
* [CHANGE] The value for the name label for the chunks memcache in all `cortex_cache_` metrics is now `chunksmemcache` (before it was `memcache`) #1569
* [FEATURE] Makes the ingester flush each timeseries at a specific point in the max-chunk-age cycle with `-ingester.spread-flushes`. This means multiple replicas of a chunk are very likely to contain the same contents which cuts chunk storage space by up to 66%. #1578
* [FEATURE] Make minimum number of chunk samples configurable per user #1620
* [FEATURE] Honor HTTPS for custom S3 URLs #1603
* [FEATURE] You can now point the query-frontend at a normal Prometheus for parallelisation and caching #1441
* [FEATURE] You can now specify `http_config` on alert receivers #929
* [FEATURE] Add option to use jump hashing to load balance requests to memcached #1554
* [FEATURE] Add status page for HA tracker to distributors #1546
* [FEATURE] The distributor ring page is now easier to read with alternate rows grayed out #1621

## 0.1.0 / 2019-08-07

* [CHANGE] HA Tracker flags were renamed to provide more clarity #1465
  * `distributor.accept-ha-labels` is now `distributor.ha-tracker.enable`
  * `distributor.accept-ha-samples` is now `distributor.ha-tracker.enable-for-all-users`
  * `ha-tracker.replica` is now `distributor.ha-tracker.replica`
  * `ha-tracker.cluster` is now `distributor.ha-tracker.cluster`
* [FEATURE] You can specify "heap ballast" to reduce Go GC Churn #1489
* [BUGFIX] HA Tracker no longer always makes a request to Consul/Etcd when a request is not from the active replica #1516
* [BUGFIX] Queries are now correctly cancelled by the query-frontend #1508<|MERGE_RESOLUTION|>--- conflicted
+++ resolved
@@ -42,11 +42,8 @@
 * [CHANGE] Drops support Prometheus 1.x rule format on configdb. #4826
 * [ENHANCEMENT] Querier/Ruler: Retry store-gateway in case of unexpected failure, instead of failing the query. #4532 #4839
 * [ENHANCEMENT] Ring: DoBatch prioritize 4xx errors when failing. #4783
-<<<<<<< HEAD
 * [ENHANCEMENT] Distributor: Send Retry-After header with 429 response or 413 if samples exceed the burst of rate limiter. #4674
-=======
 * [ENHANCEMENT] Cortex now built with Go 1.18. #4829
->>>>>>> cc086825
 * [FEATURE] Compactor: Added `-compactor.block-files-concurrency` allowing to configure number of go routines for download/upload block files during compaction. #4784
 * [FEATURE] Compactor: Added -compactor.blocks-fetch-concurrency` allowing to configure number of go routines for blocks during compaction. #4787
 * [FEATURE] Compactor: Added configurations for Azure MSI in blocks-storage, ruler-storage and alertmanager-storage. #4818
