# Changelog

## master / unreleased
<<<<<<< HEAD
* [CHANGE] Store gateways summary metrics have been converted to histograms `cortex_bucket_store_series_blocks_queried`, `cortex_bucket_store_series_data_fetched`, `cortex_bucket_store_series_data_size_touched_bytes`, `cortex_bucket_store_series_data_size_fetched_bytes`, `cortex_bucket_store_series_data_touched`, `cortex_bucket_store_series_result_series` #5239

* [ENHANCEMENT] Querier: Batch Iterator optimization to prevent transversing it multiple times query ranges steps does not overlap. #5237
* [BUGFIX] Catch context error in the s3 bucket client. #5240
* [BUGFIX] Disable shuffle sharding and fix the error when `-distributor.ingestion-tenant-shard-size` is set to 0. #5189

## 1.15.0 in progress

* [CHANGE] Storage: Make Max exemplars config per tenant instead of global configuration. #5016
=======
* [CHANGE] Ruler: Added user label to `cortex_ruler_write_requests_total`, `cortex_ruler_write_requests_failed_total`, `cortex_ruler_queries_total`, and `cortex_ruler_queries_failed_total` metrics. #5312
* [CHANGE] Alertmanager: Validating new fields on the PagerDuty AM config. #5290
* [CHANGE] Ingester: Creating label `native-histogram-sample` on the `cortex_discarded_samples_total` to keep track of discarded native histogram samples. #5289
* [FEATURE] Store Gateway: Add `max_downloaded_bytes_per_request` to limit max bytes to download per store gateway request.
* [FEATURE] Added 2 flags `-alertmanager.alertmanager-client.grpc-max-send-msg-size` and ` -alertmanager.alertmanager-client.grpc-max-recv-msg-size` to configure alert manager grpc client message size limits. #5338
* [FEATURE] Query Frontend: Add `cortex_rejected_queries_total` metric for throttled queries. #5356
* [ENHANCEMENT] Distributor/Ingester: Add span on push path #5319
* [ENHANCEMENT] Support object storage backends for runtime configuration file. #5292
* [ENHANCEMENT] Query Frontend: Reject subquery with too small step size. #5323
* [ENHANCEMENT] Compactor: Exposing Thanos accept-malformed-index to Cortex compactor. #5334
* [ENHANCEMENT] Update Go version to 1.20.4. #5299
* [ENHANCEMENT] Log: Avoid expensive log.Valuer evaluation for disallowed levels. #5297
* [ENHANCEMENT] Improving Performance on the API Gzip Handler. #5347
* [BUGFIX] Ruler: Validate if rule group can be safely converted back to rule group yaml from protobuf message #5265
* [BUGFIX] Querier: Convert gRPC `ResourceExhausted` status code from store gateway to 422 limit error. #5286
* [BUGFIX] Alertmanager: Route web-ui requests to the alertmanager distributor when sharding is enabled. #5293
* [BUGFIX] Storage: Bucket index updater should ignore meta not found for partial blocks. #5343
* [BUGFIX] Ring: Add JOINING state to read operation. #5346
* [BUGFIX] Compactor: Partial block with only visit marker should be deleted even there is no deletion marker. #5342

## 1.15.1 2023-04-26

* [CHANGE] Alertmanager: Validating new fields on the PagerDuty AM config. #5290
* [BUGFIX] Querier: Convert gRPC `ResourceExhausted` status code from store gateway to 422 limit error. #5286

## 1.15.0 2023-04-19

* [CHANGE] Storage: Make Max exemplars config per tenant instead of global configuration. #5080 #5122
>>>>>>> 36683a35
* [CHANGE] Alertmanager: Local file disclosure vulnerability in OpsGenie configuration has been fixed. #5045
* [CHANGE] Rename oltp_endpoint to otlp_endpoint to match opentelemetry spec and lib name. #5068
* [CHANGE] Distributor/Ingester: Log warn level on push requests when they have status code 4xx. Do not log if status is 429. #5103
* [CHANGE] Tracing: Use the default OTEL trace sampler when `-tracing.otel.exporter-type` is set to `awsxray`. #5141
* [CHANGE] Ingester partial error log line to debug level. #5192
* [CHANGE] Change HTTP status code from 503/422 to 499 if a request is canceled. #5220
* [CHANGE] Store gateways summary metrics have been converted to histograms `cortex_bucket_store_series_blocks_queried`, `cortex_bucket_store_series_data_fetched`, `cortex_bucket_store_series_data_size_touched_bytes`, `cortex_bucket_store_series_data_size_fetched_bytes`, `cortex_bucket_store_series_data_touched`, `cortex_bucket_store_series_result_series` #5239
* [FEATURE] Querier/Query Frontend: support Prometheus /api/v1/status/buildinfo API. #4978
* [FEATURE] Ingester: Add active series to all_user_stats page. #4972
* [FEATURE] Ingester: Added `-blocks-storage.tsdb.head-chunks-write-queue-size` allowing to configure the size of the in-memory queue used before flushing chunks to the disk . #5000
* [FEATURE] Query Frontend: Log query params in query frontend even if error happens. #5005
* [FEATURE] Ingester: Enable snapshotting of In-memory TSDB on disk during shutdown via `-blocks-storage.tsdb.memory-snapshot-on-shutdown`. #5011
* [FEATURE] Query Frontend/Scheduler: Add a new counter metric `cortex_request_queue_requests_total` for total requests going to queue. #5030
* [FEATURE] Build ARM docker images. #5041
* [FEATURE] Query-frontend/Querier: Create spans to measure time to merge promql responses. #5041
* [FEATURE] Querier/Ruler: Support the new thanos promql engine. This is an experimental feature and might change in the future. #5093
* [FEATURE] Added zstd as an option for grpc compression #5092
* [FEATURE] Ring: Add new kv store option `dynamodb`. #5026
* [FEATURE] Cache: Support redis as backend for caching bucket and index cache. #5057
* [FEATURE] Querier/Store-Gateway: Added `-blocks-storage.bucket-store.ignore-blocks-within` allowing to filter out the recently created blocks from being synced by queriers and store-gateways. #5166
* [FEATURE] AlertManager/Ruler: Added support for  `keep_firing_for` on alerting rulers.
* [FEATURE] Alertmanager: Add support for time_intervals. #5102
* [FEATURE] Added `snappy-block` as an option for grpc compression #5215
* [FEATURE] Enable experimental out-of-order samples support. Added 2 new configs `ingester.out_of_order_time_window` and `blocks-storage.tsdb.out_of_order_cap_max`. #4964
* [ENHANCEMENT] Querier: limit series query to only ingesters if `start` param is not specified. #4976
* [ENHANCEMENT] Query-frontend/scheduler: add a new limit `frontend.max-outstanding-requests-per-tenant` for configuring queue size per tenant. Started deprecating two flags `-query-scheduler.max-outstanding-requests-per-tenant` and `-querier.max-outstanding-requests-per-tenant`, and change their value default to 0. Now if both the old flag and new flag are specified, the old flag's queue size will be picked. #4991
* [ENHANCEMENT] Query-tee: Add `/api/v1/query_exemplars` API endpoint support. #5010
* [ENHANCEMENT] Let blocks_cleaner delete blocks concurrently(default 16 goroutines). #5028
* [ENHANCEMENT] Query Frontend/Query Scheduler: Increase upper bound to 60s for queue duration histogram metric. #5029
* [ENHANCEMENT] Query Frontend: Log Vertical sharding information when `query_stats_enabled` is enabled. #5037
* [ENHANCEMENT] Ingester: The metadata APIs should honour `querier.query-ingesters-within` when `querier.query-store-for-labels-enabled` is true. #5027
* [ENHANCEMENT] Query Frontend: Skip instant query roundtripper if sharding is not applicable. #5062
* [ENHANCEMENT] Push reduce one hash operation of Labels. #4945 #5114
* [ENHANCEMENT] Alertmanager: Added `-alertmanager.enabled-tenants` and `-alertmanager.disabled-tenants` to explicitly enable or disable alertmanager for specific tenants. #5116
* [ENHANCEMENT] Upgraded Docker base images to `alpine:3.17`. #5132
* [ENHANCEMENT] Add retry logic to S3 bucket client. #5135
* [ENHANCEMENT] Update Go version to 1.20.1. #5159
* [ENHANCEMENT] Distributor: Reuse byte slices when serializing requests from distributors to ingesters. #5193
* [ENHANCEMENT] Query Frontend: Add number of chunks and samples fetched in query stats. #5198
* [ENHANCEMENT] Implement grpc.Compressor.DecompressedSize for snappy to optimize memory allocations. #5213
* [ENHANCEMENT] Querier: Batch Iterator optimization to prevent transversing it multiple times query ranges steps does not overlap. #5237
* [BUGFIX] Updated `golang.org/x/net` dependency to fix CVE-2022-27664. #5008
* [BUGFIX] Fix panic when otel and xray tracing is enabled. #5044
* [BUGFIX] Fixed no compact block got grouped in shuffle sharding grouper. #5055
* [BUGFIX] Fixed ingesters with less tokens stuck in LEAVING. #5061
* [BUGFIX] Tracing: Fix missing object storage span instrumentation. #5074
* [BUGFIX] Ingester: Fix Ingesters returning empty response for metadata APIs. #5081
* [BUGFIX] Ingester: Fix panic when querying metadata from blocks that are being deleted. #5119
* [BUGFIX] Ring: Fix case when dynamodb kv reaches the limit of 25 actions per batch call. #5136
* [BUGFIX] Query-frontend: Fix shardable instant queries do not produce sorted results for `sort`, `sort_desc`, `topk`, `bottomk` functions. #5148, #5170
* [BUGFIX] Querier: Fix `/api/v1/series` returning 5XX instead of 4XX when limits are hit. #5169
* [BUGFIX] Compactor: Fix issue that shuffle sharding planner return error if block is under visit by other compactor. #5188
* [BUGFIX] Fix S3 BucketWithRetries upload empty content issue #5217
* [BUGFIX] Query Frontend: Disable `absent`, `absent_over_time` and `scalar` for vertical sharding. #5221
* [BUGFIX] Catch context error in the s3 bucket client. #5240
* [BUGFIX] Fix query frontend remote read empty body. #5257
* [BUGFIX] Fix query frontend incorrect error response format at `SplitByQuery` middleware. #5260

## 1.14.0 2022-12-02

  **This release removes support for chunks storage. See below for more.**
* [CHANGE] Remove support for chunks storage entirely. If you are using chunks storage on a previous version, you must [migrate your data](https://github.com/cortexproject/cortex/blob/v1.13.1/docs/blocks-storage/migrate-from-chunks-to-blocks.md) on version 1.13.1 or earlier. Before upgrading to this release, you should also remove any deprecated chunks-related configuration, as this release will no longer accept that. The following flags are gone:
  - `-dynamodb.*`
  - `-metrics.*`
  - `-s3.*`
  - `-azure.*`
  - `-bigtable.*`
  - `-gcs.*`
  - `-cassandra.*`
  - `-boltdb.*`
  - `-local.*`
  - some `-ingester` flags:
    - `-ingester.wal-enabled`
    - `-ingester.checkpoint-enabled`
    - `-ingester.recover-from-wal`
    - `-ingester.wal-dir`
    - `-ingester.checkpoint-duration`
    - `-ingester.flush-on-shutdown-with-wal-enabled`
    - `-ingester.max-transfer-retries`
    - `-ingester.max-samples-per-query`
    - `-ingester.min-chunk-length`
    - `-ingester.flush-period`
    - `-ingester.retain-period`
    - `-ingester.max-chunk-idle`
    - `-ingester.max-stale-chunk-idle`
    - `-ingester.flush-op-timeout`
    - `-ingester.max-chunk-age`
    - `-ingester.chunk-age-jitter`
    - `-ingester.concurrent-flushes`
    - `-ingester.spread-flushes`
    - `-ingester.chunk-encoding`
    - `-store.*` except `-store.engine` and `-store.max-query-length`
    - `-store.query-chunk-limit` was deprecated and replaced by `-querier.max-fetched-chunks-per-query`
  - `-deletes.*`
  - `-grpc-store.*`
  - `-flusher.wal-dir`, `-flusher.concurrent-flushes`, `-flusher.flush-op-timeout`
* [CHANGE] Remove support for alertmanager and ruler legacy store configuration. Before upgrading, you need to convert your configuration to use the `alertmanager-storage` and `ruler-storage` configuration on the version that you're already running, then upgrade.
* [CHANGE] Disables TSDB isolation. #4825
* [CHANGE] Drops support Prometheus 1.x rule format on configdb. #4826
* [CHANGE] Removes `-ingester.stream-chunks-when-using-blocks` experimental flag and stream chunks by default when `querier.ingester-streaming` is enabled. #4864
* [CHANGE] Compactor: Added `cortex_compactor_runs_interrupted_total` to separate compaction interruptions from failures
* [CHANGE] Enable PromQL `@` modifier, negative offset always. #4927
* [CHANGE] Store-gateway: Add user label to `cortex_bucket_store_blocks_loaded` metric. #4918
* [CHANGE] AlertManager: include `status` label in `cortex_alertmanager_alerts_received_total`. #4907
* [FEATURE] Compactor: Added `-compactor.block-files-concurrency` allowing to configure number of go routines for download/upload block files during compaction. #4784
* [FEATURE] Compactor: Added `-compactor.blocks-fetch-concurrency` allowing to configure number of go routines for blocks during compaction. #4787
* [FEATURE] Compactor: Added configurations for Azure MSI in blocks-storage, ruler-storage and alertmanager-storage. #4818
* [FEATURE] Ruler: Add support to pass custom implementations of queryable and pusher. #4782
* [FEATURE] Create OpenTelemetry Bridge for Tracing. Now cortex can send traces to multiple destinations using OTEL Collectors. #4834
* [FEATURE] Added `-api.http-request-headers-to-log` allowing for the addition of HTTP Headers to logs #4803
* [FEATURE] Distributor: Added a new limit `-validation.max-labels-size-bytes` allowing to limit the combined size of labels for each timeseries. #4848
* [FEATURE] Storage/Bucket: Added `-*.s3.bucket-lookup-type` allowing to configure the s3 bucket lookup type. #4794
* [FEATURE] QueryFrontend: Implement experimental vertical sharding at query frontend for range/instant queries. #4863
* [FEATURE] QueryFrontend: Support vertical sharding for subqueries. #4955
* [FEATURE] Querier: Added a new limit `-querier.max-fetched-data-bytes-per-query` allowing to limit the maximum size of all data in bytes that a query can fetch from each ingester and storage. #4854
* [FEATURE] Added 2 flags `-alertmanager.alertmanager-client.grpc-compression` and `-querier.store-gateway-client.grpc-compression` to configure compression methods for grpc clients. #4889
* [ENHANCEMENT] AlertManager: Retrying AlertManager Get Requests (Get Alertmanager status, Get Alertmanager Receivers) on next replica on error #4840
* [ENHANCEMENT] Querier/Ruler: Retry store-gateway in case of unexpected failure, instead of failing the query. #4532 #4839
* [ENHANCEMENT] Ring: DoBatch prioritize 4xx errors when failing. #4783
* [ENHANCEMENT] Cortex now built with Go 1.18. #4829
* [ENHANCEMENT] Ingester: Prevent ingesters to become unhealthy during wall replay. #4847
* [ENHANCEMENT] Compactor: Introduced visit marker file for blocks so blocks are under compaction will not be picked up by another compactor. #4805
* [ENHANCEMENT] Distributor: Add label name to labelValueTooLongError. #4855
* [ENHANCEMENT] Enhance traces with hostname information. #4898
* [ENHANCEMENT] Improve the documentation around limits. #4905
* [ENHANCEMENT] Distributor: cache user overrides to reduce lock contention. #4904
* [BUGFIX] Storage/Bucket: Enable AWS SDK for go authentication for s3 to fix IMDSv1 authentication. #4897
* [BUGFIX] Memberlist: Add join with no retrying when starting service. #4804
* [BUGFIX] Ruler: Fix /ruler/rule_groups returns YAML with extra fields. #4767
* [BUGFIX] Respecting `-tracing.otel.sample-ratio` configuration when enabling OpenTelemetry tracing with X-ray. #4862
* [BUGFIX] QueryFrontend: fixed query_range requests when query has `start` equals to `end`. #4877
* [BUGFIX] AlertManager: fixed issue introduced by #4495 where templates files were being deleted when using alertmanager local store. #4890
* [BUGFIX] Ingester: fixed incorrect logging at the start of ingester block shipping logic. #4934
* [BUGFIX] Storage/Bucket: fixed global mark missing on deletion. #4949
* [BUGFIX] QueryFrontend/Querier: fixed regression added by #4863 where we stopped compressing the response between querier and query frontend. #4960
* [BUGFIX] QueryFrontend/Querier: fixed fix response error to be ungzipped when status code is not 2xx. #4975

## 1.13.0 2022-07-14

* [CHANGE] Changed default for `-ingester.min-ready-duration` from 1 minute to 15 seconds. #4539
* [CHANGE] query-frontend: Do not print anything in the logs of `query-frontend` if a in-progress query has been canceled (context canceled) to avoid spam. #4562
* [CHANGE] Compactor block deletion mark migration, needed when upgrading from v1.7, is now disabled by default. #4597
* [CHANGE] The `status_code` label on gRPC client metrics has changed from '200' and '500' to '2xx', '5xx', '4xx', 'cancel' or 'error'. #4601
* [CHANGE] Memberlist: changed probe interval from `1s` to `5s` and probe timeout from `500ms` to `2s`. #4601
* [CHANGE] Fix incorrectly named `cortex_cache_fetched_keys` and `cortex_cache_hits` metrics. Renamed to `cortex_cache_fetched_keys_total` and `cortex_cache_hits_total` respectively. #4686
* [CHANGE] Enable Thanos series limiter in store-gateway. #4702
* [CHANGE] Distributor: Apply `max_fetched_series_per_query` limit for `/series` API. #4683
* [CHANGE] Re-enable the `proxy_url` option for receiver configuration. #4741
* [FEATURE] Ruler: Add `external_labels` option to tag all alerts with a given set of labels. #4499
* [FEATURE] Compactor: Add `-compactor.skip-blocks-with-out-of-order-chunks-enabled` configuration to mark blocks containing index with out-of-order chunks for no compact instead of halting the compaction. #4707
* [FEATURE] Querier/Query-Frontend: Add `-querier.per-step-stats-enabled` and `-frontend.cache-queryable-samples-stats` configurations to enable query sample statistics. #4708
* [FEATURE] Add shuffle sharding for the compactor #4433
* [FEATURE] Querier: Use streaming for ingester metdata APIs. #4725
* [ENHANCEMENT] Update Go version to 1.17.8. #4602 #4604 #4658
* [ENHANCEMENT] Keep track of discarded samples due to bad relabel configuration in `cortex_discarded_samples_total`. #4503
* [ENHANCEMENT] Ruler: Add `-ruler.disable-rule-group-label` to disable the `rule_group` label on exported metrics. #4571
* [ENHANCEMENT] Query federation: improve performance in MergeQueryable by memoizing labels. #4502
* [ENHANCEMENT] Added new ring related config `-ingester.readiness-check-ring-health` when enabled the readiness probe will succeed only after all instances are ACTIVE and healthy in the ring, this is enabled by default. #4539
* [ENHANCEMENT] Added new ring related config `-distributor.excluded-zones` when set this will exclude the comma-separated zones from the ring, default is "". #4539
* [ENHANCEMENT] Upgraded Docker base images to `alpine:3.14`. #4514
* [ENHANCEMENT] Updated Prometheus to latest. Includes changes from prometheus#9239, adding 15 new functions. Multiple TSDB bugfixes prometheus#9438 & prometheus#9381. #4524
* [ENHANCEMENT] Query Frontend: Add setting `-frontend.forward-headers-list` in frontend  to configure the set of headers from the requests to be forwarded to downstream requests. #4486
* [ENHANCEMENT] Blocks storage: Add `-blocks-storage.azure.http.*`, `-alertmanager-storage.azure.http.*`, and `-ruler-storage.azure.http.*` to configure the Azure storage client. #4581
* [ENHANCEMENT] Optimise memberlist receive path when used as a backing store for rings with a large number of members. #4601
* [ENHANCEMENT] Add length and limit to labelNameTooLongError and labelValueTooLongError #4595
* [ENHANCEMENT] Add jitter to rejoinInterval. #4747
* [ENHANCEMENT] Compactor: uploading blocks no compaction marks to the global location and introduce a new metric #4729
  * `cortex_bucket_blocks_marked_for_no_compaction_count`: Total number of blocks marked for no compaction in the bucket.
* [ENHANCEMENT] Querier: Reduce the number of series that are kept in memory while streaming from ingesters. #4745
* [BUGFIX] AlertManager: remove stale template files. #4495
* [BUGFIX] Distributor: fix bug in query-exemplar where some results would get dropped. #4583
* [BUGFIX] Update Thanos dependency: compactor tracing support, azure blocks storage memory fix. #4585
* [BUGFIX] Set appropriate `Content-Type` header for /services endpoint, which previously hard-coded `text/plain`. #4596
* [BUGFIX] Querier: Disable query scheduler SRV DNS lookup, which removes noisy log messages about "failed DNS SRV record lookup". #4601
* [BUGFIX] Memberlist: fixed corrupted packets when sending compound messages with more than 255 messages or messages bigger than 64KB. #4601
* [BUGFIX] Query Frontend: If 'LogQueriesLongerThan' is set to < 0, log all queries as described in the docs. #4633
* [BUGFIX] Distributor: update defaultReplicationStrategy to not fail with extend-write when a single instance is unhealthy. #4636
* [BUGFIX] Distributor: Fix race condition on `/series` introduced by #4683. #4716
* [BUGFIX] Ruler: Fixed leaking notifiers after users are removed #4718
* [BUGFIX] Distributor: Fix a memory leak in distributor due to the cluster label. #4739
* [BUGFIX] Memberlist: Avoid clock skew by limiting the timestamp accepted on gossip. #4750
* [BUGFIX] Compactor: skip compaction if there is only 1 block available for shuffle-sharding compactor. #4756
* [BUGFIX] Compactor: Fixes #4770 - an edge case in compactor with shulffle sharding where compaction stops when a tenant stops ingesting samples. #4771
* [BUGFIX] Compactor: fix cortex_compactor_remaining_planned_compactions not set after plan generation for shuffle sharding compactor. #4772

## 1.11.0 2021-11-25

* [CHANGE] Memberlist: Expose default configuration values to the command line options. Note that setting these explicitly to zero will no longer cause the default to be used. If the default is desired, then do set the option. The following are affected: #4276
  - `-memberlist.stream-timeout`
  - `-memberlist.retransmit-factor`
  - `-memberlist.pull-push-interval`
  - `-memberlist.gossip-interval`
  - `-memberlist.gossip-nodes`
  - `-memberlist.gossip-to-dead-nodes-time`
  - `-memberlist.dead-node-reclaim-time`
* [CHANGE] `-querier.max-fetched-chunks-per-query` previously applied to chunks from ingesters and store separately; now the two combined should not exceed the limit. #4260
* [CHANGE] Memberlist: the metric `memberlist_kv_store_value_bytes` has been removed due to values no longer being stored in-memory as encoded bytes. #4345
* [CHANGE] Some files and directories created by Cortex components on local disk now have stricter permissions, and are only readable by owner, but not group or others. #4394
* [CHANGE] The metric `cortex_deprecated_flags_inuse_total` has been renamed to `deprecated_flags_inuse_total` as part of using grafana/dskit functionality. #4443
* [FEATURE] Ruler: Add new `-ruler.query-stats-enabled` which when enabled will report the `cortex_ruler_query_seconds_total` as a per-user metric that tracks the sum of the wall time of executing queries in the ruler in seconds. #4317
* [FEATURE] Query Frontend: Add `cortex_query_fetched_series_total` and `cortex_query_fetched_chunks_bytes_total` per-user counters to expose the number of series and bytes fetched as part of queries. These metrics can be enabled with the `-frontend.query-stats-enabled` flag (or its respective YAML config option `query_stats_enabled`). #4343
* [FEATURE] AlertManager: Add support for SNS Receiver. #4382
* [FEATURE] Distributor: Add label `status` to metric `cortex_distributor_ingester_append_failures_total` #4442
* [FEATURE] Queries: Added `present_over_time` PromQL function, also some TSDB optimisations. #4505
* [ENHANCEMENT] Add timeout for waiting on compactor to become ACTIVE in the ring. #4262
* [ENHANCEMENT] Reduce memory used by streaming queries, particularly in ruler. #4341
* [ENHANCEMENT] Ring: allow experimental configuration of disabling of heartbeat timeouts by setting the relevant configuration value to zero. Applies to the following: #4342
  * `-distributor.ring.heartbeat-timeout`
  * `-ring.heartbeat-timeout`
  * `-ruler.ring.heartbeat-timeout`
  * `-alertmanager.sharding-ring.heartbeat-timeout`
  * `-compactor.ring.heartbeat-timeout`
  * `-store-gateway.sharding-ring.heartbeat-timeout`
* [ENHANCEMENT] Ring: allow heartbeats to be explicitly disabled by setting the interval to zero. This is considered experimental. This applies to the following configuration options: #4344
  * `-distributor.ring.heartbeat-period`
  * `-ingester.heartbeat-period`
  * `-ruler.ring.heartbeat-period`
  * `-alertmanager.sharding-ring.heartbeat-period`
  * `-compactor.ring.heartbeat-period`
  * `-store-gateway.sharding-ring.heartbeat-period`
* [ENHANCEMENT] Memberlist: optimized receive path for processing ring state updates, to help reduce CPU utilization in large clusters. #4345
* [ENHANCEMENT] Memberlist: expose configuration of memberlist packet compression via `-memberlist.compression=enabled`. #4346
* [ENHANCEMENT] Update Go version to 1.16.6. #4362
* [ENHANCEMENT] Updated Prometheus to include changes from prometheus/prometheus#9083. Now whenever `/labels` API calls include matchers, blocks store is queried for `LabelNames` with matchers instead of `Series` calls which was inefficient. #4380
* [ENHANCEMENT] Querier: performance improvements in socket and memory handling. #4429 #4377
* [ENHANCEMENT] Exemplars are now emitted for all gRPC calls and many operations tracked by histograms. #4462
* [ENHANCEMENT] New options `-server.http-listen-network` and `-server.grpc-listen-network` allow binding as 'tcp4' or 'tcp6'. #4462
* [ENHANCEMENT] Rulers: Using shuffle sharding subring on GetRules API. #4466
* [ENHANCEMENT] Support memcached auto-discovery via `auto-discovery` flag, introduced by thanos in https://github.com/thanos-io/thanos/pull/4487. Both AWS and Google Cloud memcached service support auto-discovery, which returns a list of nodes of the memcached cluster. #4412
* [BUGFIX] Fixes a panic in the query-tee when comparing result. #4465
* [BUGFIX] Frontend: Fixes @ modifier functions (start/end) when splitting queries by time. #4464
* [BUGFIX] Compactor: compactor will no longer try to compact blocks that are already marked for deletion. Previously compactor would consider blocks marked for deletion within `-compactor.deletion-delay / 2` period as eligible for compaction. #4328
* [BUGFIX] HA Tracker: when cleaning up obsolete elected replicas from KV store, tracker didn't update number of cluster per user correctly. #4336
* [BUGFIX] Ruler: fixed counting of PromQL evaluation errors as user-errors when updating `cortex_ruler_queries_failed_total`. #4335
* [BUGFIX] Ingester: When using block storage, prevent any reads or writes while the ingester is stopping. This will prevent accessing TSDB blocks once they have been already closed. #4304
* [BUGFIX] Ingester: fixed ingester stuck on start up (LEAVING ring state) when `-ingester.heartbeat-period=0` and `-ingester.unregister-on-shutdown=false`. #4366
* [BUGFIX] Ingester: panic during shutdown while fetching batches from cache. #4397
* [BUGFIX] Querier: After query-frontend restart, querier may have lower than configured concurrency. #4417
* [BUGFIX] Memberlist: forward only changes, not entire original message. #4419
* [BUGFIX] Memberlist: don't accept old tombstones as incoming change, and don't forward such messages to other gossip members. #4420
* [BUGFIX] Querier: fixed panic when querying exemplars and using `-distributor.shard-by-all-labels=false`. #4473
* [BUGFIX] Querier: honor querier minT,maxT if `nil` SelectHints are passed to Select(). #4413
* [BUGFIX] Compactor: fixed panic while collecting Prometheus metrics. #4483
* [BUGFIX] Update go-kit package to fix spurious log messages #4544

## 1.10.0 / 2021-08-03

* [CHANGE] Prevent path traversal attack from users able to control the HTTP header `X-Scope-OrgID`. #4375 (CVE-2021-36157)
  * Users only have control of the HTTP header when Cortex is not frontend by an auth proxy validating the tenant IDs
* [CHANGE] Enable strict JSON unmarshal for `pkg/util/validation.Limits` struct. The custom `UnmarshalJSON()` will now fail if the input has unknown fields. #4298
* [CHANGE] Cortex chunks storage has been deprecated and it's now in maintenance mode: all Cortex users are encouraged to migrate to the blocks storage. No new features will be added to the chunks storage. The default Cortex configuration still runs the chunks engine; please check out the [blocks storage doc](https://cortexmetrics.io/docs/blocks-storage/) on how to configure Cortex to run with the blocks storage.  #4268
* [CHANGE] The example Kubernetes manifests (stored at `k8s/`) have been removed due to a lack of proper support and maintenance. #4268
* [CHANGE] Querier / ruler: deprecated `-store.query-chunk-limit` CLI flag (and its respective YAML config option `max_chunks_per_query`) in favour of `-querier.max-fetched-chunks-per-query` (and its respective YAML config option `max_fetched_chunks_per_query`). The new limit specifies the maximum number of chunks that can be fetched in a single query from ingesters and long-term storage: the total number of actual fetched chunks could be 2x the limit, being independently applied when querying ingesters and long-term storage. #4125
* [CHANGE] Alertmanager: allowed to configure the experimental receivers firewall on a per-tenant basis. The following CLI flags (and their respective YAML config options) have been changed and moved to the limits config section: #4143
  - `-alertmanager.receivers-firewall.block.cidr-networks` renamed to `-alertmanager.receivers-firewall-block-cidr-networks`
  - `-alertmanager.receivers-firewall.block.private-addresses` renamed to `-alertmanager.receivers-firewall-block-private-addresses`
* [CHANGE] Change default value of `-server.grpc.keepalive.min-time-between-pings` from `5m` to `10s` and `-server.grpc.keepalive.ping-without-stream-allowed` to `true`. #4168
* [CHANGE] Ingester: Change default value of `-ingester.active-series-metrics-enabled` to `true`. This incurs a small increase in memory usage, between 1.2% and 1.6% as measured on ingesters with 1.3M active series. #4257
* [CHANGE] Dependency: update go-redis from v8.2.3 to v8.9.0. #4236
* [FEATURE] Querier: Added new `-querier.max-fetched-series-per-query` flag. When Cortex is running with blocks storage, the max series per query limit is enforced in the querier and applies to unique series received from ingesters and store-gateway (long-term storage). #4179
* [FEATURE] Querier/Ruler: Added new `-querier.max-fetched-chunk-bytes-per-query` flag. When Cortex is running with blocks storage, the max chunk bytes limit is enforced in the querier and ruler and limits the size of all aggregated chunks returned from ingesters and storage as bytes for a query. #4216
* [FEATURE] Alertmanager: support negative matchers, time-based muting - [upstream release notes](https://github.com/prometheus/alertmanager/releases/tag/v0.22.0). #4237
* [FEATURE] Alertmanager: Added rate-limits to notifiers. Rate limits used by all integrations can be configured using `-alertmanager.notification-rate-limit`, while per-integration rate limits can be specified via `-alertmanager.notification-rate-limit-per-integration` parameter. Both shared and per-integration limits can be overwritten using overrides mechanism. These limits are applied on individual (per-tenant) alertmanagers. Rate-limited notifications are failed notifications. It is possible to monitor rate-limited notifications via new `cortex_alertmanager_notification_rate_limited_total` metric. #4135 #4163
* [FEATURE] Alertmanager: Added `-alertmanager.max-config-size-bytes` limit to control size of configuration files that Cortex users can upload to Alertmanager via API. This limit is configurable per-tenant. #4201
* [FEATURE] Alertmanager: Added `-alertmanager.max-templates-count` and `-alertmanager.max-template-size-bytes` options to control number and size of templates uploaded to Alertmanager via API. These limits are configurable per-tenant. #4223
* [FEATURE] Added flag `-debug.block-profile-rate` to enable goroutine blocking events profiling. #4217
* [FEATURE] Alertmanager: The experimental sharding feature is now considered complete. Detailed information about the configuration options can be found [here for alertmanager](https://cortexmetrics.io/docs/configuration/configuration-file/#alertmanager_config) and [here for the alertmanager storage](https://cortexmetrics.io/docs/configuration/configuration-file/#alertmanager_storage_config). To use the feature: #3925 #4020 #4021 #4031 #4084 #4110 #4126 #4127 #4141 #4146 #4161 #4162 #4222
  * Ensure that a remote storage backend is configured for Alertmanager to store state using `-alertmanager-storage.backend`, and flags related to the backend. Note that the `local` and `configdb` storage backends are not supported.
  * Ensure that a ring store is configured using `-alertmanager.sharding-ring.store`, and set the flags relevant to the chosen store type.
  * Enable the feature using `-alertmanager.sharding-enabled`.
  * Note the prior addition of a new configuration option `-alertmanager.persist-interval`. This sets the interval between persisting the current alertmanager state (notification log and silences) to object storage. See the [configuration file reference](https://cortexmetrics.io/docs/configuration/configuration-file/#alertmanager_config) for more information.
* [ENHANCEMENT] Alertmanager: Cleanup persisted state objects from remote storage when a tenant configuration is deleted. #4167
* [ENHANCEMENT] Storage: Added the ability to disable Open Census within GCS client (e.g `-gcs.enable-opencensus=false`). #4219
* [ENHANCEMENT] Etcd: Added username and password to etcd config. #4205
* [ENHANCEMENT] Alertmanager: introduced new metrics to monitor operation when using `-alertmanager.sharding-enabled`: #4149
  * `cortex_alertmanager_state_fetch_replica_state_total`
  * `cortex_alertmanager_state_fetch_replica_state_failed_total`
  * `cortex_alertmanager_state_initial_sync_total`
  * `cortex_alertmanager_state_initial_sync_completed_total`
  * `cortex_alertmanager_state_initial_sync_duration_seconds`
  * `cortex_alertmanager_state_persist_total`
  * `cortex_alertmanager_state_persist_failed_total`
* [ENHANCEMENT] Blocks storage: support ingesting exemplars and querying of exemplars.  Enabled by setting new CLI flag `-blocks-storage.tsdb.max-exemplars=<n>` or config option `blocks_storage.tsdb.max_exemplars` to positive value. #4124 #4181
* [ENHANCEMENT] Distributor: Added distributors ring status section in the admin page. #4151
* [ENHANCEMENT] Added zone-awareness support to alertmanager for use when sharding is enabled. When zone-awareness is enabled, alerts will be replicated across availability zones. #4204
* [ENHANCEMENT] Added `tenant_ids` tag to tracing spans #4186
* [ENHANCEMENT] Ring, query-frontend: Avoid using automatic private IPs (APIPA) when discovering IP address from the interface during the registration of the instance in the ring, or by query-frontend when used with query-scheduler. APIPA still used as last resort with logging indicating usage. #4032
* [ENHANCEMENT] Memberlist: introduced new metrics to aid troubleshooting tombstone convergence: #4231
  * `memberlist_client_kv_store_value_tombstones`
  * `memberlist_client_kv_store_value_tombstones_removed_total`
  * `memberlist_client_messages_to_broadcast_dropped_total`
* [ENHANCEMENT] Alertmanager: Added `-alertmanager.max-dispatcher-aggregation-groups` option to control max number of active dispatcher groups in Alertmanager (per tenant, also overrideable). When the limit is reached, Dispatcher produces log message and increases `cortex_alertmanager_dispatcher_aggregation_group_limit_reached_total` metric. #4254
* [ENHANCEMENT] Alertmanager: Added `-alertmanager.max-alerts-count` and `-alertmanager.max-alerts-size-bytes` to control max number of alerts and total size of alerts that a single user can have in Alertmanager's memory. Adding more alerts will fail with a log message and incrementing `cortex_alertmanager_alerts_insert_limited_total` metric (per-user). These limits can be overrided by using per-tenant overrides. Current values are tracked in `cortex_alertmanager_alerts_limiter_current_alerts` and `cortex_alertmanager_alerts_limiter_current_alerts_size_bytes` metrics. #4253
* [ENHANCEMENT] Store-gateway: added `-store-gateway.sharding-ring.wait-stability-min-duration` and `-store-gateway.sharding-ring.wait-stability-max-duration` support to store-gateway, to wait for ring stability at startup. #4271
* [ENHANCEMENT] Ruler: added `rule_group` label to metrics `cortex_prometheus_rule_group_iterations_total` and `cortex_prometheus_rule_group_iterations_missed_total`. #4121
* [ENHANCEMENT] Ruler: added new metrics for tracking total number of queries and push requests sent to ingester, as well as failed queries and push requests. Failures are only counted for internal errors, but not user-errors like limits or invalid query. This is in contrast to existing `cortex_prometheus_rule_evaluation_failures_total`, which is incremented also when query or samples appending fails due to user-errors. #4281
  * `cortex_ruler_write_requests_total`
  * `cortex_ruler_write_requests_failed_total`
  * `cortex_ruler_queries_total`
  * `cortex_ruler_queries_failed_total`
* [ENHANCEMENT] Ingester: Added option `-ingester.ignore-series-limit-for-metric-names` with comma-separated list of metric names that will be ignored in max series per metric limit. #4302
* [ENHANCEMENT] Added instrumentation to Redis client, with the following metrics: #3976
  - `cortex_rediscache_request_duration_seconds`
* [BUGFIX] Purger: fix `Invalid null value in condition for column range` caused by `nil` value in range for WriteBatch query. #4128
* [BUGFIX] Ingester: fixed infrequent panic caused by a race condition between TSDB mmap-ed head chunks truncation and queries. #4176
* [BUGFIX] Alertmanager: fix Alertmanager status page if clustering via gossip is disabled or sharding is enabled. #4184
* [BUGFIX] Ruler: fix `/ruler/rule_groups` endpoint doesn't work when used with object store. #4182
* [BUGFIX] Ruler: Honor the evaluation delay for the `ALERTS` and `ALERTS_FOR_STATE` series. #4227
* [BUGFIX] Make multiple Get requests instead of MGet on Redis Cluster. #4056
* [BUGFIX] Ingester: fix issue where runtime limits erroneously override default limits. #4246
* [BUGFIX] Ruler: fix startup in single-binary mode when the new `ruler_storage` is used. #4252
* [BUGFIX] Querier: fix queries failing with "at least 1 healthy replica required, could only find 0" error right after scaling up store-gateways until they're ACTIVE in the ring. #4263
* [BUGFIX] Store-gateway: when blocks sharding is enabled, do not load all blocks in each store-gateway in case of a cold startup, but load only blocks owned by the store-gateway replica. #4271
* [BUGFIX] Memberlist: fix to setting the default configuration value for `-memberlist.retransmit-factor` when not provided. This should improve propagation delay of the ring state (including, but not limited to, tombstones). Note that if the configuration is already explicitly given, this fix has no effect. #4269
* [BUGFIX] Querier: Fix issue where samples in a chunk might get skipped by batch iterator. #4218

## Blocksconvert

* [ENHANCEMENT] Scanner: add support for DynamoDB (v9 schema only). #3828
* [ENHANCEMENT] Add Cassandra support. #3795
* [ENHANCEMENT] Scanner: retry failed uploads. #4188

## 1.9.0 / 2021-05-14

* [CHANGE] Alertmanager now removes local files after Alertmanager is no longer running for removed or resharded user. #3910
* [CHANGE] Alertmanager now stores local files in per-tenant folders. Files stored by Alertmanager previously are migrated to new hierarchy. Support for this migration will be removed in Cortex 1.11. #3910
* [CHANGE] Ruler: deprecated `-ruler.storage.*` CLI flags (and their respective YAML config options) in favour of `-ruler-storage.*`. The deprecated config will be removed in Cortex 1.11. #3945
* [CHANGE] Alertmanager: deprecated `-alertmanager.storage.*` CLI flags (and their respective YAML config options) in favour of `-alertmanager-storage.*`. This change doesn't apply to `alertmanager.storage.path` and `alertmanager.storage.retention`. The deprecated config will be removed in Cortex 1.11. #4002
* [CHANGE] Alertmanager: removed `-cluster.` CLI flags deprecated in Cortex 1.7. The new config options to use are: #3946
  * `-alertmanager.cluster.listen-address` instead of `-cluster.listen-address`
  * `-alertmanager.cluster.advertise-address` instead of `-cluster.advertise-address`
  * `-alertmanager.cluster.peers` instead of `-cluster.peer`
  * `-alertmanager.cluster.peer-timeout` instead of `-cluster.peer-timeout`
* [CHANGE] Blocks storage: removed the config option `-blocks-storage.bucket-store.index-cache.postings-compression-enabled`, which was deprecated in Cortex 1.6. Postings compression is always enabled. #4101
* [CHANGE] Querier: removed the config option `-store.max-look-back-period`, which was deprecated in Cortex 1.6 and was used only by the chunks storage. You should use `-querier.max-query-lookback` instead. #4101
* [CHANGE] Query Frontend: removed the config option `-querier.compress-http-responses`, which was deprecated in Cortex 1.6. You should use`-api.response-compression-enabled` instead. #4101
* [CHANGE] Runtime-config / overrides: removed the config options `-limits.per-user-override-config` (use `-runtime-config.file`) and `-limits.per-user-override-period` (use `-runtime-config.reload-period`), both deprecated since Cortex 0.6.0. #4112
* [CHANGE] Cortex now fails fast on startup if unable to connect to the ring backend. #4068
* [FEATURE] The following features have been marked as stable: #4101
  - Shuffle-sharding
  - Querier support for querying chunks and blocks store at the same time
  - Tracking of active series and exporting them as metrics (`-ingester.active-series-metrics-enabled` and related flags)
  - Blocks storage: lazy mmap of block indexes in the store-gateway (`-blocks-storage.bucket-store.index-header-lazy-loading-enabled`)
  - Ingester: close idle TSDB and remove them from local disk (`-blocks-storage.tsdb.close-idle-tsdb-timeout`)
* [FEATURE] Memberlist: add TLS configuration options for the memberlist transport layer used by the gossip KV store. #4046
  * New flags added for memberlist communication:
    * `-memberlist.tls-enabled`
    * `-memberlist.tls-cert-path`
    * `-memberlist.tls-key-path`
    * `-memberlist.tls-ca-path`
    * `-memberlist.tls-server-name`
    * `-memberlist.tls-insecure-skip-verify`
* [FEATURE] Ruler: added `local` backend support to the ruler storage configuration under the `-ruler-storage.` flag prefix. #3932
* [ENHANCEMENT] Upgraded Docker base images to `alpine:3.13`. #4042
* [ENHANCEMENT] Blocks storage: reduce ingester memory by eliminating series reference cache. #3951
* [ENHANCEMENT] Ruler: optimized `<prefix>/api/v1/rules` and `<prefix>/api/v1/alerts` when ruler sharding is enabled. #3916
* [ENHANCEMENT] Ruler: added the following metrics when ruler sharding is enabled: #3916
  * `cortex_ruler_clients`
  * `cortex_ruler_client_request_duration_seconds`
* [ENHANCEMENT] Alertmanager: Add API endpoint to list all tenant alertmanager configs: `GET /multitenant_alertmanager/configs`. #3529
* [ENHANCEMENT] Ruler: Add API endpoint to list all tenant ruler rule groups: `GET /ruler/rule_groups`. #3529
* [ENHANCEMENT] Query-frontend/scheduler: added querier forget delay (`-query-frontend.querier-forget-delay` and `-query-scheduler.querier-forget-delay`) to mitigate the blast radius in the event queriers crash because of a repeatedly sent "query of death" when shuffle-sharding is enabled. #3901
* [ENHANCEMENT] Query-frontend: reduced memory allocations when serializing query response. #3964
* [ENHANCEMENT] Querier / ruler: some optimizations to PromQL query engine. #3934 #3989
* [ENHANCEMENT] Ingester: reduce CPU and memory when an high number of errors are returned by the ingester on the write path with the blocks storage. #3969 #3971 #3973
* [ENHANCEMENT] Distributor: reduce CPU and memory when an high number of errors are returned by the distributor on the write path. #3990
* [ENHANCEMENT] Put metric before label value in the "label value too long" error message. #4018
* [ENHANCEMENT] Allow use of `y|w|d` suffixes for duration related limits and per-tenant limits. #4044
* [ENHANCEMENT] Query-frontend: Small optimization on top of PR #3968 to avoid unnecessary Extents merging. #4026
* [ENHANCEMENT] Add a metric `cortex_compactor_compaction_interval_seconds` for the compaction interval config value. #4040
* [ENHANCEMENT] Ingester: added following per-ingester (instance) experimental limits: max number of series in memory (`-ingester.instance-limits.max-series`), max number of users in memory (`-ingester.instance-limits.max-tenants`), max ingestion rate (`-ingester.instance-limits.max-ingestion-rate`), and max inflight requests (`-ingester.instance-limits.max-inflight-push-requests`). These limits are only used when using blocks storage. Limits can also be configured using runtime-config feature, and current values are exported as `cortex_ingester_instance_limits` metric. #3992.
* [ENHANCEMENT] Cortex is now built with Go 1.16. #4062
* [ENHANCEMENT] Distributor: added per-distributor experimental limits: max number of inflight requests (`-distributor.instance-limits.max-inflight-push-requests`) and max ingestion rate in samples/sec (`-distributor.instance-limits.max-ingestion-rate`). If not set, these two are unlimited. Also added metrics to expose current values (`cortex_distributor_inflight_push_requests`, `cortex_distributor_ingestion_rate_samples_per_second`) as well as limits (`cortex_distributor_instance_limits` with various `limit` label values). #4071
* [ENHANCEMENT] Ruler: Added `-ruler.enabled-tenants` and `-ruler.disabled-tenants` to explicitly enable or disable rules processing for specific tenants. #4074
* [ENHANCEMENT] Block Storage Ingester: `/flush` now accepts two new parameters: `tenant` to specify tenant to flush and `wait=true` to make call synchronous. Multiple tenants can be specified by repeating `tenant` parameter. If no `tenant` is specified, all tenants are flushed, as before. #4073
* [ENHANCEMENT] Alertmanager: validate configured `-alertmanager.web.external-url` and fail if ends with `/`. #4081
* [ENHANCEMENT] Alertmanager: added `-alertmanager.receivers-firewall.block.cidr-networks` and `-alertmanager.receivers-firewall.block.private-addresses` to block specific network addresses in HTTP-based Alertmanager receiver integrations. #4085
* [ENHANCEMENT] Allow configuration of Cassandra's host selection policy. #4069
* [ENHANCEMENT] Store-gateway: retry synching blocks if a per-tenant sync fails. #3975 #4088
* [ENHANCEMENT] Add metric `cortex_tcp_connections` exposing the current number of accepted TCP connections. #4099
* [ENHANCEMENT] Querier: Allow federated queries to run concurrently. #4065
* [ENHANCEMENT] Label Values API call now supports `match[]` parameter when querying blocks on storage (assuming `-querier.query-store-for-labels-enabled` is enabled). #4133
* [BUGFIX] Ruler-API: fix bug where `/api/v1/rules/<namespace>/<group_name>` endpoint return `400` instead of `404`. #4013
* [BUGFIX] Distributor: reverted changes done to rate limiting in #3825. #3948
* [BUGFIX] Ingester: Fix race condition when opening and closing tsdb concurrently. #3959
* [BUGFIX] Querier: streamline tracing spans. #3924
* [BUGFIX] Ruler Storage: ignore objects with empty namespace or group in the name. #3999
* [BUGFIX] Distributor: fix issue causing distributors to not extend the replication set because of failing instances when zone-aware replication is enabled. #3977
* [BUGFIX] Query-frontend: Fix issue where cached entry size keeps increasing when making tiny query repeatedly. #3968
* [BUGFIX] Compactor: `-compactor.blocks-retention-period` now supports weeks (`w`) and years (`y`). #4027
* [BUGFIX] Querier: returning 422 (instead of 500) when query hits `max_chunks_per_query` limit with block storage, when the limit is hit in the store-gateway. #3937
* [BUGFIX] Ruler: Rule group limit enforcement should now allow the same number of rules in a group as the limit. #3616
* [BUGFIX] Frontend, Query-scheduler: allow querier to notify about shutdown without providing any authentication. #4066
* [BUGFIX] Querier: fixed race condition causing queries to fail right after querier startup with the "empty ring" error. #4068
* [BUGFIX] Compactor: Increment `cortex_compactor_runs_failed_total` if compactor failed compact a single tenant. #4094
* [BUGFIX] Tracing: hot fix to avoid the Jaeger tracing client to indefinitely block the Cortex process shutdown in case the HTTP connection to the tracing backend is blocked. #4134
* [BUGFIX] Forward proper EndsAt from ruler to Alertmanager inline with Prometheus behaviour. #4017
* [BUGFIX] Querier: support filtering LabelValues with matchers when using tenant federation. #4277

## Blocksconvert

* [ENHANCEMENT] Builder: add `-builder.timestamp-tolerance` option which may reduce block size by rounding timestamps to make difference whole seconds. #3891

## 1.8.1 / 2021-04-27

* [CHANGE] Fix for CVE-2021-31232: Local file disclosure vulnerability when `-experimental.alertmanager.enable-api` is used. The HTTP basic auth `password_file` can be used as an attack vector to send any file content via a webhook. The alertmanager templates can be used as an attack vector to send any file content because the alertmanager can load any text file specified in the templates list.

## 1.8.0 / 2021-03-24

* [CHANGE] Alertmanager: Don't expose cluster information to tenants via the `/alertmanager/api/v1/status` API endpoint when operating with clustering enabled. #3903
* [CHANGE] Ingester: don't update internal "last updated" timestamp of TSDB if tenant only sends invalid samples. This affects how "idle" time is computed. #3727
* [CHANGE] Require explicit flag `-<prefix>.tls-enabled` to enable TLS in GRPC clients. Previously it was enough to specify a TLS flag to enable TLS validation. #3156
* [CHANGE] Query-frontend: removed `-querier.split-queries-by-day` (deprecated in Cortex 0.4.0). Please use `-querier.split-queries-by-interval` instead. #3813
* [CHANGE] Store-gateway: the chunks pool controlled by `-blocks-storage.bucket-store.max-chunk-pool-bytes` is now shared across all tenants. #3830
* [CHANGE] Ingester: return error code 400 instead of 429 when per-user/per-tenant series/metadata limits are reached. #3833
* [CHANGE] Compactor: add `reason` label to `cortex_compactor_blocks_marked_for_deletion_total` metric. Source blocks marked for deletion by compactor are labelled as `compaction`, while blocks passing the retention period are labelled as `retention`. #3879
* [CHANGE] Alertmanager: the `DELETE /api/v1/alerts` is now idempotent. No error is returned if the alertmanager config doesn't exist. #3888
* [FEATURE] Experimental Ruler Storage: Add a separate set of configuration options to configure the ruler storage backend under the `-ruler-storage.` flag prefix. All blocks storage bucket clients and the config service are currently supported. Clients using this implementation will only be enabled if the existing `-ruler.storage` flags are left unset. #3805 #3864
* [FEATURE] Experimental Alertmanager Storage: Add a separate set of configuration options to configure the alertmanager storage backend under the `-alertmanager-storage.` flag prefix. All blocks storage bucket clients and the config service are currently supported. Clients using this implementation will only be enabled if the existing `-alertmanager.storage` flags are left unset. #3888
* [FEATURE] Adds support to S3 server-side encryption using KMS. The S3 server-side encryption config can be overridden on a per-tenant basis for the blocks storage, ruler and alertmanager. Deprecated `-<prefix>.s3.sse-encryption`, please use the following CLI flags that have been added. #3651 #3810 #3811 #3870 #3886 #3906
  - `-<prefix>.s3.sse.type`
  - `-<prefix>.s3.sse.kms-key-id`
  - `-<prefix>.s3.sse.kms-encryption-context`
* [FEATURE] Querier: Enable `@ <timestamp>` modifier in PromQL using the new `-querier.at-modifier-enabled` flag. #3744
* [FEATURE] Overrides Exporter: Add `overrides-exporter` module for exposing per-tenant resource limit overrides as metrics. It is not included in `all` target (single-binary mode), and must be explicitly enabled. #3785
* [FEATURE] Experimental thanosconvert: introduce an experimental tool `thanosconvert` to migrate Thanos block metadata to Cortex metadata. #3770
* [FEATURE] Alertmanager: It now shards the `/api/v1/alerts` API using the ring when sharding is enabled. #3671
  * Added `-alertmanager.max-recv-msg-size` (defaults to 16M) to limit the size of HTTP request body handled by the alertmanager.
  * New flags added for communication between alertmanagers:
    * `-alertmanager.max-recv-msg-size`
    * `-alertmanager.alertmanager-client.remote-timeout`
    * `-alertmanager.alertmanager-client.tls-enabled`
    * `-alertmanager.alertmanager-client.tls-cert-path`
    * `-alertmanager.alertmanager-client.tls-key-path`
    * `-alertmanager.alertmanager-client.tls-ca-path`
    * `-alertmanager.alertmanager-client.tls-server-name`
    * `-alertmanager.alertmanager-client.tls-insecure-skip-verify`
* [FEATURE] Compactor: added blocks storage per-tenant retention support. This is configured via `-compactor.retention-period`, and can be overridden on a per-tenant basis. #3879
* [ENHANCEMENT] Queries: Instrument queries that were discarded due to the configured `max_outstanding_requests_per_tenant`. #3894
  * `cortex_query_frontend_discarded_requests_total`
  * `cortex_query_scheduler_discarded_requests_total`
* [ENHANCEMENT] Ruler: Add TLS and explicit basis authentication configuration options for the HTTP client the ruler uses to communicate with the alertmanager. #3752
  * `-ruler.alertmanager-client.basic-auth-username`: Configure the basic authentication username used by the client. Takes precedent over a URL configured username.
  * `-ruler.alertmanager-client.basic-auth-password`: Configure the basic authentication password used by the client. Takes precedent over a URL configured password.
  * `-ruler.alertmanager-client.tls-ca-path`: File path to the CA file.
  * `-ruler.alertmanager-client.tls-cert-path`: File path to the TLS certificate.
  * `-ruler.alertmanager-client.tls-insecure-skip-verify`: Boolean to disable verifying the certificate.
  * `-ruler.alertmanager-client.tls-key-path`: File path to the TLS key certificate.
  * `-ruler.alertmanager-client.tls-server-name`: Expected name on the TLS certificate.
* [ENHANCEMENT] Ingester: exposed metric `cortex_ingester_oldest_unshipped_block_timestamp_seconds`, tracking the unix timestamp of the oldest TSDB block not shipped to the storage yet. #3705
* [ENHANCEMENT] Prometheus upgraded. #3739 #3806
  * Avoid unnecessary `runtime.GC()` during compactions.
  * Prevent compaction loop in TSDB on data gap.
* [ENHANCEMENT] Query-Frontend now returns server side performance metrics using `Server-Timing` header when query stats is enabled. #3685
* [ENHANCEMENT] Runtime Config: Add a `mode` query parameter for the runtime config endpoint. `/runtime_config?mode=diff` now shows the YAML runtime configuration with all values that differ from the defaults. #3700
* [ENHANCEMENT] Distributor: Enable downstream projects to wrap distributor push function and access the deserialized write requests berfore/after they are pushed. #3755
* [ENHANCEMENT] Add flag `-<prefix>.tls-server-name` to require a specific server name instead of the hostname on the certificate. #3156
* [ENHANCEMENT] Alertmanager: Remove a tenant's alertmanager instead of pausing it as we determine it is no longer needed. #3722
* [ENHANCEMENT] Blocks storage: added more configuration options to S3 client. #3775
  * `-blocks-storage.s3.tls-handshake-timeout`: Maximum time to wait for a TLS handshake. 0 means no limit.
  * `-blocks-storage.s3.expect-continue-timeout`: The time to wait for a server's first response headers after fully writing the request headers if the request has an Expect header. 0 to send the request body immediately.
  * `-blocks-storage.s3.max-idle-connections`: Maximum number of idle (keep-alive) connections across all hosts. 0 means no limit.
  * `-blocks-storage.s3.max-idle-connections-per-host`: Maximum number of idle (keep-alive) connections to keep per-host. If 0, a built-in default value is used.
  * `-blocks-storage.s3.max-connections-per-host`: Maximum number of connections per host. 0 means no limit.
* [ENHANCEMENT] Ingester: when tenant's TSDB is closed, Ingester now removes pushed metrics-metadata from memory, and removes metadata (`cortex_ingester_memory_metadata`, `cortex_ingester_memory_metadata_created_total`, `cortex_ingester_memory_metadata_removed_total`) and validation metrics (`cortex_discarded_samples_total`, `cortex_discarded_metadata_total`). #3782
* [ENHANCEMENT] Distributor: cleanup metrics for inactive tenants. #3784
* [ENHANCEMENT] Ingester: Have ingester to re-emit following TSDB metrics. #3800
  * `cortex_ingester_tsdb_blocks_loaded`
  * `cortex_ingester_tsdb_reloads_total`
  * `cortex_ingester_tsdb_reloads_failures_total`
  * `cortex_ingester_tsdb_symbol_table_size_bytes`
  * `cortex_ingester_tsdb_storage_blocks_bytes`
  * `cortex_ingester_tsdb_time_retentions_total`
* [ENHANCEMENT] Querier: distribute workload across `-store-gateway.sharding-ring.replication-factor` store-gateway replicas when querying blocks and `-store-gateway.sharding-enabled=true`. #3824
* [ENHANCEMENT] Distributor / HA Tracker: added cleanup of unused elected HA replicas from KV store. Added following metrics to monitor this process: #3809
  * `cortex_ha_tracker_replicas_cleanup_started_total`
  * `cortex_ha_tracker_replicas_cleanup_marked_for_deletion_total`
  * `cortex_ha_tracker_replicas_cleanup_deleted_total`
  * `cortex_ha_tracker_replicas_cleanup_delete_failed_total`
* [ENHANCEMENT] Ruler now has new API endpoint `/ruler/delete_tenant_config` that can be used to delete all ruler groups for tenant. It is intended to be used by administrators who wish to clean up state after removed user. Note that this endpoint is enabled regardless of `-experimental.ruler.enable-api`. #3750 #3899
* [ENHANCEMENT] Query-frontend, query-scheduler: cleanup metrics for inactive tenants. #3826
* [ENHANCEMENT] Blocks storage: added `-blocks-storage.s3.region` support to S3 client configuration. #3811
* [ENHANCEMENT] Distributor: Remove cached subrings for inactive users when using shuffle sharding. #3849
* [ENHANCEMENT] Store-gateway: Reduced memory used to fetch chunks at query time. #3855
* [ENHANCEMENT] Ingester: attempt to prevent idle compaction from happening in concurrent ingesters by introducing a 25% jitter to the configured idle timeout (`-blocks-storage.tsdb.head-compaction-idle-timeout`). #3850
* [ENHANCEMENT] Compactor: cleanup local files for users that are no longer owned by compactor. #3851
* [ENHANCEMENT] Store-gateway: close empty bucket stores, and delete leftover local files for tenants that no longer belong to store-gateway. #3853
* [ENHANCEMENT] Store-gateway: added metrics to track partitioner behaviour. #3877
  * `cortex_bucket_store_partitioner_requested_bytes_total`
  * `cortex_bucket_store_partitioner_requested_ranges_total`
  * `cortex_bucket_store_partitioner_expanded_bytes_total`
  * `cortex_bucket_store_partitioner_expanded_ranges_total`
* [ENHANCEMENT] Store-gateway: added metrics to monitor chunk buffer pool behaviour. #3880
  * `cortex_bucket_store_chunk_pool_requested_bytes_total`
  * `cortex_bucket_store_chunk_pool_returned_bytes_total`
* [ENHANCEMENT] Alertmanager: load alertmanager configurations from object storage concurrently, and only load necessary configurations, speeding configuration synchronization process and executing fewer "GET object" operations to the storage when sharding is enabled. #3898
* [ENHANCEMENT] Ingester (blocks storage): Ingester can now stream entire chunks instead of individual samples to the querier. At the moment this feature must be explicitly enabled either by using `-ingester.stream-chunks-when-using-blocks` flag or `ingester_stream_chunks_when_using_blocks` (boolean) field in runtime config file, but these configuration options are temporary and will be removed when feature is stable. #3889
* [ENHANCEMENT] Alertmanager: New endpoint `/multitenant_alertmanager/delete_tenant_config` to delete configuration for tenant identified by `X-Scope-OrgID` header. This is an internal endpoint, available even if Alertmanager API is not enabled by using `-experimental.alertmanager.enable-api`. #3900
* [ENHANCEMENT] MemCached: Add `max_item_size` support. #3929
* [BUGFIX] Cortex: Fixed issue where fatal errors and various log messages where not logged. #3778
* [BUGFIX] HA Tracker: don't track as error in the `cortex_kv_request_duration_seconds` metric a CAS operation intentionally aborted. #3745
* [BUGFIX] Querier / ruler: do not log "error removing stale clients" if the ring is empty. #3761
* [BUGFIX] Store-gateway: fixed a panic caused by a race condition when the index-header lazy loading is enabled. #3775 #3789
* [BUGFIX] Compactor: fixed "could not guess file size" log when uploading blocks deletion marks to the global location. #3807
* [BUGFIX] Prevent panic at start if the http_prefix setting doesn't have a valid value. #3796
* [BUGFIX] Memberlist: fixed panic caused by race condition in `armon/go-metrics` used by memberlist client. #3725
* [BUGFIX] Querier: returning 422 (instead of 500) when query hits `max_chunks_per_query` limit with block storage. #3895
* [BUGFIX] Alertmanager: Ensure that experimental `/api/v1/alerts` endpoints work when `-http.prefix` is empty. #3905
* [BUGFIX] Chunk store: fix panic in inverted index when deleted fingerprint is no longer in the index. #3543

## 1.7.1 / 2021-04-27

* [CHANGE] Fix for CVE-2021-31232: Local file disclosure vulnerability when `-experimental.alertmanager.enable-api` is used. The HTTP basic auth `password_file` can be used as an attack vector to send any file content via a webhook. The alertmanager templates can be used as an attack vector to send any file content because the alertmanager can load any text file specified in the templates list.

## 1.7.0 / 2021-02-23

Note the blocks storage compactor runs a migration task at startup in this version, which can take many minutes and use a lot of RAM.
[Turn this off after first run](https://cortexmetrics.io/docs/blocks-storage/production-tips/#ensure-deletion-marks-migration-is-disabled-after-first-run).

* [CHANGE] FramedSnappy encoding support has been removed from Push and Remote Read APIs. This means Prometheus 1.6 support has been removed and the oldest Prometheus version supported in the remote write is 1.7. #3682
* [CHANGE] Ruler: removed the flag `-ruler.evaluation-delay-duration-deprecated` which was deprecated in 1.4.0. Please use the `ruler_evaluation_delay_duration` per-tenant limit instead. #3694
* [CHANGE] Removed the flags `-<prefix>.grpc-use-gzip-compression` which were deprecated in 1.3.0: #3694
  * `-query-scheduler.grpc-client-config.grpc-use-gzip-compression`: use `-query-scheduler.grpc-client-config.grpc-compression` instead
  * `-frontend.grpc-client-config.grpc-use-gzip-compression`: use `-frontend.grpc-client-config.grpc-compression` instead
  * `-ruler.client.grpc-use-gzip-compression`: use `-ruler.client.grpc-compression` instead
  * `-bigtable.grpc-use-gzip-compression`: use `-bigtable.grpc-compression` instead
  * `-ingester.client.grpc-use-gzip-compression`: use `-ingester.client.grpc-compression` instead
  * `-querier.frontend-client.grpc-use-gzip-compression`: use `-querier.frontend-client.grpc-compression` instead
* [CHANGE] Querier: it's not required to set `-frontend.query-stats-enabled=true` in the querier anymore to enable query statistics logging in the query-frontend. The flag is now required to be configured only in the query-frontend and it will be propagated to the queriers. #3595 #3695
* [CHANGE] Blocks storage: compactor is now required when running a Cortex cluster with the blocks storage, because it also keeps the bucket index updated. #3583
* [CHANGE] Blocks storage: block deletion marks are now stored in a per-tenant global markers/ location too, other than within the block location. The compactor, at startup, will copy deletion marks from the block location to the global location. This migration is required only once, so it can be safely disabled via `-compactor.block-deletion-marks-migration-enabled=false` after new compactor has successfully started at least once in the cluster. #3583
* [CHANGE] OpenStack Swift: the default value for the `-ruler.storage.swift.container-name` and `-swift.container-name` config options has changed from `cortex` to empty string. If you were relying on the default value, please set it back to `cortex`. #3660
* [CHANGE] HA Tracker: configured replica label is now verified against label value length limit (`-validation.max-length-label-value`). #3668
* [CHANGE] Distributor: `extend_writes` field in YAML configuration has moved from `lifecycler` (inside `ingester_config`) to `distributor_config`. This doesn't affect command line option `-distributor.extend-writes`, which stays the same. #3719
* [CHANGE] Alertmanager: Deprecated `-cluster.` CLI flags in favor of their `-alertmanager.cluster.` equivalent. The deprecated flags (and their respective YAML config options) are: #3677
  * `-cluster.listen-address` in favor of `-alertmanager.cluster.listen-address`
  * `-cluster.advertise-address` in favor of `-alertmanager.cluster.advertise-address`
  * `-cluster.peer` in favor of `-alertmanager.cluster.peers`
  * `-cluster.peer-timeout` in favor of `-alertmanager.cluster.peer-timeout`
* [CHANGE] Blocks storage: the default value of `-blocks-storage.bucket-store.sync-interval` has been changed from `5m` to `15m`. #3724
* [FEATURE] Querier: Queries can be federated across multiple tenants. The tenants IDs involved need to be specified separated by a `|` character in the `X-Scope-OrgID` request header. This is an experimental feature, which can be enabled by setting `-tenant-federation.enabled=true` on all Cortex services. #3250
* [FEATURE] Alertmanager: introduced the experimental option `-alertmanager.sharding-enabled` to shard tenants across multiple Alertmanager instances. This feature is still under heavy development and its usage is discouraged. The following new metrics are exported by the Alertmanager: #3664
  * `cortex_alertmanager_ring_check_errors_total`
  * `cortex_alertmanager_sync_configs_total`
  * `cortex_alertmanager_sync_configs_failed_total`
  * `cortex_alertmanager_tenants_discovered`
  * `cortex_alertmanager_tenants_owned`
* [ENHANCEMENT] Allow specifying JAEGER_ENDPOINT instead of sampling server or local agent port. #3682
* [ENHANCEMENT] Blocks storage: introduced a per-tenant bucket index, periodically updated by the compactor, used to avoid full bucket scanning done by queriers, store-gateways and rulers. The bucket index is updated by the compactor during blocks cleanup, on every `-compactor.cleanup-interval`. #3553 #3555 #3561 #3583 #3625 #3711 #3715
* [ENHANCEMENT] Blocks storage: introduced an option `-blocks-storage.bucket-store.bucket-index.enabled` to enable the usage of the bucket index in the querier, store-gateway and ruler. When enabled, the querier, store-gateway and ruler will use the bucket index to find a tenant's blocks instead of running the periodic bucket scan. The following new metrics are exported by the querier and ruler: #3614 #3625
  * `cortex_bucket_index_loads_total`
  * `cortex_bucket_index_load_failures_total`
  * `cortex_bucket_index_load_duration_seconds`
  * `cortex_bucket_index_loaded`
* [ENHANCEMENT] Compactor: exported the following metrics. #3583 #3625
  * `cortex_bucket_blocks_count`: Total number of blocks per tenant in the bucket. Includes blocks marked for deletion, but not partial blocks.
  * `cortex_bucket_blocks_marked_for_deletion_count`: Total number of blocks per tenant marked for deletion in the bucket.
  * `cortex_bucket_blocks_partials_count`: Total number of partial blocks.
  * `cortex_bucket_index_last_successful_update_timestamp_seconds`: Timestamp of the last successful update of a tenant's bucket index.
* [ENHANCEMENT] Ruler: Add `cortex_prometheus_last_evaluation_samples` to expose the number of samples generated by a rule group per tenant. #3582
* [ENHANCEMENT] Memberlist: add status page (/memberlist) with available details about memberlist-based KV store and memberlist cluster. It's also possible to view KV values in Go struct or JSON format, or download for inspection. #3575
* [ENHANCEMENT] Memberlist: client can now keep a size-bounded buffer with sent and received messages and display them in the admin UI (/memberlist) for troubleshooting. #3581 #3602
* [ENHANCEMENT] Blocks storage: added block index attributes caching support to metadata cache. The TTL can be configured via `-blocks-storage.bucket-store.metadata-cache.block-index-attributes-ttl`. #3629
* [ENHANCEMENT] Alertmanager: Add support for Azure blob storage. #3634
* [ENHANCEMENT] Compactor: tenants marked for deletion will now be fully cleaned up after some delay since deletion of last block. Cleanup includes removal of remaining marker files (including tenant deletion mark file) and files under `debug/metas`. #3613
* [ENHANCEMENT] Compactor: retry compaction of a single tenant on failure instead of re-running compaction for all tenants. #3627
* [ENHANCEMENT] Querier: Implement result caching for tenant query federation. #3640
* [ENHANCEMENT] API: Add a `mode` query parameter for the config endpoint: #3645
  * `/config?mode=diff`: Shows the YAML configuration with all values that differ from the defaults.
  * `/config?mode=defaults`: Shows the YAML configuration with all the default values.
* [ENHANCEMENT] OpenStack Swift: added the following config options to OpenStack Swift backend client: #3660
  - Chunks storage: `-swift.auth-version`, `-swift.max-retries`, `-swift.connect-timeout`, `-swift.request-timeout`.
  - Blocks storage: ` -blocks-storage.swift.auth-version`, ` -blocks-storage.swift.max-retries`, ` -blocks-storage.swift.connect-timeout`, ` -blocks-storage.swift.request-timeout`.
  - Ruler: `-ruler.storage.swift.auth-version`, `-ruler.storage.swift.max-retries`, `-ruler.storage.swift.connect-timeout`, `-ruler.storage.swift.request-timeout`.
* [ENHANCEMENT] Disabled in-memory shuffle-sharding subring cache in the store-gateway, ruler and compactor. This should reduce the memory utilisation in these services when shuffle-sharding is enabled, without introducing a significantly increase CPU utilisation. #3601
* [ENHANCEMENT] Shuffle sharding: optimised subring generation used by shuffle sharding. #3601
* [ENHANCEMENT] New /runtime_config endpoint that returns the defined runtime configuration in YAML format. The returned configuration includes overrides. #3639
* [ENHANCEMENT] Query-frontend: included the parameter name failed to validate in HTTP 400 message. #3703
* [ENHANCEMENT] Fail to startup Cortex if provided runtime config is invalid. #3707
* [ENHANCEMENT] Alertmanager: Add flags to customize the cluster configuration: #3667
  * `-alertmanager.cluster.gossip-interval`: The interval between sending gossip messages. By lowering this value (more frequent) gossip messages are propagated across cluster more quickly at the expense of increased bandwidth usage.
  * `-alertmanager.cluster.push-pull-interval`: The interval between gossip state syncs. Setting this interval lower (more frequent) will increase convergence speeds across larger clusters at the expense of increased bandwidth usage.
* [ENHANCEMENT] Distributor: change the error message returned when a received series has too many label values. The new message format has the series at the end and this plays better with Prometheus logs truncation. #3718
  - From: `sample for '<series>' has <value> label names; limit <value>`
  - To: `series has too many labels (actual: <value>, limit: <value>) series: '<series>'`
* [ENHANCEMENT] Improve bucket index loader to handle edge case where new tenant has not had blocks uploaded to storage yet. #3717
* [BUGFIX] Allow `-querier.max-query-lookback` use `y|w|d` suffix like deprecated `-store.max-look-back-period`. #3598
* [BUGFIX] Memberlist: Entry in the ring should now not appear again after using "Forget" feature (unless it's still heartbeating). #3603
* [BUGFIX] Ingester: do not close idle TSDBs while blocks shipping is in progress. #3630 #3632
* [BUGFIX] Ingester: correctly update `cortex_ingester_memory_users` and `cortex_ingester_active_series` when a tenant's idle TSDB is closed, when running Cortex with the blocks storage. #3646
* [BUGFIX] Querier: fix default value incorrectly overriding `-querier.frontend-address` in single-binary mode. #3650
* [BUGFIX] Compactor: delete `deletion-mark.json` at last when deleting a block in order to not leave partial blocks without deletion mark in the bucket if the compactor is interrupted while deleting a block. #3660
* [BUGFIX] Blocks storage: do not cleanup a partially uploaded block when `meta.json` upload fails. Despite failure to upload `meta.json`, this file may in some cases still appear in the bucket later. By skipping early cleanup, we avoid having corrupted blocks in the storage. #3660
* [BUGFIX] Alertmanager: disable access to `/alertmanager/metrics` (which exposes all Cortex metrics), `/alertmanager/-/reload` and `/alertmanager/debug/*`, which were available to any authenticated user with enabled AlertManager. #3678
* [BUGFIX] Query-Frontend: avoid creating many small sub-queries by discarding cache extents under 5 minutes #3653
* [BUGFIX] Ruler: Ensure the stale markers generated for evaluated rules respect the configured `-ruler.evaluation-delay-duration`. This will avoid issues with samples with NaN be persisted with timestamps set ahead of the next rule evaluation. #3687
* [BUGFIX] Alertmanager: don't serve HTTP requests until Alertmanager has fully started. Serving HTTP requests earlier may result in loss of configuration for the user. #3679
* [BUGFIX] Do not log "failed to load config" if runtime config file is empty. #3706
* [BUGFIX] Do not allow to use a runtime config file containing multiple YAML documents. #3706
* [BUGFIX] HA Tracker: don't track as error in the `cortex_kv_request_duration_seconds` metric a CAS operation intentionally aborted. #3745

## 1.6.0 / 2020-12-29

* [CHANGE] Query Frontend: deprecate `-querier.compress-http-responses` in favour of `-api.response-compression-enabled`. #3544
* [CHANGE] Querier: deprecated `-store.max-look-back-period`. You should use `-querier.max-query-lookback` instead. #3452
* [CHANGE] Blocks storage: increased `-blocks-storage.bucket-store.chunks-cache.attributes-ttl` default from `24h` to `168h` (1 week). #3528
* [CHANGE] Blocks storage: the config option `-blocks-storage.bucket-store.index-cache.postings-compression-enabled` has been deprecated and postings compression is always enabled. #3538
* [CHANGE] Ruler: gRPC message size default limits on the Ruler-client side have changed: #3523
  - limit for outgoing gRPC messages has changed from 2147483647 to 16777216 bytes
  - limit for incoming gRPC messages has changed from 4194304 to 104857600 bytes
* [FEATURE] Distributor/Ingester: Provide ability to not overflow writes in the presence of a leaving or unhealthy ingester. This allows for more efficient ingester rolling restarts. #3305
* [FEATURE] Query-frontend: introduced query statistics logged in the query-frontend when enabled via `-frontend.query-stats-enabled=true`. When enabled, the metric `cortex_query_seconds_total` is tracked, counting the sum of the wall time spent across all queriers while running queries (on a per-tenant basis). The metrics `cortex_request_duration_seconds` and `cortex_query_seconds_total` are different: the first one tracks the request duration (eg. HTTP request from the client), while the latter tracks the sum of the wall time on all queriers involved executing the query. #3539
* [ENHANCEMENT] API: Add GZIP HTTP compression to the API responses. Compression can be enabled via `-api.response-compression-enabled`. #3536
* [ENHANCEMENT] Added zone-awareness support on queries. When zone-awareness is enabled, queries will still succeed if all ingesters in a single zone will fail. #3414
* [ENHANCEMENT] Blocks storage ingester: exported more TSDB-related metrics. #3412
  - `cortex_ingester_tsdb_wal_corruptions_total`
  - `cortex_ingester_tsdb_head_truncations_failed_total`
  - `cortex_ingester_tsdb_head_truncations_total`
  - `cortex_ingester_tsdb_head_gc_duration_seconds`
* [ENHANCEMENT] Enforced keepalive on all gRPC clients used for inter-service communication. #3431
* [ENHANCEMENT] Added `cortex_alertmanager_config_hash` metric to expose hash of Alertmanager Config loaded per user. #3388
* [ENHANCEMENT] Query-Frontend / Query-Scheduler: New component called "Query-Scheduler" has been introduced. Query-Scheduler is simply a queue of requests, moved outside of Query-Frontend. This allows Query-Frontend to be scaled separately from number of queues. To make Query-Frontend and Querier use Query-Scheduler, they need to be started with `-frontend.scheduler-address` and `-querier.scheduler-address` options respectively. #3374 #3471
* [ENHANCEMENT] Query-frontend / Querier / Ruler: added `-querier.max-query-lookback` to limit how long back data (series and metadata) can be queried. This setting can be overridden on a per-tenant basis and is enforced in the query-frontend, querier and ruler. #3452 #3458
* [ENHANCEMENT] Querier: added `-querier.query-store-for-labels-enabled` to query store for label names, label values and series APIs. Only works with blocks storage engine. #3461 #3520
* [ENHANCEMENT] Ingester: exposed `-blocks-storage.tsdb.wal-segment-size-bytes` config option to customise the TSDB WAL segment max size. #3476
* [ENHANCEMENT] Compactor: concurrently run blocks cleaner for multiple tenants. Concurrency can be configured via `-compactor.cleanup-concurrency`. #3483
* [ENHANCEMENT] Compactor: shuffle tenants before running compaction. #3483
* [ENHANCEMENT] Compactor: wait for a stable ring at startup, when sharding is enabled. #3484
* [ENHANCEMENT] Store-gateway: added `-blocks-storage.bucket-store.index-header-lazy-loading-enabled` to enable index-header lazy loading (experimental). When enabled, index-headers will be mmap-ed only once required by a query and will be automatically released after `-blocks-storage.bucket-store.index-header-lazy-loading-idle-timeout` time of inactivity. #3498
* [ENHANCEMENT] Alertmanager: added metrics `cortex_alertmanager_notification_requests_total` and `cortex_alertmanager_notification_requests_failed_total`. #3518
* [ENHANCEMENT] Ingester: added `-blocks-storage.tsdb.head-chunks-write-buffer-size-bytes` to fine-tune the TSDB head chunks write buffer size when running Cortex blocks storage. #3518
* [ENHANCEMENT] /metrics now supports OpenMetrics output. HTTP and gRPC servers metrics can now include exemplars. #3524
* [ENHANCEMENT] Expose gRPC keepalive policy options by gRPC server. #3524
* [ENHANCEMENT] Blocks storage: enabled caching of `meta.json` attributes, configurable via `-blocks-storage.bucket-store.metadata-cache.metafile-attributes-ttl`. #3528
* [ENHANCEMENT] Compactor: added a config validation check to fail fast if the compactor has been configured invalid block range periods (each period is expected to be a multiple of the previous one). #3534
* [ENHANCEMENT] Blocks storage: concurrently fetch deletion marks from object storage. #3538
* [ENHANCEMENT] Blocks storage ingester: ingester can now close idle TSDB and delete local data. #3491 #3552
* [ENHANCEMENT] Blocks storage: add option to use V2 signatures for S3 authentication. #3540
* [ENHANCEMENT] Exported process metrics to monitor the number of memory map areas allocated. #3537
  * - `process_memory_map_areas`
  * - `process_memory_map_areas_limit`
* [ENHANCEMENT] Ruler: Expose gRPC client options. #3523
* [ENHANCEMENT] Compactor: added metrics to track on-going compaction. #3535
  * `cortex_compactor_tenants_discovered`
  * `cortex_compactor_tenants_skipped`
  * `cortex_compactor_tenants_processing_succeeded`
  * `cortex_compactor_tenants_processing_failed`
* [ENHANCEMENT] Added new experimental API endpoints: `POST /purger/delete_tenant` and `GET /purger/delete_tenant_status` for deleting all tenant data. Only works with blocks storage. Compactor removes blocks that belong to user marked for deletion. #3549 #3558
* [ENHANCEMENT] Chunks storage: add option to use V2 signatures for S3 authentication. #3560
* [ENHANCEMENT] HA Tracker: Added new limit `ha_max_clusters` to set the max number of clusters tracked for single user. This limit is disabled by default. #3668
* [BUGFIX] Query-Frontend: `cortex_query_seconds_total` now return seconds not nanoseconds. #3589
* [BUGFIX] Blocks storage ingester: fixed some cases leading to a TSDB WAL corruption after a partial write to disk. #3423
* [BUGFIX] Blocks storage: Fix the race between ingestion and `/flush` call resulting in overlapping blocks. #3422
* [BUGFIX] Querier: fixed `-querier.max-query-into-future` which wasn't correctly enforced on range queries. #3452
* [BUGFIX] Fixed float64 precision stability when aggregating metrics before exposing them. This could have lead to false counters resets when querying some metrics exposed by Cortex. #3506
* [BUGFIX] Querier: the meta.json sync concurrency done when running Cortex with the blocks storage is now controlled by `-blocks-storage.bucket-store.meta-sync-concurrency` instead of the incorrect `-blocks-storage.bucket-store.block-sync-concurrency` (default values are the same). #3531
* [BUGFIX] Querier: fixed initialization order of querier module when using blocks storage. It now (again) waits until blocks have been synchronized. #3551

## Blocksconvert

* [ENHANCEMENT] Scheduler: ability to ignore users based on regexp, using `-scheduler.ignore-users-regex` flag. #3477
* [ENHANCEMENT] Builder: Parallelize reading chunks in the final stage of building block. #3470
* [ENHANCEMENT] Builder: remove duplicate label names from chunk. #3547

## 1.5.0 / 2020-11-09

### Cortex

* [CHANGE] Blocks storage: update the default HTTP configuration values for the S3 client to the upstream Thanos default values. #3244
  - `-blocks-storage.s3.http.idle-conn-timeout` is set 90 seconds.
  - `-blocks-storage.s3.http.response-header-timeout` is set to 2 minutes.
* [CHANGE] Improved shuffle sharding support in the write path. This work introduced some config changes: #3090
  * Introduced `-distributor.sharding-strategy` CLI flag (and its respective `sharding_strategy` YAML config option) to explicitly specify which sharding strategy should be used in the write path
  * `-experimental.distributor.user-subring-size` flag renamed to `-distributor.ingestion-tenant-shard-size`
  * `user_subring_size` limit YAML config option renamed to `ingestion_tenant_shard_size`
* [CHANGE] Dropped "blank Alertmanager configuration; using fallback" message from Info to Debug level. #3205
* [CHANGE] Zone-awareness replication for time-series now should be explicitly enabled in the distributor via the `-distributor.zone-awareness-enabled` CLI flag (or its respective YAML config option). Before, zone-aware replication was implicitly enabled if a zone was set on ingesters. #3200
* [CHANGE] Removed the deprecated CLI flag `-config-yaml`. You should use `-schema-config-file` instead. #3225
* [CHANGE] Enforced the HTTP method required by some API endpoints which did (incorrectly) allow any method before that. #3228
  - `GET /`
  - `GET /config`
  - `GET /debug/fgprof`
  - `GET /distributor/all_user_stats`
  - `GET /distributor/ha_tracker`
  - `GET /all_user_stats`
  - `GET /ha-tracker`
  - `GET /api/v1/user_stats`
  - `GET /api/v1/chunks`
  - `GET <legacy-http-prefix>/user_stats`
  - `GET <legacy-http-prefix>/chunks`
  - `GET /services`
  - `GET /multitenant_alertmanager/status`
  - `GET /status` (alertmanager microservice)
  - `GET|POST /ingester/ring`
  - `GET|POST /ring`
  - `GET|POST /store-gateway/ring`
  - `GET|POST /compactor/ring`
  - `GET|POST /ingester/flush`
  - `GET|POST /ingester/shutdown`
  - `GET|POST /flush`
  - `GET|POST /shutdown`
  - `GET|POST /ruler/ring`
  - `POST /api/v1/push`
  - `POST <legacy-http-prefix>/push`
  - `POST /push`
  - `POST /ingester/push`
* [CHANGE] Renamed CLI flags to configure the network interface names from which automatically detect the instance IP. #3295
  - `-compactor.ring.instance-interface` renamed to `-compactor.ring.instance-interface-names`
  - `-store-gateway.sharding-ring.instance-interface` renamed to `-store-gateway.sharding-ring.instance-interface-names`
  - `-distributor.ring.instance-interface` renamed to `-distributor.ring.instance-interface-names`
  - `-ruler.ring.instance-interface` renamed to `-ruler.ring.instance-interface-names`
* [CHANGE] Renamed `-<prefix>.redis.enable-tls` CLI flag to `-<prefix>.redis.tls-enabled`, and its respective YAML config option from `enable_tls` to `tls_enabled`. #3298
* [CHANGE] Increased default `-<prefix>.redis.timeout` from `100ms` to `500ms`. #3301
* [CHANGE] `cortex_alertmanager_config_invalid` has been removed in favor of `cortex_alertmanager_config_last_reload_successful`. #3289
* [CHANGE] Query-frontend: POST requests whose body size exceeds 10MiB will be rejected. The max body size can be customised via `-frontend.max-body-size`. #3276
* [FEATURE] Shuffle sharding: added support for shuffle-sharding queriers in the query-frontend. When configured (`-frontend.max-queriers-per-tenant` globally, or using per-tenant limit `max_queriers_per_tenant`), each tenants's requests will be handled by different set of queriers. #3113 #3257
* [FEATURE] Shuffle sharding: added support for shuffle-sharding ingesters on the read path. When ingesters shuffle-sharding is enabled and `-querier.shuffle-sharding-ingesters-lookback-period` is set, queriers will fetch in-memory series from the minimum set of required ingesters, selecting only ingesters which may have received series since 'now - lookback period'. #3252
* [FEATURE] Query-frontend: added `compression` config to support results cache with compression. #3217
* [FEATURE] Add OpenStack Swift support to blocks storage. #3303
* [FEATURE] Added support for applying Prometheus relabel configs on series received by the distributor. A `metric_relabel_configs` field has been added to the per-tenant limits configuration. #3329
* [FEATURE] Support for Cassandra client SSL certificates. #3384
* [ENHANCEMENT] Ruler: Introduces two new limits `-ruler.max-rules-per-rule-group` and `-ruler.max-rule-groups-per-tenant` to control the number of rules per rule group and the total number of rule groups for a given user. They are disabled by default. #3366
* [ENHANCEMENT] Allow to specify multiple comma-separated Cortex services to `-target` CLI option (or its respective YAML config option). For example, `-target=all,compactor` can be used to start Cortex single-binary with compactor as well. #3275
* [ENHANCEMENT] Expose additional HTTP configs for the S3 backend client. New flag are listed below: #3244
  - `-blocks-storage.s3.http.idle-conn-timeout`
  - `-blocks-storage.s3.http.response-header-timeout`
  - `-blocks-storage.s3.http.insecure-skip-verify`
* [ENHANCEMENT] Added `cortex_query_frontend_connected_clients` metric to show the number of workers currently connected to the frontend. #3207
* [ENHANCEMENT] Shuffle sharding: improved shuffle sharding in the write path. Shuffle sharding now should be explicitly enabled via `-distributor.sharding-strategy` CLI flag (or its respective YAML config option) and guarantees stability, consistency, shuffling and balanced zone-awareness properties. #3090 #3214
* [ENHANCEMENT] Ingester: added new metric `cortex_ingester_active_series` to track active series more accurately. Also added options to control whether active series tracking is enabled (`-ingester.active-series-metrics-enabled`, defaults to false), and how often this metric is updated (`-ingester.active-series-metrics-update-period`) and max idle time for series to be considered inactive (`-ingester.active-series-metrics-idle-timeout`). #3153
* [ENHANCEMENT] Store-gateway: added zone-aware replication support to blocks replication in the store-gateway. #3200
* [ENHANCEMENT] Store-gateway: exported new metrics. #3231
  - `cortex_bucket_store_cached_series_fetch_duration_seconds`
  - `cortex_bucket_store_cached_postings_fetch_duration_seconds`
  - `cortex_bucket_stores_gate_queries_max`
* [ENHANCEMENT] Added `-version` flag to Cortex. #3233
* [ENHANCEMENT] Hash ring: added instance registered timestamp to the ring. #3248
* [ENHANCEMENT] Reduce tail latency by smoothing out spikes in rate of chunk flush operations. #3191
* [ENHANCEMENT] User Cortex as User Agent in http requests issued by Configs DB client. #3264
* [ENHANCEMENT] Experimental Ruler API: Fetch rule groups from object storage in parallel. #3218
* [ENHANCEMENT] Chunks GCS object storage client uses the `fields` selector to limit the payload size when listing objects in the bucket. #3218 #3292
* [ENHANCEMENT] Added shuffle sharding support to ruler. Added new metric `cortex_ruler_sync_rules_total`. #3235
* [ENHANCEMENT] Return an explicit error when the store-gateway is explicitly requested without a blocks storage engine. #3287
* [ENHANCEMENT] Ruler: only load rules that belong to the ruler. Improves rules synching performances when ruler sharding is enabled. #3269
* [ENHANCEMENT] Added `-<prefix>.redis.tls-insecure-skip-verify` flag. #3298
* [ENHANCEMENT] Added `cortex_alertmanager_config_last_reload_successful_seconds` metric to show timestamp of last successful AM config reload. #3289
* [ENHANCEMENT] Blocks storage: reduced number of bucket listing operations to list block content (applies to newly created blocks only). #3363
* [ENHANCEMENT] Ruler: Include the tenant ID on the notifier logs. #3372
* [ENHANCEMENT] Blocks storage Compactor: Added `-compactor.enabled-tenants` and `-compactor.disabled-tenants` to explicitly enable or disable compaction of specific tenants. #3385
* [ENHANCEMENT] Blocks storage ingester: Creating checkpoint only once even when there are multiple Head compactions in a single `Compact()` call. #3373
* [BUGFIX] Blocks storage ingester: Read repair memory-mapped chunks file which can end up being empty on abrupt shutdowns combined with faulty disks. #3373
* [BUGFIX] Blocks storage ingester: Close TSDB resources on failed startup preventing ingester OOMing. #3373
* [BUGFIX] No-longer-needed ingester operations for queries triggered by queriers and rulers are now canceled. #3178
* [BUGFIX] Ruler: directories in the configured `rules-path` will be removed on startup and shutdown in order to ensure they don't persist between runs. #3195
* [BUGFIX] Handle hash-collisions in the query path. #3192
* [BUGFIX] Check for postgres rows errors. #3197
* [BUGFIX] Ruler Experimental API: Don't allow rule groups without names or empty rule groups. #3210
* [BUGFIX] Experimental Alertmanager API: Do not allow empty Alertmanager configurations or bad template filenames to be submitted through the configuration API. #3185
* [BUGFIX] Reduce failures to update heartbeat when using Consul. #3259
* [BUGFIX] When using ruler sharding, moving all user rule groups from ruler to a different one and then back could end up with some user groups not being evaluated at all. #3235
* [BUGFIX] Fixed shuffle sharding consistency when zone-awareness is enabled and the shard size is increased or instances in a new zone are added. #3299
* [BUGFIX] Use a valid grpc header when logging IP addresses. #3307
* [BUGFIX] Fixed the metric `cortex_prometheus_rule_group_duration_seconds` in the Ruler, it wouldn't report any values. #3310
* [BUGFIX] Fixed gRPC connections leaking in rulers when rulers sharding is enabled and APIs called. #3314
* [BUGFIX] Fixed shuffle sharding consistency when zone-awareness is enabled and the shard size is increased or instances in a new zone are added. #3299
* [BUGFIX] Fixed Gossip memberlist members joining when addresses are configured using DNS-based service discovery. #3360
* [BUGFIX] Ingester: fail to start an ingester running the blocks storage, if unable to load any existing TSDB at startup. #3354
* [BUGFIX] Blocks storage: Avoid deletion of blocks in the ingester which are not shipped to the storage yet. #3346
* [BUGFIX] Fix common prefixes returned by List method of S3 client. #3358
* [BUGFIX] Honor configured timeout in Azure and GCS object clients. #3285
* [BUGFIX] Blocks storage: Avoid creating blocks larger than configured block range period on forced compaction and when TSDB is idle. #3344
* [BUGFIX] Shuffle sharding: fixed max global series per user/metric limit when shuffle sharding and `-distributor.shard-by-all-labels=true` are both enabled in distributor. When using these global limits you should now set `-distributor.sharding-strategy` and `-distributor.zone-awareness-enabled` to ingesters too. #3369
* [BUGFIX] Slow query logging: when using downstream server request parameters were not logged. #3276
* [BUGFIX] Fixed tenant detection in the ruler and alertmanager API when running without auth. #3343

### Blocksconvert

* [ENHANCEMENT] Blocksconvert – Builder: download plan file locally before processing it. #3209
* [ENHANCEMENT] Blocksconvert – Cleaner: added new tool for deleting chunks data. #3283
* [ENHANCEMENT] Blocksconvert – Scanner: support for scanning specific date-range only. #3222
* [ENHANCEMENT] Blocksconvert – Scanner: metrics for tracking progress. #3222
* [ENHANCEMENT] Blocksconvert – Builder: retry block upload before giving up. #3245
* [ENHANCEMENT] Blocksconvert – Scanner: upload plans concurrently. #3340
* [BUGFIX] Blocksconvert: fix chunks ordering in the block. Chunks in different order than series work just fine in TSDB blocks at the moment, but it's not consistent with what Prometheus does and future Prometheus and Cortex optimizations may rely on this ordering. #3371

## 1.4.0 / 2020-10-02

* [CHANGE] TLS configuration for gRPC, HTTP and etcd clients is now marked as experimental. These features are not yet fully baked, and we expect possible small breaking changes in Cortex 1.5. #3198
* [CHANGE] Cassandra backend support is now GA (stable). #3180
* [CHANGE] Blocks storage is now GA (stable). The `-experimental` prefix has been removed from all CLI flags related to the blocks storage (no YAML config changes). #3180 #3201
  - `-experimental.blocks-storage.*` flags renamed to `-blocks-storage.*`
  - `-experimental.store-gateway.*` flags renamed to `-store-gateway.*`
  - `-experimental.querier.store-gateway-client.*` flags renamed to `-querier.store-gateway-client.*`
  - `-experimental.querier.store-gateway-addresses` flag renamed to `-querier.store-gateway-addresses`
  - `-store-gateway.replication-factor` flag renamed to `-store-gateway.sharding-ring.replication-factor`
  - `-store-gateway.tokens-file-path` flag renamed to `store-gateway.sharding-ring.tokens-file-path`
* [CHANGE] Ingester: Removed deprecated untyped record from chunks WAL. Only if you are running `v1.0` or below, it is recommended to first upgrade to `v1.1`/`v1.2`/`v1.3` and run it for a day before upgrading to `v1.4` to avoid data loss. #3115
* [CHANGE] Distributor API endpoints are no longer served unless target is set to `distributor` or `all`. #3112
* [CHANGE] Increase the default Cassandra client replication factor to 3. #3007
* [CHANGE] Blocks storage: removed the support to transfer blocks between ingesters on shutdown. When running the Cortex blocks storage, ingesters are expected to run with a persistent disk. The following metrics have been removed: #2996
  * `cortex_ingester_sent_files`
  * `cortex_ingester_received_files`
  * `cortex_ingester_received_bytes_total`
  * `cortex_ingester_sent_bytes_total`
* [CHANGE] The buckets for the `cortex_chunk_store_index_lookups_per_query` metric have been changed to 1, 2, 4, 8, 16. #3021
* [CHANGE] Blocks storage: the `operation` label value `getrange` has changed into `get_range` for the metrics `thanos_store_bucket_cache_operation_requests_total` and `thanos_store_bucket_cache_operation_hits_total`. #3000
* [CHANGE] Experimental Delete Series: `/api/v1/admin/tsdb/delete_series` and `/api/v1/admin/tsdb/cancel_delete_request` purger APIs to return status code `204` instead of `200` for success. #2946
* [CHANGE] Histogram `cortex_memcache_request_duration_seconds` `method` label value changes from `Memcached.Get` to `Memcached.GetBatched` for batched lookups, and is not reported for non-batched lookups (label value `Memcached.GetMulti` remains, and had exactly the same value as `Get` in nonbatched lookups).  The same change applies to tracing spans. #3046
* [CHANGE] TLS server validation is now enabled by default, a new parameter `tls_insecure_skip_verify` can be set to true to skip validation optionally. #3030
* [CHANGE] `cortex_ruler_config_update_failures_total` has been removed in favor of `cortex_ruler_config_last_reload_successful`. #3056
* [CHANGE] `ruler.evaluation_delay_duration` field in YAML config has been moved and renamed to `limits.ruler_evaluation_delay_duration`. #3098
* [CHANGE] Removed obsolete `results_cache.max_freshness` from YAML config (deprecated since Cortex 1.2). #3145
* [CHANGE] Removed obsolete `-promql.lookback-delta` option (deprecated since Cortex 1.2, replaced with `-querier.lookback-delta`). #3144
* [CHANGE] Cache: added support for Redis Cluster and Redis Sentinel. #2961
  - The following changes have been made in Redis configuration:
   - `-redis.master_name` added
   - `-redis.db` added
   - `-redis.max-active-conns` changed to `-redis.pool-size`
   - `-redis.max-conn-lifetime` changed to `-redis.max-connection-age`
   - `-redis.max-idle-conns` removed
   - `-redis.wait-on-pool-exhaustion` removed
* [CHANGE] TLS configuration for gRPC, HTTP and etcd clients is now marked as experimental. These features are not yet fully baked, and we expect possible small breaking changes in Cortex 1.5. #3198
* [CHANGE] Fixed store-gateway CLI flags inconsistencies. #3201
  - `-store-gateway.replication-factor` flag renamed to `-store-gateway.sharding-ring.replication-factor`
  - `-store-gateway.tokens-file-path` flag renamed to `store-gateway.sharding-ring.tokens-file-path`
* [FEATURE] Logging of the source IP passed along by a reverse proxy is now supported by setting the `-server.log-source-ips-enabled`. For non standard headers the settings `-server.log-source-ips-header` and `-server.log-source-ips-regex` can be used. #2985
* [FEATURE] Blocks storage: added shuffle sharding support to store-gateway blocks sharding. Added the following additional metrics to store-gateway: #3069
  * `cortex_bucket_stores_tenants_discovered`
  * `cortex_bucket_stores_tenants_synced`
* [FEATURE] Experimental blocksconvert: introduce an experimental tool `blocksconvert` to migrate long-term storage chunks to blocks. #3092 #3122 #3127 #3162
* [ENHANCEMENT] Improve the Alertmanager logging when serving requests from its API / UI. #3397
* [ENHANCEMENT] Add support for azure storage in China, German and US Government environments. #2988
* [ENHANCEMENT] Query-tee: added a small tolerance to floating point sample values comparison. #2994
* [ENHANCEMENT] Query-tee: add support for doing a passthrough of requests to preferred backend for unregistered routes #3018
* [ENHANCEMENT] Expose `storage.aws.dynamodb.backoff_config` configuration file field. #3026
* [ENHANCEMENT] Added `cortex_request_message_bytes` and `cortex_response_message_bytes` histograms to track received and sent gRPC message and HTTP request/response sizes. Added `cortex_inflight_requests` gauge to track number of inflight gRPC and HTTP requests. #3064
* [ENHANCEMENT] Publish ruler's ring metrics. #3074
* [ENHANCEMENT] Add config validation to the experimental Alertmanager API. Invalid configs are no longer accepted. #3053
* [ENHANCEMENT] Add "integration" as a label for `cortex_alertmanager_notifications_total` and `cortex_alertmanager_notifications_failed_total` metrics. #3056
* [ENHANCEMENT] Add `cortex_ruler_config_last_reload_successful` and `cortex_ruler_config_last_reload_successful_seconds` to check status of users rule manager. #3056
* [ENHANCEMENT] The configuration validation now fails if an empty YAML node has been set for a root YAML config property. #3080
* [ENHANCEMENT] Memcached dial() calls now have a circuit-breaker to avoid hammering a broken cache. #3051, #3189
* [ENHANCEMENT] `-ruler.evaluation-delay-duration` is now overridable as a per-tenant limit, `ruler_evaluation_delay_duration`. #3098
* [ENHANCEMENT] Add TLS support to etcd client. #3102
* [ENHANCEMENT] When a tenant accesses the Alertmanager UI or its API, if we have valid `-alertmanager.configs.fallback` we'll use that to start the manager and avoid failing the request. #3073
* [ENHANCEMENT] Add `DELETE api/v1/rules/{namespace}` to the Ruler. It allows all the rule groups of a namespace to be deleted. #3120
* [ENHANCEMENT] Experimental Delete Series: Retry processing of Delete requests during failures. #2926
* [ENHANCEMENT] Improve performance of QueryStream() in ingesters. #3177
* [ENHANCEMENT] Modules included in "All" target are now visible in output of `-modules` CLI flag. #3155
* [ENHANCEMENT] Added `/debug/fgprof` endpoint to debug running Cortex process using `fgprof`. This adds up to the existing `/debug/...` endpoints. #3131
* [ENHANCEMENT] Blocks storage: optimised `/api/v1/series` for blocks storage. (#2976)
* [BUGFIX] Ruler: when loading rules from "local" storage, check for directory after resolving symlink. #3137
* [BUGFIX] Query-frontend: Fixed rounding for incoming query timestamps, to be 100% Prometheus compatible. #2990
* [BUGFIX] Querier: Merge results from chunks and blocks ingesters when using streaming of results. #3013
* [BUGFIX] Querier: query /series from ingesters regardless the `-querier.query-ingesters-within` setting. #3035
* [BUGFIX] Blocks storage: Ingester is less likely to hit gRPC message size limit when streaming data to queriers. #3015
* [BUGFIX] Blocks storage: fixed memberlist support for the store-gateways and compactors ring used when blocks sharding is enabled. #3058 #3095
* [BUGFIX] Fix configuration for TLS server validation, TLS skip verify was hardcoded to true for all TLS configurations and prevented validation of server certificates. #3030
* [BUGFIX] Fixes the Alertmanager panicking when no `-alertmanager.web.external-url` is provided. #3017
* [BUGFIX] Fixes the registration of the Alertmanager API metrics `cortex_alertmanager_alerts_received_total` and `cortex_alertmanager_alerts_invalid_total`. #3065
* [BUGFIX] Fixes `flag needs an argument: -config.expand-env` error. #3087
* [BUGFIX] An index optimisation actually slows things down when using caching. Moved it to the right location. #2973
* [BUGFIX] Ingester: If push request contained both valid and invalid samples, valid samples were ingested but not stored to WAL of the chunks storage. This has been fixed. #3067
* [BUGFIX] Cassandra: fixed consistency setting in the CQL session when creating the keyspace. #3105
* [BUGFIX] Ruler: Config API would return both the `record` and `alert` in `YAML` response keys even when one of them must be empty. #3120
* [BUGFIX] Index page now uses configured HTTP path prefix when creating links. #3126
* [BUGFIX] Purger: fixed deadlock when reloading of tombstones failed. #3182
* [BUGFIX] Fixed panic in flusher job, when error writing chunks to the store would cause "idle" chunks to be flushed, which triggered panic. #3140
* [BUGFIX] Index page no longer shows links that are not valid for running Cortex instance. #3133
* [BUGFIX] Configs: prevent validation of templates to fail when using template functions. #3157
* [BUGFIX] Configuring the S3 URL with an `@` but without username and password doesn't enable the AWS static credentials anymore. #3170
* [BUGFIX] Limit errors on ranged queries (`api/v1/query_range`) no longer return a status code `500` but `422` instead. #3167
* [BUGFIX] Handle hash-collisions in the query path. Before this fix, Cortex could occasionally mix up two different series in a query, leading to invalid results, when `-querier.ingester-streaming` was used. #3192

## 1.3.0 / 2020-08-21

* [CHANGE] Replace the metric `cortex_alertmanager_configs` with `cortex_alertmanager_config_invalid` exposed by Alertmanager. #2960
* [CHANGE] Experimental Delete Series: Change target flag for purger from `data-purger` to `purger`. #2777
* [CHANGE] Experimental blocks storage: The max concurrent queries against the long-term storage, configured via `-experimental.blocks-storage.bucket-store.max-concurrent`, is now a limit shared across all tenants and not a per-tenant limit anymore. The default value has changed from `20` to `100` and the following new metrics have been added: #2797
  * `cortex_bucket_stores_gate_queries_concurrent_max`
  * `cortex_bucket_stores_gate_queries_in_flight`
  * `cortex_bucket_stores_gate_duration_seconds`
* [CHANGE] Metric `cortex_ingester_flush_reasons` has been renamed to `cortex_ingester_flushing_enqueued_series_total`, and new metric `cortex_ingester_flushing_dequeued_series_total` with `outcome` label (superset of reason) has been added. #2802 #2818 #2998
* [CHANGE] Experimental Delete Series: Metric `cortex_purger_oldest_pending_delete_request_age_seconds` would track age of delete requests since they are over their cancellation period instead of their creation time. #2806
* [CHANGE] Experimental blocks storage: the store-gateway service is required in a Cortex cluster running with the experimental blocks storage. Removed the `-experimental.tsdb.store-gateway-enabled` CLI flag and `store_gateway_enabled` YAML config option. The store-gateway is now always enabled when the storage engine is `blocks`. #2822
* [CHANGE] Experimental blocks storage: removed support for `-experimental.blocks-storage.bucket-store.max-sample-count` flag because the implementation was flawed. To limit the number of samples/chunks processed by a single query you can set `-store.query-chunk-limit`, which is now supported by the blocks storage too. #2852
* [CHANGE] Ingester: Chunks flushed via /flush stay in memory until retention period is reached. This affects `cortex_ingester_memory_chunks` metric. #2778
* [CHANGE] Querier: the error message returned when the query time range exceeds `-store.max-query-length` has changed from `invalid query, length > limit (X > Y)` to `the query time range exceeds the limit (query length: X, limit: Y)`. #2826
* [CHANGE] Add `component` label to metrics exposed by chunk, delete and index store clients. #2774
* [CHANGE] Querier: when `-querier.query-ingesters-within` is configured, the time range of the query sent to ingesters is now manipulated to ensure the query start time is not older than 'now - query-ingesters-within'. #2904
* [CHANGE] KV: The `role` label which was a label of `multi` KV store client only has been added to metrics of every KV store client. If KV store client is not `multi`, then the value of `role` label is `primary`. #2837
* [CHANGE] Added the `engine` label to the metrics exposed by the Prometheus query engine, to distinguish between `ruler` and `querier` metrics. #2854
* [CHANGE] Added ruler to the single binary when started with `-target=all` (default). #2854
* [CHANGE] Experimental blocks storage: compact head when opening TSDB. This should only affect ingester startup after it was unable to compact head in previous run. #2870
* [CHANGE] Metric `cortex_overrides_last_reload_successful` has been renamed to `cortex_runtime_config_last_reload_successful`. #2874
* [CHANGE] HipChat support has been removed from the alertmanager (because removed from the Prometheus upstream too). #2902
* [CHANGE] Add constant label `name` to metric `cortex_cache_request_duration_seconds`. #2903
* [CHANGE] Add `user` label to metric `cortex_query_frontend_queue_length`. #2939
* [CHANGE] Experimental blocks storage: cleaned up the config and renamed "TSDB" to "blocks storage". #2937
  - The storage engine setting value has been changed from `tsdb` to `blocks`; this affects `-store.engine` CLI flag and its respective YAML option.
  - The root level YAML config has changed from `tsdb` to `blocks_storage`
  - The prefix of all CLI flags has changed from `-experimental.tsdb.` to `-experimental.blocks-storage.`
  - The following settings have been grouped under `tsdb` property in the YAML config and their CLI flags changed:
    - `-experimental.tsdb.dir` changed to `-experimental.blocks-storage.tsdb.dir`
    - `-experimental.tsdb.block-ranges-period` changed to `-experimental.blocks-storage.tsdb.block-ranges-period`
    - `-experimental.tsdb.retention-period` changed to `-experimental.blocks-storage.tsdb.retention-period`
    - `-experimental.tsdb.ship-interval` changed to `-experimental.blocks-storage.tsdb.ship-interval`
    - `-experimental.tsdb.ship-concurrency` changed to `-experimental.blocks-storage.tsdb.ship-concurrency`
    - `-experimental.tsdb.max-tsdb-opening-concurrency-on-startup` changed to `-experimental.blocks-storage.tsdb.max-tsdb-opening-concurrency-on-startup`
    - `-experimental.tsdb.head-compaction-interval` changed to `-experimental.blocks-storage.tsdb.head-compaction-interval`
    - `-experimental.tsdb.head-compaction-concurrency` changed to `-experimental.blocks-storage.tsdb.head-compaction-concurrency`
    - `-experimental.tsdb.head-compaction-idle-timeout` changed to `-experimental.blocks-storage.tsdb.head-compaction-idle-timeout`
    - `-experimental.tsdb.stripe-size` changed to `-experimental.blocks-storage.tsdb.stripe-size`
    - `-experimental.tsdb.wal-compression-enabled` changed to `-experimental.blocks-storage.tsdb.wal-compression-enabled`
    - `-experimental.tsdb.flush-blocks-on-shutdown` changed to `-experimental.blocks-storage.tsdb.flush-blocks-on-shutdown`
* [CHANGE] Flags `-bigtable.grpc-use-gzip-compression`, `-ingester.client.grpc-use-gzip-compression`, `-querier.frontend-client.grpc-use-gzip-compression` are now deprecated. #2940
* [CHANGE] Limit errors reported by ingester during query-time now return HTTP status code 422. #2941
* [FEATURE] Introduced `ruler.for-outage-tolerance`, Max time to tolerate outage for restoring "for" state of alert. #2783
* [FEATURE] Introduced `ruler.for-grace-period`, Minimum duration between alert and restored "for" state. This is maintained only for alerts with configured "for" time greater than grace period. #2783
* [FEATURE] Introduced `ruler.resend-delay`, Minimum amount of time to wait before resending an alert to Alertmanager. #2783
* [FEATURE] Ruler: added `local` filesystem support to store rules (read-only). #2854
* [ENHANCEMENT] Upgraded Docker base images to `alpine:3.12`. #2862
* [ENHANCEMENT] Experimental: Querier can now optionally query secondary store. This is specified by using `-querier.second-store-engine` option, with values `chunks` or `blocks`. Standard configuration options for this store are used. Additionally, this querying can be configured to happen only for queries that need data older than `-querier.use-second-store-before-time`. Default value of zero will always query secondary store. #2747
* [ENHANCEMENT] Query-tee: increased the `cortex_querytee_request_duration_seconds` metric buckets granularity. #2799
* [ENHANCEMENT] Query-tee: fail to start if the configured `-backend.preferred` is unknown. #2799
* [ENHANCEMENT] Ruler: Added the following metrics: #2786
  * `cortex_prometheus_notifications_latency_seconds`
  * `cortex_prometheus_notifications_errors_total`
  * `cortex_prometheus_notifications_sent_total`
  * `cortex_prometheus_notifications_dropped_total`
  * `cortex_prometheus_notifications_queue_length`
  * `cortex_prometheus_notifications_queue_capacity`
  * `cortex_prometheus_notifications_alertmanagers_discovered`
* [ENHANCEMENT] The behavior of the `/ready` was changed for the query frontend to indicate when it was ready to accept queries. This is intended for use by a read path load balancer that would want to wait for the frontend to have attached queriers before including it in the backend. #2733
* [ENHANCEMENT] Experimental Delete Series: Add support for deletion of chunks for remaining stores. #2801
* [ENHANCEMENT] Add `-modules` command line flag to list possible values for `-target`. Also, log warning if given target is internal component. #2752
* [ENHANCEMENT] Added `-ingester.flush-on-shutdown-with-wal-enabled` option to enable chunks flushing even when WAL is enabled. #2780
* [ENHANCEMENT] Query-tee: Support for custom API prefix by using `-server.path-prefix` option. #2814
* [ENHANCEMENT] Query-tee: Forward `X-Scope-OrgId` header to backend, if present in the request. #2815
* [ENHANCEMENT] Experimental blocks storage: Added `-experimental.blocks-storage.tsdb.head-compaction-idle-timeout` option to force compaction of data in memory into a block. #2803
* [ENHANCEMENT] Experimental blocks storage: Added support for flushing blocks via `/flush`, `/shutdown` (previously these only worked for chunks storage) and by using `-experimental.blocks-storage.tsdb.flush-blocks-on-shutdown` option. #2794
* [ENHANCEMENT] Experimental blocks storage: Added support to enforce max query time range length via `-store.max-query-length`. #2826
* [ENHANCEMENT] Experimental blocks storage: Added support to limit the max number of chunks that can be fetched from the long-term storage while executing a query. The limit is enforced both in the querier and store-gateway, and is configurable via `-store.query-chunk-limit`. #2852 #2922
* [ENHANCEMENT] Ingester: Added new metric `cortex_ingester_flush_series_in_progress` that reports number of ongoing flush-series operations. Useful when calling `/flush` handler: if `cortex_ingester_flush_queue_length + cortex_ingester_flush_series_in_progress` is 0, all flushes are finished. #2778
* [ENHANCEMENT] Memberlist members can join cluster via SRV records. #2788
* [ENHANCEMENT] Added configuration options for chunks s3 client. #2831
  * `s3.endpoint`
  * `s3.region`
  * `s3.access-key-id`
  * `s3.secret-access-key`
  * `s3.insecure`
  * `s3.sse-encryption`
  * `s3.http.idle-conn-timeout`
  * `s3.http.response-header-timeout`
  * `s3.http.insecure-skip-verify`
* [ENHANCEMENT] Prometheus upgraded. #2798 #2849 #2867 #2902 #2918
  * Optimized labels regex matchers for patterns containing literals (eg. `foo.*`, `.*foo`, `.*foo.*`)
* [ENHANCEMENT] Add metric `cortex_ruler_config_update_failures_total` to Ruler to track failures of loading rules files. #2857
* [ENHANCEMENT] Experimental Alertmanager: Alertmanager configuration persisted to object storage using an experimental API that accepts and returns YAML-based Alertmanager configuration. #2768
* [ENHANCEMENT] Ruler: `-ruler.alertmanager-url` now supports multiple URLs. Each URL is treated as a separate Alertmanager group. Support for multiple Alertmanagers in a group can be achieved by using DNS service discovery. #2851
* [ENHANCEMENT] Experimental blocks storage: Cortex Flusher now works with blocks engine. Flusher needs to be provided with blocks-engine configuration, existing Flusher flags are not used (they are only relevant for chunks engine). Note that flush errors are only reported via log. #2877
* [ENHANCEMENT] Flusher: Added `-flusher.exit-after-flush` option (defaults to true) to control whether Cortex should stop completely after Flusher has finished its work. #2877
* [ENHANCEMENT] Added metrics `cortex_config_hash` and `cortex_runtime_config_hash` to expose hash of the currently active config file. #2874
* [ENHANCEMENT] Logger: added JSON logging support, configured via the `-log.format=json` CLI flag or its respective YAML config option. #2386
* [ENHANCEMENT] Added new flags `-bigtable.grpc-compression`, `-ingester.client.grpc-compression`, `-querier.frontend-client.grpc-compression` to configure compression used by gRPC. Valid values are `gzip`, `snappy`, or empty string (no compression, default). #2940
* [ENHANCEMENT] Clarify limitations of the `/api/v1/series`, `/api/v1/labels` and `/api/v1/label/{name}/values` endpoints. #2953
* [ENHANCEMENT] Ingester: added `Dropped` outcome to metric `cortex_ingester_flushing_dequeued_series_total`. #2998
* [BUGFIX] Fixed a bug with `api/v1/query_range` where no responses would return null values for `result` and empty values for `resultType`. #2962
* [BUGFIX] Fixed a bug in the index intersect code causing storage to return more chunks/series than required. #2796
* [BUGFIX] Fixed the number of reported keys in the background cache queue. #2764
* [BUGFIX] Fix race in processing of headers in sharded queries. #2762
* [BUGFIX] Query Frontend: Do not re-split sharded requests around ingester boundaries. #2766
* [BUGFIX] Experimental Delete Series: Fixed a problem with cache generation numbers prefixed to cache keys. #2800
* [BUGFIX] Ingester: Flushing chunks via `/flush` endpoint could previously lead to panic, if chunks were already flushed before and then removed from memory during the flush caused by `/flush` handler. Immediate flush now doesn't cause chunks to be flushed again. Samples received during flush triggered via `/flush` handler are no longer discarded. #2778
* [BUGFIX] Prometheus upgraded. #2849
  * Fixed unknown symbol error during head compaction
* [BUGFIX] Fix panic when using cassandra as store for both index and delete requests. #2774
* [BUGFIX] Experimental Delete Series: Fixed a data race in Purger. #2817
* [BUGFIX] KV: Fixed a bug that triggered a panic due to metrics being registered with the same name but different labels when using a `multi` configured KV client. #2837
* [BUGFIX] Query-frontend: Fix passing HTTP `Host` header if `-frontend.downstream-url` is configured. #2880
* [BUGFIX] Ingester: Improve time-series distribution when `-experimental.distributor.user-subring-size` is enabled. #2887
* [BUGFIX] Set content type to `application/x-protobuf` for remote_read responses. #2915
* [BUGFIX] Fixed ruler and store-gateway instance registration in the ring (when sharding is enabled) when a new instance replaces abruptly terminated one, and the only difference between the two instances is the address. #2954
* [BUGFIX] Fixed `Missing chunks and index config causing silent failure` Absence of chunks and index from schema config is not validated. #2732
* [BUGFIX] Fix panic caused by KVs from boltdb being used beyond their life. #2971
* [BUGFIX] Experimental blocks storage: `/api/v1/series`, `/api/v1/labels` and `/api/v1/label/{name}/values` only query the TSDB head regardless of the configured `-experimental.blocks-storage.tsdb.retention-period`. #2974
* [BUGFIX] Ingester: Avoid indefinite checkpointing in case of surge in number of series. #2955
* [BUGFIX] Querier: query /series from ingesters regardless the `-querier.query-ingesters-within` setting. #3035
* [BUGFIX] Ruler: fixed an unintentional breaking change introduced in the ruler's `alertmanager_url` YAML config option, which changed the value from a string to a list of strings. #2989

## 1.2.0 / 2020-07-01

* [CHANGE] Metric `cortex_kv_request_duration_seconds` now includes `name` label to denote which client is being used as well as the `backend` label to denote the KV backend implementation in use. #2648
* [CHANGE] Experimental Ruler: Rule groups persisted to object storage using the experimental API have an updated object key encoding to better handle special characters. Rule groups previously-stored using object storage must be renamed to the new format. #2646
* [CHANGE] Query Frontend now uses Round Robin to choose a tenant queue to service next. #2553
* [CHANGE] `-promql.lookback-delta` is now deprecated and has been replaced by `-querier.lookback-delta` along with `lookback_delta` entry under `querier` in the config file. `-promql.lookback-delta` will be removed in v1.4.0. #2604
* [CHANGE] Experimental TSDB: removed `-experimental.tsdb.bucket-store.binary-index-header-enabled` flag. Now the binary index-header is always enabled.
* [CHANGE] Experimental TSDB: Renamed index-cache metrics to use original metric names from Thanos, as Cortex is not aggregating them in any way: #2627
  * `cortex_<service>_blocks_index_cache_items_evicted_total` => `thanos_store_index_cache_items_evicted_total{name="index-cache"}`
  * `cortex_<service>_blocks_index_cache_items_added_total` => `thanos_store_index_cache_items_added_total{name="index-cache"}`
  * `cortex_<service>_blocks_index_cache_requests_total` => `thanos_store_index_cache_requests_total{name="index-cache"}`
  * `cortex_<service>_blocks_index_cache_items_overflowed_total` => `thanos_store_index_cache_items_overflowed_total{name="index-cache"}`
  * `cortex_<service>_blocks_index_cache_hits_total` => `thanos_store_index_cache_hits_total{name="index-cache"}`
  * `cortex_<service>_blocks_index_cache_items` => `thanos_store_index_cache_items{name="index-cache"}`
  * `cortex_<service>_blocks_index_cache_items_size_bytes` => `thanos_store_index_cache_items_size_bytes{name="index-cache"}`
  * `cortex_<service>_blocks_index_cache_total_size_bytes` => `thanos_store_index_cache_total_size_bytes{name="index-cache"}`
  * `cortex_<service>_blocks_index_cache_memcached_operations_total` =>  `thanos_memcached_operations_total{name="index-cache"}`
  * `cortex_<service>_blocks_index_cache_memcached_operation_failures_total` =>  `thanos_memcached_operation_failures_total{name="index-cache"}`
  * `cortex_<service>_blocks_index_cache_memcached_operation_duration_seconds` =>  `thanos_memcached_operation_duration_seconds{name="index-cache"}`
  * `cortex_<service>_blocks_index_cache_memcached_operation_skipped_total` =>  `thanos_memcached_operation_skipped_total{name="index-cache"}`
* [CHANGE] Experimental TSDB: Renamed metrics in bucket stores: #2627
  * `cortex_<service>_blocks_meta_syncs_total` => `cortex_blocks_meta_syncs_total{component="<service>"}`
  * `cortex_<service>_blocks_meta_sync_failures_total` => `cortex_blocks_meta_sync_failures_total{component="<service>"}`
  * `cortex_<service>_blocks_meta_sync_duration_seconds` => `cortex_blocks_meta_sync_duration_seconds{component="<service>"}`
  * `cortex_<service>_blocks_meta_sync_consistency_delay_seconds` => `cortex_blocks_meta_sync_consistency_delay_seconds{component="<service>"}`
  * `cortex_<service>_blocks_meta_synced` => `cortex_blocks_meta_synced{component="<service>"}`
  * `cortex_<service>_bucket_store_block_loads_total` => `cortex_bucket_store_block_loads_total{component="<service>"}`
  * `cortex_<service>_bucket_store_block_load_failures_total` => `cortex_bucket_store_block_load_failures_total{component="<service>"}`
  * `cortex_<service>_bucket_store_block_drops_total` => `cortex_bucket_store_block_drops_total{component="<service>"}`
  * `cortex_<service>_bucket_store_block_drop_failures_total` => `cortex_bucket_store_block_drop_failures_total{component="<service>"}`
  * `cortex_<service>_bucket_store_blocks_loaded` => `cortex_bucket_store_blocks_loaded{component="<service>"}`
  * `cortex_<service>_bucket_store_series_data_touched` => `cortex_bucket_store_series_data_touched{component="<service>"}`
  * `cortex_<service>_bucket_store_series_data_fetched` => `cortex_bucket_store_series_data_fetched{component="<service>"}`
  * `cortex_<service>_bucket_store_series_data_size_touched_bytes` => `cortex_bucket_store_series_data_size_touched_bytes{component="<service>"}`
  * `cortex_<service>_bucket_store_series_data_size_fetched_bytes` => `cortex_bucket_store_series_data_size_fetched_bytes{component="<service>"}`
  * `cortex_<service>_bucket_store_series_blocks_queried` => `cortex_bucket_store_series_blocks_queried{component="<service>"}`
  * `cortex_<service>_bucket_store_series_get_all_duration_seconds` => `cortex_bucket_store_series_get_all_duration_seconds{component="<service>"}`
  * `cortex_<service>_bucket_store_series_merge_duration_seconds` => `cortex_bucket_store_series_merge_duration_seconds{component="<service>"}`
  * `cortex_<service>_bucket_store_series_refetches_total` => `cortex_bucket_store_series_refetches_total{component="<service>"}`
  * `cortex_<service>_bucket_store_series_result_series` => `cortex_bucket_store_series_result_series{component="<service>"}`
  * `cortex_<service>_bucket_store_cached_postings_compressions_total` => `cortex_bucket_store_cached_postings_compressions_total{component="<service>"}`
  * `cortex_<service>_bucket_store_cached_postings_compression_errors_total` => `cortex_bucket_store_cached_postings_compression_errors_total{component="<service>"}`
  * `cortex_<service>_bucket_store_cached_postings_compression_time_seconds` => `cortex_bucket_store_cached_postings_compression_time_seconds{component="<service>"}`
  * `cortex_<service>_bucket_store_cached_postings_original_size_bytes_total` => `cortex_bucket_store_cached_postings_original_size_bytes_total{component="<service>"}`
  * `cortex_<service>_bucket_store_cached_postings_compressed_size_bytes_total` => `cortex_bucket_store_cached_postings_compressed_size_bytes_total{component="<service>"}`
  * `cortex_<service>_blocks_sync_seconds` => `cortex_bucket_stores_blocks_sync_seconds{component="<service>"}`
  * `cortex_<service>_blocks_last_successful_sync_timestamp_seconds` => `cortex_bucket_stores_blocks_last_successful_sync_timestamp_seconds{component="<service>"}`
* [CHANGE] Available command-line flags are printed to stdout, and only when requested via `-help`. Using invalid flag no longer causes printing of all available flags. #2691
* [CHANGE] Experimental Memberlist ring: randomize gossip node names to avoid conflicts when running multiple clients on the same host, or reusing host names (eg. pods in statefulset). Node name randomization can be disabled by using `-memberlist.randomize-node-name=false`. #2715
* [CHANGE] Memberlist KV client is no longer considered experimental. #2725
* [CHANGE] Experimental Delete Series: Make delete request cancellation duration configurable. #2760
* [CHANGE] Removed `-store.fullsize-chunks` option which was undocumented and unused (it broke ingester hand-overs). #2656
* [CHANGE] Query with no metric name that has previously resulted in HTTP status code 500 now returns status code 422 instead. #2571
* [FEATURE] TLS config options added for GRPC clients in Querier (Query-frontend client & Ingester client), Ruler, Store Gateway, as well as HTTP client in Config store client. #2502
* [FEATURE] The flag `-frontend.max-cache-freshness` is now supported within the limits overrides, to specify per-tenant max cache freshness values. The corresponding YAML config parameter has been changed from `results_cache.max_freshness` to `limits_config.max_cache_freshness`. The legacy YAML config parameter (`results_cache.max_freshness`) will continue to be supported till Cortex release `v1.4.0`. #2609
* [FEATURE] Experimental gRPC Store: Added support to 3rd parties index and chunk stores using gRPC client/server plugin mechanism. #2220
* [FEATURE] Add `-cassandra.table-options` flag to customize table options of Cassandra when creating the index or chunk table. #2575
* [ENHANCEMENT] Propagate GOPROXY value when building `build-image`. This is to help the builders building the code in a Network where default Go proxy is not accessible (e.g. when behind some corporate VPN). #2741
* [ENHANCEMENT] Querier: Added metric `cortex_querier_request_duration_seconds` for all requests to the querier. #2708
* [ENHANCEMENT] Cortex is now built with Go 1.14. #2480 #2749 #2753
* [ENHANCEMENT] Experimental TSDB: added the following metrics to the ingester: #2580 #2583 #2589 #2654
  * `cortex_ingester_tsdb_appender_add_duration_seconds`
  * `cortex_ingester_tsdb_appender_commit_duration_seconds`
  * `cortex_ingester_tsdb_refcache_purge_duration_seconds`
  * `cortex_ingester_tsdb_compactions_total`
  * `cortex_ingester_tsdb_compaction_duration_seconds`
  * `cortex_ingester_tsdb_wal_fsync_duration_seconds`
  * `cortex_ingester_tsdb_wal_page_flushes_total`
  * `cortex_ingester_tsdb_wal_completed_pages_total`
  * `cortex_ingester_tsdb_wal_truncations_failed_total`
  * `cortex_ingester_tsdb_wal_truncations_total`
  * `cortex_ingester_tsdb_wal_writes_failed_total`
  * `cortex_ingester_tsdb_checkpoint_deletions_failed_total`
  * `cortex_ingester_tsdb_checkpoint_deletions_total`
  * `cortex_ingester_tsdb_checkpoint_creations_failed_total`
  * `cortex_ingester_tsdb_checkpoint_creations_total`
  * `cortex_ingester_tsdb_wal_truncate_duration_seconds`
  * `cortex_ingester_tsdb_head_active_appenders`
  * `cortex_ingester_tsdb_head_series_not_found_total`
  * `cortex_ingester_tsdb_head_chunks`
  * `cortex_ingester_tsdb_mmap_chunk_corruptions_total`
  * `cortex_ingester_tsdb_head_chunks_created_total`
  * `cortex_ingester_tsdb_head_chunks_removed_total`
* [ENHANCEMENT] Experimental TSDB: added metrics useful to alert on critical conditions of the blocks storage: #2573
  * `cortex_compactor_last_successful_run_timestamp_seconds`
  * `cortex_querier_blocks_last_successful_sync_timestamp_seconds` (when store-gateway is disabled)
  * `cortex_querier_blocks_last_successful_scan_timestamp_seconds` (when store-gateway is enabled)
  * `cortex_storegateway_blocks_last_successful_sync_timestamp_seconds`
* [ENHANCEMENT] Experimental TSDB: added the flag `-experimental.tsdb.wal-compression-enabled` to allow to enable TSDB WAL compression. #2585
* [ENHANCEMENT] Experimental TSDB: Querier and store-gateway components can now use so-called "caching bucket", which can currently cache fetched chunks into shared memcached server. #2572
* [ENHANCEMENT] Ruler: Automatically remove unhealthy rulers from the ring. #2587
* [ENHANCEMENT] Query-tee: added support to `/metadata`, `/alerts`, and `/rules` endpoints #2600
* [ENHANCEMENT] Query-tee: added support to query results comparison between two different backends. The comparison is disabled by default and can be enabled via `-proxy.compare-responses=true`. #2611
* [ENHANCEMENT] Query-tee: improved the query-tee to not wait all backend responses before sending back the response to the client. The query-tee now sends back to the client first successful response, while honoring the `-backend.preferred` option. #2702
* [ENHANCEMENT] Thanos and Prometheus upgraded. #2602 #2604 #2634 #2659 #2686 #2756
  * TSDB now holds less WAL files after Head Truncation.
  * TSDB now does memory-mapping of Head chunks and reduces memory usage.
* [ENHANCEMENT] Experimental TSDB: decoupled blocks deletion from blocks compaction in the compactor, so that blocks deletion is not blocked by a busy compactor. The following metrics have been added: #2623
  * `cortex_compactor_block_cleanup_started_total`
  * `cortex_compactor_block_cleanup_completed_total`
  * `cortex_compactor_block_cleanup_failed_total`
  * `cortex_compactor_block_cleanup_last_successful_run_timestamp_seconds`
* [ENHANCEMENT] Experimental TSDB: Use shared cache for metadata. This is especially useful when running multiple querier and store-gateway components to reduce number of object store API calls. #2626 #2640
* [ENHANCEMENT] Experimental TSDB: when `-querier.query-store-after` is configured and running the experimental blocks storage, the time range of the query sent to the store is now manipulated to ensure the query end time is not more recent than 'now - query-store-after'. #2642
* [ENHANCEMENT] Experimental TSDB: small performance improvement in concurrent usage of RefCache, used during samples ingestion. #2651
* [ENHANCEMENT] The following endpoints now respond appropriately to an `Accept` header with the value `application/json` #2673
  * `/distributor/all_user_stats`
  * `/distributor/ha_tracker`
  * `/ingester/ring`
  * `/store-gateway/ring`
  * `/compactor/ring`
  * `/ruler/ring`
  * `/services`
* [ENHANCEMENT] Experimental Cassandra backend: Add `-cassandra.num-connections` to allow increasing the number of TCP connections to each Cassandra server. #2666
* [ENHANCEMENT] Experimental Cassandra backend: Use separate Cassandra clients and connections for reads and writes. #2666
* [ENHANCEMENT] Experimental Cassandra backend: Add `-cassandra.reconnect-interval` to allow specifying the reconnect interval to a Cassandra server that has been marked `DOWN` by the gocql driver. Also change the default value of the reconnect interval from `60s` to `1s`. #2687
* [ENHANCEMENT] Experimental Cassandra backend: Add option `-cassandra.convict-hosts-on-failure=false` to not convict host of being down when a request fails. #2684
* [ENHANCEMENT] Experimental TSDB: Applied a jitter to the period bucket scans in order to better distribute bucket operations over the time and increase the probability of hitting the shared cache (if configured). #2693
* [ENHANCEMENT] Experimental TSDB: Series limit per user and per metric now work in TSDB blocks. #2676
* [ENHANCEMENT] Experimental Memberlist: Added ability to periodically rejoin the memberlist cluster. #2724
* [ENHANCEMENT] Experimental Delete Series: Added the following metrics for monitoring processing of delete requests: #2730
  - `cortex_purger_load_pending_requests_attempts_total`: Number of attempts that were made to load pending requests with status.
  - `cortex_purger_oldest_pending_delete_request_age_seconds`: Age of oldest pending delete request in seconds.
  - `cortex_purger_pending_delete_requests_count`: Count of requests which are in process or are ready to be processed.
* [ENHANCEMENT] Experimental TSDB: Improved compactor to hard-delete also partial blocks with an deletion mark (even if the deletion mark threshold has not been reached). #2751
* [ENHANCEMENT] Experimental TSDB: Introduced a consistency check done by the querier to ensure all expected blocks have been queried via the store-gateway. If a block is missing on a store-gateway, the querier retries fetching series from missing blocks up to 3 times. If the consistency check fails once all retries have been exhausted, the query execution fails. The following metrics have been added: #2593 #2630 #2689 #2695
  * `cortex_querier_blocks_consistency_checks_total`
  * `cortex_querier_blocks_consistency_checks_failed_total`
  * `cortex_querier_storegateway_refetches_per_query`
* [ENHANCEMENT] Delete requests can now be canceled #2555
* [ENHANCEMENT] Table manager can now provision tables for delete store #2546
* [BUGFIX] Ruler: Ensure temporary rule files with special characters are properly mapped and cleaned up. #2506
* [BUGFIX] Fixes #2411, Ensure requests are properly routed to the prometheus api embedded in the query if `-server.path-prefix` is set. #2372
* [BUGFIX] Experimental TSDB: fixed chunk data corruption when querying back series using the experimental blocks storage. #2400
* [BUGFIX] Fixed collection of tracing spans from Thanos components used internally. #2655
* [BUGFIX] Experimental TSDB: fixed memory leak in ingesters. #2586
* [BUGFIX] QueryFrontend: fixed a situation where HTTP error is ignored and an incorrect status code is set. #2590
* [BUGFIX] Ingester: Fix an ingester starting up in the JOINING state and staying there forever. #2565
* [BUGFIX] QueryFrontend: fixed a panic (`integer divide by zero`) in the query-frontend. The query-frontend now requires the `-querier.default-evaluation-interval` config to be set to the same value of the querier. #2614
* [BUGFIX] Experimental TSDB: when the querier receives a `/series` request with a time range older than the data stored in the ingester, it now ignores the requested time range and returns known series anyway instead of returning an empty response. This aligns the behaviour with the chunks storage. #2617
* [BUGFIX] Cassandra: fixed an edge case leading to an invalid CQL query when querying the index on a Cassandra store. #2639
* [BUGFIX] Ingester: increment series per metric when recovering from WAL or transfer. #2674
* [BUGFIX] Fixed `wrong number of arguments for 'mget' command` Redis error when a query has no chunks to lookup from storage. #2700 #2796
* [BUGFIX] Ingester: Automatically remove old tmp checkpoints, fixing a potential disk space leak after an ingester crashes. #2726

## 1.1.0 / 2020-05-21

This release brings the usual mix of bugfixes and improvements. The biggest change is that WAL support for chunks is now considered to be production-ready!

Please make sure to review renamed metrics, and update your dashboards and alerts accordingly.

* [CHANGE] Added v1 API routes documented in #2327. #2372
  * Added `-http.alertmanager-http-prefix` flag which allows the configuration of the path where the Alertmanager API and UI can be reached. The default is set to `/alertmanager`.
  * Added `-http.prometheus-http-prefix` flag which allows the configuration of the path where the Prometheus API and UI can be reached. The default is set to `/prometheus`.
  * Updated the index hosted at the root prefix to point to the updated routes.
  * Legacy routes hardcoded with the `/api/prom` prefix now respect the `-http.prefix` flag.
* [CHANGE] The metrics `cortex_distributor_ingester_appends_total` and `distributor_ingester_append_failures_total` now include a `type` label to differentiate between `samples` and `metadata`. #2336
* [CHANGE] The metrics for number of chunks and bytes flushed to the chunk store are renamed. Note that previous metrics were counted pre-deduplication, while new metrics are counted after deduplication. #2463
  * `cortex_ingester_chunks_stored_total` > `cortex_chunk_store_stored_chunks_total`
  * `cortex_ingester_chunk_stored_bytes_total` > `cortex_chunk_store_stored_chunk_bytes_total`
* [CHANGE] Experimental TSDB: renamed blocks meta fetcher metrics: #2375
  * `cortex_querier_bucket_store_blocks_meta_syncs_total` > `cortex_querier_blocks_meta_syncs_total`
  * `cortex_querier_bucket_store_blocks_meta_sync_failures_total` > `cortex_querier_blocks_meta_sync_failures_total`
  * `cortex_querier_bucket_store_blocks_meta_sync_duration_seconds` > `cortex_querier_blocks_meta_sync_duration_seconds`
  * `cortex_querier_bucket_store_blocks_meta_sync_consistency_delay_seconds` > `cortex_querier_blocks_meta_sync_consistency_delay_seconds`
* [CHANGE] Experimental TSDB: Modified default values for `compactor.deletion-delay` option from 48h to 12h and `-experimental.tsdb.bucket-store.ignore-deletion-marks-delay` from 24h to 6h. #2414
* [CHANGE] WAL: Default value of `-ingester.checkpoint-enabled` changed to `true`. #2416
* [CHANGE] `trace_id` field in log files has been renamed to `traceID`. #2518
* [CHANGE] Slow query log has a different output now. Previously used `url` field has been replaced with `host` and `path`, and query parameters are logged as individual log fields with `qs_` prefix. #2520
* [CHANGE] WAL: WAL and checkpoint compression is now disabled. #2436
* [CHANGE] Update in dependency `go-kit/kit` from `v0.9.0` to `v0.10.0`. HTML escaping disabled in JSON Logger. #2535
* [CHANGE] Experimental TSDB: Removed `cortex_<service>_` prefix from Thanos objstore metrics and added `component` label to distinguish which Cortex component is doing API calls to the object storage when running in single-binary mode: #2568
  - `cortex_<service>_thanos_objstore_bucket_operations_total` renamed to `thanos_objstore_bucket_operations_total{component="<name>"}`
  - `cortex_<service>_thanos_objstore_bucket_operation_failures_total` renamed to `thanos_objstore_bucket_operation_failures_total{component="<name>"}`
  - `cortex_<service>_thanos_objstore_bucket_operation_duration_seconds` renamed to `thanos_objstore_bucket_operation_duration_seconds{component="<name>"}`
  - `cortex_<service>_thanos_objstore_bucket_last_successful_upload_time` renamed to `thanos_objstore_bucket_last_successful_upload_time{component="<name>"}`
* [CHANGE] FIFO cache: The `-<prefix>.fifocache.size` CLI flag has been renamed to `-<prefix>.fifocache.max-size-items` as well as its YAML config option `size` renamed to `max_size_items`. #2319
* [FEATURE] Ruler: The `-ruler.evaluation-delay` flag was added to allow users to configure a default evaluation delay for all rules in cortex. The default value is 0 which is the current behavior. #2423
* [FEATURE] Experimental: Added a new object storage client for OpenStack Swift. #2440
* [FEATURE] TLS config options added to the Server. #2535
* [FEATURE] Experimental: Added support for `/api/v1/metadata` Prometheus-based endpoint. #2549
* [FEATURE] Add ability to limit concurrent queries to Cassandra with `-cassandra.query-concurrency` flag. #2562
* [FEATURE] Experimental TSDB: Introduced store-gateway service used by the experimental blocks storage to load and query blocks. The store-gateway optionally supports blocks sharding and replication via a dedicated hash ring, configurable via `-experimental.store-gateway.sharding-enabled` and `-experimental.store-gateway.sharding-ring.*` flags. The following metrics have been added: #2433 #2458 #2469 #2523
  * `cortex_querier_storegateway_instances_hit_per_query`
* [ENHANCEMENT] Experimental TSDB: sample ingestion errors are now reported via existing `cortex_discarded_samples_total` metric. #2370
* [ENHANCEMENT] Failures on samples at distributors and ingesters return the first validation error as opposed to the last. #2383
* [ENHANCEMENT] Experimental TSDB: Added `cortex_querier_blocks_meta_synced`, which reflects current state of synced blocks over all tenants. #2392
* [ENHANCEMENT] Added `cortex_distributor_latest_seen_sample_timestamp_seconds` metric to see how far behind Prometheus servers are in sending data. #2371
* [ENHANCEMENT] FIFO cache to support eviction based on memory usage. Added `-<prefix>.fifocache.max-size-bytes` CLI flag and YAML config option `max_size_bytes` to specify memory limit of the cache. #2319, #2527
* [ENHANCEMENT] Added `-querier.worker-match-max-concurrent`. Force worker concurrency to match the `-querier.max-concurrent` option.  Overrides `-querier.worker-parallelism`.  #2456
* [ENHANCEMENT] Added the following metrics for monitoring delete requests: #2445
  - `cortex_purger_delete_requests_received_total`: Number of delete requests received per user.
  - `cortex_purger_delete_requests_processed_total`: Number of delete requests processed per user.
  - `cortex_purger_delete_requests_chunks_selected_total`: Number of chunks selected while building delete plans per user.
  - `cortex_purger_delete_requests_processing_failures_total`: Number of delete requests processing failures per user.
* [ENHANCEMENT] Single Binary: Added query-frontend to the single binary.  Single binary users will now benefit from various query-frontend features.  Primarily: sharding, parallelization, load shedding, additional caching (if configured), and query retries. #2437
* [ENHANCEMENT] Allow 1w (where w denotes week) and 1y (where y denotes year) when setting `-store.cache-lookups-older-than` and `-store.max-look-back-period`. #2454
* [ENHANCEMENT] Optimize index queries for matchers using "a|b|c"-type regex. #2446 #2475
* [ENHANCEMENT] Added per tenant metrics for queries and chunks and bytes read from chunk store: #2463
  * `cortex_chunk_store_fetched_chunks_total` and `cortex_chunk_store_fetched_chunk_bytes_total`
  * `cortex_query_frontend_queries_total` (per tenant queries counted by the frontend)
* [ENHANCEMENT] WAL: New metrics `cortex_ingester_wal_logged_bytes_total` and `cortex_ingester_checkpoint_logged_bytes_total` added to track total bytes logged to disk for WAL and checkpoints. #2497
* [ENHANCEMENT] Add de-duplicated chunks counter `cortex_chunk_store_deduped_chunks_total` which counts every chunk not sent to the store because it was already sent by another replica. #2485
* [ENHANCEMENT] Query-frontend now also logs the POST data of long queries. #2481
* [ENHANCEMENT] WAL: Ingester WAL records now have type header and the custom WAL records have been replaced by Prometheus TSDB's WAL records. Old records will not be supported from 1.3 onwards. Note: once this is deployed, you cannot downgrade without data loss. #2436
* [ENHANCEMENT] Redis Cache: Added `idle_timeout`, `wait_on_pool_exhaustion` and `max_conn_lifetime` options to redis cache configuration. #2550
* [ENHANCEMENT] WAL: the experimental tag has been removed on the WAL in ingesters. #2560
* [ENHANCEMENT] Use newer AWS API for paginated queries - removes 'Deprecated' message from logfiles. #2452
* [ENHANCEMENT] Experimental memberlist: Add retry with backoff on memberlist join other members. #2705
* [ENHANCEMENT] Experimental TSDB: when the store-gateway sharding is enabled, unhealthy store-gateway instances are automatically removed from the ring after 10 consecutive `-experimental.store-gateway.sharding-ring.heartbeat-timeout` periods. #2526
* [BUGFIX] Ruler: Ensure temporary rule files with special characters are properly mapped and cleaned up. #2506
* [BUGFIX] Ensure requests are properly routed to the prometheus api embedded in the query if `-server.path-prefix` is set. Fixes #2411. #2372
* [BUGFIX] Experimental TSDB: Fixed chunk data corruption when querying back series using the experimental blocks storage. #2400
* [BUGFIX] Cassandra Storage: Fix endpoint TLS host verification. #2109
* [BUGFIX] Experimental TSDB: Fixed response status code from `422` to `500` when an error occurs while iterating chunks with the experimental blocks storage. #2402
* [BUGFIX] Ring: Fixed a situation where upgrading from pre-1.0 cortex with a rolling strategy caused new 1.0 ingesters to lose their zone value in the ring until manually forced to re-register. #2404
* [BUGFIX] Distributor: `/all_user_stats` now show API and Rule Ingest Rate correctly. #2457
* [BUGFIX] Fixed `version`, `revision` and `branch` labels exported by the `cortex_build_info` metric. #2468
* [BUGFIX] QueryFrontend: fixed a situation where span context missed when downstream_url is used. #2539
* [BUGFIX] Querier: Fixed a situation where querier would crash because of an unresponsive frontend instance. #2569

## 1.0.1 / 2020-04-23

* [BUGFIX] Fix gaps when querying ingesters with replication factor = 3 and 2 ingesters in the cluster. #2503

## 1.0.0 / 2020-04-02

This is the first major release of Cortex. We made a lot of **breaking changes** in this release which have been detailed below. Please also see the stability guarantees we provide as part of a major release: https://cortexmetrics.io/docs/configuration/v1guarantees/

* [CHANGE] Remove the following deprecated flags: #2339
  - `-metrics.error-rate-query` (use `-metrics.write-throttle-query` instead).
  - `-store.cardinality-cache-size` (use `-store.index-cache-read.enable-fifocache` and `-store.index-cache-read.fifocache.size` instead).
  - `-store.cardinality-cache-validity` (use `-store.index-cache-read.enable-fifocache` and `-store.index-cache-read.fifocache.duration` instead).
  - `-distributor.limiter-reload-period` (flag unused)
  - `-ingester.claim-on-rollout` (flag unused)
  - `-ingester.normalise-tokens` (flag unused)
* [CHANGE] Renamed YAML file options to be more consistent. See [full config file changes below](#config-file-breaking-changes). #2273
* [CHANGE] AWS based autoscaling has been removed. You can only use metrics based autoscaling now. `-applicationautoscaling.url` has been removed. See https://cortexmetrics.io/docs/production/aws/#dynamodb-capacity-provisioning on how to migrate. #2328
* [CHANGE] Renamed the `memcache.write-back-goroutines` and `memcache.write-back-buffer` flags to `background.write-back-concurrency` and `background.write-back-buffer`. This affects the following flags: #2241
  - `-frontend.memcache.write-back-buffer` --> `-frontend.background.write-back-buffer`
  - `-frontend.memcache.write-back-goroutines` --> `-frontend.background.write-back-concurrency`
  - `-store.index-cache-read.memcache.write-back-buffer` --> `-store.index-cache-read.background.write-back-buffer`
  - `-store.index-cache-read.memcache.write-back-goroutines` --> `-store.index-cache-read.background.write-back-concurrency`
  - `-store.index-cache-write.memcache.write-back-buffer` --> `-store.index-cache-write.background.write-back-buffer`
  - `-store.index-cache-write.memcache.write-back-goroutines` --> `-store.index-cache-write.background.write-back-concurrency`
  - `-memcache.write-back-buffer` --> `-store.chunks-cache.background.write-back-buffer`. Note the next change log for the difference.
  - `-memcache.write-back-goroutines` --> `-store.chunks-cache.background.write-back-concurrency`. Note the next change log for the difference.

* [CHANGE] Renamed the chunk cache flags to have `store.chunks-cache.` as prefix. This means the following flags have been changed: #2241
  - `-cache.enable-fifocache` --> `-store.chunks-cache.cache.enable-fifocache`
  - `-default-validity` --> `-store.chunks-cache.default-validity`
  - `-fifocache.duration` --> `-store.chunks-cache.fifocache.duration`
  - `-fifocache.size` --> `-store.chunks-cache.fifocache.size`
  - `-memcache.write-back-buffer` --> `-store.chunks-cache.background.write-back-buffer`. Note the previous change log for the difference.
  - `-memcache.write-back-goroutines` --> `-store.chunks-cache.background.write-back-concurrency`. Note the previous change log for the difference.
  - `-memcached.batchsize` --> `-store.chunks-cache.memcached.batchsize`
  - `-memcached.consistent-hash` --> `-store.chunks-cache.memcached.consistent-hash`
  - `-memcached.expiration` --> `-store.chunks-cache.memcached.expiration`
  - `-memcached.hostname` --> `-store.chunks-cache.memcached.hostname`
  - `-memcached.max-idle-conns` --> `-store.chunks-cache.memcached.max-idle-conns`
  - `-memcached.parallelism` --> `-store.chunks-cache.memcached.parallelism`
  - `-memcached.service` --> `-store.chunks-cache.memcached.service`
  - `-memcached.timeout` --> `-store.chunks-cache.memcached.timeout`
  - `-memcached.update-interval` --> `-store.chunks-cache.memcached.update-interval`
  - `-redis.enable-tls` --> `-store.chunks-cache.redis.enable-tls`
  - `-redis.endpoint` --> `-store.chunks-cache.redis.endpoint`
  - `-redis.expiration` --> `-store.chunks-cache.redis.expiration`
  - `-redis.max-active-conns` --> `-store.chunks-cache.redis.max-active-conns`
  - `-redis.max-idle-conns` --> `-store.chunks-cache.redis.max-idle-conns`
  - `-redis.password` --> `-store.chunks-cache.redis.password`
  - `-redis.timeout` --> `-store.chunks-cache.redis.timeout`
* [CHANGE] Rename the `-store.chunk-cache-stubs` to `-store.chunks-cache.cache-stubs` to be more inline with above. #2241
* [CHANGE] Change prefix of flags `-dynamodb.periodic-table.*` to `-table-manager.index-table.*`. #2359
* [CHANGE] Change prefix of flags `-dynamodb.chunk-table.*` to `-table-manager.chunk-table.*`. #2359
* [CHANGE] Change the following flags: #2359
  - `-dynamodb.poll-interval` --> `-table-manager.poll-interval`
  - `-dynamodb.periodic-table.grace-period` --> `-table-manager.periodic-table.grace-period`
* [CHANGE] Renamed the following flags: #2273
  - `-dynamodb.chunk.gang.size` --> `-dynamodb.chunk-gang-size`
  - `-dynamodb.chunk.get.max.parallelism` --> `-dynamodb.chunk-get-max-parallelism`
* [CHANGE] Don't support mixed time units anymore for duration. For example, 168h5m0s doesn't work anymore, please use just one unit (s|m|h|d|w|y). #2252
* [CHANGE] Utilize separate protos for rule state and storage. Experimental ruler API will not be functional until the rollout is complete. #2226
* [CHANGE] Frontend worker in querier now starts after all Querier module dependencies are started. This fixes issue where frontend worker started to send queries to querier before it was ready to serve them (mostly visible when using experimental blocks storage). #2246
* [CHANGE] Lifecycler component now enters Failed state on errors, and doesn't exit the process. (Important if you're vendoring Cortex and use Lifecycler) #2251
* [CHANGE] `/ready` handler now returns 200 instead of 204. #2330
* [CHANGE] Better defaults for the following options: #2344
  - `-<prefix>.consul.consistent-reads`: Old default: `true`, new default: `false`. This reduces the load on Consul.
  - `-<prefix>.consul.watch-rate-limit`: Old default: 0, new default: 1. This rate limits the reads to 1 per second. Which is good enough for ring watches.
  - `-distributor.health-check-ingesters`: Old default: `false`, new default: `true`.
  - `-ingester.max-stale-chunk-idle`: Old default: 0, new default: 2m. This lets us expire series that we know are stale early.
  - `-ingester.spread-flushes`: Old default: false, new default: true. This allows to better de-duplicate data and use less space.
  - `-ingester.chunk-age-jitter`: Old default: 20mins, new default: 0. This is to enable the `-ingester.spread-flushes` to true.
  - `-<prefix>.memcached.batchsize`: Old default: 0, new default: 1024. This allows batching of requests and keeps the concurrent requests low.
  - `-<prefix>.memcached.consistent-hash`: Old default: false, new default: true. This allows for better cache hits when the memcaches are scaled up and down.
  - `-querier.batch-iterators`: Old default: false, new default: true.
  - `-querier.ingester-streaming`: Old default: false, new default: true.
* [CHANGE] Experimental TSDB: Added `-experimental.tsdb.bucket-store.postings-cache-compression-enabled` to enable postings compression when storing to cache. #2335
* [CHANGE] Experimental TSDB: Added `-compactor.deletion-delay`, which is time before a block marked for deletion is deleted from bucket. If not 0, blocks will be marked for deletion and compactor component will delete blocks marked for deletion from the bucket. If delete-delay is 0, blocks will be deleted straight away. Note that deleting blocks immediately can cause query failures, if store gateway / querier still has the block loaded, or compactor is ignoring the deletion because it's compacting the block at the same time. Default value is 48h. #2335
* [CHANGE] Experimental TSDB: Added `-experimental.tsdb.bucket-store.index-cache.postings-compression-enabled`, to set duration after which the blocks marked for deletion will be filtered out while fetching blocks used for querying. This option allows querier to ignore blocks that are marked for deletion with some delay. This ensures store can still serve blocks that are meant to be deleted but do not have a replacement yet. Default is 24h, half of the default value for `-compactor.deletion-delay`. #2335
* [CHANGE] Experimental TSDB: Added `-experimental.tsdb.bucket-store.index-cache.memcached.max-item-size` to control maximum size of item that is stored to memcached. Defaults to 1 MiB. #2335
* [FEATURE] Added experimental storage API to the ruler service that is enabled when the `-experimental.ruler.enable-api` is set to true #2269
  * `-ruler.storage.type` flag now allows `s3`,`gcs`, and `azure` values
  * `-ruler.storage.(s3|gcs|azure)` flags exist to allow the configuration of object clients set for rule storage
* [CHANGE] Renamed table manager metrics. #2307 #2359
  * `cortex_dynamo_sync_tables_seconds` -> `cortex_table_manager_sync_duration_seconds`
  * `cortex_dynamo_table_capacity_units` -> `cortex_table_capacity_units`
* [FEATURE] Flusher target to flush the WAL. #2075
  * `-flusher.wal-dir` for the WAL directory to recover from.
  * `-flusher.concurrent-flushes` for number of concurrent flushes.
  * `-flusher.flush-op-timeout` is duration after which a flush should timeout.
* [FEATURE] Ingesters can now have an optional availability zone set, to ensure metric replication is distributed across zones. This is set via the `-ingester.availability-zone` flag or the `availability_zone` field in the config file. #2317
* [ENHANCEMENT] Better re-use of connections to DynamoDB and S3. #2268
* [ENHANCEMENT] Reduce number of goroutines used while executing a single index query. #2280
* [ENHANCEMENT] Experimental TSDB: Add support for local `filesystem` backend. #2245
* [ENHANCEMENT] Experimental TSDB: Added memcached support for the TSDB index cache. #2290
* [ENHANCEMENT] Experimental TSDB: Removed gRPC server to communicate between querier and BucketStore. #2324
* [ENHANCEMENT] Allow 1w (where w denotes week) and 1y (where y denotes year) when setting table period and retention. #2252
* [ENHANCEMENT] Added FIFO cache metrics for current number of entries and memory usage. #2270
* [ENHANCEMENT] Output all config fields to /config API, including those with empty value. #2209
* [ENHANCEMENT] Add "missing_metric_name" and "metric_name_invalid" reasons to cortex_discarded_samples_total metric. #2346
* [ENHANCEMENT] Experimental TSDB: sample ingestion errors are now reported via existing `cortex_discarded_samples_total` metric. #2370
* [BUGFIX] Ensure user state metrics are updated if a transfer fails. #2338
* [BUGFIX] Fixed etcd client keepalive settings. #2278
* [BUGFIX] Register the metrics of the WAL. #2295
* [BUXFIX] Experimental TSDB: fixed error handling when ingesting out of bound samples. #2342

### Known issues

- This experimental blocks storage in Cortex `1.0.0` has a bug which may lead to the error `cannot iterate chunk for series` when running queries. This bug has been fixed in #2400. If you're running the experimental blocks storage, please build Cortex from `master`.

### Config file breaking changes

In this section you can find a config file diff showing the breaking changes introduced in Cortex. You can also find the [full configuration file reference doc](https://cortexmetrics.io/docs/configuration/configuration-file/) in the website.

```diff
### ingester_config

 # Period with which to attempt to flush chunks.
 # CLI flag: -ingester.flush-period
-[flushcheckperiod: <duration> | default = 1m0s]
+[flush_period: <duration> | default = 1m0s]

 # Period chunks will remain in memory after flushing.
 # CLI flag: -ingester.retain-period
-[retainperiod: <duration> | default = 5m0s]
+[retain_period: <duration> | default = 5m0s]

 # Maximum chunk idle time before flushing.
 # CLI flag: -ingester.max-chunk-idle
-[maxchunkidle: <duration> | default = 5m0s]
+[max_chunk_idle_time: <duration> | default = 5m0s]

 # Maximum chunk idle time for chunks terminating in stale markers before
 # flushing. 0 disables it and a stale series is not flushed until the
 # max-chunk-idle timeout is reached.
 # CLI flag: -ingester.max-stale-chunk-idle
-[maxstalechunkidle: <duration> | default = 0s]
+[max_stale_chunk_idle_time: <duration> | default = 2m0s]

 # Timeout for individual flush operations.
 # CLI flag: -ingester.flush-op-timeout
-[flushoptimeout: <duration> | default = 1m0s]
+[flush_op_timeout: <duration> | default = 1m0s]

 # Maximum chunk age before flushing.
 # CLI flag: -ingester.max-chunk-age
-[maxchunkage: <duration> | default = 12h0m0s]
+[max_chunk_age: <duration> | default = 12h0m0s]

-# Range of time to subtract from MaxChunkAge to spread out flushes
+# Range of time to subtract from -ingester.max-chunk-age to spread out flushes
 # CLI flag: -ingester.chunk-age-jitter
-[chunkagejitter: <duration> | default = 20m0s]
+[chunk_age_jitter: <duration> | default = 0]

 # Number of concurrent goroutines flushing to dynamodb.
 # CLI flag: -ingester.concurrent-flushes
-[concurrentflushes: <int> | default = 50]
+[concurrent_flushes: <int> | default = 50]

-# If true, spread series flushes across the whole period of MaxChunkAge
+# If true, spread series flushes across the whole period of
+# -ingester.max-chunk-age.
 # CLI flag: -ingester.spread-flushes
-[spreadflushes: <boolean> | default = false]
+[spread_flushes: <boolean> | default = true]

 # Period with which to update the per-user ingestion rates.
 # CLI flag: -ingester.rate-update-period
-[rateupdateperiod: <duration> | default = 15s]
+[rate_update_period: <duration> | default = 15s]


### querier_config

 # The maximum number of concurrent queries.
 # CLI flag: -querier.max-concurrent
-[maxconcurrent: <int> | default = 20]
+[max_concurrent: <int> | default = 20]

 # Use batch iterators to execute query, as opposed to fully materialising the
 # series in memory.  Takes precedent over the -querier.iterators flag.
 # CLI flag: -querier.batch-iterators
-[batchiterators: <boolean> | default = false]
+[batch_iterators: <boolean> | default = true]

 # Use streaming RPCs to query ingester.
 # CLI flag: -querier.ingester-streaming
-[ingesterstreaming: <boolean> | default = false]
+[ingester_streaming: <boolean> | default = true]

 # Maximum number of samples a single query can load into memory.
 # CLI flag: -querier.max-samples
-[maxsamples: <int> | default = 50000000]
+[max_samples: <int> | default = 50000000]

 # The default evaluation interval or step size for subqueries.
 # CLI flag: -querier.default-evaluation-interval
-[defaultevaluationinterval: <duration> | default = 1m0s]
+[default_evaluation_interval: <duration> | default = 1m0s]

### query_frontend_config

 # URL of downstream Prometheus.
 # CLI flag: -frontend.downstream-url
-[downstream: <string> | default = ""]
+[downstream_url: <string> | default = ""]


### ruler_config

 # URL of alerts return path.
 # CLI flag: -ruler.external.url
-[externalurl: <url> | default = ]
+[external_url: <url> | default = ]

 # How frequently to evaluate rules
 # CLI flag: -ruler.evaluation-interval
-[evaluationinterval: <duration> | default = 1m0s]
+[evaluation_interval: <duration> | default = 1m0s]

 # How frequently to poll for rule changes
 # CLI flag: -ruler.poll-interval
-[pollinterval: <duration> | default = 1m0s]
+[poll_interval: <duration> | default = 1m0s]

-storeconfig:
+storage:

 # file path to store temporary rule files for the prometheus rule managers
 # CLI flag: -ruler.rule-path
-[rulepath: <string> | default = "/rules"]
+[rule_path: <string> | default = "/rules"]

 # URL of the Alertmanager to send notifications to.
 # CLI flag: -ruler.alertmanager-url
-[alertmanagerurl: <url> | default = ]
+[alertmanager_url: <url> | default = ]

 # Use DNS SRV records to discover alertmanager hosts.
 # CLI flag: -ruler.alertmanager-discovery
-[alertmanagerdiscovery: <boolean> | default = false]
+[enable_alertmanager_discovery: <boolean> | default = false]

 # How long to wait between refreshing alertmanager hosts.
 # CLI flag: -ruler.alertmanager-refresh-interval
-[alertmanagerrefreshinterval: <duration> | default = 1m0s]
+[alertmanager_refresh_interval: <duration> | default = 1m0s]

 # If enabled requests to alertmanager will utilize the V2 API.
 # CLI flag: -ruler.alertmanager-use-v2
-[alertmanangerenablev2api: <boolean> | default = false]
+[enable_alertmanager_v2: <boolean> | default = false]

 # Capacity of the queue for notifications to be sent to the Alertmanager.
 # CLI flag: -ruler.notification-queue-capacity
-[notificationqueuecapacity: <int> | default = 10000]
+[notification_queue_capacity: <int> | default = 10000]

 # HTTP timeout duration when sending notifications to the Alertmanager.
 # CLI flag: -ruler.notification-timeout
-[notificationtimeout: <duration> | default = 10s]
+[notification_timeout: <duration> | default = 10s]

 # Distribute rule evaluation using ring backend
 # CLI flag: -ruler.enable-sharding
-[enablesharding: <boolean> | default = false]
+[enable_sharding: <boolean> | default = false]

 # Time to spend searching for a pending ruler when shutting down.
 # CLI flag: -ruler.search-pending-for
-[searchpendingfor: <duration> | default = 5m0s]
+[search_pending_for: <duration> | default = 5m0s]

 # Period with which to attempt to flush rule groups.
 # CLI flag: -ruler.flush-period
-[flushcheckperiod: <duration> | default = 1m0s]
+[flush_period: <duration> | default = 1m0s]

### alertmanager_config

 # Base path for data storage.
 # CLI flag: -alertmanager.storage.path
-[datadir: <string> | default = "data/"]
+[data_dir: <string> | default = "data/"]

 # will be used to prefix all HTTP endpoints served by Alertmanager. If omitted,
 # relevant URL components will be derived automatically.
 # CLI flag: -alertmanager.web.external-url
-[externalurl: <url> | default = ]
+[external_url: <url> | default = ]

 # How frequently to poll Cortex configs
 # CLI flag: -alertmanager.configs.poll-interval
-[pollinterval: <duration> | default = 15s]
+[poll_interval: <duration> | default = 15s]

 # Listen address for cluster.
 # CLI flag: -cluster.listen-address
-[clusterbindaddr: <string> | default = "0.0.0.0:9094"]
+[cluster_bind_address: <string> | default = "0.0.0.0:9094"]

 # Explicit address to advertise in cluster.
 # CLI flag: -cluster.advertise-address
-[clusteradvertiseaddr: <string> | default = ""]
+[cluster_advertise_address: <string> | default = ""]

 # Time to wait between peers to send notifications.
 # CLI flag: -cluster.peer-timeout
-[peertimeout: <duration> | default = 15s]
+[peer_timeout: <duration> | default = 15s]

 # Filename of fallback config to use if none specified for instance.
 # CLI flag: -alertmanager.configs.fallback
-[fallbackconfigfile: <string> | default = ""]
+[fallback_config_file: <string> | default = ""]

 # Root of URL to generate if config is http://internal.monitor
 # CLI flag: -alertmanager.configs.auto-webhook-root
-[autowebhookroot: <string> | default = ""]
+[auto_webhook_root: <string> | default = ""]

### table_manager_config

-store:
+storage:

-# How frequently to poll DynamoDB to learn our capacity.
-# CLI flag: -dynamodb.poll-interval
-[dynamodb_poll_interval: <duration> | default = 2m0s]
+# How frequently to poll backend to learn our capacity.
+# CLI flag: -table-manager.poll-interval
+[poll_interval: <duration> | default = 2m0s]

-# DynamoDB periodic tables grace period (duration which table will be
-# created/deleted before/after it's needed).
-# CLI flag: -dynamodb.periodic-table.grace-period
+# Periodic tables grace period (duration which table will be created/deleted
+# before/after it's needed).
+# CLI flag: -table-manager.periodic-table.grace-period
 [creation_grace_period: <duration> | default = 10m0s]

 index_tables_provisioning:
   # Enables on demand throughput provisioning for the storage provider (if
-  # supported). Applies only to tables which are not autoscaled
-  # CLI flag: -dynamodb.periodic-table.enable-ondemand-throughput-mode
-  [provisioned_throughput_on_demand_mode: <boolean> | default = false]
+  # supported). Applies only to tables which are not autoscaled. Supported by
+  # DynamoDB
+  # CLI flag: -table-manager.index-table.enable-ondemand-throughput-mode
+  [enable_ondemand_throughput_mode: <boolean> | default = false]


   # Enables on demand throughput provisioning for the storage provider (if
-  # supported). Applies only to tables which are not autoscaled
-  # CLI flag: -dynamodb.periodic-table.inactive-enable-ondemand-throughput-mode
-  [inactive_throughput_on_demand_mode: <boolean> | default = false]
+  # supported). Applies only to tables which are not autoscaled. Supported by
+  # DynamoDB
+  # CLI flag: -table-manager.index-table.inactive-enable-ondemand-throughput-mode
+  [enable_inactive_throughput_on_demand_mode: <boolean> | default = false]


 chunk_tables_provisioning:
   # Enables on demand throughput provisioning for the storage provider (if
-  # supported). Applies only to tables which are not autoscaled
-  # CLI flag: -dynamodb.chunk-table.enable-ondemand-throughput-mode
-  [provisioned_throughput_on_demand_mode: <boolean> | default = false]
+  # supported). Applies only to tables which are not autoscaled. Supported by
+  # DynamoDB
+  # CLI flag: -table-manager.chunk-table.enable-ondemand-throughput-mode
+  [enable_ondemand_throughput_mode: <boolean> | default = false]

### storage_config

 aws:
-  dynamodbconfig:
+  dynamodb:
     # DynamoDB endpoint URL with escaped Key and Secret encoded. If only region
     # is specified as a host, proper endpoint will be deduced. Use
     # inmemory:///<table-name> to use a mock in-memory implementation.
     # CLI flag: -dynamodb.url
-    [dynamodb: <url> | default = ]
+    [dynamodb_url: <url> | default = ]

     # DynamoDB table management requests per second limit.
     # CLI flag: -dynamodb.api-limit
-    [apilimit: <float> | default = 2]
+    [api_limit: <float> | default = 2]

     # DynamoDB rate cap to back off when throttled.
     # CLI flag: -dynamodb.throttle-limit
-    [throttlelimit: <float> | default = 10]
+    [throttle_limit: <float> | default = 10]
-
-    # ApplicationAutoscaling endpoint URL with escaped Key and Secret encoded.
-    # CLI flag: -applicationautoscaling.url
-    [applicationautoscaling: <url> | default = ]


       # Queue length above which we will scale up capacity
       # CLI flag: -metrics.target-queue-length
-      [targetqueuelen: <int> | default = 100000]
+      [target_queue_length: <int> | default = 100000]

       # Scale up capacity by this multiple
       # CLI flag: -metrics.scale-up-factor
-      [scaleupfactor: <float> | default = 1.3]
+      [scale_up_factor: <float> | default = 1.3]

       # Ignore throttling below this level (rate per second)
       # CLI flag: -metrics.ignore-throttle-below
-      [minthrottling: <float> | default = 1]
+      [ignore_throttle_below: <float> | default = 1]

       # query to fetch ingester queue length
       # CLI flag: -metrics.queue-length-query
-      [queuelengthquery: <string> | default = "sum(avg_over_time(cortex_ingester_flush_queue_length{job=\"cortex/ingester\"}[2m]))"]
+      [queue_length_query: <string> | default = "sum(avg_over_time(cortex_ingester_flush_queue_length{job=\"cortex/ingester\"}[2m]))"]

       # query to fetch throttle rates per table
       # CLI flag: -metrics.write-throttle-query
-      [throttlequery: <string> | default = "sum(rate(cortex_dynamo_throttled_total{operation=\"DynamoDB.BatchWriteItem\"}[1m])) by (table) > 0"]
+      [write_throttle_query: <string> | default = "sum(rate(cortex_dynamo_throttled_total{operation=\"DynamoDB.BatchWriteItem\"}[1m])) by (table) > 0"]

       # query to fetch write capacity usage per table
       # CLI flag: -metrics.usage-query
-      [usagequery: <string> | default = "sum(rate(cortex_dynamo_consumed_capacity_total{operation=\"DynamoDB.BatchWriteItem\"}[15m])) by (table) > 0"]
+      [write_usage_query: <string> | default = "sum(rate(cortex_dynamo_consumed_capacity_total{operation=\"DynamoDB.BatchWriteItem\"}[15m])) by (table) > 0"]

       # query to fetch read capacity usage per table
       # CLI flag: -metrics.read-usage-query
-      [readusagequery: <string> | default = "sum(rate(cortex_dynamo_consumed_capacity_total{operation=\"DynamoDB.QueryPages\"}[1h])) by (table) > 0"]
+      [read_usage_query: <string> | default = "sum(rate(cortex_dynamo_consumed_capacity_total{operation=\"DynamoDB.QueryPages\"}[1h])) by (table) > 0"]

       # query to fetch read errors per table
       # CLI flag: -metrics.read-error-query
-      [readerrorquery: <string> | default = "sum(increase(cortex_dynamo_failures_total{operation=\"DynamoDB.QueryPages\",error=\"ProvisionedThroughputExceededException\"}[1m])) by (table) > 0"]
+      [read_error_query: <string> | default = "sum(increase(cortex_dynamo_failures_total{operation=\"DynamoDB.QueryPages\",error=\"ProvisionedThroughputExceededException\"}[1m])) by (table) > 0"]

     # Number of chunks to group together to parallelise fetches (zero to
     # disable)
-    # CLI flag: -dynamodb.chunk.gang.size
-    [chunkgangsize: <int> | default = 10]
+    # CLI flag: -dynamodb.chunk-gang-size
+    [chunk_gang_size: <int> | default = 10]

     # Max number of chunk-get operations to start in parallel
-    # CLI flag: -dynamodb.chunk.get.max.parallelism
-    [chunkgetmaxparallelism: <int> | default = 32]
+    # CLI flag: -dynamodb.chunk.get-max-parallelism
+    [chunk_get_max_parallelism: <int> | default = 32]

     backoff_config:
       # Minimum delay when backing off.
       # CLI flag: -bigtable.backoff-min-period
-      [minbackoff: <duration> | default = 100ms]
+      [min_period: <duration> | default = 100ms]

       # Maximum delay when backing off.
       # CLI flag: -bigtable.backoff-max-period
-      [maxbackoff: <duration> | default = 10s]
+      [max_period: <duration> | default = 10s]

       # Number of times to backoff and retry before failing.
       # CLI flag: -bigtable.backoff-retries
-      [maxretries: <int> | default = 10]
+      [max_retries: <int> | default = 10]

   # If enabled, once a tables info is fetched, it is cached.
   # CLI flag: -bigtable.table-cache.enabled
-  [tablecacheenabled: <boolean> | default = true]
+  [table_cache_enabled: <boolean> | default = true]

   # Duration to cache tables before checking again.
   # CLI flag: -bigtable.table-cache.expiration
-  [tablecacheexpiration: <duration> | default = 30m0s]
+  [table_cache_expiration: <duration> | default = 30m0s]

 # Cache validity for active index entries. Should be no higher than
 # -ingester.max-chunk-idle.
 # CLI flag: -store.index-cache-validity
-[indexcachevalidity: <duration> | default = 5m0s]
+[index_cache_validity: <duration> | default = 5m0s]

### ingester_client_config

 grpc_client_config:
   backoff_config:
     # Minimum delay when backing off.
     # CLI flag: -ingester.client.backoff-min-period
-    [minbackoff: <duration> | default = 100ms]
+    [min_period: <duration> | default = 100ms]

     # Maximum delay when backing off.
     # CLI flag: -ingester.client.backoff-max-period
-    [maxbackoff: <duration> | default = 10s]
+    [max_period: <duration> | default = 10s]

     # Number of times to backoff and retry before failing.
     # CLI flag: -ingester.client.backoff-retries
-    [maxretries: <int> | default = 10]
+    [max_retries: <int> | default = 10]

### frontend_worker_config

-# Address of query frontend service.
+# Address of query frontend service, in host:port format.
 # CLI flag: -querier.frontend-address
-[address: <string> | default = ""]
+[frontend_address: <string> | default = ""]

 # How often to query DNS.
 # CLI flag: -querier.dns-lookup-period
-[dnslookupduration: <duration> | default = 10s]
+[dns_lookup_duration: <duration> | default = 10s]

 grpc_client_config:
   backoff_config:
     # Minimum delay when backing off.
     # CLI flag: -querier.frontend-client.backoff-min-period
-    [minbackoff: <duration> | default = 100ms]
+    [min_period: <duration> | default = 100ms]

     # Maximum delay when backing off.
     # CLI flag: -querier.frontend-client.backoff-max-period
-    [maxbackoff: <duration> | default = 10s]
+    [max_period: <duration> | default = 10s]

     # Number of times to backoff and retry before failing.
     # CLI flag: -querier.frontend-client.backoff-retries
-    [maxretries: <int> | default = 10]
+    [max_retries: <int> | default = 10]

### consul_config

 # ACL Token used to interact with Consul.
-# CLI flag: -<prefix>.consul.acltoken
-[acltoken: <string> | default = ""]
+# CLI flag: -<prefix>.consul.acl-token
+[acl_token: <string> | default = ""]

 # HTTP timeout when talking to Consul
 # CLI flag: -<prefix>.consul.client-timeout
-[httpclienttimeout: <duration> | default = 20s]
+[http_client_timeout: <duration> | default = 20s]

 # Enable consistent reads to Consul.
 # CLI flag: -<prefix>.consul.consistent-reads
-[consistentreads: <boolean> | default = true]
+[consistent_reads: <boolean> | default = false]

 # Rate limit when watching key or prefix in Consul, in requests per second. 0
 # disables the rate limit.
 # CLI flag: -<prefix>.consul.watch-rate-limit
-[watchkeyratelimit: <float> | default = 0]
+[watch_rate_limit: <float> | default = 1]

 # Burst size used in rate limit. Values less than 1 are treated as 1.
 # CLI flag: -<prefix>.consul.watch-burst-size
-[watchkeyburstsize: <int> | default = 1]
+[watch_burst_size: <int> | default = 1]


### configstore_config
 # URL of configs API server.
 # CLI flag: -<prefix>.configs.url
-[configsapiurl: <url> | default = ]
+[configs_api_url: <url> | default = ]

 # Timeout for requests to Weave Cloud configs service.
 # CLI flag: -<prefix>.configs.client-timeout
-[clienttimeout: <duration> | default = 5s]
+[client_timeout: <duration> | default = 5s]
```

## 0.7.0 / 2020-03-16

Cortex `0.7.0` is a major step forward the upcoming `1.0` release. In this release, we've got 164 contributions from 26 authors. Thanks to all contributors! ❤️

Please be aware that Cortex `0.7.0` introduces some **breaking changes**. You're encouraged to read all the `[CHANGE]` entries below before upgrading your Cortex cluster. In particular:

- Cleaned up some configuration options in preparation for the Cortex `1.0.0` release (see also the [annotated config file breaking changes](#annotated-config-file-breaking-changes) below):
  - Removed CLI flags support to configure the schema (see [how to migrate from flags to schema file](https://cortexmetrics.io/docs/configuration/schema-configuration/#migrating-from-flags-to-schema-file))
  - Renamed CLI flag `-config-yaml` to `-schema-config-file`
  - Removed CLI flag `-store.min-chunk-age` in favor of `-querier.query-store-after`. The corresponding YAML config option `ingestermaxquerylookback` has been renamed to [`query_ingesters_within`](https://cortexmetrics.io/docs/configuration/configuration-file/#querier-config)
  - Deprecated CLI flag `-frontend.cache-split-interval` in favor of `-querier.split-queries-by-interval`
  - Renamed the YAML config option `defaul_validity` to `default_validity`
  - Removed the YAML config option `config_store` (in the [`alertmanager YAML config`](https://cortexmetrics.io/docs/configuration/configuration-file/#alertmanager-config)) in favor of `store`
  - Removed the YAML config root block `configdb` in favor of [`configs`](https://cortexmetrics.io/docs/configuration/configuration-file/#configs-config). This change is also reflected in the following CLI flags renaming:
      * `-database.*` -> `-configs.database.*`
      * `-database.migrations` -> `-configs.database.migrations-dir`
  - Removed the fluentd-based billing infrastructure including the CLI flags:
      * `-distributor.enable-billing`
      * `-billing.max-buffered-events`
      * `-billing.retry-delay`
      * `-billing.ingester`
- Removed support for using denormalised tokens in the ring. Before upgrading, make sure your Cortex cluster is already running `v0.6.0` or an earlier version with `-ingester.normalise-tokens=true`

### Full changelog

* [CHANGE] Removed support for flags to configure schema. Further, the flag for specifying the config file (`-config-yaml`) has been deprecated. Please use `-schema-config-file`. See the [Schema Configuration documentation](https://cortexmetrics.io/docs/configuration/schema-configuration/) for more details on how to configure the schema using the YAML file. #2221
* [CHANGE] In the config file, the root level `config_store` config option has been moved to `alertmanager` > `store` > `configdb`. #2125
* [CHANGE] Removed unnecessary `frontend.cache-split-interval` in favor of `querier.split-queries-by-interval` both to reduce configuration complexity and guarantee alignment of these two configs. Starting from now, `-querier.cache-results` may only be enabled in conjunction with `-querier.split-queries-by-interval` (previously the cache interval default was `24h` so if you want to preserve the same behaviour you should set `-querier.split-queries-by-interval=24h`). #2040
* [CHANGE] Renamed Configs configuration options. #2187
  * configuration options
    * `-database.*` -> `-configs.database.*`
    * `-database.migrations` -> `-configs.database.migrations-dir`
  * config file
    * `configdb.uri:` -> `configs.database.uri:`
    * `configdb.migrationsdir:` -> `configs.database.migrations_dir:`
    * `configdb.passwordfile:` -> `configs.database.password_file:`
* [CHANGE] Moved `-store.min-chunk-age` to the Querier config as `-querier.query-store-after`, allowing the store to be skipped during query time if the metrics wouldn't be found. The YAML config option `ingestermaxquerylookback` has been renamed to `query_ingesters_within` to match its CLI flag. #1893
* [CHANGE] Renamed the cache configuration setting `defaul_validity` to `default_validity`. #2140
* [CHANGE] Remove fluentd-based billing infrastructure and flags such as `-distributor.enable-billing`. #1491
* [CHANGE] Removed remaining support for using denormalised tokens in the ring. If you're still running ingesters with denormalised tokens (Cortex 0.4 or earlier, with `-ingester.normalise-tokens=false`), such ingesters will now be completely invisible to distributors and need to be either switched to Cortex 0.6.0 or later, or be configured to use normalised tokens. #2034
* [CHANGE] The frontend http server will now send 502 in case of deadline exceeded and 499 if the user requested cancellation. #2156
* [CHANGE] We now enforce queries to be up to `-querier.max-query-into-future` into the future (defaults to 10m). #1929
  * `-store.min-chunk-age` has been removed
  * `-querier.query-store-after` has been added in it's place.
* [CHANGE] Removed unused `/validate_expr endpoint`. #2152
* [CHANGE] Updated Prometheus dependency to v2.16.0. This Prometheus version uses Active Query Tracker to limit concurrent queries. In order to keep `-querier.max-concurrent` working, Active Query Tracker is enabled by default, and is configured to store its data to `active-query-tracker` directory (relative to current directory when Cortex started). This can be changed by using `-querier.active-query-tracker-dir` option. Purpose of Active Query Tracker is to log queries that were running when Cortex crashes. This logging happens on next Cortex start. #2088
* [CHANGE] Default to BigChunk encoding; may result in slightly higher disk usage if many timeseries have a constant value, but should generally result in fewer, bigger chunks. #2207
* [CHANGE] WAL replays are now done while the rest of Cortex is starting, and more specifically, when HTTP server is running. This makes it possible to scrape metrics during WAL replays. Applies to both chunks and experimental blocks storage. #2222
* [CHANGE] Cortex now has `/ready` probe for all services, not just ingester and querier as before. In single-binary mode, /ready reports 204 only if all components are running properly. #2166
* [CHANGE] If you are vendoring Cortex and use its components in your project, be aware that many Cortex components no longer start automatically when they are created. You may want to review PR and attached document. #2166
* [CHANGE] Experimental TSDB: the querier in-memory index cache used by the experimental blocks storage shifted from per-tenant to per-querier. The `-experimental.tsdb.bucket-store.index-cache-size-bytes` now configures the per-querier index cache max size instead of a per-tenant cache and its default has been increased to 1GB. #2189
* [CHANGE] Experimental TSDB: TSDB head compaction interval and concurrency is now configurable (defaults to 1 min interval and 5 concurrent head compactions). New options: `-experimental.tsdb.head-compaction-interval` and `-experimental.tsdb.head-compaction-concurrency`. #2172
* [CHANGE] Experimental TSDB: switched the blocks storage index header to the binary format. This change is expected to have no visible impact, except lower startup times and memory usage in the queriers. It's possible to switch back to the old JSON format via the flag `-experimental.tsdb.bucket-store.binary-index-header-enabled=false`. #2223
* [CHANGE] Experimental Memberlist KV store can now be used in single-binary Cortex. Attempts to use it previously would fail with panic. This change also breaks existing binary protocol used to exchange gossip messages, so this version will not be able to understand gossiped Ring when used in combination with the previous version of Cortex. Easiest way to upgrade is to shutdown old Cortex installation, and restart it with new version. Incremental rollout works too, but with reduced functionality until all components run the same version. #2016
* [FEATURE] Added a read-only local alertmanager config store using files named corresponding to their tenant id. #2125
* [FEATURE] Added flag `-experimental.ruler.enable-api` to enable the ruler api which implements the Prometheus API `/api/v1/rules` and `/api/v1/alerts` endpoints under the configured `-http.prefix`. #1999
* [FEATURE] Added sharding support to compactor when using the experimental TSDB blocks storage. #2113
* [FEATURE] Added ability to override YAML config file settings using environment variables. #2147
  * `-config.expand-env`
* [FEATURE] Added flags to disable Alertmanager notifications methods. #2187
  * `-configs.notifications.disable-email`
  * `-configs.notifications.disable-webhook`
* [FEATURE] Add /config HTTP endpoint which exposes the current Cortex configuration as YAML. #2165
* [FEATURE] Allow Prometheus remote write directly to ingesters. #1491
* [FEATURE] Introduced new standalone service `query-tee` that can be used for testing purposes to send the same Prometheus query to multiple backends (ie. two Cortex clusters ingesting the same metrics) and compare the performances. #2203
* [FEATURE] Fan out parallelizable queries to backend queriers concurrently. #1878
  * `querier.parallelise-shardable-queries` (bool)
  * Requires a shard-compatible schema (v10+)
  * This causes the number of traces to increase accordingly.
  * The query-frontend now requires a schema config to determine how/when to shard queries, either from a file or from flags (i.e. by the `config-yaml` CLI flag). This is the same schema config the queriers consume. The schema is only required to use this option.
  * It's also advised to increase downstream concurrency controls as well:
    * `querier.max-outstanding-requests-per-tenant`
    * `querier.max-query-parallelism`
    * `querier.max-concurrent`
    * `server.grpc-max-concurrent-streams` (for both query-frontends and queriers)
* [FEATURE] Added user sub rings to distribute users to a subset of ingesters. #1947
  * `-experimental.distributor.user-subring-size`
* [FEATURE] Add flag `-experimental.tsdb.stripe-size` to expose TSDB stripe size option. #2185
* [FEATURE] Experimental Delete Series: Added support for Deleting Series with Prometheus style API. Needs to be enabled first by setting `-purger.enable` to `true`. Deletion only supported when using `boltdb` and `filesystem` as index and object store respectively. Support for other stores to follow in separate PRs #2103
* [ENHANCEMENT] Alertmanager: Expose Per-tenant alertmanager metrics #2124
* [ENHANCEMENT] Add `status` label to `cortex_alertmanager_configs` metric to gauge the number of valid and invalid configs. #2125
* [ENHANCEMENT] Cassandra Authentication: added the `custom_authenticators` config option that allows users to authenticate with cassandra clusters using password authenticators that are not approved by default in [gocql](https://github.com/gocql/gocql/blob/81b8263d9fe526782a588ef94d3fa5c6148e5d67/conn.go#L27) #2093
* [ENHANCEMENT] Cassandra Storage: added `max_retries`, `retry_min_backoff` and `retry_max_backoff` configuration options to enable retrying recoverable errors. #2054
* [ENHANCEMENT] Allow to configure HTTP and gRPC server listen address, maximum number of simultaneous connections and connection keepalive settings.
  * `-server.http-listen-address`
  * `-server.http-conn-limit`
  * `-server.grpc-listen-address`
  * `-server.grpc-conn-limit`
  * `-server.grpc.keepalive.max-connection-idle`
  * `-server.grpc.keepalive.max-connection-age`
  * `-server.grpc.keepalive.max-connection-age-grace`
  * `-server.grpc.keepalive.time`
  * `-server.grpc.keepalive.timeout`
* [ENHANCEMENT] PostgreSQL: Bump up `github.com/lib/pq` from `v1.0.0` to `v1.3.0` to support PostgreSQL SCRAM-SHA-256 authentication. #2097
* [ENHANCEMENT] Cassandra Storage: User no longer need `CREATE` privilege on `<all keyspaces>` if given keyspace exists. #2032
* [ENHANCEMENT] Cassandra Storage: added `password_file` configuration options to enable reading Cassandra password from file. #2096
* [ENHANCEMENT] Configs API: Allow GET/POST configs in YAML format. #2181
* [ENHANCEMENT] Background cache writes are batched to improve parallelism and observability. #2135
* [ENHANCEMENT] Add automatic repair for checkpoint and WAL. #2105
* [ENHANCEMENT] Support `lastEvaluation` and `evaluationTime` in `/api/v1/rules` endpoints and make order of groups stable. #2196
* [ENHANCEMENT] Skip expired requests in query-frontend scheduling. #2082
* [ENHANCEMENT] Add ability to configure gRPC keepalive settings. #2066
* [ENHANCEMENT] Experimental TSDB: Export TSDB Syncer metrics from Compactor component, they are prefixed with `cortex_compactor_`. #2023
* [ENHANCEMENT] Experimental TSDB: Added dedicated flag `-experimental.tsdb.bucket-store.tenant-sync-concurrency` to configure the maximum number of concurrent tenants for which blocks are synched. #2026
* [ENHANCEMENT] Experimental TSDB: Expose metrics for objstore operations (prefixed with `cortex_<component>_thanos_objstore_`, component being one of `ingester`, `querier` and `compactor`). #2027
* [ENHANCEMENT] Experimental TSDB: Added support for Azure Storage to be used for block storage, in addition to S3 and GCS. #2083
* [ENHANCEMENT] Experimental TSDB: Reduced memory allocations in the ingesters when using the experimental blocks storage. #2057
* [ENHANCEMENT] Experimental Memberlist KV: expose `-memberlist.gossip-to-dead-nodes-time` and `-memberlist.dead-node-reclaim-time` options to control how memberlist library handles dead nodes and name reuse. #2131
* [BUGFIX] Alertmanager: fixed panic upon applying a new config, caused by duplicate metrics registration in the `NewPipelineBuilder` function. #211
* [BUGFIX] Azure Blob ChunkStore: Fixed issue causing `invalid chunk checksum` errors. #2074
* [BUGFIX] The gauge `cortex_overrides_last_reload_successful` is now only exported by components that use a `RuntimeConfigManager`. Previously, for components that do not initialize a `RuntimeConfigManager` (such as the compactor) the gauge was initialized with 0 (indicating error state) and then never updated, resulting in a false-negative permanent error state. #2092
* [BUGFIX] Fixed WAL metric names, added the `cortex_` prefix.
* [BUGFIX] Restored histogram `cortex_configs_request_duration_seconds` #2138
* [BUGFIX] Fix wrong syntax for `url` in config-file-reference. #2148
* [BUGFIX] Fixed some 5xx status code returned by the query-frontend when they should actually be 4xx. #2122
* [BUGFIX] Fixed leaked goroutines in the querier. #2070
* [BUGFIX] Experimental TSDB: fixed `/all_user_stats` and `/api/prom/user_stats` endpoints when using the experimental TSDB blocks storage. #2042
* [BUGFIX] Experimental TSDB: fixed ruler to correctly work with the experimental TSDB blocks storage. #2101

### Changes to denormalised tokens in the ring

Cortex 0.4.0 is the last version that can *write* denormalised tokens. Cortex 0.5.0 and above always write normalised tokens.

Cortex 0.6.0 is the last version that can *read* denormalised tokens. Starting with Cortex 0.7.0 only normalised tokens are supported, and ingesters writing denormalised tokens to the ring (running Cortex 0.4.0 or earlier with `-ingester.normalise-tokens=false`) are ignored by distributors. Such ingesters should either switch to using normalised tokens, or be upgraded to Cortex 0.5.0 or later.

### Known issues

- The gRPC streaming for ingesters doesn't work when using the experimental TSDB blocks storage. Please do not enable `-querier.ingester-streaming` if you're using the TSDB blocks storage. If you want to enable it, you can build Cortex from `master` given the issue has been fixed after Cortex `0.7` branch has been cut and the fix wasn't included in the `0.7` because related to an experimental feature.

### Annotated config file breaking changes

In this section you can find a config file diff showing the breaking changes introduced in Cortex `0.7`. You can also find the [full configuration file reference doc](https://cortexmetrics.io/docs/configuration/configuration-file/) in the website.

 ```diff
### Root level config

 # "configdb" has been moved to "alertmanager > store > configdb".
-[configdb: <configdb_config>]

 # "config_store" has been renamed to "configs".
-[config_store: <configstore_config>]
+[configs: <configs_config>]


### `distributor_config`

 # The support to hook an external billing system has been removed.
-[enable_billing: <boolean> | default = false]
-billing:
-  [maxbufferedevents: <int> | default = 1024]
-  [retrydelay: <duration> | default = 500ms]
-  [ingesterhostport: <string> | default = "localhost:24225"]


### `querier_config`

 # "ingestermaxquerylookback" has been renamed to "query_ingesters_within".
-[ingestermaxquerylookback: <duration> | default = 0s]
+[query_ingesters_within: <duration> | default = 0s]


### `queryrange_config`

results_cache:
  cache:
     # "defaul_validity" has been renamed to "default_validity".
-    [defaul_validity: <duration> | default = 0s]
+    [default_validity: <duration> | default = 0s]

   # "cache_split_interval" has been deprecated in favor of "split_queries_by_interval".
-  [cache_split_interval: <duration> | default = 24h0m0s]


### `alertmanager_config`

# The "store" config block has been added. This includes "configdb" which previously
# was the "configdb" root level config block.
+store:
+  [type: <string> | default = "configdb"]
+  [configdb: <configstore_config>]
+  local:
+    [path: <string> | default = ""]


### `storage_config`

index_queries_cache_config:
   # "defaul_validity" has been renamed to "default_validity".
-  [defaul_validity: <duration> | default = 0s]
+  [default_validity: <duration> | default = 0s]


### `chunk_store_config`

chunk_cache_config:
   # "defaul_validity" has been renamed to "default_validity".
-  [defaul_validity: <duration> | default = 0s]
+  [default_validity: <duration> | default = 0s]

write_dedupe_cache_config:
   # "defaul_validity" has been renamed to "default_validity".
-  [defaul_validity: <duration> | default = 0s]
+  [default_validity: <duration> | default = 0s]

 # "min_chunk_age" has been removed in favor of "querier > query_store_after".
-[min_chunk_age: <duration> | default = 0s]


### `configs_config`

-# "uri" has been moved to "database > uri".
-[uri: <string> | default = "postgres://postgres@configs-db.weave.local/configs?sslmode=disable"]

-# "migrationsdir" has been moved to "database > migrations_dir".
-[migrationsdir: <string> | default = ""]

-# "passwordfile" has been moved to "database > password_file".
-[passwordfile: <string> | default = ""]

+database:
+  [uri: <string> | default = "postgres://postgres@configs-db.weave.local/configs?sslmode=disable"]
+  [migrations_dir: <string> | default = ""]
+  [password_file: <string> | default = ""]
```

## 0.6.1 / 2020-02-05

* [BUGFIX] Fixed parsing of the WAL configuration when specified in the YAML config file. #2071

## 0.6.0 / 2020-01-28

Note that the ruler flags need to be changed in this upgrade. You're moving from a single node ruler to something that might need to be sharded.
Further, if you're using the configs service, we've upgraded the migration library and this requires some manual intervention. See full instructions below to upgrade your PostgreSQL.

* [CHANGE] The frontend component now does not cache results if it finds a `Cache-Control` header and if one of its values is `no-store`. #1974
* [CHANGE] Flags changed with transition to upstream Prometheus rules manager:
  * `-ruler.client-timeout` is now `ruler.configs.client-timeout` in order to match `ruler.configs.url`.
  * `-ruler.group-timeout`has been removed.
  * `-ruler.num-workers` has been removed.
  * `-ruler.rule-path` has been added to specify where the prometheus rule manager will sync rule files.
  * `-ruler.storage.type` has beem added to specify the rule store backend type, currently only the configdb.
  * `-ruler.poll-interval` has been added to specify the interval in which to poll new rule groups.
  * `-ruler.evaluation-interval` default value has changed from `15s` to `1m` to match the default evaluation interval in Prometheus.
  * Ruler sharding requires a ring which can be configured via the ring flags prefixed by `ruler.ring.`. #1987
* [CHANGE] Use relative links from /ring page to make it work when used behind reverse proxy. #1896
* [CHANGE] Deprecated `-distributor.limiter-reload-period` flag. #1766
* [CHANGE] Ingesters now write only normalised tokens to the ring, although they can still read denormalised tokens used by other ingesters. `-ingester.normalise-tokens` is now deprecated, and ignored. If you want to switch back to using denormalised tokens, you need to downgrade to Cortex 0.4.0. Previous versions don't handle claiming tokens from normalised ingesters correctly. #1809
* [CHANGE] Overrides mechanism has been renamed to "runtime config", and is now separate from limits. Runtime config is simply a file that is reloaded by Cortex every couple of seconds. Limits and now also multi KV use this mechanism.<br />New arguments were introduced: `-runtime-config.file` (defaults to empty) and `-runtime-config.reload-period` (defaults to 10 seconds), which replace previously used `-limits.per-user-override-config` and `-limits.per-user-override-period` options. Old options are still used if `-runtime-config.file` is not specified. This change is also reflected in YAML configuration, where old `limits.per_tenant_override_config` and `limits.per_tenant_override_period` fields are replaced with `runtime_config.file` and `runtime_config.period` respectively. #1749
* [CHANGE] Cortex now rejects data with duplicate labels. Previously, such data was accepted, with duplicate labels removed with only one value left. #1964
* [CHANGE] Changed the default value for `-distributor.ha-tracker.prefix` from `collectors/` to `ha-tracker/` in order to not clash with other keys (ie. ring) stored in the same key-value store. #1940
* [FEATURE] Experimental: Write-Ahead-Log added in ingesters for more data reliability against ingester crashes. #1103
  * `--ingester.wal-enabled`: Setting this to `true` enables writing to WAL during ingestion.
  * `--ingester.wal-dir`: Directory where the WAL data should be stored and/or recovered from.
  * `--ingester.checkpoint-enabled`: Set this to `true` to enable checkpointing of in-memory chunks to disk.
  * `--ingester.checkpoint-duration`: This is the interval at which checkpoints should be created.
  * `--ingester.recover-from-wal`: Set this to `true` to recover data from an existing WAL.
  * For more information, please checkout the ["Ingesters with WAL" guide](https://cortexmetrics.io/docs/guides/ingesters-with-wal/).
* [FEATURE] The distributor can now drop labels from samples (similar to the removal of the replica label for HA ingestion) per user via the `distributor.drop-label` flag. #1726
* [FEATURE] Added flag `debug.mutex-profile-fraction` to enable mutex profiling #1969
* [FEATURE] Added `global` ingestion rate limiter strategy. Deprecated `-distributor.limiter-reload-period` flag. #1766
* [FEATURE] Added support for Microsoft Azure blob storage to be used for storing chunk data. #1913
* [FEATURE] Added readiness probe endpoint`/ready` to queriers. #1934
* [FEATURE] Added "multi" KV store that can interact with two other KV stores, primary one for all reads and writes, and secondary one, which only receives writes. Primary/secondary store can be modified in runtime via runtime-config mechanism (previously "overrides"). #1749
* [FEATURE] Added support to store ring tokens to a file and read it back on startup, instead of generating/fetching the tokens to/from the ring. This feature can be enabled with the flag `-ingester.tokens-file-path`. #1750
* [FEATURE] Experimental TSDB: Added `/series` API endpoint support with TSDB blocks storage. #1830
* [FEATURE] Experimental TSDB: Added TSDB blocks `compactor` component, which iterates over users blocks stored in the bucket and compact them according to the configured block ranges. #1942
* [ENHANCEMENT] metric `cortex_ingester_flush_reasons` gets a new `reason` value: `Spread`, when `-ingester.spread-flushes` option is enabled. #1978
* [ENHANCEMENT] Added `password` and `enable_tls` options to redis cache configuration. Enables usage of Microsoft Azure Cache for Redis service. #1923
* [ENHANCEMENT] Upgraded Kubernetes API version for deployments from `extensions/v1beta1` to `apps/v1`. #1941
* [ENHANCEMENT] Experimental TSDB: Open existing TSDB on startup to prevent ingester from becoming ready before it can accept writes. The max concurrency is set via `--experimental.tsdb.max-tsdb-opening-concurrency-on-startup`. #1917
* [ENHANCEMENT] Experimental TSDB: Querier now exports aggregate metrics from Thanos bucket store and in memory index cache (many metrics to list, but all have `cortex_querier_bucket_store_` or `cortex_querier_blocks_index_cache_` prefix). #1996
* [ENHANCEMENT] Experimental TSDB: Improved multi-tenant bucket store. #1991
  * Allowed to configure the blocks sync interval via `-experimental.tsdb.bucket-store.sync-interval` (0 disables the sync)
  * Limited the number of tenants concurrently synched by `-experimental.tsdb.bucket-store.block-sync-concurrency`
  * Renamed `cortex_querier_sync_seconds` metric to `cortex_querier_blocks_sync_seconds`
  * Track `cortex_querier_blocks_sync_seconds` metric for the initial sync too
* [BUGFIX] Fixed unnecessary CAS operations done by the HA tracker when the jitter is enabled. #1861
* [BUGFIX] Fixed ingesters getting stuck in a LEAVING state after coming up from an ungraceful exit. #1921
* [BUGFIX] Reduce memory usage when ingester Push() errors. #1922
* [BUGFIX] Table Manager: Fixed calculation of expected tables and creation of tables from next active schema considering grace period. #1976
* [BUGFIX] Experimental TSDB: Fixed ingesters consistency during hand-over when using experimental TSDB blocks storage. #1854 #1818
* [BUGFIX] Experimental TSDB: Fixed metrics when using experimental TSDB blocks storage. #1981 #1982 #1990 #1983
* [BUGFIX] Experimental memberlist: Use the advertised address when sending packets to other peers of the Gossip memberlist. #1857
* [BUGFIX] Experimental TSDB: Fixed incorrect query results introduced in #2604 caused by a buffer incorrectly reused while iterating samples. #2697

### Upgrading PostgreSQL (if you're using configs service)

Reference: <https://github.com/golang-migrate/migrate/tree/master/database/postgres#upgrading-from-v1>

1. Install the migrate package cli tool: <https://github.com/golang-migrate/migrate/tree/master/cmd/migrate#installation>
2. Drop the `schema_migrations` table: `DROP TABLE schema_migrations;`.
2. Run the migrate command:

```bash
migrate  -path <absolute_path_to_cortex>/cmd/cortex/migrations -database postgres://localhost:5432/database force 2
```

### Known issues

- The `cortex_prometheus_rule_group_last_evaluation_timestamp_seconds` metric, tracked by the ruler, is not unregistered for rule groups not being used anymore. This issue will be fixed in the next Cortex release (see [2033](https://github.com/cortexproject/cortex/issues/2033)).

- Write-Ahead-Log (WAL) does not have automatic repair of corrupt checkpoint or WAL segments, which is possible if ingester crashes abruptly or the underlying disk corrupts. Currently the only way to resolve this is to manually delete the affected checkpoint and/or WAL segments. Automatic repair will be added in the future releases.

## 0.4.0 / 2019-12-02

* [CHANGE] The frontend component has been refactored to be easier to re-use. When upgrading the frontend, cache entries will be discarded and re-created with the new protobuf schema. #1734
* [CHANGE] Removed direct DB/API access from the ruler. `-ruler.configs.url` has been now deprecated. #1579
* [CHANGE] Removed `Delta` encoding. Any old chunks with `Delta` encoding cannot be read anymore. If `ingester.chunk-encoding` is set to `Delta` the ingester will fail to start. #1706
* [CHANGE] Setting `-ingester.max-transfer-retries` to 0 now disables hand-over when ingester is shutting down. Previously, zero meant infinite number of attempts. #1771
* [CHANGE] `dynamo` has been removed as a valid storage name to make it consistent for all components. `aws` and `aws-dynamo` remain as valid storage names.
* [CHANGE/FEATURE] The frontend split and cache intervals can now be configured using the respective flag `--querier.split-queries-by-interval` and `--frontend.cache-split-interval`.
  * If `--querier.split-queries-by-interval` is not provided request splitting is disabled by default.
  * __`--querier.split-queries-by-day` is still accepted for backward compatibility but has been deprecated. You should now use `--querier.split-queries-by-interval`. We recommend a to use a multiple of 24 hours.__
* [FEATURE] Global limit on the max series per user and metric #1760
  * `-ingester.max-global-series-per-user`
  * `-ingester.max-global-series-per-metric`
  * Requires `-distributor.replication-factor` and `-distributor.shard-by-all-labels` set for the ingesters too
* [FEATURE] Flush chunks with stale markers early with `ingester.max-stale-chunk-idle`. #1759
* [FEATURE] EXPERIMENTAL: Added new KV Store backend based on memberlist library. Components can gossip about tokens and ingester states, instead of using Consul or Etcd. #1721
* [FEATURE] EXPERIMENTAL: Use TSDB in the ingesters & flush blocks to S3/GCS ala Thanos. This will let us use an Object Store more efficiently and reduce costs. #1695
* [FEATURE] Allow Query Frontend to log slow queries with `frontend.log-queries-longer-than`. #1744
* [FEATURE] Add HTTP handler to trigger ingester flush & shutdown - used when running as a stateful set with the WAL enabled.  #1746
* [FEATURE] EXPERIMENTAL: Added GCS support to TSDB blocks storage. #1772
* [ENHANCEMENT] Reduce memory allocations in the write path. #1706
* [ENHANCEMENT] Consul client now follows recommended practices for blocking queries wrt returned Index value. #1708
* [ENHANCEMENT] Consul client can optionally rate-limit itself during Watch (used e.g. by ring watchers) and WatchPrefix (used by HA feature) operations. Rate limiting is disabled by default. New flags added: `--consul.watch-rate-limit`, and `--consul.watch-burst-size`. #1708
* [ENHANCEMENT] Added jitter to HA deduping heartbeats, configure using `distributor.ha-tracker.update-timeout-jitter-max` #1534
* [ENHANCEMENT] Add ability to flush chunks with stale markers early. #1759
* [BUGFIX] Stop reporting successful actions as 500 errors in KV store metrics. #1798
* [BUGFIX] Fix bug where duplicate labels can be returned through metadata APIs. #1790
* [BUGFIX] Fix reading of old, v3 chunk data. #1779
* [BUGFIX] Now support IAM roles in service accounts in AWS EKS. #1803
* [BUGFIX] Fixed duplicated series returned when querying both ingesters and store with the experimental TSDB blocks storage. #1778

In this release we updated the following dependencies:

- gRPC v1.25.0  (resulted in a drop of 30% CPU usage when compression is on)
- jaeger-client v2.20.0
- aws-sdk-go to v1.25.22

## 0.3.0 / 2019-10-11

This release adds support for Redis as an alternative to Memcached, and also includes many optimisations which reduce CPU and memory usage.

* [CHANGE] Gauge metrics were renamed to drop the `_total` suffix. #1685
  * In Alertmanager, `alertmanager_configs_total` is now `alertmanager_configs`
  * In Ruler, `scheduler_configs_total` is now `scheduler_configs`
  * `scheduler_groups_total` is now `scheduler_groups`.
* [CHANGE] `--alertmanager.configs.auto-slack-root` flag was dropped as auto Slack root is not supported anymore. #1597
* [CHANGE] In table-manager, default DynamoDB capacity was reduced from 3,000 units to 1,000 units. We recommend you do not run with the defaults: find out what figures are needed for your environment and set that via `-dynamodb.periodic-table.write-throughput` and `-dynamodb.chunk-table.write-throughput`.
* [FEATURE] Add Redis support for caching #1612
* [FEATURE] Allow spreading chunk writes across multiple S3 buckets #1625
* [FEATURE] Added `/shutdown` endpoint for ingester to shutdown all operations of the ingester. #1746
* [ENHANCEMENT] Upgraded Prometheus to 2.12.0 and Alertmanager to 0.19.0. #1597
* [ENHANCEMENT] Cortex is now built with Go 1.13 #1675, #1676, #1679
* [ENHANCEMENT] Many optimisations, mostly impacting ingester and querier: #1574, #1624, #1638, #1644, #1649, #1654, #1702

Full list of changes: <https://github.com/cortexproject/cortex/compare/v0.2.0...v0.3.0>

## 0.2.0 / 2019-09-05

This release has several exciting features, the most notable of them being setting `-ingester.spread-flushes` to potentially reduce your storage space by upto 50%.

* [CHANGE] Flags changed due to changes upstream in Prometheus Alertmanager #929:
  * `alertmanager.mesh.listen-address` is now `cluster.listen-address`
  * `alertmanager.mesh.peer.host` and `alertmanager.mesh.peer.service` can be replaced by `cluster.peer`
  * `alertmanager.mesh.hardware-address`, `alertmanager.mesh.nickname`, `alertmanager.mesh.password`, and `alertmanager.mesh.peer.refresh-interval` all disappear.
* [CHANGE] --claim-on-rollout flag deprecated; feature is now always on #1566
* [CHANGE] Retention period must now be a multiple of periodic table duration #1564
* [CHANGE] The value for the name label for the chunks memcache in all `cortex_cache_` metrics is now `chunksmemcache` (before it was `memcache`) #1569
* [FEATURE] Makes the ingester flush each timeseries at a specific point in the max-chunk-age cycle with `-ingester.spread-flushes`. This means multiple replicas of a chunk are very likely to contain the same contents which cuts chunk storage space by up to 66%. #1578
* [FEATURE] Make minimum number of chunk samples configurable per user #1620
* [FEATURE] Honor HTTPS for custom S3 URLs #1603
* [FEATURE] You can now point the query-frontend at a normal Prometheus for parallelisation and caching #1441
* [FEATURE] You can now specify `http_config` on alert receivers #929
* [FEATURE] Add option to use jump hashing to load balance requests to memcached #1554
* [FEATURE] Add status page for HA tracker to distributors #1546
* [FEATURE] The distributor ring page is now easier to read with alternate rows grayed out #1621

## 0.1.0 / 2019-08-07

* [CHANGE] HA Tracker flags were renamed to provide more clarity #1465
  * `distributor.accept-ha-labels` is now `distributor.ha-tracker.enable`
  * `distributor.accept-ha-samples` is now `distributor.ha-tracker.enable-for-all-users`
  * `ha-tracker.replica` is now `distributor.ha-tracker.replica`
  * `ha-tracker.cluster` is now `distributor.ha-tracker.cluster`
* [FEATURE] You can specify "heap ballast" to reduce Go GC Churn #1489
* [BUGFIX] HA Tracker no longer always makes a request to Consul/Etcd when a request is not from the active replica #1516
* [BUGFIX] Queries are now correctly cancelled by the query-frontend #1508<|MERGE_RESOLUTION|>--- conflicted
+++ resolved
@@ -1,17 +1,6 @@
 # Changelog
 
 ## master / unreleased
-<<<<<<< HEAD
-* [CHANGE] Store gateways summary metrics have been converted to histograms `cortex_bucket_store_series_blocks_queried`, `cortex_bucket_store_series_data_fetched`, `cortex_bucket_store_series_data_size_touched_bytes`, `cortex_bucket_store_series_data_size_fetched_bytes`, `cortex_bucket_store_series_data_touched`, `cortex_bucket_store_series_result_series` #5239
-
-* [ENHANCEMENT] Querier: Batch Iterator optimization to prevent transversing it multiple times query ranges steps does not overlap. #5237
-* [BUGFIX] Catch context error in the s3 bucket client. #5240
-* [BUGFIX] Disable shuffle sharding and fix the error when `-distributor.ingestion-tenant-shard-size` is set to 0. #5189
-
-## 1.15.0 in progress
-
-* [CHANGE] Storage: Make Max exemplars config per tenant instead of global configuration. #5016
-=======
 * [CHANGE] Ruler: Added user label to `cortex_ruler_write_requests_total`, `cortex_ruler_write_requests_failed_total`, `cortex_ruler_queries_total`, and `cortex_ruler_queries_failed_total` metrics. #5312
 * [CHANGE] Alertmanager: Validating new fields on the PagerDuty AM config. #5290
 * [CHANGE] Ingester: Creating label `native-histogram-sample` on the `cortex_discarded_samples_total` to keep track of discarded native histogram samples. #5289
@@ -25,12 +14,13 @@
 * [ENHANCEMENT] Update Go version to 1.20.4. #5299
 * [ENHANCEMENT] Log: Avoid expensive log.Valuer evaluation for disallowed levels. #5297
 * [ENHANCEMENT] Improving Performance on the API Gzip Handler. #5347
+* [ENHANCEMENT] Querier: Batch Iterator optimization to prevent transversing it multiple times query ranges steps does not overlap. #5237
 * [BUGFIX] Ruler: Validate if rule group can be safely converted back to rule group yaml from protobuf message #5265
-* [BUGFIX] Querier: Convert gRPC `ResourceExhausted` status code from store gateway to 422 limit error. #5286
 * [BUGFIX] Alertmanager: Route web-ui requests to the alertmanager distributor when sharding is enabled. #5293
 * [BUGFIX] Storage: Bucket index updater should ignore meta not found for partial blocks. #5343
 * [BUGFIX] Ring: Add JOINING state to read operation. #5346
 * [BUGFIX] Compactor: Partial block with only visit marker should be deleted even there is no deletion marker. #5342
+* [BUGFIX] Disable shuffle sharding and fix the error when `-distributor.ingestion-tenant-shard-size` is set to 0. #5189
 
 ## 1.15.1 2023-04-26
 
@@ -40,7 +30,6 @@
 ## 1.15.0 2023-04-19
 
 * [CHANGE] Storage: Make Max exemplars config per tenant instead of global configuration. #5080 #5122
->>>>>>> 36683a35
 * [CHANGE] Alertmanager: Local file disclosure vulnerability in OpsGenie configuration has been fixed. #5045
 * [CHANGE] Rename oltp_endpoint to otlp_endpoint to match opentelemetry spec and lib name. #5068
 * [CHANGE] Distributor/Ingester: Log warn level on push requests when they have status code 4xx. Do not log if status is 429. #5103
