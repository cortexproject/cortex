--- conflicted
+++ resolved
@@ -21,11 +21,8 @@
 * [BUGFIX] Updated `golang.org/x/net` dependency to fix CVE-2022-27664. #5008
 * [BUGFIX] Fix panic when otel and xray tracing is enabled. #5044
 * [BUGFIX] Fixed no compact block got grouped in shuffle sharding grouper. #5055
-<<<<<<< HEAD
 * [BUGFIX] Fixed ingesters with less tokens stuck in LEAVING. #5061
-=======
 * [BUGFIX] Tracing: Fix missing object storage span instrumentation. #5074
->>>>>>> e26da932
 
 ## 1.14.0 2022-12-02
 
