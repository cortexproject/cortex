--- conflicted
+++ resolved
@@ -235,6 +235,7 @@
 	cortex := &Cortex{
 		Cfg: cfg,
 	}
+
 	cortex.setupAuthMiddleware()
 	cortex.setupThanosTracing()
 
@@ -288,41 +289,11 @@
 	)
 }
 
-<<<<<<< HEAD
 // Run starts Cortex running, and blocks until a Cortex stops.
 func (t *Cortex) Run() error {
 	serviceMap, err := t.ModuleManager.InitModuleServices(t.Cfg.Target)
 	if err != nil {
 		return err
-=======
-func (t *Cortex) initModuleServices() (map[ModuleName]services.Service, error) {
-	servicesMap := map[ModuleName]services.Service{}
-
-	// initialize all of our dependencies first
-	deps := orderedDeps(t.Cfg.Target)
-	deps = append(deps, t.Cfg.Target) // lastly, initialize the requested module
-
-	for ix, n := range deps {
-		mod := modules[n]
-
-		var serv services.Service
-
-		if mod.wrappedService != nil {
-			s, err := mod.wrappedService(t)
-			if err != nil {
-				return nil, errors.Wrap(err, fmt.Sprintf("error initialising module: %s", n))
-			}
-			if s != nil {
-				// We pass servicesMap, which isn't yet finished. By the time service starts,
-				// it will be fully built, so there is no need for extra synchronization.
-				serv = newModuleServiceWrapper(servicesMap, n, s, mod.deps, findInverseDependencies(n, deps[ix+1:]))
-			}
-		}
-
-		if serv != nil {
-			servicesMap[n] = serv
-		}
->>>>>>> 9308c022
 	}
 
 	t.ServiceMap = serviceMap
