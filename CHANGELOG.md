# Changelog

## master / unreleased

<<<<<<< HEAD
* [ENHANCEMENT] Ingester/Query-Frontend: Avoid using automatic private IPs (APIPA) upon assignment. APIPA still used as last resort with logging indicating usage. #4032
=======
* [CHANGE] Querier / ruler: deprecated `-store.query-chunk-limit` CLI flag (and its respective YAML config option `max_chunks_per_query`) in favour of `-querier.max-fetched-chunks-per-query` (and its respective YAML config option `max_fetched_chunks_per_query`). The new limit specifies the maximum number of chunks that can be fetched in a single query from ingesters and long-term storage: the total number of actual fetched chunks could be 2x the limit, being independently applied when querying ingesters and long-term storage. #4125
* [CHANGE] Alertmanager: allowed to configure the experimental receivers firewall on a per-tenant basis. The following CLI flags (and their respective YAML config options) have been changed and moved to the limits config section: #4143
  - `-alertmanager.receivers-firewall.block.cidr-networks` renamed to `-alertmanager.receivers-firewall-block-cidr-networks`
  - `-alertmanager.receivers-firewall.block.private-addresses` renamed to `-alertmanager.receivers-firewall-block-private-addresses`
* [CHANGE] Distributor: Added ring status section in the admin page #4151
* [ENHANCEMENT] Alertmanager: introduced new metrics to monitor operation when using `-alertmanager.sharding-enabled`: #4149
  * `cortex_alertmanager_state_fetch_replica_state_total`
  * `cortex_alertmanager_state_fetch_replica_state_failed_total`
  * `cortex_alertmanager_state_initial_sync_total`
  * `cortex_alertmanager_state_initial_sync_completed_total`
  * `cortex_alertmanager_state_initial_sync_duration_seconds`
  * `cortex_alertmanager_state_persist_total`
  * `cortex_alertmanager_state_persist_failed_total`
* [ENHANCEMENT] Blocks storage: support ingesting exemplars.  Enabled by setting new CLI flag `-blocks-storage.tsdb.max-exemplars=<n>` or config option `blocks_storage.tsdb.max_exemplars` to positive value. #4124
* [FEATURE] Alertmanager: Added rate-limits to email notifier. Rate limits can be configured using `-alertmanager.email-notification-rate-limit` and `-alertmanager.email-notification-burst-size`. These limits are applied on individual alertmanagers. Rate-limited email notifications are failed notifications. It is possible to monitor rate-limited notifications via new `cortex_alertmanager_notification_rate_limited_total` metric. #4135
* [BUGFIX] Purger: fix `Invalid null value in condition for column range` caused by `nil` value in range for WriteBatch query. #4128

## 1.9.0 in progress

* [CHANGE] Fix for CVE-2021-31232: Local file disclosure vulnerability when `-experimental.alertmanager.enable-api` is used. The HTTP basic auth `password_file` can be used as an attack vector to send any file content via a webhook. The alertmanager templates can be used as an attack vector to send any file content because the alertmanager can load any text file specified in the templates list. #4129
>>>>>>> 0595579c
* [CHANGE] Alertmanager now removes local files after Alertmanager is no longer running for removed or resharded user. #3910
* [CHANGE] Alertmanager now stores local files in per-tenant folders. Files stored by Alertmanager previously are migrated to new hierarchy. Support for this migration will be removed in Cortex 1.11. #3910
* [CHANGE] Ruler: deprecated `-ruler.storage.*` CLI flags (and their respective YAML config options) in favour of `-ruler-storage.*`. The deprecated config will be removed in Cortex 1.11. #3945
* [CHANGE] Alertmanager: deprecated `-alertmanager.storage.*` CLI flags (and their respective YAML config options) in favour of `-alertmanager-storage.*`. The deprecated config will be removed in Cortex 1.11. #4002
* [CHANGE] Alertmanager: removed `-cluster.` CLI flags deprecated in Cortex 1.7. The new config options to use are: #3946
  * `-alertmanager.cluster.listen-address` instead of `-cluster.listen-address`
  * `-alertmanager.cluster.advertise-address` instead of `-cluster.advertise-address`
  * `-alertmanager.cluster.peers` instead of `-cluster.peer`
  * `-alertmanager.cluster.peer-timeout` instead of `-cluster.peer-timeout`
* [CHANGE] Blocks storage: removed the config option `-blocks-storage.bucket-store.index-cache.postings-compression-enabled`, which was deprecated in Cortex 1.6. Postings compression is always enabled. #4101
* [CHANGE] Querier: removed the config option `-store.max-look-back-period`, which was deprecated in Cortex 1.6 and was used only by the chunks storage. You should use `-querier.max-query-lookback` instead. #4101
* [CHANGE] Query Frontend: removed the config option `-querier.compress-http-responses`, which was deprecated in Cortex 1.6. You should use`-api.response-compression-enabled` instead. #4101
* [CHANGE] Runtime-config / overrides: removed the config options `-limits.per-user-override-config` (use `-runtime-config.file`) and `-limits.per-user-override-period` (use `-runtime-config.reload-period`), both deprecated since Cortex 0.6.0. #4112
* [FEATURE] The following features have been marked as stable: #4101
  - Shuffle-sharding
  - Querier support for querying chunks and blocks store at the same time
  - Tracking of active series and exporting them as metrics (`-ingester.active-series-metrics-enabled` and related flags)
  - Blocks storage: lazy mmap of block indexes in the store-gateway (`-blocks-storage.bucket-store.index-header-lazy-loading-enabled`)
  - Ingester: close idle TSDB and remove them from local disk (`-blocks-storage.tsdb.close-idle-tsdb-timeout`)
* [FEATURE] Memberlist: add TLS configuration options for the memberlist transport layer used by the gossip KV store. #4046
  * New flags added for memberlist communication:
    * `-memberlist.tls-enabled`
    * `-memberlist.tls-cert-path`
    * `-memberlist.tls-key-path`
    * `-memberlist.tls-ca-path`
    * `-memberlist.tls-server-name`
    * `-memberlist.tls-insecure-skip-verify`
* [CHANGE] Cortex now fast fails on startup if unable to connect to the ring backend. #4068
* [FEATURE] Ruler: added `local` backend support to the ruler storage configuration under the `-ruler-storage.` flag prefix. #3932
* [ENHANCEMENT] Upgraded Docker base images to `alpine:3.13`. #4042
* [ENHANCEMENT] Blocks storage: reduce ingester memory by eliminating series reference cache. #3951
* [ENHANCEMENT] Ruler: optimized `<prefix>/api/v1/rules` and `<prefix>/api/v1/alerts` when ruler sharding is enabled. #3916
* [ENHANCEMENT] Ruler: added the following metrics when ruler sharding is enabled: #3916
  * `cortex_ruler_clients`
  * `cortex_ruler_client_request_duration_seconds`
* [ENHANCEMENT] Alertmanager: Add API endpoint to list all tenant alertmanager configs: `GET /multitenant_alertmanager/configs`. #3529
* [ENHANCEMENT] Ruler: Add API endpoint to list all tenant ruler rule groups: `GET /ruler/rule_groups`. #3529
* [ENHANCEMENT] Query-frontend/scheduler: added querier forget delay (`-query-frontend.querier-forget-delay` and `-query-scheduler.querier-forget-delay`) to mitigate the blast radius in the event queriers crash because of a repeatedly sent "query of death" when shuffle-sharding is enabled. #3901
* [ENHANCEMENT] Query-frontend: reduced memory allocations when serializing query response. #3964
* [ENHANCEMENT] Querier / ruler: some optimizations to PromQL query engine. #3934 #3989
* [ENHANCEMENT] Ingester: reduce CPU and memory when an high number of errors are returned by the ingester on the write path with the blocks storage. #3969 #3971 #3973
* [ENHANCEMENT] Distributor: reduce CPU and memory when an high number of errors are returned by the distributor on the write path. #3990
* [ENHANCEMENT] Put metric before label value in the "label value too long" error message. #4018
* [ENHANCEMENT] Allow use of `y|w|d` suffixes for duration related limits and per-tenant limits. #4044
* [ENHANCEMENT] Query-frontend: Small optimization on top of PR #3968 to avoid unnecessary Extents merging. #4026
* [ENHANCEMENT] Add a metric `cortex_compactor_compaction_interval_seconds` for the compaction interval config value. #4040
* [ENHANCEMENT] Ingester: added following per-ingester (instance) experimental limits: max number of series in memory (`-ingester.instance-limits.max-series`), max number of users in memory (`-ingester.instance-limits.max-tenants`), max ingestion rate (`-ingester.instance-limits.max-ingestion-rate`), and max inflight requests (`-ingester.instance-limits.max-inflight-push-requests`). These limits are only used when using blocks storage. Limits can also be configured using runtime-config feature, and current values are exported as `cortex_ingester_instance_limits` metric. #3992.
* [ENHANCEMENT] Cortex is now built with Go 1.16. #4062
* [ENHANCEMENT] Distributor: added per-distributor experimental limits: max number of inflight requests (`-distributor.instance-limits.max-inflight-push-requests`) and max ingestion rate in samples/sec (`-distributor.instance-limits.max-ingestion-rate`). If not set, these two are unlimited. Also added metrics to expose current values (`cortex_distributor_inflight_push_requests`, `cortex_distributor_ingestion_rate_samples_per_second`) as well as limits (`cortex_distributor_instance_limits` with various `limit` label values). #4071
* [ENHANCEMENT] Ruler: Added `-ruler.enabled-tenants` and `-ruler.disabled-tenants` to explicitly enable or disable rules processing for specific tenants. #4074
* [ENHANCEMENT] Block Storage Ingester: `/flush` now accepts two new parameters: `tenant` to specify tenant to flush and `wait=true` to make call synchronous. Multiple tenants can be specified by repeating `tenant` parameter. If no `tenant` is specified, all tenants are flushed, as before. #4073
* [ENHANCEMENT] Alertmanager: validate configured `-alertmanager.web.external-url` and fail if ends with `/`. #4081
* [ENHANCEMENT] Alertmanager: added `-alertmanager.receivers-firewall.block.cidr-networks` and `-alertmanager.receivers-firewall.block.private-addresses` to block specific network addresses in HTTP-based Alertmanager receiver integrations. #4085
* [ENHANCEMENT] Allow configuration of Cassandra's host selection policy. #4069
* [ENHANCEMENT] Store-gateway: retry synching blocks if a per-tenant sync fails. #3975 #4088
* [ENHANCEMENT] Add metric `cortex_tcp_connections` exposing the current number of accepted TCP connections. #4099
* [ENHANCEMENT] Querier: Allow federated queries to run concurrently. #4065
* [ENHANCEMENT] Label Values API call now supports `match[]` parameter when querying blocks on storage (assuming `-querier.query-store-for-labels-enabled` is enabled). #4133
* [BUGFIX] Ruler-API: fix bug where `/api/v1/rules/<namespace>/<group_name>` endpoint return `400` instead of `404`. #4013
* [BUGFIX] Distributor: reverted changes done to rate limiting in #3825. #3948
* [BUGFIX] Ingester: Fix race condition when opening and closing tsdb concurrently. #3959
* [BUGFIX] Querier: streamline tracing spans. #3924
* [BUGFIX] Ruler Storage: ignore objects with empty namespace or group in the name. #3999
* [BUGFIX] Distributor: fix issue causing distributors to not extend the replication set because of failing instances when zone-aware replication is enabled. #3977
* [BUGFIX] Query-frontend: Fix issue where cached entry size keeps increasing when making tiny query repeatedly. #3968
* [BUGFIX] Compactor: `-compactor.blocks-retention-period` now supports weeks (`w`) and years (`y`). #4027
* [BUGFIX] Querier: returning 422 (instead of 500) when query hits `max_chunks_per_query` limit with block storage, when the limit is hit in the store-gateway. #3937
* [BUGFIX] Ruler: Rule group limit enforcement should now allow the same number of rules in a group as the limit. #3615
* [BUGFIX] Frontend, Query-scheduler: allow querier to notify about shutdown without providing any authentication. #4066
* [BUGFIX] Querier: fixed race condition causing queries to fail right after querier startup with the "empty ring" error. #4068
* [BUGFIX] Compactor: Increment `cortex_compactor_runs_failed_total` if compactor failed compact a single tenant. #4094
* [BUGFIX] Tracing: hot fix to avoid the Jaeger tracing client to indefinitely block the Cortex process shutdown in case the HTTP connection to the tracing backend is blocked. #4134

## Blocksconvert

* [ENHANCEMENT] Builder: add `-builder.timestamp-tolerance` option which may reduce block size by rounding timestamps to make difference whole seconds. #3891

## 1.8.1 / 2021-04-27

* [CHANGE] Fix for CVE-2021-31232: Local file disclosure vulnerability when `-experimental.alertmanager.enable-api` is used. The HTTP basic auth `password_file` can be used as an attack vector to send any file content via a webhook. The alertmanager templates can be used as an attack vector to send any file content because the alertmanager can load any text file specified in the templates list.

## 1.8.0 / 2021-03-24

* [CHANGE] Alertmanager: Don't expose cluster information to tenants via the `/alertmanager/api/v1/status` API endpoint when operating with clustering enabled. #3903
* [CHANGE] Ingester: don't update internal "last updated" timestamp of TSDB if tenant only sends invalid samples. This affects how "idle" time is computed. #3727
* [CHANGE] Require explicit flag `-<prefix>.tls-enabled` to enable TLS in GRPC clients. Previously it was enough to specify a TLS flag to enable TLS validation. #3156
* [CHANGE] Query-frontend: removed `-querier.split-queries-by-day` (deprecated in Cortex 0.4.0). Please use `-querier.split-queries-by-interval` instead. #3813
* [CHANGE] Store-gateway: the chunks pool controlled by `-blocks-storage.bucket-store.max-chunk-pool-bytes` is now shared across all tenants. #3830
* [CHANGE] Ingester: return error code 400 instead of 429 when per-user/per-tenant series/metadata limits are reached. #3833
* [CHANGE] Compactor: add `reason` label to `cortex_compactor_blocks_marked_for_deletion_total` metric. Source blocks marked for deletion by compactor are labelled as `compaction`, while blocks passing the retention period are labelled as `retention`. #3879
* [CHANGE] Alertmanager: the `DELETE /api/v1/alerts` is now idempotent. No error is returned if the alertmanager config doesn't exist. #3888
* [FEATURE] Experimental Ruler Storage: Add a separate set of configuration options to configure the ruler storage backend under the `-ruler-storage.` flag prefix. All blocks storage bucket clients and the config service are currently supported. Clients using this implementation will only be enabled if the existing `-ruler.storage` flags are left unset. #3805 #3864
* [FEATURE] Experimental Alertmanager Storage: Add a separate set of configuration options to configure the alertmanager storage backend under the `-alertmanager-storage.` flag prefix. All blocks storage bucket clients and the config service are currently supported. Clients using this implementation will only be enabled if the existing `-alertmanager.storage` flags are left unset. #3888
* [FEATURE] Adds support to S3 server-side encryption using KMS. The S3 server-side encryption config can be overridden on a per-tenant basis for the blocks storage, ruler and alertmanager. Deprecated `-<prefix>.s3.sse-encryption`, please use the following CLI flags that have been added. #3651 #3810 #3811 #3870 #3886 #3906
  - `-<prefix>.s3.sse.type`
  - `-<prefix>.s3.sse.kms-key-id`
  - `-<prefix>.s3.sse.kms-encryption-context`
* [FEATURE] Querier: Enable `@ <timestamp>` modifier in PromQL using the new `-querier.at-modifier-enabled` flag. #3744
* [FEATURE] Overrides Exporter: Add `overrides-exporter` module for exposing per-tenant resource limit overrides as metrics. It is not included in `all` target (single-binary mode), and must be explicitly enabled. #3785
* [FEATURE] Experimental thanosconvert: introduce an experimental tool `thanosconvert` to migrate Thanos block metadata to Cortex metadata. #3770
* [FEATURE] Alertmanager: It now shards the `/api/v1/alerts` API using the ring when sharding is enabled. #3671
  * Added `-alertmanager.max-recv-msg-size` (defaults to 16M) to limit the size of HTTP request body handled by the alertmanager.
  * New flags added for communication between alertmanagers:
    * `-alertmanager.max-recv-msg-size`
    * `-alertmanager.alertmanager-client.remote-timeout`
    * `-alertmanager.alertmanager-client.tls-enabled`
    * `-alertmanager.alertmanager-client.tls-cert-path`
    * `-alertmanager.alertmanager-client.tls-key-path`
    * `-alertmanager.alertmanager-client.tls-ca-path`
    * `-alertmanager.alertmanager-client.tls-server-name`
    * `-alertmanager.alertmanager-client.tls-insecure-skip-verify`
* [FEATURE] Compactor: added blocks storage per-tenant retention support. This is configured via `-compactor.retention-period`, and can be overridden on a per-tenant basis. #3879
* [ENHANCEMENT] Queries: Instrument queries that were discarded due to the configured `max_outstanding_requests_per_tenant`. #3894
  * `cortex_query_frontend_discarded_requests_total`
  * `cortex_query_scheduler_discarded_requests_total`
* [ENHANCEMENT] Ruler: Add TLS and explicit basis authentication configuration options for the HTTP client the ruler uses to communicate with the alertmanager. #3752
  * `-ruler.alertmanager-client.basic-auth-username`: Configure the basic authentication username used by the client. Takes precedent over a URL configured username.
  * `-ruler.alertmanager-client.basic-auth-password`: Configure the basic authentication password used by the client. Takes precedent over a URL configured password.
  * `-ruler.alertmanager-client.tls-ca-path`: File path to the CA file.
  * `-ruler.alertmanager-client.tls-cert-path`: File path to the TLS certificate.
  * `-ruler.alertmanager-client.tls-insecure-skip-verify`: Boolean to disable verifying the certificate.
  * `-ruler.alertmanager-client.tls-key-path`: File path to the TLS key certificate.
  * `-ruler.alertmanager-client.tls-server-name`: Expected name on the TLS certificate.
* [ENHANCEMENT] Ingester: exposed metric `cortex_ingester_oldest_unshipped_block_timestamp_seconds`, tracking the unix timestamp of the oldest TSDB block not shipped to the storage yet. #3705
* [ENHANCEMENT] Prometheus upgraded. #3739 #3806
  * Avoid unnecessary `runtime.GC()` during compactions.
  * Prevent compaction loop in TSDB on data gap.
* [ENHANCEMENT] Query-Frontend now returns server side performance metrics using `Server-Timing` header when query stats is enabled. #3685
* [ENHANCEMENT] Runtime Config: Add a `mode` query parameter for the runtime config endpoint. `/runtime_config?mode=diff` now shows the YAML runtime configuration with all values that differ from the defaults. #3700
* [ENHANCEMENT] Distributor: Enable downstream projects to wrap distributor push function and access the deserialized write requests berfore/after they are pushed. #3755
* [ENHANCEMENT] Add flag `-<prefix>.tls-server-name` to require a specific server name instead of the hostname on the certificate. #3156
* [ENHANCEMENT] Alertmanager: Remove a tenant's alertmanager instead of pausing it as we determine it is no longer needed. #3722
* [ENHANCEMENT] Blocks storage: added more configuration options to S3 client. #3775
  * `-blocks-storage.s3.tls-handshake-timeout`: Maximum time to wait for a TLS handshake. 0 means no limit.
  * `-blocks-storage.s3.expect-continue-timeout`: The time to wait for a server's first response headers after fully writing the request headers if the request has an Expect header. 0 to send the request body immediately.
  * `-blocks-storage.s3.max-idle-connections`: Maximum number of idle (keep-alive) connections across all hosts. 0 means no limit.
  * `-blocks-storage.s3.max-idle-connections-per-host`: Maximum number of idle (keep-alive) connections to keep per-host. If 0, a built-in default value is used.
  * `-blocks-storage.s3.max-connections-per-host`: Maximum number of connections per host. 0 means no limit.
* [ENHANCEMENT] Ingester: when tenant's TSDB is closed, Ingester now removes pushed metrics-metadata from memory, and removes metadata (`cortex_ingester_memory_metadata`, `cortex_ingester_memory_metadata_created_total`, `cortex_ingester_memory_metadata_removed_total`) and validation metrics (`cortex_discarded_samples_total`, `cortex_discarded_metadata_total`). #3782
* [ENHANCEMENT] Distributor: cleanup metrics for inactive tenants. #3784
* [ENHANCEMENT] Ingester: Have ingester to re-emit following TSDB metrics. #3800
  * `cortex_ingester_tsdb_blocks_loaded`
  * `cortex_ingester_tsdb_reloads_total`
  * `cortex_ingester_tsdb_reloads_failures_total`
  * `cortex_ingester_tsdb_symbol_table_size_bytes`
  * `cortex_ingester_tsdb_storage_blocks_bytes`
  * `cortex_ingester_tsdb_time_retentions_total`
* [ENHANCEMENT] Querier: distribute workload across `-store-gateway.sharding-ring.replication-factor` store-gateway replicas when querying blocks and `-store-gateway.sharding-enabled=true`. #3824
* [ENHANCEMENT] Distributor / HA Tracker: added cleanup of unused elected HA replicas from KV store. Added following metrics to monitor this process: #3809
  * `cortex_ha_tracker_replicas_cleanup_started_total`
  * `cortex_ha_tracker_replicas_cleanup_marked_for_deletion_total`
  * `cortex_ha_tracker_replicas_cleanup_deleted_total`
  * `cortex_ha_tracker_replicas_cleanup_delete_failed_total`
* [ENHANCEMENT] Ruler now has new API endpoint `/ruler/delete_tenant_config` that can be used to delete all ruler groups for tenant. It is intended to be used by administrators who wish to clean up state after removed user. Note that this endpoint is enabled regardless of `-experimental.ruler.enable-api`. #3750 #3899
* [ENHANCEMENT] Query-frontend, query-scheduler: cleanup metrics for inactive tenants. #3826
* [ENHANCEMENT] Blocks storage: added `-blocks-storage.s3.region` support to S3 client configuration. #3811
* [ENHANCEMENT] Distributor: Remove cached subrings for inactive users when using shuffle sharding. #3849
* [ENHANCEMENT] Store-gateway: Reduced memory used to fetch chunks at query time. #3855
* [ENHANCEMENT] Ingester: attempt to prevent idle compaction from happening in concurrent ingesters by introducing a 25% jitter to the configured idle timeout (`-blocks-storage.tsdb.head-compaction-idle-timeout`). #3850
* [ENHANCEMENT] Compactor: cleanup local files for users that are no longer owned by compactor. #3851
* [ENHANCEMENT] Store-gateway: close empty bucket stores, and delete leftover local files for tenants that no longer belong to store-gateway. #3853
* [ENHANCEMENT] Store-gateway: added metrics to track partitioner behaviour. #3877
  * `cortex_bucket_store_partitioner_requested_bytes_total`
  * `cortex_bucket_store_partitioner_requested_ranges_total`
  * `cortex_bucket_store_partitioner_expanded_bytes_total`
  * `cortex_bucket_store_partitioner_expanded_ranges_total`
* [ENHANCEMENT] Store-gateway: added metrics to monitor chunk buffer pool behaviour. #3880
  * `cortex_bucket_store_chunk_pool_requested_bytes_total`
  * `cortex_bucket_store_chunk_pool_returned_bytes_total`
* [ENHANCEMENT] Alertmanager: load alertmanager configurations from object storage concurrently, and only load necessary configurations, speeding configuration synchronization process and executing fewer "GET object" operations to the storage when sharding is enabled. #3898
* [ENHANCEMENT] Ingester (blocks storage): Ingester can now stream entire chunks instead of individual samples to the querier. At the moment this feature must be explicitly enabled either by using `-ingester.stream-chunks-when-using-blocks` flag or `ingester_stream_chunks_when_using_blocks` (boolean) field in runtime config file, but these configuration options are temporary and will be removed when feature is stable. #3889
* [ENHANCEMENT] Alertmanager: New endpoint `/multitenant_alertmanager/delete_tenant_config` to delete configuration for tenant identified by `X-Scope-OrgID` header. This is an internal endpoint, available even if Alertmanager API is not enabled by using `-experimental.alertmanager.enable-api`. #3900
* [ENHANCEMENT] MemCached: Add `max_item_size` support. #3929
* [BUGFIX] Cortex: Fixed issue where fatal errors and various log messages where not logged. #3778
* [BUGFIX] HA Tracker: don't track as error in the `cortex_kv_request_duration_seconds` metric a CAS operation intentionally aborted. #3745
* [BUGFIX] Querier / ruler: do not log "error removing stale clients" if the ring is empty. #3761
* [BUGFIX] Store-gateway: fixed a panic caused by a race condition when the index-header lazy loading is enabled. #3775 #3789
* [BUGFIX] Compactor: fixed "could not guess file size" log when uploading blocks deletion marks to the global location. #3807
* [BUGFIX] Prevent panic at start if the http_prefix setting doesn't have a valid value. #3796
* [BUGFIX] Memberlist: fixed panic caused by race condition in `armon/go-metrics` used by memberlist client. #3725
* [BUGFIX] Querier: returning 422 (instead of 500) when query hits `max_chunks_per_query` limit with block storage. #3895
* [BUGFIX] Alertmanager: Ensure that experimental `/api/v1/alerts` endpoints work when `-http.prefix` is empty. #3905
* [BUGFIX] Chunk store: fix panic in inverted index when deleted fingerprint is no longer in the index. #3543

## 1.7.1 / 2021-04-27

* [CHANGE] Fix for CVE-2021-31232: Local file disclosure vulnerability when `-experimental.alertmanager.enable-api` is used. The HTTP basic auth `password_file` can be used as an attack vector to send any file content via a webhook. The alertmanager templates can be used as an attack vector to send any file content because the alertmanager can load any text file specified in the templates list.

## 1.7.0 / 2021-02-23

Note the blocks storage compactor runs a migration task at startup in this version, which can take many minutes and use a lot of RAM.
[Turn this off after first run](https://cortexmetrics.io/docs/blocks-storage/production-tips/#ensure-deletion-marks-migration-is-disabled-after-first-run).

* [CHANGE] FramedSnappy encoding support has been removed from Push and Remote Read APIs. This means Prometheus 1.6 support has been removed and the oldest Prometheus version supported in the remote write is 1.7. #3682
* [CHANGE] Ruler: removed the flag `-ruler.evaluation-delay-duration-deprecated` which was deprecated in 1.4.0. Please use the `ruler_evaluation_delay_duration` per-tenant limit instead. #3694
* [CHANGE] Removed the flags `-<prefix>.grpc-use-gzip-compression` which were deprecated in 1.3.0: #3694
  * `-query-scheduler.grpc-client-config.grpc-use-gzip-compression`: use `-query-scheduler.grpc-client-config.grpc-compression` instead
  * `-frontend.grpc-client-config.grpc-use-gzip-compression`: use `-frontend.grpc-client-config.grpc-compression` instead
  * `-ruler.client.grpc-use-gzip-compression`: use `-ruler.client.grpc-compression` instead
  * `-bigtable.grpc-use-gzip-compression`: use `-bigtable.grpc-compression` instead
  * `-ingester.client.grpc-use-gzip-compression`: use `-ingester.client.grpc-compression` instead
  * `-querier.frontend-client.grpc-use-gzip-compression`: use `-querier.frontend-client.grpc-compression` instead
* [CHANGE] Querier: it's not required to set `-frontend.query-stats-enabled=true` in the querier anymore to enable query statistics logging in the query-frontend. The flag is now required to be configured only in the query-frontend and it will be propagated to the queriers. #3595 #3695
* [CHANGE] Blocks storage: compactor is now required when running a Cortex cluster with the blocks storage, because it also keeps the bucket index updated. #3583
* [CHANGE] Blocks storage: block deletion marks are now stored in a per-tenant global markers/ location too, other than within the block location. The compactor, at startup, will copy deletion marks from the block location to the global location. This migration is required only once, so it can be safely disabled via `-compactor.block-deletion-marks-migration-enabled=false` after new compactor has successfully started at least once in the cluster. #3583
* [CHANGE] OpenStack Swift: the default value for the `-ruler.storage.swift.container-name` and `-swift.container-name` config options has changed from `cortex` to empty string. If you were relying on the default value, please set it back to `cortex`. #3660
* [CHANGE] HA Tracker: configured replica label is now verified against label value length limit (`-validation.max-length-label-value`). #3668
* [CHANGE] Distributor: `extend_writes` field in YAML configuration has moved from `lifecycler` (inside `ingester_config`) to `distributor_config`. This doesn't affect command line option `-distributor.extend-writes`, which stays the same. #3719
* [CHANGE] Alertmanager: Deprecated `-cluster.` CLI flags in favor of their `-alertmanager.cluster.` equivalent. The deprecated flags (and their respective YAML config options) are: #3677
  * `-cluster.listen-address` in favor of `-alertmanager.cluster.listen-address`
  * `-cluster.advertise-address` in favor of `-alertmanager.cluster.advertise-address`
  * `-cluster.peer` in favor of `-alertmanager.cluster.peers`
  * `-cluster.peer-timeout` in favor of `-alertmanager.cluster.peer-timeout`
* [CHANGE] Blocks storage: the default value of `-blocks-storage.bucket-store.sync-interval` has been changed from `5m` to `15m`. #3724
* [FEATURE] Querier: Queries can be federated across multiple tenants. The tenants IDs involved need to be specified separated by a `|` character in the `X-Scope-OrgID` request header. This is an experimental feature, which can be enabled by setting `-tenant-federation.enabled=true` on all Cortex services. #3250
* [FEATURE] Alertmanager: introduced the experimental option `-alertmanager.sharding-enabled` to shard tenants across multiple Alertmanager instances. This feature is still under heavy development and its usage is discouraged. The following new metrics are exported by the Alertmanager: #3664
  * `cortex_alertmanager_ring_check_errors_total`
  * `cortex_alertmanager_sync_configs_total`
  * `cortex_alertmanager_sync_configs_failed_total`
  * `cortex_alertmanager_tenants_discovered`
  * `cortex_alertmanager_tenants_owned`
* [ENHANCEMENT] Allow specifying JAEGER_ENDPOINT instead of sampling server or local agent port. #3682
* [ENHANCEMENT] Blocks storage: introduced a per-tenant bucket index, periodically updated by the compactor, used to avoid full bucket scanning done by queriers, store-gateways and rulers. The bucket index is updated by the compactor during blocks cleanup, on every `-compactor.cleanup-interval`. #3553 #3555 #3561 #3583 #3625 #3711 #3715
* [ENHANCEMENT] Blocks storage: introduced an option `-blocks-storage.bucket-store.bucket-index.enabled` to enable the usage of the bucket index in the querier, store-gateway and ruler. When enabled, the querier, store-gateway and ruler will use the bucket index to find a tenant's blocks instead of running the periodic bucket scan. The following new metrics are exported by the querier and ruler: #3614 #3625
  * `cortex_bucket_index_loads_total`
  * `cortex_bucket_index_load_failures_total`
  * `cortex_bucket_index_load_duration_seconds`
  * `cortex_bucket_index_loaded`
* [ENHANCEMENT] Compactor: exported the following metrics. #3583 #3625
  * `cortex_bucket_blocks_count`: Total number of blocks per tenant in the bucket. Includes blocks marked for deletion, but not partial blocks.
  * `cortex_bucket_blocks_marked_for_deletion_count`: Total number of blocks per tenant marked for deletion in the bucket.
  * `cortex_bucket_blocks_partials_count`: Total number of partial blocks.
  * `cortex_bucket_index_last_successful_update_timestamp_seconds`: Timestamp of the last successful update of a tenant's bucket index.
* [ENHANCEMENT] Ruler: Add `cortex_prometheus_last_evaluation_samples` to expose the number of samples generated by a rule group per tenant. #3582
* [ENHANCEMENT] Memberlist: add status page (/memberlist) with available details about memberlist-based KV store and memberlist cluster. It's also possible to view KV values in Go struct or JSON format, or download for inspection. #3575
* [ENHANCEMENT] Memberlist: client can now keep a size-bounded buffer with sent and received messages and display them in the admin UI (/memberlist) for troubleshooting. #3581 #3602
* [ENHANCEMENT] Blocks storage: added block index attributes caching support to metadata cache. The TTL can be configured via `-blocks-storage.bucket-store.metadata-cache.block-index-attributes-ttl`. #3629
* [ENHANCEMENT] Alertmanager: Add support for Azure blob storage. #3634
* [ENHANCEMENT] Compactor: tenants marked for deletion will now be fully cleaned up after some delay since deletion of last block. Cleanup includes removal of remaining marker files (including tenant deletion mark file) and files under `debug/metas`. #3613
* [ENHANCEMENT] Compactor: retry compaction of a single tenant on failure instead of re-running compaction for all tenants. #3627
* [ENHANCEMENT] Querier: Implement result caching for tenant query federation. #3640
* [ENHANCEMENT] API: Add a `mode` query parameter for the config endpoint: #3645
  * `/config?mode=diff`: Shows the YAML configuration with all values that differ from the defaults.
  * `/config?mode=defaults`: Shows the YAML configuration with all the default values.
* [ENHANCEMENT] OpenStack Swift: added the following config options to OpenStack Swift backend client: #3660
  - Chunks storage: `-swift.auth-version`, `-swift.max-retries`, `-swift.connect-timeout`, `-swift.request-timeout`.
  - Blocks storage: ` -blocks-storage.swift.auth-version`, ` -blocks-storage.swift.max-retries`, ` -blocks-storage.swift.connect-timeout`, ` -blocks-storage.swift.request-timeout`.
  - Ruler: `-ruler.storage.swift.auth-version`, `-ruler.storage.swift.max-retries`, `-ruler.storage.swift.connect-timeout`, `-ruler.storage.swift.request-timeout`.
* [ENHANCEMENT] Disabled in-memory shuffle-sharding subring cache in the store-gateway, ruler and compactor. This should reduce the memory utilisation in these services when shuffle-sharding is enabled, without introducing a significantly increase CPU utilisation. #3601
* [ENHANCEMENT] Shuffle sharding: optimised subring generation used by shuffle sharding. #3601
* [ENHANCEMENT] New /runtime_config endpoint that returns the defined runtime configuration in YAML format. The returned configuration includes overrides. #3639
* [ENHANCEMENT] Query-frontend: included the parameter name failed to validate in HTTP 400 message. #3703
* [ENHANCEMENT] Fail to startup Cortex if provided runtime config is invalid. #3707
* [ENHANCEMENT] Alertmanager: Add flags to customize the cluster configuration: #3667
  * `-alertmanager.cluster.gossip-interval`: The interval between sending gossip messages. By lowering this value (more frequent) gossip messages are propagated across cluster more quickly at the expense of increased bandwidth usage.
  * `-alertmanager.cluster.push-pull-interval`: The interval between gossip state syncs. Setting this interval lower (more frequent) will increase convergence speeds across larger clusters at the expense of increased bandwidth usage.
* [ENHANCEMENT] Distributor: change the error message returned when a received series has too many label values. The new message format has the series at the end and this plays better with Prometheus logs truncation. #3718
  - From: `sample for '<series>' has <value> label names; limit <value>`
  - To: `series has too many labels (actual: <value>, limit: <value>) series: '<series>'`
* [ENHANCEMENT] Improve bucket index loader to handle edge case where new tenant has not had blocks uploaded to storage yet. #3717
* [BUGFIX] Allow `-querier.max-query-lookback` use `y|w|d` suffix like deprecated `-store.max-look-back-period`. #3598
* [BUGFIX] Memberlist: Entry in the ring should now not appear again after using "Forget" feature (unless it's still heartbeating). #3603
* [BUGFIX] Ingester: do not close idle TSDBs while blocks shipping is in progress. #3630 #3632
* [BUGFIX] Ingester: correctly update `cortex_ingester_memory_users` and `cortex_ingester_active_series` when a tenant's idle TSDB is closed, when running Cortex with the blocks storage. #3646
* [BUGFIX] Querier: fix default value incorrectly overriding `-querier.frontend-address` in single-binary mode. #3650
* [BUGFIX] Compactor: delete `deletion-mark.json` at last when deleting a block in order to not leave partial blocks without deletion mark in the bucket if the compactor is interrupted while deleting a block. #3660
* [BUGFIX] Blocks storage: do not cleanup a partially uploaded block when `meta.json` upload fails. Despite failure to upload `meta.json`, this file may in some cases still appear in the bucket later. By skipping early cleanup, we avoid having corrupted blocks in the storage. #3660
* [BUGFIX] Alertmanager: disable access to `/alertmanager/metrics` (which exposes all Cortex metrics), `/alertmanager/-/reload` and `/alertmanager/debug/*`, which were available to any authenticated user with enabled AlertManager. #3678
* [BUGFIX] Query-Frontend: avoid creating many small sub-queries by discarding cache extents under 5 minutes #3653
* [BUGFIX] Ruler: Ensure the stale markers generated for evaluated rules respect the configured `-ruler.evaluation-delay-duration`. This will avoid issues with samples with NaN be persisted with timestamps set ahead of the next rule evaluation. #3687
* [BUGFIX] Alertmanager: don't serve HTTP requests until Alertmanager has fully started. Serving HTTP requests earlier may result in loss of configuration for the user. #3679
* [BUGFIX] Do not log "failed to load config" if runtime config file is empty. #3706
* [BUGFIX] Do not allow to use a runtime config file containing multiple YAML documents. #3706
* [BUGFIX] HA Tracker: don't track as error in the `cortex_kv_request_duration_seconds` metric a CAS operation intentionally aborted. #3745

## 1.6.0 / 2020-12-29

* [CHANGE] Query Frontend: deprecate `-querier.compress-http-responses` in favour of `-api.response-compression-enabled`. #3544
* [CHANGE] Querier: deprecated `-store.max-look-back-period`. You should use `-querier.max-query-lookback` instead. #3452
* [CHANGE] Blocks storage: increased `-blocks-storage.bucket-store.chunks-cache.attributes-ttl` default from `24h` to `168h` (1 week). #3528
* [CHANGE] Blocks storage: the config option `-blocks-storage.bucket-store.index-cache.postings-compression-enabled` has been deprecated and postings compression is always enabled. #3538
* [CHANGE] Ruler: gRPC message size default limits on the Ruler-client side have changed: #3523
  - limit for outgoing gRPC messages has changed from 2147483647 to 16777216 bytes
  - limit for incoming gRPC messages has changed from 4194304 to 104857600 bytes
* [FEATURE] Distributor/Ingester: Provide ability to not overflow writes in the presence of a leaving or unhealthy ingester. This allows for more efficient ingester rolling restarts. #3305
* [FEATURE] Query-frontend: introduced query statistics logged in the query-frontend when enabled via `-frontend.query-stats-enabled=true`. When enabled, the metric `cortex_query_seconds_total` is tracked, counting the sum of the wall time spent across all queriers while running queries (on a per-tenant basis). The metrics `cortex_request_duration_seconds` and `cortex_query_seconds_total` are different: the first one tracks the request duration (eg. HTTP request from the client), while the latter tracks the sum of the wall time on all queriers involved executing the query. #3539
* [ENHANCEMENT] API: Add GZIP HTTP compression to the API responses. Compression can be enabled via `-api.response-compression-enabled`. #3536
* [ENHANCEMENT] Added zone-awareness support on queries. When zone-awareness is enabled, queries will still succeed if all ingesters in a single zone will fail. #3414
* [ENHANCEMENT] Blocks storage ingester: exported more TSDB-related metrics. #3412
  - `cortex_ingester_tsdb_wal_corruptions_total`
  - `cortex_ingester_tsdb_head_truncations_failed_total`
  - `cortex_ingester_tsdb_head_truncations_total`
  - `cortex_ingester_tsdb_head_gc_duration_seconds`
* [ENHANCEMENT] Enforced keepalive on all gRPC clients used for inter-service communication. #3431
* [ENHANCEMENT] Added `cortex_alertmanager_config_hash` metric to expose hash of Alertmanager Config loaded per user. #3388
* [ENHANCEMENT] Query-Frontend / Query-Scheduler: New component called "Query-Scheduler" has been introduced. Query-Scheduler is simply a queue of requests, moved outside of Query-Frontend. This allows Query-Frontend to be scaled separately from number of queues. To make Query-Frontend and Querier use Query-Scheduler, they need to be started with `-frontend.scheduler-address` and `-querier.scheduler-address` options respectively. #3374 #3471
* [ENHANCEMENT] Query-frontend / Querier / Ruler: added `-querier.max-query-lookback` to limit how long back data (series and metadata) can be queried. This setting can be overridden on a per-tenant basis and is enforced in the query-frontend, querier and ruler. #3452 #3458
* [ENHANCEMENT] Querier: added `-querier.query-store-for-labels-enabled` to query store for label names, label values and series APIs. Only works with blocks storage engine. #3461 #3520
* [ENHANCEMENT] Ingester: exposed `-blocks-storage.tsdb.wal-segment-size-bytes` config option to customise the TSDB WAL segment max size. #3476
* [ENHANCEMENT] Compactor: concurrently run blocks cleaner for multiple tenants. Concurrency can be configured via `-compactor.cleanup-concurrency`. #3483
* [ENHANCEMENT] Compactor: shuffle tenants before running compaction. #3483
* [ENHANCEMENT] Compactor: wait for a stable ring at startup, when sharding is enabled. #3484
* [ENHANCEMENT] Store-gateway: added `-blocks-storage.bucket-store.index-header-lazy-loading-enabled` to enable index-header lazy loading (experimental). When enabled, index-headers will be mmap-ed only once required by a query and will be automatically released after `-blocks-storage.bucket-store.index-header-lazy-loading-idle-timeout` time of inactivity. #3498
* [ENHANCEMENT] Alertmanager: added metrics `cortex_alertmanager_notification_requests_total` and `cortex_alertmanager_notification_requests_failed_total`. #3518
* [ENHANCEMENT] Ingester: added `-blocks-storage.tsdb.head-chunks-write-buffer-size-bytes` to fine-tune the TSDB head chunks write buffer size when running Cortex blocks storage. #3518
* [ENHANCEMENT] /metrics now supports OpenMetrics output. HTTP and gRPC servers metrics can now include exemplars. #3524
* [ENHANCEMENT] Expose gRPC keepalive policy options by gRPC server. #3524
* [ENHANCEMENT] Blocks storage: enabled caching of `meta.json` attributes, configurable via `-blocks-storage.bucket-store.metadata-cache.metafile-attributes-ttl`. #3528
* [ENHANCEMENT] Compactor: added a config validation check to fail fast if the compactor has been configured invalid block range periods (each period is expected to be a multiple of the previous one). #3534
* [ENHANCEMENT] Blocks storage: concurrently fetch deletion marks from object storage. #3538
* [ENHANCEMENT] Blocks storage ingester: ingester can now close idle TSDB and delete local data. #3491 #3552
* [ENHANCEMENT] Blocks storage: add option to use V2 signatures for S3 authentication. #3540
* [ENHANCEMENT] Exported process metrics to monitor the number of memory map areas allocated. #3537
  * - `process_memory_map_areas`
  * - `process_memory_map_areas_limit`
* [ENHANCEMENT] Ruler: Expose gRPC client options. #3523
* [ENHANCEMENT] Compactor: added metrics to track on-going compaction. #3535
  * `cortex_compactor_tenants_discovered`
  * `cortex_compactor_tenants_skipped`
  * `cortex_compactor_tenants_processing_succeeded`
  * `cortex_compactor_tenants_processing_failed`
* [ENHANCEMENT] Added new experimental API endpoints: `POST /purger/delete_tenant` and `GET /purger/delete_tenant_status` for deleting all tenant data. Only works with blocks storage. Compactor removes blocks that belong to user marked for deletion. #3549 #3558
* [ENHANCEMENT] Chunks storage: add option to use V2 signatures for S3 authentication. #3560
* [ENHANCEMENT] HA Tracker: Added new limit `ha_max_clusters` to set the max number of clusters tracked for single user. This limit is disabled by default. #3668
* [BUGFIX] Query-Frontend: `cortex_query_seconds_total` now return seconds not nanoseconds. #3589
* [BUGFIX] Blocks storage ingester: fixed some cases leading to a TSDB WAL corruption after a partial write to disk. #3423
* [BUGFIX] Blocks storage: Fix the race between ingestion and `/flush` call resulting in overlapping blocks. #3422
* [BUGFIX] Querier: fixed `-querier.max-query-into-future` which wasn't correctly enforced on range queries. #3452
* [BUGFIX] Fixed float64 precision stability when aggregating metrics before exposing them. This could have lead to false counters resets when querying some metrics exposed by Cortex. #3506
* [BUGFIX] Querier: the meta.json sync concurrency done when running Cortex with the blocks storage is now controlled by `-blocks-storage.bucket-store.meta-sync-concurrency` instead of the incorrect `-blocks-storage.bucket-store.block-sync-concurrency` (default values are the same). #3531
* [BUGFIX] Querier: fixed initialization order of querier module when using blocks storage. It now (again) waits until blocks have been synchronized. #3551

## Blocksconvert

* [ENHANCEMENT] Scheduler: ability to ignore users based on regexp, using `-scheduler.ignore-users-regex` flag. #3477
* [ENHANCEMENT] Builder: Parallelize reading chunks in the final stage of building block. #3470
* [ENHANCEMENT] Builder: remove duplicate label names from chunk. #3547

## 1.5.0 / 2020-11-09

### Cortex

* [CHANGE] Blocks storage: update the default HTTP configuration values for the S3 client to the upstream Thanos default values. #3244
  - `-blocks-storage.s3.http.idle-conn-timeout` is set 90 seconds.
  - `-blocks-storage.s3.http.response-header-timeout` is set to 2 minutes.
* [CHANGE] Improved shuffle sharding support in the write path. This work introduced some config changes: #3090
  * Introduced `-distributor.sharding-strategy` CLI flag (and its respective `sharding_strategy` YAML config option) to explicitly specify which sharding strategy should be used in the write path
  * `-experimental.distributor.user-subring-size` flag renamed to `-distributor.ingestion-tenant-shard-size`
  * `user_subring_size` limit YAML config option renamed to `ingestion_tenant_shard_size`
* [CHANGE] Dropped "blank Alertmanager configuration; using fallback" message from Info to Debug level. #3205
* [CHANGE] Zone-awareness replication for time-series now should be explicitly enabled in the distributor via the `-distributor.zone-awareness-enabled` CLI flag (or its respective YAML config option). Before, zone-aware replication was implicitly enabled if a zone was set on ingesters. #3200
* [CHANGE] Removed the deprecated CLI flag `-config-yaml`. You should use `-schema-config-file` instead. #3225
* [CHANGE] Enforced the HTTP method required by some API endpoints which did (incorrectly) allow any method before that. #3228
  - `GET /`
  - `GET /config`
  - `GET /debug/fgprof`
  - `GET /distributor/all_user_stats`
  - `GET /distributor/ha_tracker`
  - `GET /all_user_stats`
  - `GET /ha-tracker`
  - `GET /api/v1/user_stats`
  - `GET /api/v1/chunks`
  - `GET <legacy-http-prefix>/user_stats`
  - `GET <legacy-http-prefix>/chunks`
  - `GET /services`
  - `GET /multitenant_alertmanager/status`
  - `GET /status` (alertmanager microservice)
  - `GET|POST /ingester/ring`
  - `GET|POST /ring`
  - `GET|POST /store-gateway/ring`
  - `GET|POST /compactor/ring`
  - `GET|POST /ingester/flush`
  - `GET|POST /ingester/shutdown`
  - `GET|POST /flush`
  - `GET|POST /shutdown`
  - `GET|POST /ruler/ring`
  - `POST /api/v1/push`
  - `POST <legacy-http-prefix>/push`
  - `POST /push`
  - `POST /ingester/push`
* [CHANGE] Renamed CLI flags to configure the network interface names from which automatically detect the instance IP. #3295
  - `-compactor.ring.instance-interface` renamed to `-compactor.ring.instance-interface-names`
  - `-store-gateway.sharding-ring.instance-interface` renamed to `-store-gateway.sharding-ring.instance-interface-names`
  - `-distributor.ring.instance-interface` renamed to `-distributor.ring.instance-interface-names`
  - `-ruler.ring.instance-interface` renamed to `-ruler.ring.instance-interface-names`
* [CHANGE] Renamed `-<prefix>.redis.enable-tls` CLI flag to `-<prefix>.redis.tls-enabled`, and its respective YAML config option from `enable_tls` to `tls_enabled`. #3298
* [CHANGE] Increased default `-<prefix>.redis.timeout` from `100ms` to `500ms`. #3301
* [CHANGE] `cortex_alertmanager_config_invalid` has been removed in favor of `cortex_alertmanager_config_last_reload_successful`. #3289
* [CHANGE] Query-frontend: POST requests whose body size exceeds 10MiB will be rejected. The max body size can be customised via `-frontend.max-body-size`. #3276
* [FEATURE] Shuffle sharding: added support for shuffle-sharding queriers in the query-frontend. When configured (`-frontend.max-queriers-per-tenant` globally, or using per-tenant limit `max_queriers_per_tenant`), each tenants's requests will be handled by different set of queriers. #3113 #3257
* [FEATURE] Shuffle sharding: added support for shuffle-sharding ingesters on the read path. When ingesters shuffle-sharding is enabled and `-querier.shuffle-sharding-ingesters-lookback-period` is set, queriers will fetch in-memory series from the minimum set of required ingesters, selecting only ingesters which may have received series since 'now - lookback period'. #3252
* [FEATURE] Query-frontend: added `compression` config to support results cache with compression. #3217
* [FEATURE] Add OpenStack Swift support to blocks storage. #3303
* [FEATURE] Added support for applying Prometheus relabel configs on series received by the distributor. A `metric_relabel_configs` field has been added to the per-tenant limits configuration. #3329
* [FEATURE] Support for Cassandra client SSL certificates. #3384
* [ENHANCEMENT] Ruler: Introduces two new limits `-ruler.max-rules-per-rule-group` and `-ruler.max-rule-groups-per-tenant` to control the number of rules per rule group and the total number of rule groups for a given user. They are disabled by default. #3366
* [ENHANCEMENT] Allow to specify multiple comma-separated Cortex services to `-target` CLI option (or its respective YAML config option). For example, `-target=all,compactor` can be used to start Cortex single-binary with compactor as well. #3275
* [ENHANCEMENT] Expose additional HTTP configs for the S3 backend client. New flag are listed below: #3244
  - `-blocks-storage.s3.http.idle-conn-timeout`
  - `-blocks-storage.s3.http.response-header-timeout`
  - `-blocks-storage.s3.http.insecure-skip-verify`
* [ENHANCEMENT] Added `cortex_query_frontend_connected_clients` metric to show the number of workers currently connected to the frontend. #3207
* [ENHANCEMENT] Shuffle sharding: improved shuffle sharding in the write path. Shuffle sharding now should be explicitly enabled via `-distributor.sharding-strategy` CLI flag (or its respective YAML config option) and guarantees stability, consistency, shuffling and balanced zone-awareness properties. #3090 #3214
* [ENHANCEMENT] Ingester: added new metric `cortex_ingester_active_series` to track active series more accurately. Also added options to control whether active series tracking is enabled (`-ingester.active-series-metrics-enabled`, defaults to false), and how often this metric is updated (`-ingester.active-series-metrics-update-period`) and max idle time for series to be considered inactive (`-ingester.active-series-metrics-idle-timeout`). #3153
* [ENHANCEMENT] Store-gateway: added zone-aware replication support to blocks replication in the store-gateway. #3200
* [ENHANCEMENT] Store-gateway: exported new metrics. #3231
  - `cortex_bucket_store_cached_series_fetch_duration_seconds`
  - `cortex_bucket_store_cached_postings_fetch_duration_seconds`
  - `cortex_bucket_stores_gate_queries_max`
* [ENHANCEMENT] Added `-version` flag to Cortex. #3233
* [ENHANCEMENT] Hash ring: added instance registered timestamp to the ring. #3248
* [ENHANCEMENT] Reduce tail latency by smoothing out spikes in rate of chunk flush operations. #3191
* [ENHANCEMENT] User Cortex as User Agent in http requests issued by Configs DB client. #3264
* [ENHANCEMENT] Experimental Ruler API: Fetch rule groups from object storage in parallel. #3218
* [ENHANCEMENT] Chunks GCS object storage client uses the `fields` selector to limit the payload size when listing objects in the bucket. #3218 #3292
* [ENHANCEMENT] Added shuffle sharding support to ruler. Added new metric `cortex_ruler_sync_rules_total`. #3235
* [ENHANCEMENT] Return an explicit error when the store-gateway is explicitly requested without a blocks storage engine. #3287
* [ENHANCEMENT] Ruler: only load rules that belong to the ruler. Improves rules synching performances when ruler sharding is enabled. #3269
* [ENHANCEMENT] Added `-<prefix>.redis.tls-insecure-skip-verify` flag. #3298
* [ENHANCEMENT] Added `cortex_alertmanager_config_last_reload_successful_seconds` metric to show timestamp of last successful AM config reload. #3289
* [ENHANCEMENT] Blocks storage: reduced number of bucket listing operations to list block content (applies to newly created blocks only). #3363
* [ENHANCEMENT] Ruler: Include the tenant ID on the notifier logs. #3372
* [ENHANCEMENT] Blocks storage Compactor: Added `-compactor.enabled-tenants` and `-compactor.disabled-tenants` to explicitly enable or disable compaction of specific tenants. #3385
* [ENHANCEMENT] Blocks storage ingester: Creating checkpoint only once even when there are multiple Head compactions in a single `Compact()` call. #3373
* [BUGFIX] Blocks storage ingester: Read repair memory-mapped chunks file which can end up being empty on abrupt shutdowns combined with faulty disks. #3373
* [BUGFIX] Blocks storage ingester: Close TSDB resources on failed startup preventing ingester OOMing. #3373
* [BUGFIX] No-longer-needed ingester operations for queries triggered by queriers and rulers are now canceled. #3178
* [BUGFIX] Ruler: directories in the configured `rules-path` will be removed on startup and shutdown in order to ensure they don't persist between runs. #3195
* [BUGFIX] Handle hash-collisions in the query path. #3192
* [BUGFIX] Check for postgres rows errors. #3197
* [BUGFIX] Ruler Experimental API: Don't allow rule groups without names or empty rule groups. #3210
* [BUGFIX] Experimental Alertmanager API: Do not allow empty Alertmanager configurations or bad template filenames to be submitted through the configuration API. #3185
* [BUGFIX] Reduce failures to update heartbeat when using Consul. #3259
* [BUGFIX] When using ruler sharding, moving all user rule groups from ruler to a different one and then back could end up with some user groups not being evaluated at all. #3235
* [BUGFIX] Fixed shuffle sharding consistency when zone-awareness is enabled and the shard size is increased or instances in a new zone are added. #3299
* [BUGFIX] Use a valid grpc header when logging IP addresses. #3307
* [BUGFIX] Fixed the metric `cortex_prometheus_rule_group_duration_seconds` in the Ruler, it wouldn't report any values. #3310
* [BUGFIX] Fixed gRPC connections leaking in rulers when rulers sharding is enabled and APIs called. #3314
* [BUGFIX] Fixed shuffle sharding consistency when zone-awareness is enabled and the shard size is increased or instances in a new zone are added. #3299
* [BUGFIX] Fixed Gossip memberlist members joining when addresses are configured using DNS-based service discovery. #3360
* [BUGFIX] Ingester: fail to start an ingester running the blocks storage, if unable to load any existing TSDB at startup. #3354
* [BUGFIX] Blocks storage: Avoid deletion of blocks in the ingester which are not shipped to the storage yet. #3346
* [BUGFIX] Fix common prefixes returned by List method of S3 client. #3358
* [BUGFIX] Honor configured timeout in Azure and GCS object clients. #3285
* [BUGFIX] Blocks storage: Avoid creating blocks larger than configured block range period on forced compaction and when TSDB is idle. #3344
* [BUGFIX] Shuffle sharding: fixed max global series per user/metric limit when shuffle sharding and `-distributor.shard-by-all-labels=true` are both enabled in distributor. When using these global limits you should now set `-distributor.sharding-strategy` and `-distributor.zone-awareness-enabled` to ingesters too. #3369
* [BUGFIX] Slow query logging: when using downstream server request parameters were not logged. #3276
* [BUGFIX] Fixed tenant detection in the ruler and alertmanager API when running without auth. #3343

### Blocksconvert

* [ENHANCEMENT] Blocksconvert – Builder: download plan file locally before processing it. #3209
* [ENHANCEMENT] Blocksconvert – Cleaner: added new tool for deleting chunks data. #3283
* [ENHANCEMENT] Blocksconvert – Scanner: support for scanning specific date-range only. #3222
* [ENHANCEMENT] Blocksconvert – Scanner: metrics for tracking progress. #3222
* [ENHANCEMENT] Blocksconvert – Builder: retry block upload before giving up. #3245
* [ENHANCEMENT] Blocksconvert – Scanner: upload plans concurrently. #3340
* [BUGFIX] Blocksconvert: fix chunks ordering in the block. Chunks in different order than series work just fine in TSDB blocks at the moment, but it's not consistent with what Prometheus does and future Prometheus and Cortex optimizations may rely on this ordering. #3371

## 1.4.0 / 2020-10-02

* [CHANGE] TLS configuration for gRPC, HTTP and etcd clients is now marked as experimental. These features are not yet fully baked, and we expect possible small breaking changes in Cortex 1.5. #3198
* [CHANGE] Cassandra backend support is now GA (stable). #3180
* [CHANGE] Blocks storage is now GA (stable). The `-experimental` prefix has been removed from all CLI flags related to the blocks storage (no YAML config changes). #3180 #3201
  - `-experimental.blocks-storage.*` flags renamed to `-blocks-storage.*`
  - `-experimental.store-gateway.*` flags renamed to `-store-gateway.*`
  - `-experimental.querier.store-gateway-client.*` flags renamed to `-querier.store-gateway-client.*`
  - `-experimental.querier.store-gateway-addresses` flag renamed to `-querier.store-gateway-addresses`
  - `-store-gateway.replication-factor` flag renamed to `-store-gateway.sharding-ring.replication-factor`
  - `-store-gateway.tokens-file-path` flag renamed to `store-gateway.sharding-ring.tokens-file-path`
* [CHANGE] Ingester: Removed deprecated untyped record from chunks WAL. Only if you are running `v1.0` or below, it is recommended to first upgrade to `v1.1`/`v1.2`/`v1.3` and run it for a day before upgrading to `v1.4` to avoid data loss. #3115
* [CHANGE] Distributor API endpoints are no longer served unless target is set to `distributor` or `all`. #3112
* [CHANGE] Increase the default Cassandra client replication factor to 3. #3007
* [CHANGE] Blocks storage: removed the support to transfer blocks between ingesters on shutdown. When running the Cortex blocks storage, ingesters are expected to run with a persistent disk. The following metrics have been removed: #2996
  * `cortex_ingester_sent_files`
  * `cortex_ingester_received_files`
  * `cortex_ingester_received_bytes_total`
  * `cortex_ingester_sent_bytes_total`
* [CHANGE] The buckets for the `cortex_chunk_store_index_lookups_per_query` metric have been changed to 1, 2, 4, 8, 16. #3021
* [CHANGE] Blocks storage: the `operation` label value `getrange` has changed into `get_range` for the metrics `thanos_store_bucket_cache_operation_requests_total` and `thanos_store_bucket_cache_operation_hits_total`. #3000
* [CHANGE] Experimental Delete Series: `/api/v1/admin/tsdb/delete_series` and `/api/v1/admin/tsdb/cancel_delete_request` purger APIs to return status code `204` instead of `200` for success. #2946
* [CHANGE] Histogram `cortex_memcache_request_duration_seconds` `method` label value changes from `Memcached.Get` to `Memcached.GetBatched` for batched lookups, and is not reported for non-batched lookups (label value `Memcached.GetMulti` remains, and had exactly the same value as `Get` in nonbatched lookups).  The same change applies to tracing spans. #3046
* [CHANGE] TLS server validation is now enabled by default, a new parameter `tls_insecure_skip_verify` can be set to true to skip validation optionally. #3030
* [CHANGE] `cortex_ruler_config_update_failures_total` has been removed in favor of `cortex_ruler_config_last_reload_successful`. #3056
* [CHANGE] `ruler.evaluation_delay_duration` field in YAML config has been moved and renamed to `limits.ruler_evaluation_delay_duration`. #3098
* [CHANGE] Removed obsolete `results_cache.max_freshness` from YAML config (deprecated since Cortex 1.2). #3145
* [CHANGE] Removed obsolete `-promql.lookback-delta` option (deprecated since Cortex 1.2, replaced with `-querier.lookback-delta`). #3144
* [CHANGE] Cache: added support for Redis Cluster and Redis Sentinel. #2961
  - The following changes have been made in Redis configuration:
   - `-redis.master_name` added
   - `-redis.db` added
   - `-redis.max-active-conns` changed to `-redis.pool-size`
   - `-redis.max-conn-lifetime` changed to `-redis.max-connection-age`
   - `-redis.max-idle-conns` removed
   - `-redis.wait-on-pool-exhaustion` removed
* [CHANGE] TLS configuration for gRPC, HTTP and etcd clients is now marked as experimental. These features are not yet fully baked, and we expect possible small breaking changes in Cortex 1.5. #3198
* [CHANGE] Fixed store-gateway CLI flags inconsistencies. #3201
  - `-store-gateway.replication-factor` flag renamed to `-store-gateway.sharding-ring.replication-factor`
  - `-store-gateway.tokens-file-path` flag renamed to `store-gateway.sharding-ring.tokens-file-path`
* [FEATURE] Logging of the source IP passed along by a reverse proxy is now supported by setting the `-server.log-source-ips-enabled`. For non standard headers the settings `-server.log-source-ips-header` and `-server.log-source-ips-regex` can be used. #2985
* [FEATURE] Blocks storage: added shuffle sharding support to store-gateway blocks sharding. Added the following additional metrics to store-gateway: #3069
  * `cortex_bucket_stores_tenants_discovered`
  * `cortex_bucket_stores_tenants_synced`
* [FEATURE] Experimental blocksconvert: introduce an experimental tool `blocksconvert` to migrate long-term storage chunks to blocks. #3092 #3122 #3127 #3162
* [ENHANCEMENT] Improve the Alertmanager logging when serving requests from its API / UI. #3397
* [ENHANCEMENT] Add support for azure storage in China, German and US Government environments. #2988
* [ENHANCEMENT] Query-tee: added a small tolerance to floating point sample values comparison. #2994
* [ENHANCEMENT] Query-tee: add support for doing a passthrough of requests to preferred backend for unregistered routes #3018
* [ENHANCEMENT] Expose `storage.aws.dynamodb.backoff_config` configuration file field. #3026
* [ENHANCEMENT] Added `cortex_request_message_bytes` and `cortex_response_message_bytes` histograms to track received and sent gRPC message and HTTP request/response sizes. Added `cortex_inflight_requests` gauge to track number of inflight gRPC and HTTP requests. #3064
* [ENHANCEMENT] Publish ruler's ring metrics. #3074
* [ENHANCEMENT] Add config validation to the experimental Alertmanager API. Invalid configs are no longer accepted. #3053
* [ENHANCEMENT] Add "integration" as a label for `cortex_alertmanager_notifications_total` and `cortex_alertmanager_notifications_failed_total` metrics. #3056
* [ENHANCEMENT] Add `cortex_ruler_config_last_reload_successful` and `cortex_ruler_config_last_reload_successful_seconds` to check status of users rule manager. #3056
* [ENHANCEMENT] The configuration validation now fails if an empty YAML node has been set for a root YAML config property. #3080
* [ENHANCEMENT] Memcached dial() calls now have a circuit-breaker to avoid hammering a broken cache. #3051, #3189
* [ENHANCEMENT] `-ruler.evaluation-delay-duration` is now overridable as a per-tenant limit, `ruler_evaluation_delay_duration`. #3098
* [ENHANCEMENT] Add TLS support to etcd client. #3102
* [ENHANCEMENT] When a tenant accesses the Alertmanager UI or its API, if we have valid `-alertmanager.configs.fallback` we'll use that to start the manager and avoid failing the request. #3073
* [ENHANCEMENT] Add `DELETE api/v1/rules/{namespace}` to the Ruler. It allows all the rule groups of a namespace to be deleted. #3120
* [ENHANCEMENT] Experimental Delete Series: Retry processing of Delete requests during failures. #2926
* [ENHANCEMENT] Improve performance of QueryStream() in ingesters. #3177
* [ENHANCEMENT] Modules included in "All" target are now visible in output of `-modules` CLI flag. #3155
* [ENHANCEMENT] Added `/debug/fgprof` endpoint to debug running Cortex process using `fgprof`. This adds up to the existing `/debug/...` endpoints. #3131
* [ENHANCEMENT] Blocks storage: optimised `/api/v1/series` for blocks storage. (#2976)
* [BUGFIX] Ruler: when loading rules from "local" storage, check for directory after resolving symlink. #3137
* [BUGFIX] Query-frontend: Fixed rounding for incoming query timestamps, to be 100% Prometheus compatible. #2990
* [BUGFIX] Querier: Merge results from chunks and blocks ingesters when using streaming of results. #3013
* [BUGFIX] Querier: query /series from ingesters regardless the `-querier.query-ingesters-within` setting. #3035
* [BUGFIX] Blocks storage: Ingester is less likely to hit gRPC message size limit when streaming data to queriers. #3015
* [BUGFIX] Blocks storage: fixed memberlist support for the store-gateways and compactors ring used when blocks sharding is enabled. #3058 #3095
* [BUGFIX] Fix configuration for TLS server validation, TLS skip verify was hardcoded to true for all TLS configurations and prevented validation of server certificates. #3030
* [BUGFIX] Fixes the Alertmanager panicking when no `-alertmanager.web.external-url` is provided. #3017
* [BUGFIX] Fixes the registration of the Alertmanager API metrics `cortex_alertmanager_alerts_received_total` and `cortex_alertmanager_alerts_invalid_total`. #3065
* [BUGFIX] Fixes `flag needs an argument: -config.expand-env` error. #3087
* [BUGFIX] An index optimisation actually slows things down when using caching. Moved it to the right location. #2973
* [BUGFIX] Ingester: If push request contained both valid and invalid samples, valid samples were ingested but not stored to WAL of the chunks storage. This has been fixed. #3067
* [BUGFIX] Cassandra: fixed consistency setting in the CQL session when creating the keyspace. #3105
* [BUGFIX] Ruler: Config API would return both the `record` and `alert` in `YAML` response keys even when one of them must be empty. #3120
* [BUGFIX] Index page now uses configured HTTP path prefix when creating links. #3126
* [BUGFIX] Purger: fixed deadlock when reloading of tombstones failed. #3182
* [BUGFIX] Fixed panic in flusher job, when error writing chunks to the store would cause "idle" chunks to be flushed, which triggered panic. #3140
* [BUGFIX] Index page no longer shows links that are not valid for running Cortex instance. #3133
* [BUGFIX] Configs: prevent validation of templates to fail when using template functions. #3157
* [BUGFIX] Configuring the S3 URL with an `@` but without username and password doesn't enable the AWS static credentials anymore. #3170
* [BUGFIX] Limit errors on ranged queries (`api/v1/query_range`) no longer return a status code `500` but `422` instead. #3167
* [BUGFIX] Handle hash-collisions in the query path. Before this fix, Cortex could occasionally mix up two different series in a query, leading to invalid results, when `-querier.ingester-streaming` was used. #3192

## 1.3.0 / 2020-08-21

* [CHANGE] Replace the metric `cortex_alertmanager_configs` with `cortex_alertmanager_config_invalid` exposed by Alertmanager. #2960
* [CHANGE] Experimental Delete Series: Change target flag for purger from `data-purger` to `purger`. #2777
* [CHANGE] Experimental blocks storage: The max concurrent queries against the long-term storage, configured via `-experimental.blocks-storage.bucket-store.max-concurrent`, is now a limit shared across all tenants and not a per-tenant limit anymore. The default value has changed from `20` to `100` and the following new metrics have been added: #2797
  * `cortex_bucket_stores_gate_queries_concurrent_max`
  * `cortex_bucket_stores_gate_queries_in_flight`
  * `cortex_bucket_stores_gate_duration_seconds`
* [CHANGE] Metric `cortex_ingester_flush_reasons` has been renamed to `cortex_ingester_flushing_enqueued_series_total`, and new metric `cortex_ingester_flushing_dequeued_series_total` with `outcome` label (superset of reason) has been added. #2802 #2818 #2998
* [CHANGE] Experimental Delete Series: Metric `cortex_purger_oldest_pending_delete_request_age_seconds` would track age of delete requests since they are over their cancellation period instead of their creation time. #2806
* [CHANGE] Experimental blocks storage: the store-gateway service is required in a Cortex cluster running with the experimental blocks storage. Removed the `-experimental.tsdb.store-gateway-enabled` CLI flag and `store_gateway_enabled` YAML config option. The store-gateway is now always enabled when the storage engine is `blocks`. #2822
* [CHANGE] Experimental blocks storage: removed support for `-experimental.blocks-storage.bucket-store.max-sample-count` flag because the implementation was flawed. To limit the number of samples/chunks processed by a single query you can set `-store.query-chunk-limit`, which is now supported by the blocks storage too. #2852
* [CHANGE] Ingester: Chunks flushed via /flush stay in memory until retention period is reached. This affects `cortex_ingester_memory_chunks` metric. #2778
* [CHANGE] Querier: the error message returned when the query time range exceeds `-store.max-query-length` has changed from `invalid query, length > limit (X > Y)` to `the query time range exceeds the limit (query length: X, limit: Y)`. #2826
* [CHANGE] Add `component` label to metrics exposed by chunk, delete and index store clients. #2774
* [CHANGE] Querier: when `-querier.query-ingesters-within` is configured, the time range of the query sent to ingesters is now manipulated to ensure the query start time is not older than 'now - query-ingesters-within'. #2904
* [CHANGE] KV: The `role` label which was a label of `multi` KV store client only has been added to metrics of every KV store client. If KV store client is not `multi`, then the value of `role` label is `primary`. #2837
* [CHANGE] Added the `engine` label to the metrics exposed by the Prometheus query engine, to distinguish between `ruler` and `querier` metrics. #2854
* [CHANGE] Added ruler to the single binary when started with `-target=all` (default). #2854
* [CHANGE] Experimental blocks storage: compact head when opening TSDB. This should only affect ingester startup after it was unable to compact head in previous run. #2870
* [CHANGE] Metric `cortex_overrides_last_reload_successful` has been renamed to `cortex_runtime_config_last_reload_successful`. #2874
* [CHANGE] HipChat support has been removed from the alertmanager (because removed from the Prometheus upstream too). #2902
* [CHANGE] Add constant label `name` to metric `cortex_cache_request_duration_seconds`. #2903
* [CHANGE] Add `user` label to metric `cortex_query_frontend_queue_length`. #2939
* [CHANGE] Experimental blocks storage: cleaned up the config and renamed "TSDB" to "blocks storage". #2937
  - The storage engine setting value has been changed from `tsdb` to `blocks`; this affects `-store.engine` CLI flag and its respective YAML option.
  - The root level YAML config has changed from `tsdb` to `blocks_storage`
  - The prefix of all CLI flags has changed from `-experimental.tsdb.` to `-experimental.blocks-storage.`
  - The following settings have been grouped under `tsdb` property in the YAML config and their CLI flags changed:
    - `-experimental.tsdb.dir` changed to `-experimental.blocks-storage.tsdb.dir`
    - `-experimental.tsdb.block-ranges-period` changed to `-experimental.blocks-storage.tsdb.block-ranges-period`
    - `-experimental.tsdb.retention-period` changed to `-experimental.blocks-storage.tsdb.retention-period`
    - `-experimental.tsdb.ship-interval` changed to `-experimental.blocks-storage.tsdb.ship-interval`
    - `-experimental.tsdb.ship-concurrency` changed to `-experimental.blocks-storage.tsdb.ship-concurrency`
    - `-experimental.tsdb.max-tsdb-opening-concurrency-on-startup` changed to `-experimental.blocks-storage.tsdb.max-tsdb-opening-concurrency-on-startup`
    - `-experimental.tsdb.head-compaction-interval` changed to `-experimental.blocks-storage.tsdb.head-compaction-interval`
    - `-experimental.tsdb.head-compaction-concurrency` changed to `-experimental.blocks-storage.tsdb.head-compaction-concurrency`
    - `-experimental.tsdb.head-compaction-idle-timeout` changed to `-experimental.blocks-storage.tsdb.head-compaction-idle-timeout`
    - `-experimental.tsdb.stripe-size` changed to `-experimental.blocks-storage.tsdb.stripe-size`
    - `-experimental.tsdb.wal-compression-enabled` changed to `-experimental.blocks-storage.tsdb.wal-compression-enabled`
    - `-experimental.tsdb.flush-blocks-on-shutdown` changed to `-experimental.blocks-storage.tsdb.flush-blocks-on-shutdown`
* [CHANGE] Flags `-bigtable.grpc-use-gzip-compression`, `-ingester.client.grpc-use-gzip-compression`, `-querier.frontend-client.grpc-use-gzip-compression` are now deprecated. #2940
* [CHANGE] Limit errors reported by ingester during query-time now return HTTP status code 422. #2941
* [FEATURE] Introduced `ruler.for-outage-tolerance`, Max time to tolerate outage for restoring "for" state of alert. #2783
* [FEATURE] Introduced `ruler.for-grace-period`, Minimum duration between alert and restored "for" state. This is maintained only for alerts with configured "for" time greater than grace period. #2783
* [FEATURE] Introduced `ruler.resend-delay`, Minimum amount of time to wait before resending an alert to Alertmanager. #2783
* [FEATURE] Ruler: added `local` filesystem support to store rules (read-only). #2854
* [ENHANCEMENT] Upgraded Docker base images to `alpine:3.12`. #2862
* [ENHANCEMENT] Experimental: Querier can now optionally query secondary store. This is specified by using `-querier.second-store-engine` option, with values `chunks` or `blocks`. Standard configuration options for this store are used. Additionally, this querying can be configured to happen only for queries that need data older than `-querier.use-second-store-before-time`. Default value of zero will always query secondary store. #2747
* [ENHANCEMENT] Query-tee: increased the `cortex_querytee_request_duration_seconds` metric buckets granularity. #2799
* [ENHANCEMENT] Query-tee: fail to start if the configured `-backend.preferred` is unknown. #2799
* [ENHANCEMENT] Ruler: Added the following metrics: #2786
  * `cortex_prometheus_notifications_latency_seconds`
  * `cortex_prometheus_notifications_errors_total`
  * `cortex_prometheus_notifications_sent_total`
  * `cortex_prometheus_notifications_dropped_total`
  * `cortex_prometheus_notifications_queue_length`
  * `cortex_prometheus_notifications_queue_capacity`
  * `cortex_prometheus_notifications_alertmanagers_discovered`
* [ENHANCEMENT] The behavior of the `/ready` was changed for the query frontend to indicate when it was ready to accept queries. This is intended for use by a read path load balancer that would want to wait for the frontend to have attached queriers before including it in the backend. #2733
* [ENHANCEMENT] Experimental Delete Series: Add support for deletion of chunks for remaining stores. #2801
* [ENHANCEMENT] Add `-modules` command line flag to list possible values for `-target`. Also, log warning if given target is internal component. #2752
* [ENHANCEMENT] Added `-ingester.flush-on-shutdown-with-wal-enabled` option to enable chunks flushing even when WAL is enabled. #2780
* [ENHANCEMENT] Query-tee: Support for custom API prefix by using `-server.path-prefix` option. #2814
* [ENHANCEMENT] Query-tee: Forward `X-Scope-OrgId` header to backend, if present in the request. #2815
* [ENHANCEMENT] Experimental blocks storage: Added `-experimental.blocks-storage.tsdb.head-compaction-idle-timeout` option to force compaction of data in memory into a block. #2803
* [ENHANCEMENT] Experimental blocks storage: Added support for flushing blocks via `/flush`, `/shutdown` (previously these only worked for chunks storage) and by using `-experimental.blocks-storage.tsdb.flush-blocks-on-shutdown` option. #2794
* [ENHANCEMENT] Experimental blocks storage: Added support to enforce max query time range length via `-store.max-query-length`. #2826
* [ENHANCEMENT] Experimental blocks storage: Added support to limit the max number of chunks that can be fetched from the long-term storage while executing a query. The limit is enforced both in the querier and store-gateway, and is configurable via `-store.query-chunk-limit`. #2852 #2922
* [ENHANCEMENT] Ingester: Added new metric `cortex_ingester_flush_series_in_progress` that reports number of ongoing flush-series operations. Useful when calling `/flush` handler: if `cortex_ingester_flush_queue_length + cortex_ingester_flush_series_in_progress` is 0, all flushes are finished. #2778
* [ENHANCEMENT] Memberlist members can join cluster via SRV records. #2788
* [ENHANCEMENT] Added configuration options for chunks s3 client. #2831
  * `s3.endpoint`
  * `s3.region`
  * `s3.access-key-id`
  * `s3.secret-access-key`
  * `s3.insecure`
  * `s3.sse-encryption`
  * `s3.http.idle-conn-timeout`
  * `s3.http.response-header-timeout`
  * `s3.http.insecure-skip-verify`
* [ENHANCEMENT] Prometheus upgraded. #2798 #2849 #2867 #2902 #2918
  * Optimized labels regex matchers for patterns containing literals (eg. `foo.*`, `.*foo`, `.*foo.*`)
* [ENHANCEMENT] Add metric `cortex_ruler_config_update_failures_total` to Ruler to track failures of loading rules files. #2857
* [ENHANCEMENT] Experimental Alertmanager: Alertmanager configuration persisted to object storage using an experimental API that accepts and returns YAML-based Alertmanager configuration. #2768
* [ENHANCEMENT] Ruler: `-ruler.alertmanager-url` now supports multiple URLs. Each URL is treated as a separate Alertmanager group. Support for multiple Alertmanagers in a group can be achieved by using DNS service discovery. #2851
* [ENHANCEMENT] Experimental blocks storage: Cortex Flusher now works with blocks engine. Flusher needs to be provided with blocks-engine configuration, existing Flusher flags are not used (they are only relevant for chunks engine). Note that flush errors are only reported via log. #2877
* [ENHANCEMENT] Flusher: Added `-flusher.exit-after-flush` option (defaults to true) to control whether Cortex should stop completely after Flusher has finished its work. #2877
* [ENHANCEMENT] Added metrics `cortex_config_hash` and `cortex_runtime_config_hash` to expose hash of the currently active config file. #2874
* [ENHANCEMENT] Logger: added JSON logging support, configured via the `-log.format=json` CLI flag or its respective YAML config option. #2386
* [ENHANCEMENT] Added new flags `-bigtable.grpc-compression`, `-ingester.client.grpc-compression`, `-querier.frontend-client.grpc-compression` to configure compression used by gRPC. Valid values are `gzip`, `snappy`, or empty string (no compression, default). #2940
* [ENHANCEMENT] Clarify limitations of the `/api/v1/series`, `/api/v1/labels` and `/api/v1/label/{name}/values` endpoints. #2953
* [ENHANCEMENT] Ingester: added `Dropped` outcome to metric `cortex_ingester_flushing_dequeued_series_total`. #2998
* [BUGFIX] Fixed a bug with `api/v1/query_range` where no responses would return null values for `result` and empty values for `resultType`. #2962
* [BUGFIX] Fixed a bug in the index intersect code causing storage to return more chunks/series than required. #2796
* [BUGFIX] Fixed the number of reported keys in the background cache queue. #2764
* [BUGFIX] Fix race in processing of headers in sharded queries. #2762
* [BUGFIX] Query Frontend: Do not re-split sharded requests around ingester boundaries. #2766
* [BUGFIX] Experimental Delete Series: Fixed a problem with cache generation numbers prefixed to cache keys. #2800
* [BUGFIX] Ingester: Flushing chunks via `/flush` endpoint could previously lead to panic, if chunks were already flushed before and then removed from memory during the flush caused by `/flush` handler. Immediate flush now doesn't cause chunks to be flushed again. Samples received during flush triggered via `/flush` handler are no longer discarded. #2778
* [BUGFIX] Prometheus upgraded. #2849
  * Fixed unknown symbol error during head compaction
* [BUGFIX] Fix panic when using cassandra as store for both index and delete requests. #2774
* [BUGFIX] Experimental Delete Series: Fixed a data race in Purger. #2817
* [BUGFIX] KV: Fixed a bug that triggered a panic due to metrics being registered with the same name but different labels when using a `multi` configured KV client. #2837
* [BUGFIX] Query-frontend: Fix passing HTTP `Host` header if `-frontend.downstream-url` is configured. #2880
* [BUGFIX] Ingester: Improve time-series distribution when `-experimental.distributor.user-subring-size` is enabled. #2887
* [BUGFIX] Set content type to `application/x-protobuf` for remote_read responses. #2915
* [BUGFIX] Fixed ruler and store-gateway instance registration in the ring (when sharding is enabled) when a new instance replaces abruptly terminated one, and the only difference between the two instances is the address. #2954
* [BUGFIX] Fixed `Missing chunks and index config causing silent failure` Absence of chunks and index from schema config is not validated. #2732
* [BUGFIX] Fix panic caused by KVs from boltdb being used beyond their life. #2971
* [BUGFIX] Experimental blocks storage: `/api/v1/series`, `/api/v1/labels` and `/api/v1/label/{name}/values` only query the TSDB head regardless of the configured `-experimental.blocks-storage.tsdb.retention-period`. #2974
* [BUGFIX] Ingester: Avoid indefinite checkpointing in case of surge in number of series. #2955
* [BUGFIX] Querier: query /series from ingesters regardless the `-querier.query-ingesters-within` setting. #3035
* [BUGFIX] Ruler: fixed an unintentional breaking change introduced in the ruler's `alertmanager_url` YAML config option, which changed the value from a string to a list of strings. #2989

## 1.2.0 / 2020-07-01

* [CHANGE] Metric `cortex_kv_request_duration_seconds` now includes `name` label to denote which client is being used as well as the `backend` label to denote the KV backend implementation in use. #2648
* [CHANGE] Experimental Ruler: Rule groups persisted to object storage using the experimental API have an updated object key encoding to better handle special characters. Rule groups previously-stored using object storage must be renamed to the new format. #2646
* [CHANGE] Query Frontend now uses Round Robin to choose a tenant queue to service next. #2553
* [CHANGE] `-promql.lookback-delta` is now deprecated and has been replaced by `-querier.lookback-delta` along with `lookback_delta` entry under `querier` in the config file. `-promql.lookback-delta` will be removed in v1.4.0. #2604
* [CHANGE] Experimental TSDB: removed `-experimental.tsdb.bucket-store.binary-index-header-enabled` flag. Now the binary index-header is always enabled.
* [CHANGE] Experimental TSDB: Renamed index-cache metrics to use original metric names from Thanos, as Cortex is not aggregating them in any way: #2627
  * `cortex_<service>_blocks_index_cache_items_evicted_total` => `thanos_store_index_cache_items_evicted_total{name="index-cache"}`
  * `cortex_<service>_blocks_index_cache_items_added_total` => `thanos_store_index_cache_items_added_total{name="index-cache"}`
  * `cortex_<service>_blocks_index_cache_requests_total` => `thanos_store_index_cache_requests_total{name="index-cache"}`
  * `cortex_<service>_blocks_index_cache_items_overflowed_total` => `thanos_store_index_cache_items_overflowed_total{name="index-cache"}`
  * `cortex_<service>_blocks_index_cache_hits_total` => `thanos_store_index_cache_hits_total{name="index-cache"}`
  * `cortex_<service>_blocks_index_cache_items` => `thanos_store_index_cache_items{name="index-cache"}`
  * `cortex_<service>_blocks_index_cache_items_size_bytes` => `thanos_store_index_cache_items_size_bytes{name="index-cache"}`
  * `cortex_<service>_blocks_index_cache_total_size_bytes` => `thanos_store_index_cache_total_size_bytes{name="index-cache"}`
  * `cortex_<service>_blocks_index_cache_memcached_operations_total` =>  `thanos_memcached_operations_total{name="index-cache"}`
  * `cortex_<service>_blocks_index_cache_memcached_operation_failures_total` =>  `thanos_memcached_operation_failures_total{name="index-cache"}`
  * `cortex_<service>_blocks_index_cache_memcached_operation_duration_seconds` =>  `thanos_memcached_operation_duration_seconds{name="index-cache"}`
  * `cortex_<service>_blocks_index_cache_memcached_operation_skipped_total` =>  `thanos_memcached_operation_skipped_total{name="index-cache"}`
* [CHANGE] Experimental TSDB: Renamed metrics in bucket stores: #2627
  * `cortex_<service>_blocks_meta_syncs_total` => `cortex_blocks_meta_syncs_total{component="<service>"}`
  * `cortex_<service>_blocks_meta_sync_failures_total` => `cortex_blocks_meta_sync_failures_total{component="<service>"}`
  * `cortex_<service>_blocks_meta_sync_duration_seconds` => `cortex_blocks_meta_sync_duration_seconds{component="<service>"}`
  * `cortex_<service>_blocks_meta_sync_consistency_delay_seconds` => `cortex_blocks_meta_sync_consistency_delay_seconds{component="<service>"}`
  * `cortex_<service>_blocks_meta_synced` => `cortex_blocks_meta_synced{component="<service>"}`
  * `cortex_<service>_bucket_store_block_loads_total` => `cortex_bucket_store_block_loads_total{component="<service>"}`
  * `cortex_<service>_bucket_store_block_load_failures_total` => `cortex_bucket_store_block_load_failures_total{component="<service>"}`
  * `cortex_<service>_bucket_store_block_drops_total` => `cortex_bucket_store_block_drops_total{component="<service>"}`
  * `cortex_<service>_bucket_store_block_drop_failures_total` => `cortex_bucket_store_block_drop_failures_total{component="<service>"}`
  * `cortex_<service>_bucket_store_blocks_loaded` => `cortex_bucket_store_blocks_loaded{component="<service>"}`
  * `cortex_<service>_bucket_store_series_data_touched` => `cortex_bucket_store_series_data_touched{component="<service>"}`
  * `cortex_<service>_bucket_store_series_data_fetched` => `cortex_bucket_store_series_data_fetched{component="<service>"}`
  * `cortex_<service>_bucket_store_series_data_size_touched_bytes` => `cortex_bucket_store_series_data_size_touched_bytes{component="<service>"}`
  * `cortex_<service>_bucket_store_series_data_size_fetched_bytes` => `cortex_bucket_store_series_data_size_fetched_bytes{component="<service>"}`
  * `cortex_<service>_bucket_store_series_blocks_queried` => `cortex_bucket_store_series_blocks_queried{component="<service>"}`
  * `cortex_<service>_bucket_store_series_get_all_duration_seconds` => `cortex_bucket_store_series_get_all_duration_seconds{component="<service>"}`
  * `cortex_<service>_bucket_store_series_merge_duration_seconds` => `cortex_bucket_store_series_merge_duration_seconds{component="<service>"}`
  * `cortex_<service>_bucket_store_series_refetches_total` => `cortex_bucket_store_series_refetches_total{component="<service>"}`
  * `cortex_<service>_bucket_store_series_result_series` => `cortex_bucket_store_series_result_series{component="<service>"}`
  * `cortex_<service>_bucket_store_cached_postings_compressions_total` => `cortex_bucket_store_cached_postings_compressions_total{component="<service>"}`
  * `cortex_<service>_bucket_store_cached_postings_compression_errors_total` => `cortex_bucket_store_cached_postings_compression_errors_total{component="<service>"}`
  * `cortex_<service>_bucket_store_cached_postings_compression_time_seconds` => `cortex_bucket_store_cached_postings_compression_time_seconds{component="<service>"}`
  * `cortex_<service>_bucket_store_cached_postings_original_size_bytes_total` => `cortex_bucket_store_cached_postings_original_size_bytes_total{component="<service>"}`
  * `cortex_<service>_bucket_store_cached_postings_compressed_size_bytes_total` => `cortex_bucket_store_cached_postings_compressed_size_bytes_total{component="<service>"}`
  * `cortex_<service>_blocks_sync_seconds` => `cortex_bucket_stores_blocks_sync_seconds{component="<service>"}`
  * `cortex_<service>_blocks_last_successful_sync_timestamp_seconds` => `cortex_bucket_stores_blocks_last_successful_sync_timestamp_seconds{component="<service>"}`
* [CHANGE] Available command-line flags are printed to stdout, and only when requested via `-help`. Using invalid flag no longer causes printing of all available flags. #2691
* [CHANGE] Experimental Memberlist ring: randomize gossip node names to avoid conflicts when running multiple clients on the same host, or reusing host names (eg. pods in statefulset). Node name randomization can be disabled by using `-memberlist.randomize-node-name=false`. #2715
* [CHANGE] Memberlist KV client is no longer considered experimental. #2725
* [CHANGE] Experimental Delete Series: Make delete request cancellation duration configurable. #2760
* [CHANGE] Removed `-store.fullsize-chunks` option which was undocumented and unused (it broke ingester hand-overs). #2656
* [CHANGE] Query with no metric name that has previously resulted in HTTP status code 500 now returns status code 422 instead. #2571
* [FEATURE] TLS config options added for GRPC clients in Querier (Query-frontend client & Ingester client), Ruler, Store Gateway, as well as HTTP client in Config store client. #2502
* [FEATURE] The flag `-frontend.max-cache-freshness` is now supported within the limits overrides, to specify per-tenant max cache freshness values. The corresponding YAML config parameter has been changed from `results_cache.max_freshness` to `limits_config.max_cache_freshness`. The legacy YAML config parameter (`results_cache.max_freshness`) will continue to be supported till Cortex release `v1.4.0`. #2609
* [FEATURE] Experimental gRPC Store: Added support to 3rd parties index and chunk stores using gRPC client/server plugin mechanism. #2220
* [FEATURE] Add `-cassandra.table-options` flag to customize table options of Cassandra when creating the index or chunk table. #2575
* [ENHANCEMENT] Propagate GOPROXY value when building `build-image`. This is to help the builders building the code in a Network where default Go proxy is not accessible (e.g. when behind some corporate VPN). #2741
* [ENHANCEMENT] Querier: Added metric `cortex_querier_request_duration_seconds` for all requests to the querier. #2708
* [ENHANCEMENT] Cortex is now built with Go 1.14. #2480 #2749 #2753
* [ENHANCEMENT] Experimental TSDB: added the following metrics to the ingester: #2580 #2583 #2589 #2654
  * `cortex_ingester_tsdb_appender_add_duration_seconds`
  * `cortex_ingester_tsdb_appender_commit_duration_seconds`
  * `cortex_ingester_tsdb_refcache_purge_duration_seconds`
  * `cortex_ingester_tsdb_compactions_total`
  * `cortex_ingester_tsdb_compaction_duration_seconds`
  * `cortex_ingester_tsdb_wal_fsync_duration_seconds`
  * `cortex_ingester_tsdb_wal_page_flushes_total`
  * `cortex_ingester_tsdb_wal_completed_pages_total`
  * `cortex_ingester_tsdb_wal_truncations_failed_total`
  * `cortex_ingester_tsdb_wal_truncations_total`
  * `cortex_ingester_tsdb_wal_writes_failed_total`
  * `cortex_ingester_tsdb_checkpoint_deletions_failed_total`
  * `cortex_ingester_tsdb_checkpoint_deletions_total`
  * `cortex_ingester_tsdb_checkpoint_creations_failed_total`
  * `cortex_ingester_tsdb_checkpoint_creations_total`
  * `cortex_ingester_tsdb_wal_truncate_duration_seconds`
  * `cortex_ingester_tsdb_head_active_appenders`
  * `cortex_ingester_tsdb_head_series_not_found_total`
  * `cortex_ingester_tsdb_head_chunks`
  * `cortex_ingester_tsdb_mmap_chunk_corruptions_total`
  * `cortex_ingester_tsdb_head_chunks_created_total`
  * `cortex_ingester_tsdb_head_chunks_removed_total`
* [ENHANCEMENT] Experimental TSDB: added metrics useful to alert on critical conditions of the blocks storage: #2573
  * `cortex_compactor_last_successful_run_timestamp_seconds`
  * `cortex_querier_blocks_last_successful_sync_timestamp_seconds` (when store-gateway is disabled)
  * `cortex_querier_blocks_last_successful_scan_timestamp_seconds` (when store-gateway is enabled)
  * `cortex_storegateway_blocks_last_successful_sync_timestamp_seconds`
* [ENHANCEMENT] Experimental TSDB: added the flag `-experimental.tsdb.wal-compression-enabled` to allow to enable TSDB WAL compression. #2585
* [ENHANCEMENT] Experimental TSDB: Querier and store-gateway components can now use so-called "caching bucket", which can currently cache fetched chunks into shared memcached server. #2572
* [ENHANCEMENT] Ruler: Automatically remove unhealthy rulers from the ring. #2587
* [ENHANCEMENT] Query-tee: added support to `/metadata`, `/alerts`, and `/rules` endpoints #2600
* [ENHANCEMENT] Query-tee: added support to query results comparison between two different backends. The comparison is disabled by default and can be enabled via `-proxy.compare-responses=true`. #2611
* [ENHANCEMENT] Query-tee: improved the query-tee to not wait all backend responses before sending back the response to the client. The query-tee now sends back to the client first successful response, while honoring the `-backend.preferred` option. #2702
* [ENHANCEMENT] Thanos and Prometheus upgraded. #2602 #2604 #2634 #2659 #2686 #2756
  * TSDB now holds less WAL files after Head Truncation.
  * TSDB now does memory-mapping of Head chunks and reduces memory usage.
* [ENHANCEMENT] Experimental TSDB: decoupled blocks deletion from blocks compaction in the compactor, so that blocks deletion is not blocked by a busy compactor. The following metrics have been added: #2623
  * `cortex_compactor_block_cleanup_started_total`
  * `cortex_compactor_block_cleanup_completed_total`
  * `cortex_compactor_block_cleanup_failed_total`
  * `cortex_compactor_block_cleanup_last_successful_run_timestamp_seconds`
* [ENHANCEMENT] Experimental TSDB: Use shared cache for metadata. This is especially useful when running multiple querier and store-gateway components to reduce number of object store API calls. #2626 #2640
* [ENHANCEMENT] Experimental TSDB: when `-querier.query-store-after` is configured and running the experimental blocks storage, the time range of the query sent to the store is now manipulated to ensure the query end time is not more recent than 'now - query-store-after'. #2642
* [ENHANCEMENT] Experimental TSDB: small performance improvement in concurrent usage of RefCache, used during samples ingestion. #2651
* [ENHANCEMENT] The following endpoints now respond appropriately to an `Accept` header with the value `application/json` #2673
  * `/distributor/all_user_stats`
  * `/distributor/ha_tracker`
  * `/ingester/ring`
  * `/store-gateway/ring`
  * `/compactor/ring`
  * `/ruler/ring`
  * `/services`
* [ENHANCEMENT] Experimental Cassandra backend: Add `-cassandra.num-connections` to allow increasing the number of TCP connections to each Cassandra server. #2666
* [ENHANCEMENT] Experimental Cassandra backend: Use separate Cassandra clients and connections for reads and writes. #2666
* [ENHANCEMENT] Experimental Cassandra backend: Add `-cassandra.reconnect-interval` to allow specifying the reconnect interval to a Cassandra server that has been marked `DOWN` by the gocql driver. Also change the default value of the reconnect interval from `60s` to `1s`. #2687
* [ENHANCEMENT] Experimental Cassandra backend: Add option `-cassandra.convict-hosts-on-failure=false` to not convict host of being down when a request fails. #2684
* [ENHANCEMENT] Experimental TSDB: Applied a jitter to the period bucket scans in order to better distribute bucket operations over the time and increase the probability of hitting the shared cache (if configured). #2693
* [ENHANCEMENT] Experimental TSDB: Series limit per user and per metric now work in TSDB blocks. #2676
* [ENHANCEMENT] Experimental Memberlist: Added ability to periodically rejoin the memberlist cluster. #2724
* [ENHANCEMENT] Experimental Delete Series: Added the following metrics for monitoring processing of delete requests: #2730
  - `cortex_purger_load_pending_requests_attempts_total`: Number of attempts that were made to load pending requests with status.
  - `cortex_purger_oldest_pending_delete_request_age_seconds`: Age of oldest pending delete request in seconds.
  - `cortex_purger_pending_delete_requests_count`: Count of requests which are in process or are ready to be processed.
* [ENHANCEMENT] Experimental TSDB: Improved compactor to hard-delete also partial blocks with an deletion mark (even if the deletion mark threshold has not been reached). #2751
* [ENHANCEMENT] Experimental TSDB: Introduced a consistency check done by the querier to ensure all expected blocks have been queried via the store-gateway. If a block is missing on a store-gateway, the querier retries fetching series from missing blocks up to 3 times. If the consistency check fails once all retries have been exhausted, the query execution fails. The following metrics have been added: #2593 #2630 #2689 #2695
  * `cortex_querier_blocks_consistency_checks_total`
  * `cortex_querier_blocks_consistency_checks_failed_total`
  * `cortex_querier_storegateway_refetches_per_query`
* [ENHANCEMENT] Delete requests can now be canceled #2555
* [ENHANCEMENT] Table manager can now provision tables for delete store #2546
* [BUGFIX] Ruler: Ensure temporary rule files with special characters are properly mapped and cleaned up. #2506
* [BUGFIX] Fixes #2411, Ensure requests are properly routed to the prometheus api embedded in the query if `-server.path-prefix` is set. #2372
* [BUGFIX] Experimental TSDB: fixed chunk data corruption when querying back series using the experimental blocks storage. #2400
* [BUGFIX] Fixed collection of tracing spans from Thanos components used internally. #2655
* [BUGFIX] Experimental TSDB: fixed memory leak in ingesters. #2586
* [BUGFIX] QueryFrontend: fixed a situation where HTTP error is ignored and an incorrect status code is set. #2590
* [BUGFIX] Ingester: Fix an ingester starting up in the JOINING state and staying there forever. #2565
* [BUGFIX] QueryFrontend: fixed a panic (`integer divide by zero`) in the query-frontend. The query-frontend now requires the `-querier.default-evaluation-interval` config to be set to the same value of the querier. #2614
* [BUGFIX] Experimental TSDB: when the querier receives a `/series` request with a time range older than the data stored in the ingester, it now ignores the requested time range and returns known series anyway instead of returning an empty response. This aligns the behaviour with the chunks storage. #2617
* [BUGFIX] Cassandra: fixed an edge case leading to an invalid CQL query when querying the index on a Cassandra store. #2639
* [BUGFIX] Ingester: increment series per metric when recovering from WAL or transfer. #2674
* [BUGFIX] Fixed `wrong number of arguments for 'mget' command` Redis error when a query has no chunks to lookup from storage. #2700 #2796
* [BUGFIX] Ingester: Automatically remove old tmp checkpoints, fixing a potential disk space leak after an ingester crashes. #2726

## 1.1.0 / 2020-05-21

This release brings the usual mix of bugfixes and improvements. The biggest change is that WAL support for chunks is now considered to be production-ready!

Please make sure to review renamed metrics, and update your dashboards and alerts accordingly.

* [CHANGE] Added v1 API routes documented in #2327. #2372
  * Added `-http.alertmanager-http-prefix` flag which allows the configuration of the path where the Alertmanager API and UI can be reached. The default is set to `/alertmanager`.
  * Added `-http.prometheus-http-prefix` flag which allows the configuration of the path where the Prometheus API and UI can be reached. The default is set to `/prometheus`.
  * Updated the index hosted at the root prefix to point to the updated routes.
  * Legacy routes hardcoded with the `/api/prom` prefix now respect the `-http.prefix` flag.
* [CHANGE] The metrics `cortex_distributor_ingester_appends_total` and `distributor_ingester_append_failures_total` now include a `type` label to differentiate between `samples` and `metadata`. #2336
* [CHANGE] The metrics for number of chunks and bytes flushed to the chunk store are renamed. Note that previous metrics were counted pre-deduplication, while new metrics are counted after deduplication. #2463
  * `cortex_ingester_chunks_stored_total` > `cortex_chunk_store_stored_chunks_total`
  * `cortex_ingester_chunk_stored_bytes_total` > `cortex_chunk_store_stored_chunk_bytes_total`
* [CHANGE] Experimental TSDB: renamed blocks meta fetcher metrics: #2375
  * `cortex_querier_bucket_store_blocks_meta_syncs_total` > `cortex_querier_blocks_meta_syncs_total`
  * `cortex_querier_bucket_store_blocks_meta_sync_failures_total` > `cortex_querier_blocks_meta_sync_failures_total`
  * `cortex_querier_bucket_store_blocks_meta_sync_duration_seconds` > `cortex_querier_blocks_meta_sync_duration_seconds`
  * `cortex_querier_bucket_store_blocks_meta_sync_consistency_delay_seconds` > `cortex_querier_blocks_meta_sync_consistency_delay_seconds`
* [CHANGE] Experimental TSDB: Modified default values for `compactor.deletion-delay` option from 48h to 12h and `-experimental.tsdb.bucket-store.ignore-deletion-marks-delay` from 24h to 6h. #2414
* [CHANGE] WAL: Default value of `-ingester.checkpoint-enabled` changed to `true`. #2416
* [CHANGE] `trace_id` field in log files has been renamed to `traceID`. #2518
* [CHANGE] Slow query log has a different output now. Previously used `url` field has been replaced with `host` and `path`, and query parameters are logged as individual log fields with `qs_` prefix. #2520
* [CHANGE] WAL: WAL and checkpoint compression is now disabled. #2436
* [CHANGE] Update in dependency `go-kit/kit` from `v0.9.0` to `v0.10.0`. HTML escaping disabled in JSON Logger. #2535
* [CHANGE] Experimental TSDB: Removed `cortex_<service>_` prefix from Thanos objstore metrics and added `component` label to distinguish which Cortex component is doing API calls to the object storage when running in single-binary mode: #2568
  - `cortex_<service>_thanos_objstore_bucket_operations_total` renamed to `thanos_objstore_bucket_operations_total{component="<name>"}`
  - `cortex_<service>_thanos_objstore_bucket_operation_failures_total` renamed to `thanos_objstore_bucket_operation_failures_total{component="<name>"}`
  - `cortex_<service>_thanos_objstore_bucket_operation_duration_seconds` renamed to `thanos_objstore_bucket_operation_duration_seconds{component="<name>"}`
  - `cortex_<service>_thanos_objstore_bucket_last_successful_upload_time` renamed to `thanos_objstore_bucket_last_successful_upload_time{component="<name>"}`
* [CHANGE] FIFO cache: The `-<prefix>.fifocache.size` CLI flag has been renamed to `-<prefix>.fifocache.max-size-items` as well as its YAML config option `size` renamed to `max_size_items`. #2319
* [FEATURE] Ruler: The `-ruler.evaluation-delay` flag was added to allow users to configure a default evaluation delay for all rules in cortex. The default value is 0 which is the current behavior. #2423
* [FEATURE] Experimental: Added a new object storage client for OpenStack Swift. #2440
* [FEATURE] TLS config options added to the Server. #2535
* [FEATURE] Experimental: Added support for `/api/v1/metadata` Prometheus-based endpoint. #2549
* [FEATURE] Add ability to limit concurrent queries to Cassandra with `-cassandra.query-concurrency` flag. #2562
* [FEATURE] Experimental TSDB: Introduced store-gateway service used by the experimental blocks storage to load and query blocks. The store-gateway optionally supports blocks sharding and replication via a dedicated hash ring, configurable via `-experimental.store-gateway.sharding-enabled` and `-experimental.store-gateway.sharding-ring.*` flags. The following metrics have been added: #2433 #2458 #2469 #2523
  * `cortex_querier_storegateway_instances_hit_per_query`
* [ENHANCEMENT] Experimental TSDB: sample ingestion errors are now reported via existing `cortex_discarded_samples_total` metric. #2370
* [ENHANCEMENT] Failures on samples at distributors and ingesters return the first validation error as opposed to the last. #2383
* [ENHANCEMENT] Experimental TSDB: Added `cortex_querier_blocks_meta_synced`, which reflects current state of synced blocks over all tenants. #2392
* [ENHANCEMENT] Added `cortex_distributor_latest_seen_sample_timestamp_seconds` metric to see how far behind Prometheus servers are in sending data. #2371
* [ENHANCEMENT] FIFO cache to support eviction based on memory usage. Added `-<prefix>.fifocache.max-size-bytes` CLI flag and YAML config option `max_size_bytes` to specify memory limit of the cache. #2319, #2527
* [ENHANCEMENT] Added `-querier.worker-match-max-concurrent`. Force worker concurrency to match the `-querier.max-concurrent` option.  Overrides `-querier.worker-parallelism`.  #2456
* [ENHANCEMENT] Added the following metrics for monitoring delete requests: #2445
  - `cortex_purger_delete_requests_received_total`: Number of delete requests received per user.
  - `cortex_purger_delete_requests_processed_total`: Number of delete requests processed per user.
  - `cortex_purger_delete_requests_chunks_selected_total`: Number of chunks selected while building delete plans per user.
  - `cortex_purger_delete_requests_processing_failures_total`: Number of delete requests processing failures per user.
* [ENHANCEMENT] Single Binary: Added query-frontend to the single binary.  Single binary users will now benefit from various query-frontend features.  Primarily: sharding, parallelization, load shedding, additional caching (if configured), and query retries. #2437
* [ENHANCEMENT] Allow 1w (where w denotes week) and 1y (where y denotes year) when setting `-store.cache-lookups-older-than` and `-store.max-look-back-period`. #2454
* [ENHANCEMENT] Optimize index queries for matchers using "a|b|c"-type regex. #2446 #2475
* [ENHANCEMENT] Added per tenant metrics for queries and chunks and bytes read from chunk store: #2463
  * `cortex_chunk_store_fetched_chunks_total` and `cortex_chunk_store_fetched_chunk_bytes_total`
  * `cortex_query_frontend_queries_total` (per tenant queries counted by the frontend)
* [ENHANCEMENT] WAL: New metrics `cortex_ingester_wal_logged_bytes_total` and `cortex_ingester_checkpoint_logged_bytes_total` added to track total bytes logged to disk for WAL and checkpoints. #2497
* [ENHANCEMENT] Add de-duplicated chunks counter `cortex_chunk_store_deduped_chunks_total` which counts every chunk not sent to the store because it was already sent by another replica. #2485
* [ENHANCEMENT] Query-frontend now also logs the POST data of long queries. #2481
* [ENHANCEMENT] WAL: Ingester WAL records now have type header and the custom WAL records have been replaced by Prometheus TSDB's WAL records. Old records will not be supported from 1.3 onwards. Note: once this is deployed, you cannot downgrade without data loss. #2436
* [ENHANCEMENT] Redis Cache: Added `idle_timeout`, `wait_on_pool_exhaustion` and `max_conn_lifetime` options to redis cache configuration. #2550
* [ENHANCEMENT] WAL: the experimental tag has been removed on the WAL in ingesters. #2560
* [ENHANCEMENT] Use newer AWS API for paginated queries - removes 'Deprecated' message from logfiles. #2452
* [ENHANCEMENT] Experimental memberlist: Add retry with backoff on memberlist join other members. #2705
* [ENHANCEMENT] Experimental TSDB: when the store-gateway sharding is enabled, unhealthy store-gateway instances are automatically removed from the ring after 10 consecutive `-experimental.store-gateway.sharding-ring.heartbeat-timeout` periods. #2526
* [BUGFIX] Ruler: Ensure temporary rule files with special characters are properly mapped and cleaned up. #2506
* [BUGFIX] Ensure requests are properly routed to the prometheus api embedded in the query if `-server.path-prefix` is set. Fixes #2411. #2372
* [BUGFIX] Experimental TSDB: Fixed chunk data corruption when querying back series using the experimental blocks storage. #2400
* [BUGFIX] Cassandra Storage: Fix endpoint TLS host verification. #2109
* [BUGFIX] Experimental TSDB: Fixed response status code from `422` to `500` when an error occurs while iterating chunks with the experimental blocks storage. #2402
* [BUGFIX] Ring: Fixed a situation where upgrading from pre-1.0 cortex with a rolling strategy caused new 1.0 ingesters to lose their zone value in the ring until manually forced to re-register. #2404
* [BUGFIX] Distributor: `/all_user_stats` now show API and Rule Ingest Rate correctly. #2457
* [BUGFIX] Fixed `version`, `revision` and `branch` labels exported by the `cortex_build_info` metric. #2468
* [BUGFIX] QueryFrontend: fixed a situation where span context missed when downstream_url is used. #2539
* [BUGFIX] Querier: Fixed a situation where querier would crash because of an unresponsive frontend instance. #2569

## 1.0.1 / 2020-04-23

* [BUGFIX] Fix gaps when querying ingesters with replication factor = 3 and 2 ingesters in the cluster. #2503

## 1.0.0 / 2020-04-02

This is the first major release of Cortex. We made a lot of **breaking changes** in this release which have been detailed below. Please also see the stability guarantees we provide as part of a major release: https://cortexmetrics.io/docs/configuration/v1guarantees/

* [CHANGE] Remove the following deprecated flags: #2339
  - `-metrics.error-rate-query` (use `-metrics.write-throttle-query` instead).
  - `-store.cardinality-cache-size` (use `-store.index-cache-read.enable-fifocache` and `-store.index-cache-read.fifocache.size` instead).
  - `-store.cardinality-cache-validity` (use `-store.index-cache-read.enable-fifocache` and `-store.index-cache-read.fifocache.duration` instead).
  - `-distributor.limiter-reload-period` (flag unused)
  - `-ingester.claim-on-rollout` (flag unused)
  - `-ingester.normalise-tokens` (flag unused)
* [CHANGE] Renamed YAML file options to be more consistent. See [full config file changes below](#config-file-breaking-changes). #2273
* [CHANGE] AWS based autoscaling has been removed. You can only use metrics based autoscaling now. `-applicationautoscaling.url` has been removed. See https://cortexmetrics.io/docs/production/aws/#dynamodb-capacity-provisioning on how to migrate. #2328
* [CHANGE] Renamed the `memcache.write-back-goroutines` and `memcache.write-back-buffer` flags to `background.write-back-concurrency` and `background.write-back-buffer`. This affects the following flags: #2241
  - `-frontend.memcache.write-back-buffer` --> `-frontend.background.write-back-buffer`
  - `-frontend.memcache.write-back-goroutines` --> `-frontend.background.write-back-concurrency`
  - `-store.index-cache-read.memcache.write-back-buffer` --> `-store.index-cache-read.background.write-back-buffer`
  - `-store.index-cache-read.memcache.write-back-goroutines` --> `-store.index-cache-read.background.write-back-concurrency`
  - `-store.index-cache-write.memcache.write-back-buffer` --> `-store.index-cache-write.background.write-back-buffer`
  - `-store.index-cache-write.memcache.write-back-goroutines` --> `-store.index-cache-write.background.write-back-concurrency`
  - `-memcache.write-back-buffer` --> `-store.chunks-cache.background.write-back-buffer`. Note the next change log for the difference.
  - `-memcache.write-back-goroutines` --> `-store.chunks-cache.background.write-back-concurrency`. Note the next change log for the difference.

* [CHANGE] Renamed the chunk cache flags to have `store.chunks-cache.` as prefix. This means the following flags have been changed: #2241
  - `-cache.enable-fifocache` --> `-store.chunks-cache.cache.enable-fifocache`
  - `-default-validity` --> `-store.chunks-cache.default-validity`
  - `-fifocache.duration` --> `-store.chunks-cache.fifocache.duration`
  - `-fifocache.size` --> `-store.chunks-cache.fifocache.size`
  - `-memcache.write-back-buffer` --> `-store.chunks-cache.background.write-back-buffer`. Note the previous change log for the difference.
  - `-memcache.write-back-goroutines` --> `-store.chunks-cache.background.write-back-concurrency`. Note the previous change log for the difference.
  - `-memcached.batchsize` --> `-store.chunks-cache.memcached.batchsize`
  - `-memcached.consistent-hash` --> `-store.chunks-cache.memcached.consistent-hash`
  - `-memcached.expiration` --> `-store.chunks-cache.memcached.expiration`
  - `-memcached.hostname` --> `-store.chunks-cache.memcached.hostname`
  - `-memcached.max-idle-conns` --> `-store.chunks-cache.memcached.max-idle-conns`
  - `-memcached.parallelism` --> `-store.chunks-cache.memcached.parallelism`
  - `-memcached.service` --> `-store.chunks-cache.memcached.service`
  - `-memcached.timeout` --> `-store.chunks-cache.memcached.timeout`
  - `-memcached.update-interval` --> `-store.chunks-cache.memcached.update-interval`
  - `-redis.enable-tls` --> `-store.chunks-cache.redis.enable-tls`
  - `-redis.endpoint` --> `-store.chunks-cache.redis.endpoint`
  - `-redis.expiration` --> `-store.chunks-cache.redis.expiration`
  - `-redis.max-active-conns` --> `-store.chunks-cache.redis.max-active-conns`
  - `-redis.max-idle-conns` --> `-store.chunks-cache.redis.max-idle-conns`
  - `-redis.password` --> `-store.chunks-cache.redis.password`
  - `-redis.timeout` --> `-store.chunks-cache.redis.timeout`
* [CHANGE] Rename the `-store.chunk-cache-stubs` to `-store.chunks-cache.cache-stubs` to be more inline with above. #2241
* [CHANGE] Change prefix of flags `-dynamodb.periodic-table.*` to `-table-manager.index-table.*`. #2359
* [CHANGE] Change prefix of flags `-dynamodb.chunk-table.*` to `-table-manager.chunk-table.*`. #2359
* [CHANGE] Change the following flags: #2359
  - `-dynamodb.poll-interval` --> `-table-manager.poll-interval`
  - `-dynamodb.periodic-table.grace-period` --> `-table-manager.periodic-table.grace-period`
* [CHANGE] Renamed the following flags: #2273
  - `-dynamodb.chunk.gang.size` --> `-dynamodb.chunk-gang-size`
  - `-dynamodb.chunk.get.max.parallelism` --> `-dynamodb.chunk-get-max-parallelism`
* [CHANGE] Don't support mixed time units anymore for duration. For example, 168h5m0s doesn't work anymore, please use just one unit (s|m|h|d|w|y). #2252
* [CHANGE] Utilize separate protos for rule state and storage. Experimental ruler API will not be functional until the rollout is complete. #2226
* [CHANGE] Frontend worker in querier now starts after all Querier module dependencies are started. This fixes issue where frontend worker started to send queries to querier before it was ready to serve them (mostly visible when using experimental blocks storage). #2246
* [CHANGE] Lifecycler component now enters Failed state on errors, and doesn't exit the process. (Important if you're vendoring Cortex and use Lifecycler) #2251
* [CHANGE] `/ready` handler now returns 200 instead of 204. #2330
* [CHANGE] Better defaults for the following options: #2344
  - `-<prefix>.consul.consistent-reads`: Old default: `true`, new default: `false`. This reduces the load on Consul.
  - `-<prefix>.consul.watch-rate-limit`: Old default: 0, new default: 1. This rate limits the reads to 1 per second. Which is good enough for ring watches.
  - `-distributor.health-check-ingesters`: Old default: `false`, new default: `true`.
  - `-ingester.max-stale-chunk-idle`: Old default: 0, new default: 2m. This lets us expire series that we know are stale early.
  - `-ingester.spread-flushes`: Old default: false, new default: true. This allows to better de-duplicate data and use less space.
  - `-ingester.chunk-age-jitter`: Old default: 20mins, new default: 0. This is to enable the `-ingester.spread-flushes` to true.
  - `-<prefix>.memcached.batchsize`: Old default: 0, new default: 1024. This allows batching of requests and keeps the concurrent requests low.
  - `-<prefix>.memcached.consistent-hash`: Old default: false, new default: true. This allows for better cache hits when the memcaches are scaled up and down.
  - `-querier.batch-iterators`: Old default: false, new default: true.
  - `-querier.ingester-streaming`: Old default: false, new default: true.
* [CHANGE] Experimental TSDB: Added `-experimental.tsdb.bucket-store.postings-cache-compression-enabled` to enable postings compression when storing to cache. #2335
* [CHANGE] Experimental TSDB: Added `-compactor.deletion-delay`, which is time before a block marked for deletion is deleted from bucket. If not 0, blocks will be marked for deletion and compactor component will delete blocks marked for deletion from the bucket. If delete-delay is 0, blocks will be deleted straight away. Note that deleting blocks immediately can cause query failures, if store gateway / querier still has the block loaded, or compactor is ignoring the deletion because it's compacting the block at the same time. Default value is 48h. #2335
* [CHANGE] Experimental TSDB: Added `-experimental.tsdb.bucket-store.index-cache.postings-compression-enabled`, to set duration after which the blocks marked for deletion will be filtered out while fetching blocks used for querying. This option allows querier to ignore blocks that are marked for deletion with some delay. This ensures store can still serve blocks that are meant to be deleted but do not have a replacement yet. Default is 24h, half of the default value for `-compactor.deletion-delay`. #2335
* [CHANGE] Experimental TSDB: Added `-experimental.tsdb.bucket-store.index-cache.memcached.max-item-size` to control maximum size of item that is stored to memcached. Defaults to 1 MiB. #2335
* [FEATURE] Added experimental storage API to the ruler service that is enabled when the `-experimental.ruler.enable-api` is set to true #2269
  * `-ruler.storage.type` flag now allows `s3`,`gcs`, and `azure` values
  * `-ruler.storage.(s3|gcs|azure)` flags exist to allow the configuration of object clients set for rule storage
* [CHANGE] Renamed table manager metrics. #2307 #2359
  * `cortex_dynamo_sync_tables_seconds` -> `cortex_table_manager_sync_duration_seconds`
  * `cortex_dynamo_table_capacity_units` -> `cortex_table_capacity_units`
* [FEATURE] Flusher target to flush the WAL. #2075
  * `-flusher.wal-dir` for the WAL directory to recover from.
  * `-flusher.concurrent-flushes` for number of concurrent flushes.
  * `-flusher.flush-op-timeout` is duration after which a flush should timeout.
* [FEATURE] Ingesters can now have an optional availability zone set, to ensure metric replication is distributed across zones. This is set via the `-ingester.availability-zone` flag or the `availability_zone` field in the config file. #2317
* [ENHANCEMENT] Better re-use of connections to DynamoDB and S3. #2268
* [ENHANCEMENT] Reduce number of goroutines used while executing a single index query. #2280
* [ENHANCEMENT] Experimental TSDB: Add support for local `filesystem` backend. #2245
* [ENHANCEMENT] Experimental TSDB: Added memcached support for the TSDB index cache. #2290
* [ENHANCEMENT] Experimental TSDB: Removed gRPC server to communicate between querier and BucketStore. #2324
* [ENHANCEMENT] Allow 1w (where w denotes week) and 1y (where y denotes year) when setting table period and retention. #2252
* [ENHANCEMENT] Added FIFO cache metrics for current number of entries and memory usage. #2270
* [ENHANCEMENT] Output all config fields to /config API, including those with empty value. #2209
* [ENHANCEMENT] Add "missing_metric_name" and "metric_name_invalid" reasons to cortex_discarded_samples_total metric. #2346
* [ENHANCEMENT] Experimental TSDB: sample ingestion errors are now reported via existing `cortex_discarded_samples_total` metric. #2370
* [BUGFIX] Ensure user state metrics are updated if a transfer fails. #2338
* [BUGFIX] Fixed etcd client keepalive settings. #2278
* [BUGFIX] Register the metrics of the WAL. #2295
* [BUXFIX] Experimental TSDB: fixed error handling when ingesting out of bound samples. #2342

### Known issues

- This experimental blocks storage in Cortex `1.0.0` has a bug which may lead to the error `cannot iterate chunk for series` when running queries. This bug has been fixed in #2400. If you're running the experimental blocks storage, please build Cortex from `master`.

### Config file breaking changes

In this section you can find a config file diff showing the breaking changes introduced in Cortex. You can also find the [full configuration file reference doc](https://cortexmetrics.io/docs/configuration/configuration-file/) in the website.

```diff
### ingester_config

 # Period with which to attempt to flush chunks.
 # CLI flag: -ingester.flush-period
-[flushcheckperiod: <duration> | default = 1m0s]
+[flush_period: <duration> | default = 1m0s]

 # Period chunks will remain in memory after flushing.
 # CLI flag: -ingester.retain-period
-[retainperiod: <duration> | default = 5m0s]
+[retain_period: <duration> | default = 5m0s]

 # Maximum chunk idle time before flushing.
 # CLI flag: -ingester.max-chunk-idle
-[maxchunkidle: <duration> | default = 5m0s]
+[max_chunk_idle_time: <duration> | default = 5m0s]

 # Maximum chunk idle time for chunks terminating in stale markers before
 # flushing. 0 disables it and a stale series is not flushed until the
 # max-chunk-idle timeout is reached.
 # CLI flag: -ingester.max-stale-chunk-idle
-[maxstalechunkidle: <duration> | default = 0s]
+[max_stale_chunk_idle_time: <duration> | default = 2m0s]

 # Timeout for individual flush operations.
 # CLI flag: -ingester.flush-op-timeout
-[flushoptimeout: <duration> | default = 1m0s]
+[flush_op_timeout: <duration> | default = 1m0s]

 # Maximum chunk age before flushing.
 # CLI flag: -ingester.max-chunk-age
-[maxchunkage: <duration> | default = 12h0m0s]
+[max_chunk_age: <duration> | default = 12h0m0s]

-# Range of time to subtract from MaxChunkAge to spread out flushes
+# Range of time to subtract from -ingester.max-chunk-age to spread out flushes
 # CLI flag: -ingester.chunk-age-jitter
-[chunkagejitter: <duration> | default = 20m0s]
+[chunk_age_jitter: <duration> | default = 0]

 # Number of concurrent goroutines flushing to dynamodb.
 # CLI flag: -ingester.concurrent-flushes
-[concurrentflushes: <int> | default = 50]
+[concurrent_flushes: <int> | default = 50]

-# If true, spread series flushes across the whole period of MaxChunkAge
+# If true, spread series flushes across the whole period of
+# -ingester.max-chunk-age.
 # CLI flag: -ingester.spread-flushes
-[spreadflushes: <boolean> | default = false]
+[spread_flushes: <boolean> | default = true]

 # Period with which to update the per-user ingestion rates.
 # CLI flag: -ingester.rate-update-period
-[rateupdateperiod: <duration> | default = 15s]
+[rate_update_period: <duration> | default = 15s]


### querier_config

 # The maximum number of concurrent queries.
 # CLI flag: -querier.max-concurrent
-[maxconcurrent: <int> | default = 20]
+[max_concurrent: <int> | default = 20]

 # Use batch iterators to execute query, as opposed to fully materialising the
 # series in memory.  Takes precedent over the -querier.iterators flag.
 # CLI flag: -querier.batch-iterators
-[batchiterators: <boolean> | default = false]
+[batch_iterators: <boolean> | default = true]

 # Use streaming RPCs to query ingester.
 # CLI flag: -querier.ingester-streaming
-[ingesterstreaming: <boolean> | default = false]
+[ingester_streaming: <boolean> | default = true]

 # Maximum number of samples a single query can load into memory.
 # CLI flag: -querier.max-samples
-[maxsamples: <int> | default = 50000000]
+[max_samples: <int> | default = 50000000]

 # The default evaluation interval or step size for subqueries.
 # CLI flag: -querier.default-evaluation-interval
-[defaultevaluationinterval: <duration> | default = 1m0s]
+[default_evaluation_interval: <duration> | default = 1m0s]

### query_frontend_config

 # URL of downstream Prometheus.
 # CLI flag: -frontend.downstream-url
-[downstream: <string> | default = ""]
+[downstream_url: <string> | default = ""]


### ruler_config

 # URL of alerts return path.
 # CLI flag: -ruler.external.url
-[externalurl: <url> | default = ]
+[external_url: <url> | default = ]

 # How frequently to evaluate rules
 # CLI flag: -ruler.evaluation-interval
-[evaluationinterval: <duration> | default = 1m0s]
+[evaluation_interval: <duration> | default = 1m0s]

 # How frequently to poll for rule changes
 # CLI flag: -ruler.poll-interval
-[pollinterval: <duration> | default = 1m0s]
+[poll_interval: <duration> | default = 1m0s]

-storeconfig:
+storage:

 # file path to store temporary rule files for the prometheus rule managers
 # CLI flag: -ruler.rule-path
-[rulepath: <string> | default = "/rules"]
+[rule_path: <string> | default = "/rules"]

 # URL of the Alertmanager to send notifications to.
 # CLI flag: -ruler.alertmanager-url
-[alertmanagerurl: <url> | default = ]
+[alertmanager_url: <url> | default = ]

 # Use DNS SRV records to discover alertmanager hosts.
 # CLI flag: -ruler.alertmanager-discovery
-[alertmanagerdiscovery: <boolean> | default = false]
+[enable_alertmanager_discovery: <boolean> | default = false]

 # How long to wait between refreshing alertmanager hosts.
 # CLI flag: -ruler.alertmanager-refresh-interval
-[alertmanagerrefreshinterval: <duration> | default = 1m0s]
+[alertmanager_refresh_interval: <duration> | default = 1m0s]

 # If enabled requests to alertmanager will utilize the V2 API.
 # CLI flag: -ruler.alertmanager-use-v2
-[alertmanangerenablev2api: <boolean> | default = false]
+[enable_alertmanager_v2: <boolean> | default = false]

 # Capacity of the queue for notifications to be sent to the Alertmanager.
 # CLI flag: -ruler.notification-queue-capacity
-[notificationqueuecapacity: <int> | default = 10000]
+[notification_queue_capacity: <int> | default = 10000]

 # HTTP timeout duration when sending notifications to the Alertmanager.
 # CLI flag: -ruler.notification-timeout
-[notificationtimeout: <duration> | default = 10s]
+[notification_timeout: <duration> | default = 10s]

 # Distribute rule evaluation using ring backend
 # CLI flag: -ruler.enable-sharding
-[enablesharding: <boolean> | default = false]
+[enable_sharding: <boolean> | default = false]

 # Time to spend searching for a pending ruler when shutting down.
 # CLI flag: -ruler.search-pending-for
-[searchpendingfor: <duration> | default = 5m0s]
+[search_pending_for: <duration> | default = 5m0s]

 # Period with which to attempt to flush rule groups.
 # CLI flag: -ruler.flush-period
-[flushcheckperiod: <duration> | default = 1m0s]
+[flush_period: <duration> | default = 1m0s]

### alertmanager_config

 # Base path for data storage.
 # CLI flag: -alertmanager.storage.path
-[datadir: <string> | default = "data/"]
+[data_dir: <string> | default = "data/"]

 # will be used to prefix all HTTP endpoints served by Alertmanager. If omitted,
 # relevant URL components will be derived automatically.
 # CLI flag: -alertmanager.web.external-url
-[externalurl: <url> | default = ]
+[external_url: <url> | default = ]

 # How frequently to poll Cortex configs
 # CLI flag: -alertmanager.configs.poll-interval
-[pollinterval: <duration> | default = 15s]
+[poll_interval: <duration> | default = 15s]

 # Listen address for cluster.
 # CLI flag: -cluster.listen-address
-[clusterbindaddr: <string> | default = "0.0.0.0:9094"]
+[cluster_bind_address: <string> | default = "0.0.0.0:9094"]

 # Explicit address to advertise in cluster.
 # CLI flag: -cluster.advertise-address
-[clusteradvertiseaddr: <string> | default = ""]
+[cluster_advertise_address: <string> | default = ""]

 # Time to wait between peers to send notifications.
 # CLI flag: -cluster.peer-timeout
-[peertimeout: <duration> | default = 15s]
+[peer_timeout: <duration> | default = 15s]

 # Filename of fallback config to use if none specified for instance.
 # CLI flag: -alertmanager.configs.fallback
-[fallbackconfigfile: <string> | default = ""]
+[fallback_config_file: <string> | default = ""]

 # Root of URL to generate if config is http://internal.monitor
 # CLI flag: -alertmanager.configs.auto-webhook-root
-[autowebhookroot: <string> | default = ""]
+[auto_webhook_root: <string> | default = ""]

### table_manager_config

-store:
+storage:

-# How frequently to poll DynamoDB to learn our capacity.
-# CLI flag: -dynamodb.poll-interval
-[dynamodb_poll_interval: <duration> | default = 2m0s]
+# How frequently to poll backend to learn our capacity.
+# CLI flag: -table-manager.poll-interval
+[poll_interval: <duration> | default = 2m0s]

-# DynamoDB periodic tables grace period (duration which table will be
-# created/deleted before/after it's needed).
-# CLI flag: -dynamodb.periodic-table.grace-period
+# Periodic tables grace period (duration which table will be created/deleted
+# before/after it's needed).
+# CLI flag: -table-manager.periodic-table.grace-period
 [creation_grace_period: <duration> | default = 10m0s]

 index_tables_provisioning:
   # Enables on demand throughput provisioning for the storage provider (if
-  # supported). Applies only to tables which are not autoscaled
-  # CLI flag: -dynamodb.periodic-table.enable-ondemand-throughput-mode
-  [provisioned_throughput_on_demand_mode: <boolean> | default = false]
+  # supported). Applies only to tables which are not autoscaled. Supported by
+  # DynamoDB
+  # CLI flag: -table-manager.index-table.enable-ondemand-throughput-mode
+  [enable_ondemand_throughput_mode: <boolean> | default = false]


   # Enables on demand throughput provisioning for the storage provider (if
-  # supported). Applies only to tables which are not autoscaled
-  # CLI flag: -dynamodb.periodic-table.inactive-enable-ondemand-throughput-mode
-  [inactive_throughput_on_demand_mode: <boolean> | default = false]
+  # supported). Applies only to tables which are not autoscaled. Supported by
+  # DynamoDB
+  # CLI flag: -table-manager.index-table.inactive-enable-ondemand-throughput-mode
+  [enable_inactive_throughput_on_demand_mode: <boolean> | default = false]


 chunk_tables_provisioning:
   # Enables on demand throughput provisioning for the storage provider (if
-  # supported). Applies only to tables which are not autoscaled
-  # CLI flag: -dynamodb.chunk-table.enable-ondemand-throughput-mode
-  [provisioned_throughput_on_demand_mode: <boolean> | default = false]
+  # supported). Applies only to tables which are not autoscaled. Supported by
+  # DynamoDB
+  # CLI flag: -table-manager.chunk-table.enable-ondemand-throughput-mode
+  [enable_ondemand_throughput_mode: <boolean> | default = false]

### storage_config

 aws:
-  dynamodbconfig:
+  dynamodb:
     # DynamoDB endpoint URL with escaped Key and Secret encoded. If only region
     # is specified as a host, proper endpoint will be deduced. Use
     # inmemory:///<table-name> to use a mock in-memory implementation.
     # CLI flag: -dynamodb.url
-    [dynamodb: <url> | default = ]
+    [dynamodb_url: <url> | default = ]

     # DynamoDB table management requests per second limit.
     # CLI flag: -dynamodb.api-limit
-    [apilimit: <float> | default = 2]
+    [api_limit: <float> | default = 2]

     # DynamoDB rate cap to back off when throttled.
     # CLI flag: -dynamodb.throttle-limit
-    [throttlelimit: <float> | default = 10]
+    [throttle_limit: <float> | default = 10]
-
-    # ApplicationAutoscaling endpoint URL with escaped Key and Secret encoded.
-    # CLI flag: -applicationautoscaling.url
-    [applicationautoscaling: <url> | default = ]


       # Queue length above which we will scale up capacity
       # CLI flag: -metrics.target-queue-length
-      [targetqueuelen: <int> | default = 100000]
+      [target_queue_length: <int> | default = 100000]

       # Scale up capacity by this multiple
       # CLI flag: -metrics.scale-up-factor
-      [scaleupfactor: <float> | default = 1.3]
+      [scale_up_factor: <float> | default = 1.3]

       # Ignore throttling below this level (rate per second)
       # CLI flag: -metrics.ignore-throttle-below
-      [minthrottling: <float> | default = 1]
+      [ignore_throttle_below: <float> | default = 1]

       # query to fetch ingester queue length
       # CLI flag: -metrics.queue-length-query
-      [queuelengthquery: <string> | default = "sum(avg_over_time(cortex_ingester_flush_queue_length{job=\"cortex/ingester\"}[2m]))"]
+      [queue_length_query: <string> | default = "sum(avg_over_time(cortex_ingester_flush_queue_length{job=\"cortex/ingester\"}[2m]))"]

       # query to fetch throttle rates per table
       # CLI flag: -metrics.write-throttle-query
-      [throttlequery: <string> | default = "sum(rate(cortex_dynamo_throttled_total{operation=\"DynamoDB.BatchWriteItem\"}[1m])) by (table) > 0"]
+      [write_throttle_query: <string> | default = "sum(rate(cortex_dynamo_throttled_total{operation=\"DynamoDB.BatchWriteItem\"}[1m])) by (table) > 0"]

       # query to fetch write capacity usage per table
       # CLI flag: -metrics.usage-query
-      [usagequery: <string> | default = "sum(rate(cortex_dynamo_consumed_capacity_total{operation=\"DynamoDB.BatchWriteItem\"}[15m])) by (table) > 0"]
+      [write_usage_query: <string> | default = "sum(rate(cortex_dynamo_consumed_capacity_total{operation=\"DynamoDB.BatchWriteItem\"}[15m])) by (table) > 0"]

       # query to fetch read capacity usage per table
       # CLI flag: -metrics.read-usage-query
-      [readusagequery: <string> | default = "sum(rate(cortex_dynamo_consumed_capacity_total{operation=\"DynamoDB.QueryPages\"}[1h])) by (table) > 0"]
+      [read_usage_query: <string> | default = "sum(rate(cortex_dynamo_consumed_capacity_total{operation=\"DynamoDB.QueryPages\"}[1h])) by (table) > 0"]

       # query to fetch read errors per table
       # CLI flag: -metrics.read-error-query
-      [readerrorquery: <string> | default = "sum(increase(cortex_dynamo_failures_total{operation=\"DynamoDB.QueryPages\",error=\"ProvisionedThroughputExceededException\"}[1m])) by (table) > 0"]
+      [read_error_query: <string> | default = "sum(increase(cortex_dynamo_failures_total{operation=\"DynamoDB.QueryPages\",error=\"ProvisionedThroughputExceededException\"}[1m])) by (table) > 0"]

     # Number of chunks to group together to parallelise fetches (zero to
     # disable)
-    # CLI flag: -dynamodb.chunk.gang.size
-    [chunkgangsize: <int> | default = 10]
+    # CLI flag: -dynamodb.chunk-gang-size
+    [chunk_gang_size: <int> | default = 10]

     # Max number of chunk-get operations to start in parallel
-    # CLI flag: -dynamodb.chunk.get.max.parallelism
-    [chunkgetmaxparallelism: <int> | default = 32]
+    # CLI flag: -dynamodb.chunk.get-max-parallelism
+    [chunk_get_max_parallelism: <int> | default = 32]

     backoff_config:
       # Minimum delay when backing off.
       # CLI flag: -bigtable.backoff-min-period
-      [minbackoff: <duration> | default = 100ms]
+      [min_period: <duration> | default = 100ms]

       # Maximum delay when backing off.
       # CLI flag: -bigtable.backoff-max-period
-      [maxbackoff: <duration> | default = 10s]
+      [max_period: <duration> | default = 10s]

       # Number of times to backoff and retry before failing.
       # CLI flag: -bigtable.backoff-retries
-      [maxretries: <int> | default = 10]
+      [max_retries: <int> | default = 10]

   # If enabled, once a tables info is fetched, it is cached.
   # CLI flag: -bigtable.table-cache.enabled
-  [tablecacheenabled: <boolean> | default = true]
+  [table_cache_enabled: <boolean> | default = true]

   # Duration to cache tables before checking again.
   # CLI flag: -bigtable.table-cache.expiration
-  [tablecacheexpiration: <duration> | default = 30m0s]
+  [table_cache_expiration: <duration> | default = 30m0s]

 # Cache validity for active index entries. Should be no higher than
 # -ingester.max-chunk-idle.
 # CLI flag: -store.index-cache-validity
-[indexcachevalidity: <duration> | default = 5m0s]
+[index_cache_validity: <duration> | default = 5m0s]

### ingester_client_config

 grpc_client_config:
   backoff_config:
     # Minimum delay when backing off.
     # CLI flag: -ingester.client.backoff-min-period
-    [minbackoff: <duration> | default = 100ms]
+    [min_period: <duration> | default = 100ms]

     # Maximum delay when backing off.
     # CLI flag: -ingester.client.backoff-max-period
-    [maxbackoff: <duration> | default = 10s]
+    [max_period: <duration> | default = 10s]

     # Number of times to backoff and retry before failing.
     # CLI flag: -ingester.client.backoff-retries
-    [maxretries: <int> | default = 10]
+    [max_retries: <int> | default = 10]

### frontend_worker_config

-# Address of query frontend service.
+# Address of query frontend service, in host:port format.
 # CLI flag: -querier.frontend-address
-[address: <string> | default = ""]
+[frontend_address: <string> | default = ""]

 # How often to query DNS.
 # CLI flag: -querier.dns-lookup-period
-[dnslookupduration: <duration> | default = 10s]
+[dns_lookup_duration: <duration> | default = 10s]

 grpc_client_config:
   backoff_config:
     # Minimum delay when backing off.
     # CLI flag: -querier.frontend-client.backoff-min-period
-    [minbackoff: <duration> | default = 100ms]
+    [min_period: <duration> | default = 100ms]

     # Maximum delay when backing off.
     # CLI flag: -querier.frontend-client.backoff-max-period
-    [maxbackoff: <duration> | default = 10s]
+    [max_period: <duration> | default = 10s]

     # Number of times to backoff and retry before failing.
     # CLI flag: -querier.frontend-client.backoff-retries
-    [maxretries: <int> | default = 10]
+    [max_retries: <int> | default = 10]

### consul_config

 # ACL Token used to interact with Consul.
-# CLI flag: -<prefix>.consul.acltoken
-[acltoken: <string> | default = ""]
+# CLI flag: -<prefix>.consul.acl-token
+[acl_token: <string> | default = ""]

 # HTTP timeout when talking to Consul
 # CLI flag: -<prefix>.consul.client-timeout
-[httpclienttimeout: <duration> | default = 20s]
+[http_client_timeout: <duration> | default = 20s]

 # Enable consistent reads to Consul.
 # CLI flag: -<prefix>.consul.consistent-reads
-[consistentreads: <boolean> | default = true]
+[consistent_reads: <boolean> | default = false]

 # Rate limit when watching key or prefix in Consul, in requests per second. 0
 # disables the rate limit.
 # CLI flag: -<prefix>.consul.watch-rate-limit
-[watchkeyratelimit: <float> | default = 0]
+[watch_rate_limit: <float> | default = 1]

 # Burst size used in rate limit. Values less than 1 are treated as 1.
 # CLI flag: -<prefix>.consul.watch-burst-size
-[watchkeyburstsize: <int> | default = 1]
+[watch_burst_size: <int> | default = 1]


### configstore_config
 # URL of configs API server.
 # CLI flag: -<prefix>.configs.url
-[configsapiurl: <url> | default = ]
+[configs_api_url: <url> | default = ]

 # Timeout for requests to Weave Cloud configs service.
 # CLI flag: -<prefix>.configs.client-timeout
-[clienttimeout: <duration> | default = 5s]
+[client_timeout: <duration> | default = 5s]
```

## 0.7.0 / 2020-03-16

Cortex `0.7.0` is a major step forward the upcoming `1.0` release. In this release, we've got 164 contributions from 26 authors. Thanks to all contributors! ❤️

Please be aware that Cortex `0.7.0` introduces some **breaking changes**. You're encouraged to read all the `[CHANGE]` entries below before upgrading your Cortex cluster. In particular:

- Cleaned up some configuration options in preparation for the Cortex `1.0.0` release (see also the [annotated config file breaking changes](#annotated-config-file-breaking-changes) below):
  - Removed CLI flags support to configure the schema (see [how to migrate from flags to schema file](https://cortexmetrics.io/docs/configuration/schema-configuration/#migrating-from-flags-to-schema-file))
  - Renamed CLI flag `-config-yaml` to `-schema-config-file`
  - Removed CLI flag `-store.min-chunk-age` in favor of `-querier.query-store-after`. The corresponding YAML config option `ingestermaxquerylookback` has been renamed to [`query_ingesters_within`](https://cortexmetrics.io/docs/configuration/configuration-file/#querier-config)
  - Deprecated CLI flag `-frontend.cache-split-interval` in favor of `-querier.split-queries-by-interval`
  - Renamed the YAML config option `defaul_validity` to `default_validity`
  - Removed the YAML config option `config_store` (in the [`alertmanager YAML config`](https://cortexmetrics.io/docs/configuration/configuration-file/#alertmanager-config)) in favor of `store`
  - Removed the YAML config root block `configdb` in favor of [`configs`](https://cortexmetrics.io/docs/configuration/configuration-file/#configs-config). This change is also reflected in the following CLI flags renaming:
      * `-database.*` -> `-configs.database.*`
      * `-database.migrations` -> `-configs.database.migrations-dir`
  - Removed the fluentd-based billing infrastructure including the CLI flags:
      * `-distributor.enable-billing`
      * `-billing.max-buffered-events`
      * `-billing.retry-delay`
      * `-billing.ingester`
- Removed support for using denormalised tokens in the ring. Before upgrading, make sure your Cortex cluster is already running `v0.6.0` or an earlier version with `-ingester.normalise-tokens=true`

### Full changelog

* [CHANGE] Removed support for flags to configure schema. Further, the flag for specifying the config file (`-config-yaml`) has been deprecated. Please use `-schema-config-file`. See the [Schema Configuration documentation](https://cortexmetrics.io/docs/configuration/schema-configuration/) for more details on how to configure the schema using the YAML file. #2221
* [CHANGE] In the config file, the root level `config_store` config option has been moved to `alertmanager` > `store` > `configdb`. #2125
* [CHANGE] Removed unnecessary `frontend.cache-split-interval` in favor of `querier.split-queries-by-interval` both to reduce configuration complexity and guarantee alignment of these two configs. Starting from now, `-querier.cache-results` may only be enabled in conjunction with `-querier.split-queries-by-interval` (previously the cache interval default was `24h` so if you want to preserve the same behaviour you should set `-querier.split-queries-by-interval=24h`). #2040
* [CHANGE] Renamed Configs configuration options. #2187
  * configuration options
    * `-database.*` -> `-configs.database.*`
    * `-database.migrations` -> `-configs.database.migrations-dir`
  * config file
    * `configdb.uri:` -> `configs.database.uri:`
    * `configdb.migrationsdir:` -> `configs.database.migrations_dir:`
    * `configdb.passwordfile:` -> `configs.database.password_file:`
* [CHANGE] Moved `-store.min-chunk-age` to the Querier config as `-querier.query-store-after`, allowing the store to be skipped during query time if the metrics wouldn't be found. The YAML config option `ingestermaxquerylookback` has been renamed to `query_ingesters_within` to match its CLI flag. #1893
* [CHANGE] Renamed the cache configuration setting `defaul_validity` to `default_validity`. #2140
* [CHANGE] Remove fluentd-based billing infrastructure and flags such as `-distributor.enable-billing`. #1491
* [CHANGE] Removed remaining support for using denormalised tokens in the ring. If you're still running ingesters with denormalised tokens (Cortex 0.4 or earlier, with `-ingester.normalise-tokens=false`), such ingesters will now be completely invisible to distributors and need to be either switched to Cortex 0.6.0 or later, or be configured to use normalised tokens. #2034
* [CHANGE] The frontend http server will now send 502 in case of deadline exceeded and 499 if the user requested cancellation. #2156
* [CHANGE] We now enforce queries to be up to `-querier.max-query-into-future` into the future (defaults to 10m). #1929
  * `-store.min-chunk-age` has been removed
  * `-querier.query-store-after` has been added in it's place.
* [CHANGE] Removed unused `/validate_expr endpoint`. #2152
* [CHANGE] Updated Prometheus dependency to v2.16.0. This Prometheus version uses Active Query Tracker to limit concurrent queries. In order to keep `-querier.max-concurrent` working, Active Query Tracker is enabled by default, and is configured to store its data to `active-query-tracker` directory (relative to current directory when Cortex started). This can be changed by using `-querier.active-query-tracker-dir` option. Purpose of Active Query Tracker is to log queries that were running when Cortex crashes. This logging happens on next Cortex start. #2088
* [CHANGE] Default to BigChunk encoding; may result in slightly higher disk usage if many timeseries have a constant value, but should generally result in fewer, bigger chunks. #2207
* [CHANGE] WAL replays are now done while the rest of Cortex is starting, and more specifically, when HTTP server is running. This makes it possible to scrape metrics during WAL replays. Applies to both chunks and experimental blocks storage. #2222
* [CHANGE] Cortex now has `/ready` probe for all services, not just ingester and querier as before. In single-binary mode, /ready reports 204 only if all components are running properly. #2166
* [CHANGE] If you are vendoring Cortex and use its components in your project, be aware that many Cortex components no longer start automatically when they are created. You may want to review PR and attached document. #2166
* [CHANGE] Experimental TSDB: the querier in-memory index cache used by the experimental blocks storage shifted from per-tenant to per-querier. The `-experimental.tsdb.bucket-store.index-cache-size-bytes` now configures the per-querier index cache max size instead of a per-tenant cache and its default has been increased to 1GB. #2189
* [CHANGE] Experimental TSDB: TSDB head compaction interval and concurrency is now configurable (defaults to 1 min interval and 5 concurrent head compactions). New options: `-experimental.tsdb.head-compaction-interval` and `-experimental.tsdb.head-compaction-concurrency`. #2172
* [CHANGE] Experimental TSDB: switched the blocks storage index header to the binary format. This change is expected to have no visible impact, except lower startup times and memory usage in the queriers. It's possible to switch back to the old JSON format via the flag `-experimental.tsdb.bucket-store.binary-index-header-enabled=false`. #2223
* [CHANGE] Experimental Memberlist KV store can now be used in single-binary Cortex. Attempts to use it previously would fail with panic. This change also breaks existing binary protocol used to exchange gossip messages, so this version will not be able to understand gossiped Ring when used in combination with the previous version of Cortex. Easiest way to upgrade is to shutdown old Cortex installation, and restart it with new version. Incremental rollout works too, but with reduced functionality until all components run the same version. #2016
* [FEATURE] Added a read-only local alertmanager config store using files named corresponding to their tenant id. #2125
* [FEATURE] Added flag `-experimental.ruler.enable-api` to enable the ruler api which implements the Prometheus API `/api/v1/rules` and `/api/v1/alerts` endpoints under the configured `-http.prefix`. #1999
* [FEATURE] Added sharding support to compactor when using the experimental TSDB blocks storage. #2113
* [FEATURE] Added ability to override YAML config file settings using environment variables. #2147
  * `-config.expand-env`
* [FEATURE] Added flags to disable Alertmanager notifications methods. #2187
  * `-configs.notifications.disable-email`
  * `-configs.notifications.disable-webhook`
* [FEATURE] Add /config HTTP endpoint which exposes the current Cortex configuration as YAML. #2165
* [FEATURE] Allow Prometheus remote write directly to ingesters. #1491
* [FEATURE] Introduced new standalone service `query-tee` that can be used for testing purposes to send the same Prometheus query to multiple backends (ie. two Cortex clusters ingesting the same metrics) and compare the performances. #2203
* [FEATURE] Fan out parallelizable queries to backend queriers concurrently. #1878
  * `querier.parallelise-shardable-queries` (bool)
  * Requires a shard-compatible schema (v10+)
  * This causes the number of traces to increase accordingly.
  * The query-frontend now requires a schema config to determine how/when to shard queries, either from a file or from flags (i.e. by the `config-yaml` CLI flag). This is the same schema config the queriers consume. The schema is only required to use this option.
  * It's also advised to increase downstream concurrency controls as well:
    * `querier.max-outstanding-requests-per-tenant`
    * `querier.max-query-parallelism`
    * `querier.max-concurrent`
    * `server.grpc-max-concurrent-streams` (for both query-frontends and queriers)
* [FEATURE] Added user sub rings to distribute users to a subset of ingesters. #1947
  * `-experimental.distributor.user-subring-size`
* [FEATURE] Add flag `-experimental.tsdb.stripe-size` to expose TSDB stripe size option. #2185
* [FEATURE] Experimental Delete Series: Added support for Deleting Series with Prometheus style API. Needs to be enabled first by setting `-purger.enable` to `true`. Deletion only supported when using `boltdb` and `filesystem` as index and object store respectively. Support for other stores to follow in separate PRs #2103
* [ENHANCEMENT] Alertmanager: Expose Per-tenant alertmanager metrics #2124
* [ENHANCEMENT] Add `status` label to `cortex_alertmanager_configs` metric to gauge the number of valid and invalid configs. #2125
* [ENHANCEMENT] Cassandra Authentication: added the `custom_authenticators` config option that allows users to authenticate with cassandra clusters using password authenticators that are not approved by default in [gocql](https://github.com/gocql/gocql/blob/81b8263d9fe526782a588ef94d3fa5c6148e5d67/conn.go#L27) #2093
* [ENHANCEMENT] Cassandra Storage: added `max_retries`, `retry_min_backoff` and `retry_max_backoff` configuration options to enable retrying recoverable errors. #2054
* [ENHANCEMENT] Allow to configure HTTP and gRPC server listen address, maximum number of simultaneous connections and connection keepalive settings.
  * `-server.http-listen-address`
  * `-server.http-conn-limit`
  * `-server.grpc-listen-address`
  * `-server.grpc-conn-limit`
  * `-server.grpc.keepalive.max-connection-idle`
  * `-server.grpc.keepalive.max-connection-age`
  * `-server.grpc.keepalive.max-connection-age-grace`
  * `-server.grpc.keepalive.time`
  * `-server.grpc.keepalive.timeout`
* [ENHANCEMENT] PostgreSQL: Bump up `github.com/lib/pq` from `v1.0.0` to `v1.3.0` to support PostgreSQL SCRAM-SHA-256 authentication. #2097
* [ENHANCEMENT] Cassandra Storage: User no longer need `CREATE` privilege on `<all keyspaces>` if given keyspace exists. #2032
* [ENHANCEMENT] Cassandra Storage: added `password_file` configuration options to enable reading Cassandra password from file. #2096
* [ENHANCEMENT] Configs API: Allow GET/POST configs in YAML format. #2181
* [ENHANCEMENT] Background cache writes are batched to improve parallelism and observability. #2135
* [ENHANCEMENT] Add automatic repair for checkpoint and WAL. #2105
* [ENHANCEMENT] Support `lastEvaluation` and `evaluationTime` in `/api/v1/rules` endpoints and make order of groups stable. #2196
* [ENHANCEMENT] Skip expired requests in query-frontend scheduling. #2082
* [ENHANCEMENT] Add ability to configure gRPC keepalive settings. #2066
* [ENHANCEMENT] Experimental TSDB: Export TSDB Syncer metrics from Compactor component, they are prefixed with `cortex_compactor_`. #2023
* [ENHANCEMENT] Experimental TSDB: Added dedicated flag `-experimental.tsdb.bucket-store.tenant-sync-concurrency` to configure the maximum number of concurrent tenants for which blocks are synched. #2026
* [ENHANCEMENT] Experimental TSDB: Expose metrics for objstore operations (prefixed with `cortex_<component>_thanos_objstore_`, component being one of `ingester`, `querier` and `compactor`). #2027
* [ENHANCEMENT] Experimental TSDB: Added support for Azure Storage to be used for block storage, in addition to S3 and GCS. #2083
* [ENHANCEMENT] Experimental TSDB: Reduced memory allocations in the ingesters when using the experimental blocks storage. #2057
* [ENHANCEMENT] Experimental Memberlist KV: expose `-memberlist.gossip-to-dead-nodes-time` and `-memberlist.dead-node-reclaim-time` options to control how memberlist library handles dead nodes and name reuse. #2131
* [BUGFIX] Alertmanager: fixed panic upon applying a new config, caused by duplicate metrics registration in the `NewPipelineBuilder` function. #211
* [BUGFIX] Azure Blob ChunkStore: Fixed issue causing `invalid chunk checksum` errors. #2074
* [BUGFIX] The gauge `cortex_overrides_last_reload_successful` is now only exported by components that use a `RuntimeConfigManager`. Previously, for components that do not initialize a `RuntimeConfigManager` (such as the compactor) the gauge was initialized with 0 (indicating error state) and then never updated, resulting in a false-negative permanent error state. #2092
* [BUGFIX] Fixed WAL metric names, added the `cortex_` prefix.
* [BUGFIX] Restored histogram `cortex_configs_request_duration_seconds` #2138
* [BUGFIX] Fix wrong syntax for `url` in config-file-reference. #2148
* [BUGFIX] Fixed some 5xx status code returned by the query-frontend when they should actually be 4xx. #2122
* [BUGFIX] Fixed leaked goroutines in the querier. #2070
* [BUGFIX] Experimental TSDB: fixed `/all_user_stats` and `/api/prom/user_stats` endpoints when using the experimental TSDB blocks storage. #2042
* [BUGFIX] Experimental TSDB: fixed ruler to correctly work with the experimental TSDB blocks storage. #2101

### Changes to denormalised tokens in the ring

Cortex 0.4.0 is the last version that can *write* denormalised tokens. Cortex 0.5.0 and above always write normalised tokens.

Cortex 0.6.0 is the last version that can *read* denormalised tokens. Starting with Cortex 0.7.0 only normalised tokens are supported, and ingesters writing denormalised tokens to the ring (running Cortex 0.4.0 or earlier with `-ingester.normalise-tokens=false`) are ignored by distributors. Such ingesters should either switch to using normalised tokens, or be upgraded to Cortex 0.5.0 or later.

### Known issues

- The gRPC streaming for ingesters doesn't work when using the experimental TSDB blocks storage. Please do not enable `-querier.ingester-streaming` if you're using the TSDB blocks storage. If you want to enable it, you can build Cortex from `master` given the issue has been fixed after Cortex `0.7` branch has been cut and the fix wasn't included in the `0.7` because related to an experimental feature.

### Annotated config file breaking changes

In this section you can find a config file diff showing the breaking changes introduced in Cortex `0.7`. You can also find the [full configuration file reference doc](https://cortexmetrics.io/docs/configuration/configuration-file/) in the website.

 ```diff
### Root level config

 # "configdb" has been moved to "alertmanager > store > configdb".
-[configdb: <configdb_config>]

 # "config_store" has been renamed to "configs".
-[config_store: <configstore_config>]
+[configs: <configs_config>]


### `distributor_config`

 # The support to hook an external billing system has been removed.
-[enable_billing: <boolean> | default = false]
-billing:
-  [maxbufferedevents: <int> | default = 1024]
-  [retrydelay: <duration> | default = 500ms]
-  [ingesterhostport: <string> | default = "localhost:24225"]


### `querier_config`

 # "ingestermaxquerylookback" has been renamed to "query_ingesters_within".
-[ingestermaxquerylookback: <duration> | default = 0s]
+[query_ingesters_within: <duration> | default = 0s]


### `queryrange_config`

results_cache:
  cache:
     # "defaul_validity" has been renamed to "default_validity".
-    [defaul_validity: <duration> | default = 0s]
+    [default_validity: <duration> | default = 0s]

   # "cache_split_interval" has been deprecated in favor of "split_queries_by_interval".
-  [cache_split_interval: <duration> | default = 24h0m0s]


### `alertmanager_config`

# The "store" config block has been added. This includes "configdb" which previously
# was the "configdb" root level config block.
+store:
+  [type: <string> | default = "configdb"]
+  [configdb: <configstore_config>]
+  local:
+    [path: <string> | default = ""]


### `storage_config`

index_queries_cache_config:
   # "defaul_validity" has been renamed to "default_validity".
-  [defaul_validity: <duration> | default = 0s]
+  [default_validity: <duration> | default = 0s]


### `chunk_store_config`

chunk_cache_config:
   # "defaul_validity" has been renamed to "default_validity".
-  [defaul_validity: <duration> | default = 0s]
+  [default_validity: <duration> | default = 0s]

write_dedupe_cache_config:
   # "defaul_validity" has been renamed to "default_validity".
-  [defaul_validity: <duration> | default = 0s]
+  [default_validity: <duration> | default = 0s]

 # "min_chunk_age" has been removed in favor of "querier > query_store_after".
-[min_chunk_age: <duration> | default = 0s]


### `configs_config`

-# "uri" has been moved to "database > uri".
-[uri: <string> | default = "postgres://postgres@configs-db.weave.local/configs?sslmode=disable"]

-# "migrationsdir" has been moved to "database > migrations_dir".
-[migrationsdir: <string> | default = ""]

-# "passwordfile" has been moved to "database > password_file".
-[passwordfile: <string> | default = ""]

+database:
+  [uri: <string> | default = "postgres://postgres@configs-db.weave.local/configs?sslmode=disable"]
+  [migrations_dir: <string> | default = ""]
+  [password_file: <string> | default = ""]
```

## 0.6.1 / 2020-02-05

* [BUGFIX] Fixed parsing of the WAL configuration when specified in the YAML config file. #2071

## 0.6.0 / 2020-01-28

Note that the ruler flags need to be changed in this upgrade. You're moving from a single node ruler to something that might need to be sharded.
Further, if you're using the configs service, we've upgraded the migration library and this requires some manual intervention. See full instructions below to upgrade your PostgreSQL.

* [CHANGE] The frontend component now does not cache results if it finds a `Cache-Control` header and if one of its values is `no-store`. #1974
* [CHANGE] Flags changed with transition to upstream Prometheus rules manager:
  * `-ruler.client-timeout` is now `ruler.configs.client-timeout` in order to match `ruler.configs.url`.
  * `-ruler.group-timeout`has been removed.
  * `-ruler.num-workers` has been removed.
  * `-ruler.rule-path` has been added to specify where the prometheus rule manager will sync rule files.
  * `-ruler.storage.type` has beem added to specify the rule store backend type, currently only the configdb.
  * `-ruler.poll-interval` has been added to specify the interval in which to poll new rule groups.
  * `-ruler.evaluation-interval` default value has changed from `15s` to `1m` to match the default evaluation interval in Prometheus.
  * Ruler sharding requires a ring which can be configured via the ring flags prefixed by `ruler.ring.`. #1987
* [CHANGE] Use relative links from /ring page to make it work when used behind reverse proxy. #1896
* [CHANGE] Deprecated `-distributor.limiter-reload-period` flag. #1766
* [CHANGE] Ingesters now write only normalised tokens to the ring, although they can still read denormalised tokens used by other ingesters. `-ingester.normalise-tokens` is now deprecated, and ignored. If you want to switch back to using denormalised tokens, you need to downgrade to Cortex 0.4.0. Previous versions don't handle claiming tokens from normalised ingesters correctly. #1809
* [CHANGE] Overrides mechanism has been renamed to "runtime config", and is now separate from limits. Runtime config is simply a file that is reloaded by Cortex every couple of seconds. Limits and now also multi KV use this mechanism.<br />New arguments were introduced: `-runtime-config.file` (defaults to empty) and `-runtime-config.reload-period` (defaults to 10 seconds), which replace previously used `-limits.per-user-override-config` and `-limits.per-user-override-period` options. Old options are still used if `-runtime-config.file` is not specified. This change is also reflected in YAML configuration, where old `limits.per_tenant_override_config` and `limits.per_tenant_override_period` fields are replaced with `runtime_config.file` and `runtime_config.period` respectively. #1749
* [CHANGE] Cortex now rejects data with duplicate labels. Previously, such data was accepted, with duplicate labels removed with only one value left. #1964
* [CHANGE] Changed the default value for `-distributor.ha-tracker.prefix` from `collectors/` to `ha-tracker/` in order to not clash with other keys (ie. ring) stored in the same key-value store. #1940
* [FEATURE] Experimental: Write-Ahead-Log added in ingesters for more data reliability against ingester crashes. #1103
  * `--ingester.wal-enabled`: Setting this to `true` enables writing to WAL during ingestion.
  * `--ingester.wal-dir`: Directory where the WAL data should be stored and/or recovered from.
  * `--ingester.checkpoint-enabled`: Set this to `true` to enable checkpointing of in-memory chunks to disk.
  * `--ingester.checkpoint-duration`: This is the interval at which checkpoints should be created.
  * `--ingester.recover-from-wal`: Set this to `true` to recover data from an existing WAL.
  * For more information, please checkout the ["Ingesters with WAL" guide](https://cortexmetrics.io/docs/guides/ingesters-with-wal/).
* [FEATURE] The distributor can now drop labels from samples (similar to the removal of the replica label for HA ingestion) per user via the `distributor.drop-label` flag. #1726
* [FEATURE] Added flag `debug.mutex-profile-fraction` to enable mutex profiling #1969
* [FEATURE] Added `global` ingestion rate limiter strategy. Deprecated `-distributor.limiter-reload-period` flag. #1766
* [FEATURE] Added support for Microsoft Azure blob storage to be used for storing chunk data. #1913
* [FEATURE] Added readiness probe endpoint`/ready` to queriers. #1934
* [FEATURE] Added "multi" KV store that can interact with two other KV stores, primary one for all reads and writes, and secondary one, which only receives writes. Primary/secondary store can be modified in runtime via runtime-config mechanism (previously "overrides"). #1749
* [FEATURE] Added support to store ring tokens to a file and read it back on startup, instead of generating/fetching the tokens to/from the ring. This feature can be enabled with the flag `-ingester.tokens-file-path`. #1750
* [FEATURE] Experimental TSDB: Added `/series` API endpoint support with TSDB blocks storage. #1830
* [FEATURE] Experimental TSDB: Added TSDB blocks `compactor` component, which iterates over users blocks stored in the bucket and compact them according to the configured block ranges. #1942
* [ENHANCEMENT] metric `cortex_ingester_flush_reasons` gets a new `reason` value: `Spread`, when `-ingester.spread-flushes` option is enabled. #1978
* [ENHANCEMENT] Added `password` and `enable_tls` options to redis cache configuration. Enables usage of Microsoft Azure Cache for Redis service. #1923
* [ENHANCEMENT] Upgraded Kubernetes API version for deployments from `extensions/v1beta1` to `apps/v1`. #1941
* [ENHANCEMENT] Experimental TSDB: Open existing TSDB on startup to prevent ingester from becoming ready before it can accept writes. The max concurrency is set via `--experimental.tsdb.max-tsdb-opening-concurrency-on-startup`. #1917
* [ENHANCEMENT] Experimental TSDB: Querier now exports aggregate metrics from Thanos bucket store and in memory index cache (many metrics to list, but all have `cortex_querier_bucket_store_` or `cortex_querier_blocks_index_cache_` prefix). #1996
* [ENHANCEMENT] Experimental TSDB: Improved multi-tenant bucket store. #1991
  * Allowed to configure the blocks sync interval via `-experimental.tsdb.bucket-store.sync-interval` (0 disables the sync)
  * Limited the number of tenants concurrently synched by `-experimental.tsdb.bucket-store.block-sync-concurrency`
  * Renamed `cortex_querier_sync_seconds` metric to `cortex_querier_blocks_sync_seconds`
  * Track `cortex_querier_blocks_sync_seconds` metric for the initial sync too
* [BUGFIX] Fixed unnecessary CAS operations done by the HA tracker when the jitter is enabled. #1861
* [BUGFIX] Fixed ingesters getting stuck in a LEAVING state after coming up from an ungraceful exit. #1921
* [BUGFIX] Reduce memory usage when ingester Push() errors. #1922
* [BUGFIX] Table Manager: Fixed calculation of expected tables and creation of tables from next active schema considering grace period. #1976
* [BUGFIX] Experimental TSDB: Fixed ingesters consistency during hand-over when using experimental TSDB blocks storage. #1854 #1818
* [BUGFIX] Experimental TSDB: Fixed metrics when using experimental TSDB blocks storage. #1981 #1982 #1990 #1983
* [BUGFIX] Experimental memberlist: Use the advertised address when sending packets to other peers of the Gossip memberlist. #1857
* [BUGFIX] Experimental TSDB: Fixed incorrect query results introduced in #2604 caused by a buffer incorrectly reused while iterating samples. #2697

### Upgrading PostgreSQL (if you're using configs service)

Reference: <https://github.com/golang-migrate/migrate/tree/master/database/postgres#upgrading-from-v1>

1. Install the migrate package cli tool: <https://github.com/golang-migrate/migrate/tree/master/cmd/migrate#installation>
2. Drop the `schema_migrations` table: `DROP TABLE schema_migrations;`.
2. Run the migrate command:

```bash
migrate  -path <absolute_path_to_cortex>/cmd/cortex/migrations -database postgres://localhost:5432/database force 2
```

### Known issues

- The `cortex_prometheus_rule_group_last_evaluation_timestamp_seconds` metric, tracked by the ruler, is not unregistered for rule groups not being used anymore. This issue will be fixed in the next Cortex release (see [2033](https://github.com/cortexproject/cortex/issues/2033)).

- Write-Ahead-Log (WAL) does not have automatic repair of corrupt checkpoint or WAL segments, which is possible if ingester crashes abruptly or the underlying disk corrupts. Currently the only way to resolve this is to manually delete the affected checkpoint and/or WAL segments. Automatic repair will be added in the future releases.

## 0.4.0 / 2019-12-02

* [CHANGE] The frontend component has been refactored to be easier to re-use. When upgrading the frontend, cache entries will be discarded and re-created with the new protobuf schema. #1734
* [CHANGE] Removed direct DB/API access from the ruler. `-ruler.configs.url` has been now deprecated. #1579
* [CHANGE] Removed `Delta` encoding. Any old chunks with `Delta` encoding cannot be read anymore. If `ingester.chunk-encoding` is set to `Delta` the ingester will fail to start. #1706
* [CHANGE] Setting `-ingester.max-transfer-retries` to 0 now disables hand-over when ingester is shutting down. Previously, zero meant infinite number of attempts. #1771
* [CHANGE] `dynamo` has been removed as a valid storage name to make it consistent for all components. `aws` and `aws-dynamo` remain as valid storage names.
* [CHANGE/FEATURE] The frontend split and cache intervals can now be configured using the respective flag `--querier.split-queries-by-interval` and `--frontend.cache-split-interval`.
  * If `--querier.split-queries-by-interval` is not provided request splitting is disabled by default.
  * __`--querier.split-queries-by-day` is still accepted for backward compatibility but has been deprecated. You should now use `--querier.split-queries-by-interval`. We recommend a to use a multiple of 24 hours.__
* [FEATURE] Global limit on the max series per user and metric #1760
  * `-ingester.max-global-series-per-user`
  * `-ingester.max-global-series-per-metric`
  * Requires `-distributor.replication-factor` and `-distributor.shard-by-all-labels` set for the ingesters too
* [FEATURE] Flush chunks with stale markers early with `ingester.max-stale-chunk-idle`. #1759
* [FEATURE] EXPERIMENTAL: Added new KV Store backend based on memberlist library. Components can gossip about tokens and ingester states, instead of using Consul or Etcd. #1721
* [FEATURE] EXPERIMENTAL: Use TSDB in the ingesters & flush blocks to S3/GCS ala Thanos. This will let us use an Object Store more efficiently and reduce costs. #1695
* [FEATURE] Allow Query Frontend to log slow queries with `frontend.log-queries-longer-than`. #1744
* [FEATURE] Add HTTP handler to trigger ingester flush & shutdown - used when running as a stateful set with the WAL enabled.  #1746
* [FEATURE] EXPERIMENTAL: Added GCS support to TSDB blocks storage. #1772
* [ENHANCEMENT] Reduce memory allocations in the write path. #1706
* [ENHANCEMENT] Consul client now follows recommended practices for blocking queries wrt returned Index value. #1708
* [ENHANCEMENT] Consul client can optionally rate-limit itself during Watch (used e.g. by ring watchers) and WatchPrefix (used by HA feature) operations. Rate limiting is disabled by default. New flags added: `--consul.watch-rate-limit`, and `--consul.watch-burst-size`. #1708
* [ENHANCEMENT] Added jitter to HA deduping heartbeats, configure using `distributor.ha-tracker.update-timeout-jitter-max` #1534
* [ENHANCEMENT] Add ability to flush chunks with stale markers early. #1759
* [BUGFIX] Stop reporting successful actions as 500 errors in KV store metrics. #1798
* [BUGFIX] Fix bug where duplicate labels can be returned through metadata APIs. #1790
* [BUGFIX] Fix reading of old, v3 chunk data. #1779
* [BUGFIX] Now support IAM roles in service accounts in AWS EKS. #1803
* [BUGFIX] Fixed duplicated series returned when querying both ingesters and store with the experimental TSDB blocks storage. #1778

In this release we updated the following dependencies:

- gRPC v1.25.0  (resulted in a drop of 30% CPU usage when compression is on)
- jaeger-client v2.20.0
- aws-sdk-go to v1.25.22

## 0.3.0 / 2019-10-11

This release adds support for Redis as an alternative to Memcached, and also includes many optimisations which reduce CPU and memory usage.

* [CHANGE] Gauge metrics were renamed to drop the `_total` suffix. #1685
  * In Alertmanager, `alertmanager_configs_total` is now `alertmanager_configs`
  * In Ruler, `scheduler_configs_total` is now `scheduler_configs`
  * `scheduler_groups_total` is now `scheduler_groups`.
* [CHANGE] `--alertmanager.configs.auto-slack-root` flag was dropped as auto Slack root is not supported anymore. #1597
* [CHANGE] In table-manager, default DynamoDB capacity was reduced from 3,000 units to 1,000 units. We recommend you do not run with the defaults: find out what figures are needed for your environment and set that via `-dynamodb.periodic-table.write-throughput` and `-dynamodb.chunk-table.write-throughput`.
* [FEATURE] Add Redis support for caching #1612
* [FEATURE] Allow spreading chunk writes across multiple S3 buckets #1625
* [FEATURE] Added `/shutdown` endpoint for ingester to shutdown all operations of the ingester. #1746
* [ENHANCEMENT] Upgraded Prometheus to 2.12.0 and Alertmanager to 0.19.0. #1597
* [ENHANCEMENT] Cortex is now built with Go 1.13 #1675, #1676, #1679
* [ENHANCEMENT] Many optimisations, mostly impacting ingester and querier: #1574, #1624, #1638, #1644, #1649, #1654, #1702

Full list of changes: <https://github.com/cortexproject/cortex/compare/v0.2.0...v0.3.0>

## 0.2.0 / 2019-09-05

This release has several exciting features, the most notable of them being setting `-ingester.spread-flushes` to potentially reduce your storage space by upto 50%.

* [CHANGE] Flags changed due to changes upstream in Prometheus Alertmanager #929:
  * `alertmanager.mesh.listen-address` is now `cluster.listen-address`
  * `alertmanager.mesh.peer.host` and `alertmanager.mesh.peer.service` can be replaced by `cluster.peer`
  * `alertmanager.mesh.hardware-address`, `alertmanager.mesh.nickname`, `alertmanager.mesh.password`, and `alertmanager.mesh.peer.refresh-interval` all disappear.
* [CHANGE] --claim-on-rollout flag deprecated; feature is now always on #1566
* [CHANGE] Retention period must now be a multiple of periodic table duration #1564
* [CHANGE] The value for the name label for the chunks memcache in all `cortex_cache_` metrics is now `chunksmemcache` (before it was `memcache`) #1569
* [FEATURE] Makes the ingester flush each timeseries at a specific point in the max-chunk-age cycle with `-ingester.spread-flushes`. This means multiple replicas of a chunk are very likely to contain the same contents which cuts chunk storage space by up to 66%. #1578
* [FEATURE] Make minimum number of chunk samples configurable per user #1620
* [FEATURE] Honor HTTPS for custom S3 URLs #1603
* [FEATURE] You can now point the query-frontend at a normal Prometheus for parallelisation and caching #1441
* [FEATURE] You can now specify `http_config` on alert receivers #929
* [FEATURE] Add option to use jump hashing to load balance requests to memcached #1554
* [FEATURE] Add status page for HA tracker to distributors #1546
* [FEATURE] The distributor ring page is now easier to read with alternate rows grayed out #1621

## 0.1.0 / 2019-08-07

* [CHANGE] HA Tracker flags were renamed to provide more clarity #1465
  * `distributor.accept-ha-labels` is now `distributor.ha-tracker.enable`
  * `distributor.accept-ha-samples` is now `distributor.ha-tracker.enable-for-all-users`
  * `ha-tracker.replica` is now `distributor.ha-tracker.replica`
  * `ha-tracker.cluster` is now `distributor.ha-tracker.cluster`
* [FEATURE] You can specify "heap ballast" to reduce Go GC Churn #1489
* [BUGFIX] HA Tracker no longer always makes a request to Consul/Etcd when a request is not from the active replica #1516
* [BUGFIX] Queries are now correctly cancelled by the query-frontend #1508<|MERGE_RESOLUTION|>--- conflicted
+++ resolved
@@ -2,9 +2,7 @@
 
 ## master / unreleased
 
-<<<<<<< HEAD
 * [ENHANCEMENT] Ingester/Query-Frontend: Avoid using automatic private IPs (APIPA) upon assignment. APIPA still used as last resort with logging indicating usage. #4032
-=======
 * [CHANGE] Querier / ruler: deprecated `-store.query-chunk-limit` CLI flag (and its respective YAML config option `max_chunks_per_query`) in favour of `-querier.max-fetched-chunks-per-query` (and its respective YAML config option `max_fetched_chunks_per_query`). The new limit specifies the maximum number of chunks that can be fetched in a single query from ingesters and long-term storage: the total number of actual fetched chunks could be 2x the limit, being independently applied when querying ingesters and long-term storage. #4125
 * [CHANGE] Alertmanager: allowed to configure the experimental receivers firewall on a per-tenant basis. The following CLI flags (and their respective YAML config options) have been changed and moved to the limits config section: #4143
   - `-alertmanager.receivers-firewall.block.cidr-networks` renamed to `-alertmanager.receivers-firewall-block-cidr-networks`
@@ -25,7 +23,6 @@
 ## 1.9.0 in progress
 
 * [CHANGE] Fix for CVE-2021-31232: Local file disclosure vulnerability when `-experimental.alertmanager.enable-api` is used. The HTTP basic auth `password_file` can be used as an attack vector to send any file content via a webhook. The alertmanager templates can be used as an attack vector to send any file content because the alertmanager can load any text file specified in the templates list. #4129
->>>>>>> 0595579c
 * [CHANGE] Alertmanager now removes local files after Alertmanager is no longer running for removed or resharded user. #3910
 * [CHANGE] Alertmanager now stores local files in per-tenant folders. Files stored by Alertmanager previously are migrated to new hierarchy. Support for this migration will be removed in Cortex 1.11. #3910
 * [CHANGE] Ruler: deprecated `-ruler.storage.*` CLI flags (and their respective YAML config options) in favour of `-ruler-storage.*`. The deprecated config will be removed in Cortex 1.11. #3945
