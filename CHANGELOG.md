--- conflicted
+++ resolved
@@ -50,12 +50,9 @@
 * [BUGFIX] Ingester: fix issue where runtime limits erroneously override default limits. #4246
 * [BUGFIX] Ruler: fix startup in single-binary mode when the new `ruler_storage` is used. #4252
 * [BUGFIX] Querier: fix queries failing with "at least 1 healthy replica required, could only find 0" error right after scaling up store-gateways until they're ACTIVE in the ring. #4263
-<<<<<<< HEAD
-* [BUGFIX] Querier: Fix issue where samples in a chunk might get skipped by batch iterator. #4218
-=======
 * [BUGFIX] Store-gateway: when blocks sharding is enabled, do not load all blocks in each store-gateway in case of a cold startup, but load only blocks owned by the store-gateway replica. #4271
 * [BUGFIX] Memberlist: fix to setting the default configuration value for `-memberlist.retransmit-factor` when not provided. This should improve propagation delay of the ring state (including, but not limited to, tombstones). Note that if the configuration is already explicitly given, this fix has no effect. #4269
->>>>>>> 868898a2
+* [BUGFIX] Querier: Fix issue where samples in a chunk might get skipped by batch iterator. #4218
 
 ## Blocksconvert
 
