# Changelog

## master / unreleased
* [CHANGE] Ruler: Added user label to `cortex_ruler_write_requests_total`, `cortex_ruler_write_requests_failed_total`, `cortex_ruler_queries_total`, and `cortex_ruler_queries_failed_total` metrics. #5312
* [CHANGE] Alertmanager: Validating new fields on the PagerDuty AM config. #5290
* [CHANGE] Ingester: Creating label `native-histogram-sample` on the `cortex_discarded_samples_total` to keep track of discarded native histogram samples. #5289
* [FEATURE] Store Gateway: Add `max_downloaded_bytes_per_request` to limit max bytes to download per store gateway request.
* [FEATURE] Added 2 flags `-alertmanager.alertmanager-client.grpc-max-send-msg-size` and ` -alertmanager.alertmanager-client.grpc-max-recv-msg-size` to configure alert manager grpc client message size limits. #5338
* [ENHANCEMENT] Distributor/Ingester: Add span on push path #5319
* [ENHANCEMENT] Support object storage backends for runtime configuration file. #5292
* [ENHANCEMENT] Query Frontend: Reject subquery with too small step size. #5323
* [ENHANCEMENT] Compactor: Exposing Thanos accept-malformed-index to Cortex compactor. #5334
* [ENHANCEMENT] Update Go version to 1.20.4. #5299
* [ENHANCEMENT] Log: Avoid expensive log.Valuer evaluation for disallowed levels. #5297
* [BUGFIX] Ruler: Validate if rule group can be safely converted back to rule group yaml from protobuf message #5265
* [BUGFIX] Querier: Convert gRPC `ResourceExhausted` status code from store gateway to 422 limit error. #5286
* [BUGFIX] Alertmanager: Route web-ui requests to the alertmanager distributor when sharding is enabled. #5293
<<<<<<< HEAD
* [BUGFIX] Compactor: Partial block with only visit marker should be deleted even there is no deletion marker. #5342
=======
* [BUGFIX] Storage: Bucket index updater should ignore meta not found for partial blocks. #5343
>>>>>>> 5a11716d

## 1.15.1 2023-04-26

* [CHANGE] Alertmanager: Validating new fields on the PagerDuty AM config. #5290
* [BUGFIX] Querier: Convert gRPC `ResourceExhausted` status code from store gateway to 422 limit error. #5286

## 1.15.0 2023-04-19

* [CHANGE] Storage: Make Max exemplars config per tenant instead of global configuration. #5080 #5122
* [CHANGE] Alertmanager: Local file disclosure vulnerability in OpsGenie configuration has been fixed. #5045
* [CHANGE] Rename oltp_endpoint to otlp_endpoint to match opentelemetry spec and lib name. #5068
* [CHANGE] Distributor/Ingester: Log warn level on push requests when they have status code 4xx. Do not log if status is 429. #5103
* [CHANGE] Tracing: Use the default OTEL trace sampler when `-tracing.otel.exporter-type` is set to `awsxray`. #5141
* [CHANGE] Ingester partial error log line to debug level. #5192
* [CHANGE] Change HTTP status code from 503/422 to 499 if a request is canceled. #5220
* [CHANGE] Store gateways summary metrics have been converted to histograms `cortex_bucket_store_series_blocks_queried`, `cortex_bucket_store_series_data_fetched`, `cortex_bucket_store_series_data_size_touched_bytes`, `cortex_bucket_store_series_data_size_fetched_bytes`, `cortex_bucket_store_series_data_touched`, `cortex_bucket_store_series_result_series` #5239
* [FEATURE] Querier/Query Frontend: support Prometheus /api/v1/status/buildinfo API. #4978
* [FEATURE] Ingester: Add active series to all_user_stats page. #4972
* [FEATURE] Ingester: Added `-blocks-storage.tsdb.head-chunks-write-queue-size` allowing to configure the size of the in-memory queue used before flushing chunks to the disk . #5000
* [FEATURE] Query Frontend: Log query params in query frontend even if error happens. #5005
* [FEATURE] Ingester: Enable snapshotting of In-memory TSDB on disk during shutdown via `-blocks-storage.tsdb.memory-snapshot-on-shutdown`. #5011
* [FEATURE] Query Frontend/Scheduler: Add a new counter metric `cortex_request_queue_requests_total` for total requests going to queue. #5030
* [FEATURE] Build ARM docker images. #5041
* [FEATURE] Query-frontend/Querier: Create spans to measure time to merge promql responses. #5041
* [FEATURE] Querier/Ruler: Support the new thanos promql engine. This is an experimental feature and might change in the future. #5093
* [FEATURE] Added zstd as an option for grpc compression #5092
* [FEATURE] Ring: Add new kv store option `dynamodb`. #5026
* [FEATURE] Cache: Support redis as backend for caching bucket and index cache. #5057
* [FEATURE] Querier/Store-Gateway: Added `-blocks-storage.bucket-store.ignore-blocks-within` allowing to filter out the recently created blocks from being synced by queriers and store-gateways. #5166
* [FEATURE] AlertManager/Ruler: Added support for  `keep_firing_for` on alerting rulers.
* [FEATURE] Alertmanager: Add support for time_intervals. #5102
* [FEATURE] Added `snappy-block` as an option for grpc compression #5215
* [FEATURE] Enable experimental out-of-order samples support. Added 2 new configs `ingester.out_of_order_time_window` and `blocks-storage.tsdb.out_of_order_cap_max`. #4964
* [ENHANCEMENT] Querier: limit series query to only ingesters if `start` param is not specified. #4976
* [ENHANCEMENT] Query-frontend/scheduler: add a new limit `frontend.max-outstanding-requests-per-tenant` for configuring queue size per tenant. Started deprecating two flags `-query-scheduler.max-outstanding-requests-per-tenant` and `-querier.max-outstanding-requests-per-tenant`, and change their value default to 0. Now if both the old flag and new flag are specified, the old flag's queue size will be picked. #4991
* [ENHANCEMENT] Query-tee: Add `/api/v1/query_exemplars` API endpoint support. #5010
* [ENHANCEMENT] Let blocks_cleaner delete blocks concurrently(default 16 goroutines). #5028
* [ENHANCEMENT] Query Frontend/Query Scheduler: Increase upper bound to 60s for queue duration histogram metric. #5029
* [ENHANCEMENT] Query Frontend: Log Vertical sharding information when `query_stats_enabled` is enabled. #5037
* [ENHANCEMENT] Ingester: The metadata APIs should honour `querier.query-ingesters-within` when `querier.query-store-for-labels-enabled` is true. #5027
* [ENHANCEMENT] Query Frontend: Skip instant query roundtripper if sharding is not applicable. #5062
* [ENHANCEMENT] Push reduce one hash operation of Labels. #4945 #5114
* [ENHANCEMENT] Alertmanager: Added `-alertmanager.enabled-tenants` and `-alertmanager.disabled-tenants` to explicitly enable or disable alertmanager for specific tenants. #5116
* [ENHANCEMENT] Upgraded Docker base images to `alpine:3.17`. #5132
* [ENHANCEMENT] Add retry logic to S3 bucket client. #5135
* [ENHANCEMENT] Update Go version to 1.20.1. #5159
* [ENHANCEMENT] Distributor: Reuse byte slices when serializing requests from distributors to ingesters. #5193
* [ENHANCEMENT] Query Frontend: Add number of chunks and samples fetched in query stats. #5198
* [ENHANCEMENT] Implement grpc.Compressor.DecompressedSize for snappy to optimize memory allocations. #5213
* [ENHANCEMENT] Querier: Batch Iterator optimization to prevent transversing it multiple times query ranges steps does not overlap. #5237
* [BUGFIX] Updated `golang.org/x/net` dependency to fix CVE-2022-27664. #5008
* [BUGFIX] Fix panic when otel and xray tracing is enabled. #5044
* [BUGFIX] Fixed no compact block got grouped in shuffle sharding grouper. #5055
* [BUGFIX] Fixed ingesters with less tokens stuck in LEAVING. #5061
* [BUGFIX] Tracing: Fix missing object storage span instrumentation. #5074
* [BUGFIX] Ingester: Fix Ingesters returning empty response for metadata APIs. #5081
* [BUGFIX] Ingester: Fix panic when querying metadata from blocks that are being deleted. #5119
* [BUGFIX] Ring: Fix case when dynamodb kv reaches the limit of 25 actions per batch call. #5136
* [BUGFIX] Query-frontend: Fix shardable instant queries do not produce sorted results for `sort`, `sort_desc`, `topk`, `bottomk` functions. #5148, #5170
* [BUGFIX] Querier: Fix `/api/v1/series` returning 5XX instead of 4XX when limits are hit. #5169
* [BUGFIX] Compactor: Fix issue that shuffle sharding planner return error if block is under visit by other compactor. #5188
* [BUGFIX] Fix S3 BucketWithRetries upload empty content issue #5217
* [BUGFIX] Query Frontend: Disable `absent`, `absent_over_time` and `scalar` for vertical sharding. #5221
* [BUGFIX] Catch context error in the s3 bucket client. #5240
* [BUGFIX] Fix query frontend remote read empty body. #5257
* [BUGFIX] Fix query frontend incorrect error response format at `SplitByQuery` middleware. #5260

## 1.14.0 2022-12-02

  **This release removes support for chunks storage. See below for more.**
* [CHANGE] Remove support for chunks storage entirely. If you are using chunks storage on a previous version, you must [migrate your data](https://github.com/cortexproject/cortex/blob/v1.13.1/docs/blocks-storage/migrate-from-chunks-to-blocks.md) on version 1.13.1 or earlier. Before upgrading to this release, you should also remove any deprecated chunks-related configuration, as this release will no longer accept that. The following flags are gone:
  - `-dynamodb.*`
  - `-metrics.*`
  - `-s3.*`
  - `-azure.*`
  - `-bigtable.*`
  - `-gcs.*`
  - `-cassandra.*`
  - `-boltdb.*`
  - `-local.*`
  - some `-ingester` flags:
    - `-ingester.wal-enabled`
    - `-ingester.checkpoint-enabled`
    - `-ingester.recover-from-wal`
    - `-ingester.wal-dir`
    - `-ingester.checkpoint-duration`
    - `-ingester.flush-on-shutdown-with-wal-enabled`
    - `-ingester.max-transfer-retries`
    - `-ingester.max-samples-per-query`
    - `-ingester.min-chunk-length`
    - `-ingester.flush-period`
    - `-ingester.retain-period`
    - `-ingester.max-chunk-idle`
    - `-ingester.max-stale-chunk-idle`
    - `-ingester.flush-op-timeout`
    - `-ingester.max-chunk-age`
    - `-ingester.chunk-age-jitter`
    - `-ingester.concurrent-flushes`
    - `-ingester.spread-flushes`
    - `-ingester.chunk-encoding`
    - `-store.*` except `-store.engine` and `-store.max-query-length`
    - `-store.query-chunk-limit` was deprecated and replaced by `-querier.max-fetched-chunks-per-query`
  - `-deletes.*`
  - `-grpc-store.*`
  - `-flusher.wal-dir`, `-flusher.concurrent-flushes`, `-flusher.flush-op-timeout`
* [CHANGE] Remove support for alertmanager and ruler legacy store configuration. Before upgrading, you need to convert your configuration to use the `alertmanager-storage` and `ruler-storage` configuration on the version that you're already running, then upgrade.
* [CHANGE] Disables TSDB isolation. #4825
* [CHANGE] Drops support Prometheus 1.x rule format on configdb. #4826
* [CHANGE] Removes `-ingester.stream-chunks-when-using-blocks` experimental flag and stream chunks by default when `querier.ingester-streaming` is enabled. #4864
* [CHANGE] Compactor: Added `cortex_compactor_runs_interrupted_total` to separate compaction interruptions from failures
* [CHANGE] Enable PromQL `@` modifier, negative offset always. #4927
* [CHANGE] Store-gateway: Add user label to `cortex_bucket_store_blocks_loaded` metric. #4918
* [CHANGE] AlertManager: include `status` label in `cortex_alertmanager_alerts_received_total`. #4907
* [FEATURE] Compactor: Added `-compactor.block-files-concurrency` allowing to configure number of go routines for download/upload block files during compaction. #4784
* [FEATURE] Compactor: Added `-compactor.blocks-fetch-concurrency` allowing to configure number of go routines for blocks during compaction. #4787
* [FEATURE] Compactor: Added configurations for Azure MSI in blocks-storage, ruler-storage and alertmanager-storage. #4818
* [FEATURE] Ruler: Add support to pass custom implementations of queryable and pusher. #4782
* [FEATURE] Create OpenTelemetry Bridge for Tracing. Now cortex can send traces to multiple destinations using OTEL Collectors. #4834
* [FEATURE] Added `-api.http-request-headers-to-log` allowing for the addition of HTTP Headers to logs #4803
* [FEATURE] Distributor: Added a new limit `-validation.max-labels-size-bytes` allowing to limit the combined size of labels for each timeseries. #4848
* [FEATURE] Storage/Bucket: Added `-*.s3.bucket-lookup-type` allowing to configure the s3 bucket lookup type. #4794
* [FEATURE] QueryFrontend: Implement experimental vertical sharding at query frontend for range/instant queries. #4863
* [FEATURE] QueryFrontend: Support vertical sharding for subqueries. #4955
* [FEATURE] Querier: Added a new limit `-querier.max-fetched-data-bytes-per-query` allowing to limit the maximum size of all data in bytes that a query can fetch from each ingester and storage. #4854
* [FEATURE] Added 2 flags `-alertmanager.alertmanager-client.grpc-compression` and `-querier.store-gateway-client.grpc-compression` to configure compression methods for grpc clients. #4889
* [ENHANCEMENT] AlertManager: Retrying AlertManager Get Requests (Get Alertmanager status, Get Alertmanager Receivers) on next replica on error #4840
* [ENHANCEMENT] Querier/Ruler: Retry store-gateway in case of unexpected failure, instead of failing the query. #4532 #4839
* [ENHANCEMENT] Ring: DoBatch prioritize 4xx errors when failing. #4783
* [ENHANCEMENT] Cortex now built with Go 1.18. #4829
* [ENHANCEMENT] Ingester: Prevent ingesters to become unhealthy during wall replay. #4847
* [ENHANCEMENT] Compactor: Introduced visit marker file for blocks so blocks are under compaction will not be picked up by another compactor. #4805
* [ENHANCEMENT] Distributor: Add label name to labelValueTooLongError. #4855
* [ENHANCEMENT] Enhance traces with hostname information. #4898
* [ENHANCEMENT] Improve the documentation around limits. #4905
* [ENHANCEMENT] Distributor: cache user overrides to reduce lock contention. #4904
* [BUGFIX] Storage/Bucket: Enable AWS SDK for go authentication for s3 to fix IMDSv1 authentication. #4897
* [BUGFIX] Memberlist: Add join with no retrying when starting service. #4804
* [BUGFIX] Ruler: Fix /ruler/rule_groups returns YAML with extra fields. #4767
* [BUGFIX] Respecting `-tracing.otel.sample-ratio` configuration when enabling OpenTelemetry tracing with X-ray. #4862
* [BUGFIX] QueryFrontend: fixed query_range requests when query has `start` equals to `end`. #4877
* [BUGFIX] AlertManager: fixed issue introduced by #4495 where templates files were being deleted when using alertmanager local store. #4890
* [BUGFIX] Ingester: fixed incorrect logging at the start of ingester block shipping logic. #4934
* [BUGFIX] Storage/Bucket: fixed global mark missing on deletion. #4949
* [BUGFIX] QueryFrontend/Querier: fixed regression added by #4863 where we stopped compressing the response between querier and query frontend. #4960
* [BUGFIX] QueryFrontend/Querier: fixed fix response error to be ungzipped when status code is not 2xx. #4975

## 1.13.0 2022-07-14

* [CHANGE] Changed default for `-ingester.min-ready-duration` from 1 minute to 15 seconds. #4539
* [CHANGE] query-frontend: Do not print anything in the logs of `query-frontend` if a in-progress query has been canceled (context canceled) to avoid spam. #4562
* [CHANGE] Compactor block deletion mark migration, needed when upgrading from v1.7, is now disabled by default. #4597
* [CHANGE] The `status_code` label on gRPC client metrics has changed from '200' and '500' to '2xx', '5xx', '4xx', 'cancel' or 'error'. #4601
* [CHANGE] Memberlist: changed probe interval from `1s` to `5s` and probe timeout from `500ms` to `2s`. #4601
* [CHANGE] Fix incorrectly named `cortex_cache_fetched_keys` and `cortex_cache_hits` metrics. Renamed to `cortex_cache_fetched_keys_total` and `cortex_cache_hits_total` respectively. #4686
* [CHANGE] Enable Thanos series limiter in store-gateway. #4702
* [CHANGE] Distributor: Apply `max_fetched_series_per_query` limit for `/series` API. #4683
* [CHANGE] Re-enable the `proxy_url` option for receiver configuration. #4741
* [FEATURE] Ruler: Add `external_labels` option to tag all alerts with a given set of labels. #4499
* [FEATURE] Compactor: Add `-compactor.skip-blocks-with-out-of-order-chunks-enabled` configuration to mark blocks containing index with out-of-order chunks for no compact instead of halting the compaction. #4707
* [FEATURE] Querier/Query-Frontend: Add `-querier.per-step-stats-enabled` and `-frontend.cache-queryable-samples-stats` configurations to enable query sample statistics. #4708
* [FEATURE] Add shuffle sharding for the compactor #4433
* [FEATURE] Querier: Use streaming for ingester metdata APIs. #4725
* [ENHANCEMENT] Update Go version to 1.17.8. #4602 #4604 #4658
* [ENHANCEMENT] Keep track of discarded samples due to bad relabel configuration in `cortex_discarded_samples_total`. #4503
* [ENHANCEMENT] Ruler: Add `-ruler.disable-rule-group-label` to disable the `rule_group` label on exported metrics. #4571
* [ENHANCEMENT] Query federation: improve performance in MergeQueryable by memoizing labels. #4502
* [ENHANCEMENT] Added new ring related config `-ingester.readiness-check-ring-health` when enabled the readiness probe will succeed only after all instances are ACTIVE and healthy in the ring, this is enabled by default. #4539
* [ENHANCEMENT] Added new ring related config `-distributor.excluded-zones` when set this will exclude the comma-separated zones from the ring, default is "". #4539
* [ENHANCEMENT] Upgraded Docker base images to `alpine:3.14`. #4514
* [ENHANCEMENT] Updated Prometheus to latest. Includes changes from prometheus#9239, adding 15 new functions. Multiple TSDB bugfixes prometheus#9438 & prometheus#9381. #4524
* [ENHANCEMENT] Query Frontend: Add setting `-frontend.forward-headers-list` in frontend  to configure the set of headers from the requests to be forwarded to downstream requests. #4486
* [ENHANCEMENT] Blocks storage: Add `-blocks-storage.azure.http.*`, `-alertmanager-storage.azure.http.*`, and `-ruler-storage.azure.http.*` to configure the Azure storage client. #4581
* [ENHANCEMENT] Optimise memberlist receive path when used as a backing store for rings with a large number of members. #4601
* [ENHANCEMENT] Add length and limit to labelNameTooLongError and labelValueTooLongError #4595
* [ENHANCEMENT] Add jitter to rejoinInterval. #4747
* [ENHANCEMENT] Compactor: uploading blocks no compaction marks to the global location and introduce a new metric #4729
  * `cortex_bucket_blocks_marked_for_no_compaction_count`: Total number of blocks marked for no compaction in the bucket.
* [ENHANCEMENT] Querier: Reduce the number of series that are kept in memory while streaming from ingesters. #4745
* [BUGFIX] AlertManager: remove stale template files. #4495
* [BUGFIX] Distributor: fix bug in query-exemplar where some results would get dropped. #4583
* [BUGFIX] Update Thanos dependency: compactor tracing support, azure blocks storage memory fix. #4585
* [BUGFIX] Set appropriate `Content-Type` header for /services endpoint, which previously hard-coded `text/plain`. #4596
* [BUGFIX] Querier: Disable query scheduler SRV DNS lookup, which removes noisy log messages about "failed DNS SRV record lookup". #4601
* [BUGFIX] Memberlist: fixed corrupted packets when sending compound messages with more than 255 messages or messages bigger than 64KB. #4601
* [BUGFIX] Query Frontend: If 'LogQueriesLongerThan' is set to < 0, log all queries as described in the docs. #4633
* [BUGFIX] Distributor: update defaultReplicationStrategy to not fail with extend-write when a single instance is unhealthy. #4636
* [BUGFIX] Distributor: Fix race condition on `/series` introduced by #4683. #4716
* [BUGFIX] Ruler: Fixed leaking notifiers after users are removed #4718
* [BUGFIX] Distributor: Fix a memory leak in distributor due to the cluster label. #4739
* [BUGFIX] Memberlist: Avoid clock skew by limiting the timestamp accepted on gossip. #4750
* [BUGFIX] Compactor: skip compaction if there is only 1 block available for shuffle-sharding compactor. #4756
* [BUGFIX] Compactor: Fixes #4770 - an edge case in compactor with shulffle sharding where compaction stops when a tenant stops ingesting samples. #4771
* [BUGFIX] Compactor: fix cortex_compactor_remaining_planned_compactions not set after plan generation for shuffle sharding compactor. #4772

## 1.11.0 2021-11-25

* [CHANGE] Memberlist: Expose default configuration values to the command line options. Note that setting these explicitly to zero will no longer cause the default to be used. If the default is desired, then do set the option. The following are affected: #4276
  - `-memberlist.stream-timeout`
  - `-memberlist.retransmit-factor`
  - `-memberlist.pull-push-interval`
  - `-memberlist.gossip-interval`
  - `-memberlist.gossip-nodes`
  - `-memberlist.gossip-to-dead-nodes-time`
  - `-memberlist.dead-node-reclaim-time`
* [CHANGE] `-querier.max-fetched-chunks-per-query` previously applied to chunks from ingesters and store separately; now the two combined should not exceed the limit. #4260
* [CHANGE] Memberlist: the metric `memberlist_kv_store_value_bytes` has been removed due to values no longer being stored in-memory as encoded bytes. #4345
* [CHANGE] Some files and directories created by Cortex components on local disk now have stricter permissions, and are only readable by owner, but not group or others. #4394
* [CHANGE] The metric `cortex_deprecated_flags_inuse_total` has been renamed to `deprecated_flags_inuse_total` as part of using grafana/dskit functionality. #4443
* [FEATURE] Ruler: Add new `-ruler.query-stats-enabled` which when enabled will report the `cortex_ruler_query_seconds_total` as a per-user metric that tracks the sum of the wall time of executing queries in the ruler in seconds. #4317
* [FEATURE] Query Frontend: Add `cortex_query_fetched_series_total` and `cortex_query_fetched_chunks_bytes_total` per-user counters to expose the number of series and bytes fetched as part of queries. These metrics can be enabled with the `-frontend.query-stats-enabled` flag (or its respective YAML config option `query_stats_enabled`). #4343
* [FEATURE] AlertManager: Add support for SNS Receiver. #4382
* [FEATURE] Distributor: Add label `status` to metric `cortex_distributor_ingester_append_failures_total` #4442
* [FEATURE] Queries: Added `present_over_time` PromQL function, also some TSDB optimisations. #4505
* [ENHANCEMENT] Add timeout for waiting on compactor to become ACTIVE in the ring. #4262
* [ENHANCEMENT] Reduce memory used by streaming queries, particularly in ruler. #4341
* [ENHANCEMENT] Ring: allow experimental configuration of disabling of heartbeat timeouts by setting the relevant configuration value to zero. Applies to the following: #4342
  * `-distributor.ring.heartbeat-timeout`
  * `-ring.heartbeat-timeout`
  * `-ruler.ring.heartbeat-timeout`
  * `-alertmanager.sharding-ring.heartbeat-timeout`
  * `-compactor.ring.heartbeat-timeout`
  * `-store-gateway.sharding-ring.heartbeat-timeout`
* [ENHANCEMENT] Ring: allow heartbeats to be explicitly disabled by setting the interval to zero. This is considered experimental. This applies to the following configuration options: #4344
  * `-distributor.ring.heartbeat-period`
  * `-ingester.heartbeat-period`
  * `-ruler.ring.heartbeat-period`
  * `-alertmanager.sharding-ring.heartbeat-period`
  * `-compactor.ring.heartbeat-period`
  * `-store-gateway.sharding-ring.heartbeat-period`
* [ENHANCEMENT] Memberlist: optimized receive path for processing ring state updates, to help reduce CPU utilization in large clusters. #4345
* [ENHANCEMENT] Memberlist: expose configuration of memberlist packet compression via `-memberlist.compression=enabled`. #4346
* [ENHANCEMENT] Update Go version to 1.16.6. #4362
* [ENHANCEMENT] Updated Prometheus to include changes from prometheus/prometheus#9083. Now whenever `/labels` API calls include matchers, blocks store is queried for `LabelNames` with matchers instead of `Series` calls which was inefficient. #4380
* [ENHANCEMENT] Querier: performance improvements in socket and memory handling. #4429 #4377
* [ENHANCEMENT] Exemplars are now emitted for all gRPC calls and many operations tracked by histograms. #4462
* [ENHANCEMENT] New options `-server.http-listen-network` and `-server.grpc-listen-network` allow binding as 'tcp4' or 'tcp6'. #4462
* [ENHANCEMENT] Rulers: Using shuffle sharding subring on GetRules API. #4466
* [ENHANCEMENT] Support memcached auto-discovery via `auto-discovery` flag, introduced by thanos in https://github.com/thanos-io/thanos/pull/4487. Both AWS and Google Cloud memcached service support auto-discovery, which returns a list of nodes of the memcached cluster. #4412
* [BUGFIX] Fixes a panic in the query-tee when comparing result. #4465
* [BUGFIX] Frontend: Fixes @ modifier functions (start/end) when splitting queries by time. #4464
* [BUGFIX] Compactor: compactor will no longer try to compact blocks that are already marked for deletion. Previously compactor would consider blocks marked for deletion within `-compactor.deletion-delay / 2` period as eligible for compaction. #4328
* [BUGFIX] HA Tracker: when cleaning up obsolete elected replicas from KV store, tracker didn't update number of cluster per user correctly. #4336
* [BUGFIX] Ruler: fixed counting of PromQL evaluation errors as user-errors when updating `cortex_ruler_queries_failed_total`. #4335
* [BUGFIX] Ingester: When using block storage, prevent any reads or writes while the ingester is stopping. This will prevent accessing TSDB blocks once they have been already closed. #4304
* [BUGFIX] Ingester: fixed ingester stuck on start up (LEAVING ring state) when `-ingester.heartbeat-period=0` and `-ingester.unregister-on-shutdown=false`. #4366
* [BUGFIX] Ingester: panic during shutdown while fetching batches from cache. #4397
* [BUGFIX] Querier: After query-frontend restart, querier may have lower than configured concurrency. #4417
* [BUGFIX] Memberlist: forward only changes, not entire original message. #4419
* [BUGFIX] Memberlist: don't accept old tombstones as incoming change, and don't forward such messages to other gossip members. #4420
* [BUGFIX] Querier: fixed panic when querying exemplars and using `-distributor.shard-by-all-labels=false`. #4473
* [BUGFIX] Querier: honor querier minT,maxT if `nil` SelectHints are passed to Select(). #4413
* [BUGFIX] Compactor: fixed panic while collecting Prometheus metrics. #4483
* [BUGFIX] Update go-kit package to fix spurious log messages #4544

## 1.10.0 / 2021-08-03

* [CHANGE] Prevent path traversal attack from users able to control the HTTP header `X-Scope-OrgID`. #4375 (CVE-2021-36157)
  * Users only have control of the HTTP header when Cortex is not frontend by an auth proxy validating the tenant IDs
* [CHANGE] Enable strict JSON unmarshal for `pkg/util/validation.Limits` struct. The custom `UnmarshalJSON()` will now fail if the input has unknown fields. #4298
* [CHANGE] Cortex chunks storage has been deprecated and it's now in maintenance mode: all Cortex users are encouraged to migrate to the blocks storage. No new features will be added to the chunks storage. The default Cortex configuration still runs the chunks engine; please check out the [blocks storage doc](https://cortexmetrics.io/docs/blocks-storage/) on how to configure Cortex to run with the blocks storage.  #4268
* [CHANGE] The example Kubernetes manifests (stored at `k8s/`) have been removed due to a lack of proper support and maintenance. #4268
* [CHANGE] Querier / ruler: deprecated `-store.query-chunk-limit` CLI flag (and its respective YAML config option `max_chunks_per_query`) in favour of `-querier.max-fetched-chunks-per-query` (and its respective YAML config option `max_fetched_chunks_per_query`). The new limit specifies the maximum number of chunks that can be fetched in a single query from ingesters and long-term storage: the total number of actual fetched chunks could be 2x the limit, being independently applied when querying ingesters and long-term storage. #4125
* [CHANGE] Alertmanager: allowed to configure the experimental receivers firewall on a per-tenant basis. The following CLI flags (and their respective YAML config options) have been changed and moved to the limits config section: #4143
  - `-alertmanager.receivers-firewall.block.cidr-networks` renamed to `-alertmanager.receivers-firewall-block-cidr-networks`
  - `-alertmanager.receivers-firewall.block.private-addresses` renamed to `-alertmanager.receivers-firewall-block-private-addresses`
* [CHANGE] Change default value of `-server.grpc.keepalive.min-time-between-pings` from `5m` to `10s` and `-server.grpc.keepalive.ping-without-stream-allowed` to `true`. #4168
* [CHANGE] Ingester: Change default value of `-ingester.active-series-metrics-enabled` to `true`. This incurs a small increase in memory usage, between 1.2% and 1.6% as measured on ingesters with 1.3M active series. #4257
* [CHANGE] Dependency: update go-redis from v8.2.3 to v8.9.0. #4236
* [FEATURE] Querier: Added new `-querier.max-fetched-series-per-query` flag. When Cortex is running with blocks storage, the max series per query limit is enforced in the querier and applies to unique series received from ingesters and store-gateway (long-term storage). #4179
* [FEATURE] Querier/Ruler: Added new `-querier.max-fetched-chunk-bytes-per-query` flag. When Cortex is running with blocks storage, the max chunk bytes limit is enforced in the querier and ruler and limits the size of all aggregated chunks returned from ingesters and storage as bytes for a query. #4216
* [FEATURE] Alertmanager: support negative matchers, time-based muting - [upstream release notes](https://github.com/prometheus/alertmanager/releases/tag/v0.22.0). #4237
* [FEATURE] Alertmanager: Added rate-limits to notifiers. Rate limits used by all integrations can be configured using `-alertmanager.notification-rate-limit`, while per-integration rate limits can be specified via `-alertmanager.notification-rate-limit-per-integration` parameter. Both shared and per-integration limits can be overwritten using overrides mechanism. These limits are applied on individual (per-tenant) alertmanagers. Rate-limited notifications are failed notifications. It is possible to monitor rate-limited notifications via new `cortex_alertmanager_notification_rate_limited_total` metric. #4135 #4163
* [FEATURE] Alertmanager: Added `-alertmanager.max-config-size-bytes` limit to control size of configuration files that Cortex users can upload to Alertmanager via API. This limit is configurable per-tenant. #4201
* [FEATURE] Alertmanager: Added `-alertmanager.max-templates-count` and `-alertmanager.max-template-size-bytes` options to control number and size of templates uploaded to Alertmanager via API. These limits are configurable per-tenant. #4223
* [FEATURE] Added flag `-debug.block-profile-rate` to enable goroutine blocking events profiling. #4217
* [FEATURE] Alertmanager: The experimental sharding feature is now considered complete. Detailed information about the configuration options can be found [here for alertmanager](https://cortexmetrics.io/docs/configuration/configuration-file/#alertmanager_config) and [here for the alertmanager storage](https://cortexmetrics.io/docs/configuration/configuration-file/#alertmanager_storage_config). To use the feature: #3925 #4020 #4021 #4031 #4084 #4110 #4126 #4127 #4141 #4146 #4161 #4162 #4222
  * Ensure that a remote storage backend is configured for Alertmanager to store state using `-alertmanager-storage.backend`, and flags related to the backend. Note that the `local` and `configdb` storage backends are not supported.
  * Ensure that a ring store is configured using `-alertmanager.sharding-ring.store`, and set the flags relevant to the chosen store type.
  * Enable the feature using `-alertmanager.sharding-enabled`.
  * Note the prior addition of a new configuration option `-alertmanager.persist-interval`. This sets the interval between persisting the current alertmanager state (notification log and silences) to object storage. See the [configuration file reference](https://cortexmetrics.io/docs/configuration/configuration-file/#alertmanager_config) for more information.
* [ENHANCEMENT] Alertmanager: Cleanup persisted state objects from remote storage when a tenant configuration is deleted. #4167
* [ENHANCEMENT] Storage: Added the ability to disable Open Census within GCS client (e.g `-gcs.enable-opencensus=false`). #4219
* [ENHANCEMENT] Etcd: Added username and password to etcd config. #4205
* [ENHANCEMENT] Alertmanager: introduced new metrics to monitor operation when using `-alertmanager.sharding-enabled`: #4149
  * `cortex_alertmanager_state_fetch_replica_state_total`
  * `cortex_alertmanager_state_fetch_replica_state_failed_total`
  * `cortex_alertmanager_state_initial_sync_total`
  * `cortex_alertmanager_state_initial_sync_completed_total`
  * `cortex_alertmanager_state_initial_sync_duration_seconds`
  * `cortex_alertmanager_state_persist_total`
  * `cortex_alertmanager_state_persist_failed_total`
* [ENHANCEMENT] Blocks storage: support ingesting exemplars and querying of exemplars.  Enabled by setting new CLI flag `-blocks-storage.tsdb.max-exemplars=<n>` or config option `blocks_storage.tsdb.max_exemplars` to positive value. #4124 #4181
* [ENHANCEMENT] Distributor: Added distributors ring status section in the admin page. #4151
* [ENHANCEMENT] Added zone-awareness support to alertmanager for use when sharding is enabled. When zone-awareness is enabled, alerts will be replicated across availability zones. #4204
* [ENHANCEMENT] Added `tenant_ids` tag to tracing spans #4186
* [ENHANCEMENT] Ring, query-frontend: Avoid using automatic private IPs (APIPA) when discovering IP address from the interface during the registration of the instance in the ring, or by query-frontend when used with query-scheduler. APIPA still used as last resort with logging indicating usage. #4032
* [ENHANCEMENT] Memberlist: introduced new metrics to aid troubleshooting tombstone convergence: #4231
  * `memberlist_client_kv_store_value_tombstones`
  * `memberlist_client_kv_store_value_tombstones_removed_total`
  * `memberlist_client_messages_to_broadcast_dropped_total`
* [ENHANCEMENT] Alertmanager: Added `-alertmanager.max-dispatcher-aggregation-groups` option to control max number of active dispatcher groups in Alertmanager (per tenant, also overrideable). When the limit is reached, Dispatcher produces log message and increases `cortex_alertmanager_dispatcher_aggregation_group_limit_reached_total` metric. #4254
* [ENHANCEMENT] Alertmanager: Added `-alertmanager.max-alerts-count` and `-alertmanager.max-alerts-size-bytes` to control max number of alerts and total size of alerts that a single user can have in Alertmanager's memory. Adding more alerts will fail with a log message and incrementing `cortex_alertmanager_alerts_insert_limited_total` metric (per-user). These limits can be overrided by using per-tenant overrides. Current values are tracked in `cortex_alertmanager_alerts_limiter_current_alerts` and `cortex_alertmanager_alerts_limiter_current_alerts_size_bytes` metrics. #4253
* [ENHANCEMENT] Store-gateway: added `-store-gateway.sharding-ring.wait-stability-min-duration` and `-store-gateway.sharding-ring.wait-stability-max-duration` support to store-gateway, to wait for ring stability at startup. #4271
* [ENHANCEMENT] Ruler: added `rule_group` label to metrics `cortex_prometheus_rule_group_iterations_total` and `cortex_prometheus_rule_group_iterations_missed_total`. #4121
* [ENHANCEMENT] Ruler: added new metrics for tracking total number of queries and push requests sent to ingester, as well as failed queries and push requests. Failures are only counted for internal errors, but not user-errors like limits or invalid query. This is in contrast to existing `cortex_prometheus_rule_evaluation_failures_total`, which is incremented also when query or samples appending fails due to user-errors. #4281
  * `cortex_ruler_write_requests_total`
  * `cortex_ruler_write_requests_failed_total`
  * `cortex_ruler_queries_total`
  * `cortex_ruler_queries_failed_total`
* [ENHANCEMENT] Ingester: Added option `-ingester.ignore-series-limit-for-metric-names` with comma-separated list of metric names that will be ignored in max series per metric limit. #4302
* [ENHANCEMENT] Added instrumentation to Redis client, with the following metrics: #3976
  - `cortex_rediscache_request_duration_seconds`
* [BUGFIX] Purger: fix `Invalid null value in condition for column range` caused by `nil` value in range for WriteBatch query. #4128
* [BUGFIX] Ingester: fixed infrequent panic caused by a race condition between TSDB mmap-ed head chunks truncation and queries. #4176
* [BUGFIX] Alertmanager: fix Alertmanager status page if clustering via gossip is disabled or sharding is enabled. #4184
* [BUGFIX] Ruler: fix `/ruler/rule_groups` endpoint doesn't work when used with object store. #4182
* [BUGFIX] Ruler: Honor the evaluation delay for the `ALERTS` and `ALERTS_FOR_STATE` series. #4227
* [BUGFIX] Make multiple Get requests instead of MGet on Redis Cluster. #4056
* [BUGFIX] Ingester: fix issue where runtime limits erroneously override default limits. #4246
* [BUGFIX] Ruler: fix startup in single-binary mode when the new `ruler_storage` is used. #4252
* [BUGFIX] Querier: fix queries failing with "at least 1 healthy replica required, could only find 0" error right after scaling up store-gateways until they're ACTIVE in the ring. #4263
* [BUGFIX] Store-gateway: when blocks sharding is enabled, do not load all blocks in each store-gateway in case of a cold startup, but load only blocks owned by the store-gateway replica. #4271
* [BUGFIX] Memberlist: fix to setting the default configuration value for `-memberlist.retransmit-factor` when not provided. This should improve propagation delay of the ring state (including, but not limited to, tombstones). Note that if the configuration is already explicitly given, this fix has no effect. #4269
* [BUGFIX] Querier: Fix issue where samples in a chunk might get skipped by batch iterator. #4218

## Blocksconvert

* [ENHANCEMENT] Scanner: add support for DynamoDB (v9 schema only). #3828
* [ENHANCEMENT] Add Cassandra support. #3795
* [ENHANCEMENT] Scanner: retry failed uploads. #4188

## 1.9.0 / 2021-05-14

* [CHANGE] Alertmanager now removes local files after Alertmanager is no longer running for removed or resharded user. #3910
* [CHANGE] Alertmanager now stores local files in per-tenant folders. Files stored by Alertmanager previously are migrated to new hierarchy. Support for this migration will be removed in Cortex 1.11. #3910
* [CHANGE] Ruler: deprecated `-ruler.storage.*` CLI flags (and their respective YAML config options) in favour of `-ruler-storage.*`. The deprecated config will be removed in Cortex 1.11. #3945
* [CHANGE] Alertmanager: deprecated `-alertmanager.storage.*` CLI flags (and their respective YAML config options) in favour of `-alertmanager-storage.*`. This change doesn't apply to `alertmanager.storage.path` and `alertmanager.storage.retention`. The deprecated config will be removed in Cortex 1.11. #4002
* [CHANGE] Alertmanager: removed `-cluster.` CLI flags deprecated in Cortex 1.7. The new config options to use are: #3946
  * `-alertmanager.cluster.listen-address` instead of `-cluster.listen-address`
  * `-alertmanager.cluster.advertise-address` instead of `-cluster.advertise-address`
  * `-alertmanager.cluster.peers` instead of `-cluster.peer`
  * `-alertmanager.cluster.peer-timeout` instead of `-cluster.peer-timeout`
* [CHANGE] Blocks storage: removed the config option `-blocks-storage.bucket-store.index-cache.postings-compression-enabled`, which was deprecated in Cortex 1.6. Postings compression is always enabled. #4101
* [CHANGE] Querier: removed the config option `-store.max-look-back-period`, which was deprecated in Cortex 1.6 and was used only by the chunks storage. You should use `-querier.max-query-lookback` instead. #4101
* [CHANGE] Query Frontend: removed the config option `-querier.compress-http-responses`, which was deprecated in Cortex 1.6. You should use`-api.response-compression-enabled` instead. #4101
* [CHANGE] Runtime-config / overrides: removed the config options `-limits.per-user-override-config` (use `-runtime-config.file`) and `-limits.per-user-override-period` (use `-runtime-config.reload-period`), both deprecated since Cortex 0.6.0. #4112
* [CHANGE] Cortex now fails fast on startup if unable to connect to the ring backend. #4068
* [FEATURE] The following features have been marked as stable: #4101
  - Shuffle-sharding
  - Querier support for querying chunks and blocks store at the same time
  - Tracking of active series and exporting them as metrics (`-ingester.active-series-metrics-enabled` and related flags)
  - Blocks storage: lazy mmap of block indexes in the store-gateway (`-blocks-storage.bucket-store.index-header-lazy-loading-enabled`)
  - Ingester: close idle TSDB and remove them from local disk (`-blocks-storage.tsdb.close-idle-tsdb-timeout`)
* [FEATURE] Memberlist: add TLS configuration options for the memberlist transport layer used by the gossip KV store. #4046
  * New flags added for memberlist communication:
    * `-memberlist.tls-enabled`
    * `-memberlist.tls-cert-path`
    * `-memberlist.tls-key-path`
    * `-memberlist.tls-ca-path`
    * `-memberlist.tls-server-name`
    * `-memberlist.tls-insecure-skip-verify`
* [FEATURE] Ruler: added `local` backend support to the ruler storage configuration under the `-ruler-storage.` flag prefix. #3932
* [ENHANCEMENT] Upgraded Docker base images to `alpine:3.13`. #4042
* [ENHANCEMENT] Blocks storage: reduce ingester memory by eliminating series reference cache. #3951
* [ENHANCEMENT] Ruler: optimized `<prefix>/api/v1/rules` and `<prefix>/api/v1/alerts` when ruler sharding is enabled. #3916
* [ENHANCEMENT] Ruler: added the following metrics when ruler sharding is enabled: #3916
  * `cortex_ruler_clients`
  * `cortex_ruler_client_request_duration_seconds`
* [ENHANCEMENT] Alertmanager: Add API endpoint to list all tenant alertmanager configs: `GET /multitenant_alertmanager/configs`. #3529
* [ENHANCEMENT] Ruler: Add API endpoint to list all tenant ruler rule groups: `GET /ruler/rule_groups`. #3529
* [ENHANCEMENT] Query-frontend/scheduler: added querier forget delay (`-query-frontend.querier-forget-delay` and `-query-scheduler.querier-forget-delay`) to mitigate the blast radius in the event queriers crash because of a repeatedly sent "query of death" when shuffle-sharding is enabled. #3901
* [ENHANCEMENT] Query-frontend: reduced memory allocations when serializing query response. #3964
* [ENHANCEMENT] Querier / ruler: some optimizations to PromQL query engine. #3934 #3989
* [ENHANCEMENT] Ingester: reduce CPU and memory when an high number of errors are returned by the ingester on the write path with the blocks storage. #3969 #3971 #3973
* [ENHANCEMENT] Distributor: reduce CPU and memory when an high number of errors are returned by the distributor on the write path. #3990
* [ENHANCEMENT] Put metric before label value in the "label value too long" error message. #4018
* [ENHANCEMENT] Allow use of `y|w|d` suffixes for duration related limits and per-tenant limits. #4044
* [ENHANCEMENT] Query-frontend: Small optimization on top of PR #3968 to avoid unnecessary Extents merging. #4026
* [ENHANCEMENT] Add a metric `cortex_compactor_compaction_interval_seconds` for the compaction interval config value. #4040
* [ENHANCEMENT] Ingester: added following per-ingester (instance) experimental limits: max number of series in memory (`-ingester.instance-limits.max-series`), max number of users in memory (`-ingester.instance-limits.max-tenants`), max ingestion rate (`-ingester.instance-limits.max-ingestion-rate`), and max inflight requests (`-ingester.instance-limits.max-inflight-push-requests`). These limits are only used when using blocks storage. Limits can also be configured using runtime-config feature, and current values are exported as `cortex_ingester_instance_limits` metric. #3992.
* [ENHANCEMENT] Cortex is now built with Go 1.16. #4062
* [ENHANCEMENT] Distributor: added per-distributor experimental limits: max number of inflight requests (`-distributor.instance-limits.max-inflight-push-requests`) and max ingestion rate in samples/sec (`-distributor.instance-limits.max-ingestion-rate`). If not set, these two are unlimited. Also added metrics to expose current values (`cortex_distributor_inflight_push_requests`, `cortex_distributor_ingestion_rate_samples_per_second`) as well as limits (`cortex_distributor_instance_limits` with various `limit` label values). #4071
* [ENHANCEMENT] Ruler: Added `-ruler.enabled-tenants` and `-ruler.disabled-tenants` to explicitly enable or disable rules processing for specific tenants. #4074
* [ENHANCEMENT] Block Storage Ingester: `/flush` now accepts two new parameters: `tenant` to specify tenant to flush and `wait=true` to make call synchronous. Multiple tenants can be specified by repeating `tenant` parameter. If no `tenant` is specified, all tenants are flushed, as before. #4073
* [ENHANCEMENT] Alertmanager: validate configured `-alertmanager.web.external-url` and fail if ends with `/`. #4081
* [ENHANCEMENT] Alertmanager: added `-alertmanager.receivers-firewall.block.cidr-networks` and `-alertmanager.receivers-firewall.block.private-addresses` to block specific network addresses in HTTP-based Alertmanager receiver integrations. #4085
* [ENHANCEMENT] Allow configuration of Cassandra's host selection policy. #4069
* [ENHANCEMENT] Store-gateway: retry synching blocks if a per-tenant sync fails. #3975 #4088
* [ENHANCEMENT] Add metric `cortex_tcp_connections` exposing the current number of accepted TCP connections. #4099
* [ENHANCEMENT] Querier: Allow federated queries to run concurrently. #4065
* [ENHANCEMENT] Label Values API call now supports `match[]` parameter when querying blocks on storage (assuming `-querier.query-store-for-labels-enabled` is enabled). #4133
* [BUGFIX] Ruler-API: fix bug where `/api/v1/rules/<namespace>/<group_name>` endpoint return `400` instead of `404`. #4013
* [BUGFIX] Distributor: reverted changes done to rate limiting in #3825. #3948
* [BUGFIX] Ingester: Fix race condition when opening and closing tsdb concurrently. #3959
* [BUGFIX] Querier: streamline tracing spans. #3924
* [BUGFIX] Ruler Storage: ignore objects with empty namespace or group in the name. #3999
* [BUGFIX] Distributor: fix issue causing distributors to not extend the replication set because of failing instances when zone-aware replication is enabled. #3977
* [BUGFIX] Query-frontend: Fix issue where cached entry size keeps increasing when making tiny query repeatedly. #3968
* [BUGFIX] Compactor: `-compactor.blocks-retention-period` now supports weeks (`w`) and years (`y`). #4027
* [BUGFIX] Querier: returning 422 (instead of 500) when query hits `max_chunks_per_query` limit with block storage, when the limit is hit in the store-gateway. #3937
* [BUGFIX] Ruler: Rule group limit enforcement should now allow the same number of rules in a group as the limit. #3616
* [BUGFIX] Frontend, Query-scheduler: allow querier to notify about shutdown without providing any authentication. #4066
* [BUGFIX] Querier: fixed race condition causing queries to fail right after querier startup with the "empty ring" error. #4068
* [BUGFIX] Compactor: Increment `cortex_compactor_runs_failed_total` if compactor failed compact a single tenant. #4094
* [BUGFIX] Tracing: hot fix to avoid the Jaeger tracing client to indefinitely block the Cortex process shutdown in case the HTTP connection to the tracing backend is blocked. #4134
* [BUGFIX] Forward proper EndsAt from ruler to Alertmanager inline with Prometheus behaviour. #4017
* [BUGFIX] Querier: support filtering LabelValues with matchers when using tenant federation. #4277

## Blocksconvert

* [ENHANCEMENT] Builder: add `-builder.timestamp-tolerance` option which may reduce block size by rounding timestamps to make difference whole seconds. #3891

## 1.8.1 / 2021-04-27

* [CHANGE] Fix for CVE-2021-31232: Local file disclosure vulnerability when `-experimental.alertmanager.enable-api` is used. The HTTP basic auth `password_file` can be used as an attack vector to send any file content via a webhook. The alertmanager templates can be used as an attack vector to send any file content because the alertmanager can load any text file specified in the templates list.

## 1.8.0 / 2021-03-24

* [CHANGE] Alertmanager: Don't expose cluster information to tenants via the `/alertmanager/api/v1/status` API endpoint when operating with clustering enabled. #3903
* [CHANGE] Ingester: don't update internal "last updated" timestamp of TSDB if tenant only sends invalid samples. This affects how "idle" time is computed. #3727
* [CHANGE] Require explicit flag `-<prefix>.tls-enabled` to enable TLS in GRPC clients. Previously it was enough to specify a TLS flag to enable TLS validation. #3156
* [CHANGE] Query-frontend: removed `-querier.split-queries-by-day` (deprecated in Cortex 0.4.0). Please use `-querier.split-queries-by-interval` instead. #3813
* [CHANGE] Store-gateway: the chunks pool controlled by `-blocks-storage.bucket-store.max-chunk-pool-bytes` is now shared across all tenants. #3830
* [CHANGE] Ingester: return error code 400 instead of 429 when per-user/per-tenant series/metadata limits are reached. #3833
* [CHANGE] Compactor: add `reason` label to `cortex_compactor_blocks_marked_for_deletion_total` metric. Source blocks marked for deletion by compactor are labelled as `compaction`, while blocks passing the retention period are labelled as `retention`. #3879
* [CHANGE] Alertmanager: the `DELETE /api/v1/alerts` is now idempotent. No error is returned if the alertmanager config doesn't exist. #3888
* [FEATURE] Experimental Ruler Storage: Add a separate set of configuration options to configure the ruler storage backend under the `-ruler-storage.` flag prefix. All blocks storage bucket clients and the config service are currently supported. Clients using this implementation will only be enabled if the existing `-ruler.storage` flags are left unset. #3805 #3864
* [FEATURE] Experimental Alertmanager Storage: Add a separate set of configuration options to configure the alertmanager storage backend under the `-alertmanager-storage.` flag prefix. All blocks storage bucket clients and the config service are currently supported. Clients using this implementation will only be enabled if the existing `-alertmanager.storage` flags are left unset. #3888
* [FEATURE] Adds support to S3 server-side encryption using KMS. The S3 server-side encryption config can be overridden on a per-tenant basis for the blocks storage, ruler and alertmanager. Deprecated `-<prefix>.s3.sse-encryption`, please use the following CLI flags that have been added. #3651 #3810 #3811 #3870 #3886 #3906
  - `-<prefix>.s3.sse.type`
  - `-<prefix>.s3.sse.kms-key-id`
  - `-<prefix>.s3.sse.kms-encryption-context`
* [FEATURE] Querier: Enable `@ <timestamp>` modifier in PromQL using the new `-querier.at-modifier-enabled` flag. #3744
* [FEATURE] Overrides Exporter: Add `overrides-exporter` module for exposing per-tenant resource limit overrides as metrics. It is not included in `all` target (single-binary mode), and must be explicitly enabled. #3785
* [FEATURE] Experimental thanosconvert: introduce an experimental tool `thanosconvert` to migrate Thanos block metadata to Cortex metadata. #3770
* [FEATURE] Alertmanager: It now shards the `/api/v1/alerts` API using the ring when sharding is enabled. #3671
  * Added `-alertmanager.max-recv-msg-size` (defaults to 16M) to limit the size of HTTP request body handled by the alertmanager.
  * New flags added for communication between alertmanagers:
    * `-alertmanager.max-recv-msg-size`
    * `-alertmanager.alertmanager-client.remote-timeout`
    * `-alertmanager.alertmanager-client.tls-enabled`
    * `-alertmanager.alertmanager-client.tls-cert-path`
    * `-alertmanager.alertmanager-client.tls-key-path`
    * `-alertmanager.alertmanager-client.tls-ca-path`
    * `-alertmanager.alertmanager-client.tls-server-name`
    * `-alertmanager.alertmanager-client.tls-insecure-skip-verify`
* [FEATURE] Compactor: added blocks storage per-tenant retention support. This is configured via `-compactor.retention-period`, and can be overridden on a per-tenant basis. #3879
* [ENHANCEMENT] Queries: Instrument queries that were discarded due to the configured `max_outstanding_requests_per_tenant`. #3894
  * `cortex_query_frontend_discarded_requests_total`
  * `cortex_query_scheduler_discarded_requests_total`
* [ENHANCEMENT] Ruler: Add TLS and explicit basis authentication configuration options for the HTTP client the ruler uses to communicate with the alertmanager. #3752
  * `-ruler.alertmanager-client.basic-auth-username`: Configure the basic authentication username used by the client. Takes precedent over a URL configured username.
  * `-ruler.alertmanager-client.basic-auth-password`: Configure the basic authentication password used by the client. Takes precedent over a URL configured password.
  * `-ruler.alertmanager-client.tls-ca-path`: File path to the CA file.
  * `-ruler.alertmanager-client.tls-cert-path`: File path to the TLS certificate.
  * `-ruler.alertmanager-client.tls-insecure-skip-verify`: Boolean to disable verifying the certificate.
  * `-ruler.alertmanager-client.tls-key-path`: File path to the TLS key certificate.
  * `-ruler.alertmanager-client.tls-server-name`: Expected name on the TLS certificate.
* [ENHANCEMENT] Ingester: exposed metric `cortex_ingester_oldest_unshipped_block_timestamp_seconds`, tracking the unix timestamp of the oldest TSDB block not shipped to the storage yet. #3705
* [ENHANCEMENT] Prometheus upgraded. #3739 #3806
  * Avoid unnecessary `runtime.GC()` during compactions.
  * Prevent compaction loop in TSDB on data gap.
* [ENHANCEMENT] Query-Frontend now returns server side performance metrics using `Server-Timing` header when query stats is enabled. #3685
* [ENHANCEMENT] Runtime Config: Add a `mode` query parameter for the runtime config endpoint. `/runtime_config?mode=diff` now shows the YAML runtime configuration with all values that differ from the defaults. #3700
* [ENHANCEMENT] Distributor: Enable downstream projects to wrap distributor push function and access the deserialized write requests berfore/after they are pushed. #3755
* [ENHANCEMENT] Add flag `-<prefix>.tls-server-name` to require a specific server name instead of the hostname on the certificate. #3156
* [ENHANCEMENT] Alertmanager: Remove a tenant's alertmanager instead of pausing it as we determine it is no longer needed. #3722
* [ENHANCEMENT] Blocks storage: added more configuration options to S3 client. #3775
  * `-blocks-storage.s3.tls-handshake-timeout`: Maximum time to wait for a TLS handshake. 0 means no limit.
  * `-blocks-storage.s3.expect-continue-timeout`: The time to wait for a server's first response headers after fully writing the request headers if the request has an Expect header. 0 to send the request body immediately.
  * `-blocks-storage.s3.max-idle-connections`: Maximum number of idle (keep-alive) connections across all hosts. 0 means no limit.
  * `-blocks-storage.s3.max-idle-connections-per-host`: Maximum number of idle (keep-alive) connections to keep per-host. If 0, a built-in default value is used.
  * `-blocks-storage.s3.max-connections-per-host`: Maximum number of connections per host. 0 means no limit.
* [ENHANCEMENT] Ingester: when tenant's TSDB is closed, Ingester now removes pushed metrics-metadata from memory, and removes metadata (`cortex_ingester_memory_metadata`, `cortex_ingester_memory_metadata_created_total`, `cortex_ingester_memory_metadata_removed_total`) and validation metrics (`cortex_discarded_samples_total`, `cortex_discarded_metadata_total`). #3782
* [ENHANCEMENT] Distributor: cleanup metrics for inactive tenants. #3784
* [ENHANCEMENT] Ingester: Have ingester to re-emit following TSDB metrics. #3800
  * `cortex_ingester_tsdb_blocks_loaded`
  * `cortex_ingester_tsdb_reloads_total`
  * `cortex_ingester_tsdb_reloads_failures_total`
  * `cortex_ingester_tsdb_symbol_table_size_bytes`
  * `cortex_ingester_tsdb_storage_blocks_bytes`
  * `cortex_ingester_tsdb_time_retentions_total`
* [ENHANCEMENT] Querier: distribute workload across `-store-gateway.sharding-ring.replication-factor` store-gateway replicas when querying blocks and `-store-gateway.sharding-enabled=true`. #3824
* [ENHANCEMENT] Distributor / HA Tracker: added cleanup of unused elected HA replicas from KV store. Added following metrics to monitor this process: #3809
  * `cortex_ha_tracker_replicas_cleanup_started_total`
  * `cortex_ha_tracker_replicas_cleanup_marked_for_deletion_total`
  * `cortex_ha_tracker_replicas_cleanup_deleted_total`
  * `cortex_ha_tracker_replicas_cleanup_delete_failed_total`
* [ENHANCEMENT] Ruler now has new API endpoint `/ruler/delete_tenant_config` that can be used to delete all ruler groups for tenant. It is intended to be used by administrators who wish to clean up state after removed user. Note that this endpoint is enabled regardless of `-experimental.ruler.enable-api`. #3750 #3899
* [ENHANCEMENT] Query-frontend, query-scheduler: cleanup metrics for inactive tenants. #3826
* [ENHANCEMENT] Blocks storage: added `-blocks-storage.s3.region` support to S3 client configuration. #3811
* [ENHANCEMENT] Distributor: Remove cached subrings for inactive users when using shuffle sharding. #3849
* [ENHANCEMENT] Store-gateway: Reduced memory used to fetch chunks at query time. #3855
* [ENHANCEMENT] Ingester: attempt to prevent idle compaction from happening in concurrent ingesters by introducing a 25% jitter to the configured idle timeout (`-blocks-storage.tsdb.head-compaction-idle-timeout`). #3850
* [ENHANCEMENT] Compactor: cleanup local files for users that are no longer owned by compactor. #3851
* [ENHANCEMENT] Store-gateway: close empty bucket stores, and delete leftover local files for tenants that no longer belong to store-gateway. #3853
* [ENHANCEMENT] Store-gateway: added metrics to track partitioner behaviour. #3877
  * `cortex_bucket_store_partitioner_requested_bytes_total`
  * `cortex_bucket_store_partitioner_requested_ranges_total`
  * `cortex_bucket_store_partitioner_expanded_bytes_total`
  * `cortex_bucket_store_partitioner_expanded_ranges_total`
* [ENHANCEMENT] Store-gateway: added metrics to monitor chunk buffer pool behaviour. #3880
  * `cortex_bucket_store_chunk_pool_requested_bytes_total`
  * `cortex_bucket_store_chunk_pool_returned_bytes_total`
* [ENHANCEMENT] Alertmanager: load alertmanager configurations from object storage concurrently, and only load necessary configurations, speeding configuration synchronization process and executing fewer "GET object" operations to the storage when sharding is enabled. #3898
* [ENHANCEMENT] Ingester (blocks storage): Ingester can now stream entire chunks instead of individual samples to the querier. At the moment this feature must be explicitly enabled either by using `-ingester.stream-chunks-when-using-blocks` flag or `ingester_stream_chunks_when_using_blocks` (boolean) field in runtime config file, but these configuration options are temporary and will be removed when feature is stable. #3889
* [ENHANCEMENT] Alertmanager: New endpoint `/multitenant_alertmanager/delete_tenant_config` to delete configuration for tenant identified by `X-Scope-OrgID` header. This is an internal endpoint, available even if Alertmanager API is not enabled by using `-experimental.alertmanager.enable-api`. #3900
* [ENHANCEMENT] MemCached: Add `max_item_size` support. #3929
* [BUGFIX] Cortex: Fixed issue where fatal errors and various log messages where not logged. #3778
* [BUGFIX] HA Tracker: don't track as error in the `cortex_kv_request_duration_seconds` metric a CAS operation intentionally aborted. #3745
* [BUGFIX] Querier / ruler: do not log "error removing stale clients" if the ring is empty. #3761
* [BUGFIX] Store-gateway: fixed a panic caused by a race condition when the index-header lazy loading is enabled. #3775 #3789
* [BUGFIX] Compactor: fixed "could not guess file size" log when uploading blocks deletion marks to the global location. #3807
* [BUGFIX] Prevent panic at start if the http_prefix setting doesn't have a valid value. #3796
* [BUGFIX] Memberlist: fixed panic caused by race condition in `armon/go-metrics` used by memberlist client. #3725
* [BUGFIX] Querier: returning 422 (instead of 500) when query hits `max_chunks_per_query` limit with block storage. #3895
* [BUGFIX] Alertmanager: Ensure that experimental `/api/v1/alerts` endpoints work when `-http.prefix` is empty. #3905
* [BUGFIX] Chunk store: fix panic in inverted index when deleted fingerprint is no longer in the index. #3543

## 1.7.1 / 2021-04-27

* [CHANGE] Fix for CVE-2021-31232: Local file disclosure vulnerability when `-experimental.alertmanager.enable-api` is used. The HTTP basic auth `password_file` can be used as an attack vector to send any file content via a webhook. The alertmanager templates can be used as an attack vector to send any file content because the alertmanager can load any text file specified in the templates list.

## 1.7.0 / 2021-02-23

Note the blocks storage compactor runs a migration task at startup in this version, which can take many minutes and use a lot of RAM.
[Turn this off after first run](https://cortexmetrics.io/docs/blocks-storage/production-tips/#ensure-deletion-marks-migration-is-disabled-after-first-run).

* [CHANGE] FramedSnappy encoding support has been removed from Push and Remote Read APIs. This means Prometheus 1.6 support has been removed and the oldest Prometheus version supported in the remote write is 1.7. #3682
* [CHANGE] Ruler: removed the flag `-ruler.evaluation-delay-duration-deprecated` which was deprecated in 1.4.0. Please use the `ruler_evaluation_delay_duration` per-tenant limit instead. #3694
* [CHANGE] Removed the flags `-<prefix>.grpc-use-gzip-compression` which were deprecated in 1.3.0: #3694
  * `-query-scheduler.grpc-client-config.grpc-use-gzip-compression`: use `-query-scheduler.grpc-client-config.grpc-compression` instead
  * `-frontend.grpc-client-config.grpc-use-gzip-compression`: use `-frontend.grpc-client-config.grpc-compression` instead
  * `-ruler.client.grpc-use-gzip-compression`: use `-ruler.client.grpc-compression` instead
  * `-bigtable.grpc-use-gzip-compression`: use `-bigtable.grpc-compression` instead
  * `-ingester.client.grpc-use-gzip-compression`: use `-ingester.client.grpc-compression` instead
  * `-querier.frontend-client.grpc-use-gzip-compression`: use `-querier.frontend-client.grpc-compression` instead
* [CHANGE] Querier: it's not required to set `-frontend.query-stats-enabled=true` in the querier anymore to enable query statistics logging in the query-frontend. The flag is now required to be configured only in the query-frontend and it will be propagated to the queriers. #3595 #3695
* [CHANGE] Blocks storage: compactor is now required when running a Cortex cluster with the blocks storage, because it also keeps the bucket index updated. #3583
* [CHANGE] Blocks storage: block deletion marks are now stored in a per-tenant global markers/ location too, other than within the block location. The compactor, at startup, will copy deletion marks from the block location to the global location. This migration is required only once, so it can be safely disabled via `-compactor.block-deletion-marks-migration-enabled=false` after new compactor has successfully started at least once in the cluster. #3583
* [CHANGE] OpenStack Swift: the default value for the `-ruler.storage.swift.container-name` and `-swift.container-name` config options has changed from `cortex` to empty string. If you were relying on the default value, please set it back to `cortex`. #3660
* [CHANGE] HA Tracker: configured replica label is now verified against label value length limit (`-validation.max-length-label-value`). #3668
* [CHANGE] Distributor: `extend_writes` field in YAML configuration has moved from `lifecycler` (inside `ingester_config`) to `distributor_config`. This doesn't affect command line option `-distributor.extend-writes`, which stays the same. #3719
* [CHANGE] Alertmanager: Deprecated `-cluster.` CLI flags in favor of their `-alertmanager.cluster.` equivalent. The deprecated flags (and their respective YAML config options) are: #3677
  * `-cluster.listen-address` in favor of `-alertmanager.cluster.listen-address`
  * `-cluster.advertise-address` in favor of `-alertmanager.cluster.advertise-address`
  * `-cluster.peer` in favor of `-alertmanager.cluster.peers`
  * `-cluster.peer-timeout` in favor of `-alertmanager.cluster.peer-timeout`
* [CHANGE] Blocks storage: the default value of `-blocks-storage.bucket-store.sync-interval` has been changed from `5m` to `15m`. #3724
* [FEATURE] Querier: Queries can be federated across multiple tenants. The tenants IDs involved need to be specified separated by a `|` character in the `X-Scope-OrgID` request header. This is an experimental feature, which can be enabled by setting `-tenant-federation.enabled=true` on all Cortex services. #3250
* [FEATURE] Alertmanager: introduced the experimental option `-alertmanager.sharding-enabled` to shard tenants across multiple Alertmanager instances. This feature is still under heavy development and its usage is discouraged. The following new metrics are exported by the Alertmanager: #3664
  * `cortex_alertmanager_ring_check_errors_total`
  * `cortex_alertmanager_sync_configs_total`
  * `cortex_alertmanager_sync_configs_failed_total`
  * `cortex_alertmanager_tenants_discovered`
  * `cortex_alertmanager_tenants_owned`
* [ENHANCEMENT] Allow specifying JAEGER_ENDPOINT instead of sampling server or local agent port. #3682
* [ENHANCEMENT] Blocks storage: introduced a per-tenant bucket index, periodically updated by the compactor, used to avoid full bucket scanning done by queriers, store-gateways and rulers. The bucket index is updated by the compactor during blocks cleanup, on every `-compactor.cleanup-interval`. #3553 #3555 #3561 #3583 #3625 #3711 #3715
* [ENHANCEMENT] Blocks storage: introduced an option `-blocks-storage.bucket-store.bucket-index.enabled` to enable the usage of the bucket index in the querier, store-gateway and ruler. When enabled, the querier, store-gateway and ruler will use the bucket index to find a tenant's blocks instead of running the periodic bucket scan. The following new metrics are exported by the querier and ruler: #3614 #3625
  * `cortex_bucket_index_loads_total`
  * `cortex_bucket_index_load_failures_total`
  * `cortex_bucket_index_load_duration_seconds`
  * `cortex_bucket_index_loaded`
* [ENHANCEMENT] Compactor: exported the following metrics. #3583 #3625
  * `cortex_bucket_blocks_count`: Total number of blocks per tenant in the bucket. Includes blocks marked for deletion, but not partial blocks.
  * `cortex_bucket_blocks_marked_for_deletion_count`: Total number of blocks per tenant marked for deletion in the bucket.
  * `cortex_bucket_blocks_partials_count`: Total number of partial blocks.
  * `cortex_bucket_index_last_successful_update_timestamp_seconds`: Timestamp of the last successful update of a tenant's bucket index.
* [ENHANCEMENT] Ruler: Add `cortex_prometheus_last_evaluation_samples` to expose the number of samples generated by a rule group per tenant. #3582
* [ENHANCEMENT] Memberlist: add status page (/memberlist) with available details about memberlist-based KV store and memberlist cluster. It's also possible to view KV values in Go struct or JSON format, or download for inspection. #3575
* [ENHANCEMENT] Memberlist: client can now keep a size-bounded buffer with sent and received messages and display them in the admin UI (/memberlist) for troubleshooting. #3581 #3602
* [ENHANCEMENT] Blocks storage: added block index attributes caching support to metadata cache. The TTL can be configured via `-blocks-storage.bucket-store.metadata-cache.block-index-attributes-ttl`. #3629
* [ENHANCEMENT] Alertmanager: Add support for Azure blob storage. #3634
* [ENHANCEMENT] Compactor: tenants marked for deletion will now be fully cleaned up after some delay since deletion of last block. Cleanup includes removal of remaining marker files (including tenant deletion mark file) and files under `debug/metas`. #3613
* [ENHANCEMENT] Compactor: retry compaction of a single tenant on failure instead of re-running compaction for all tenants. #3627
* [ENHANCEMENT] Querier: Implement result caching for tenant query federation. #3640
* [ENHANCEMENT] API: Add a `mode` query parameter for the config endpoint: #3645
  * `/config?mode=diff`: Shows the YAML configuration with all values that differ from the defaults.
  * `/config?mode=defaults`: Shows the YAML configuration with all the default values.
* [ENHANCEMENT] OpenStack Swift: added the following config options to OpenStack Swift backend client: #3660
  - Chunks storage: `-swift.auth-version`, `-swift.max-retries`, `-swift.connect-timeout`, `-swift.request-timeout`.
  - Blocks storage: ` -blocks-storage.swift.auth-version`, ` -blocks-storage.swift.max-retries`, ` -blocks-storage.swift.connect-timeout`, ` -blocks-storage.swift.request-timeout`.
  - Ruler: `-ruler.storage.swift.auth-version`, `-ruler.storage.swift.max-retries`, `-ruler.storage.swift.connect-timeout`, `-ruler.storage.swift.request-timeout`.
* [ENHANCEMENT] Disabled in-memory shuffle-sharding subring cache in the store-gateway, ruler and compactor. This should reduce the memory utilisation in these services when shuffle-sharding is enabled, without introducing a significantly increase CPU utilisation. #3601
* [ENHANCEMENT] Shuffle sharding: optimised subring generation used by shuffle sharding. #3601
* [ENHANCEMENT] New /runtime_config endpoint that returns the defined runtime configuration in YAML format. The returned configuration includes overrides. #3639
* [ENHANCEMENT] Query-frontend: included the parameter name failed to validate in HTTP 400 message. #3703
* [ENHANCEMENT] Fail to startup Cortex if provided runtime config is invalid. #3707
* [ENHANCEMENT] Alertmanager: Add flags to customize the cluster configuration: #3667
  * `-alertmanager.cluster.gossip-interval`: The interval between sending gossip messages. By lowering this value (more frequent) gossip messages are propagated across cluster more quickly at the expense of increased bandwidth usage.
  * `-alertmanager.cluster.push-pull-interval`: The interval between gossip state syncs. Setting this interval lower (more frequent) will increase convergence speeds across larger clusters at the expense of increased bandwidth usage.
* [ENHANCEMENT] Distributor: change the error message returned when a received series has too many label values. The new message format has the series at the end and this plays better with Prometheus logs truncation. #3718
  - From: `sample for '<series>' has <value> label names; limit <value>`
  - To: `series has too many labels (actual: <value>, limit: <value>) series: '<series>'`
* [ENHANCEMENT] Improve bucket index loader to handle edge case where new tenant has not had blocks uploaded to storage yet. #3717
* [BUGFIX] Allow `-querier.max-query-lookback` use `y|w|d` suffix like deprecated `-store.max-look-back-period`. #3598
* [BUGFIX] Memberlist: Entry in the ring should now not appear again after using "Forget" feature (unless it's still heartbeating). #3603
* [BUGFIX] Ingester: do not close idle TSDBs while blocks shipping is in progress. #3630 #3632
* [BUGFIX] Ingester: correctly update `cortex_ingester_memory_users` and `cortex_ingester_active_series` when a tenant's idle TSDB is closed, when running Cortex with the blocks storage. #3646
* [BUGFIX] Querier: fix default value incorrectly overriding `-querier.frontend-address` in single-binary mode. #3650
* [BUGFIX] Compactor: delete `deletion-mark.json` at last when deleting a block in order to not leave partial blocks without deletion mark in the bucket if the compactor is interrupted while deleting a block. #3660
* [BUGFIX] Blocks storage: do not cleanup a partially uploaded block when `meta.json` upload fails. Despite failure to upload `meta.json`, this file may in some cases still appear in the bucket later. By skipping early cleanup, we avoid having corrupted blocks in the storage. #3660
* [BUGFIX] Alertmanager: disable access to `/alertmanager/metrics` (which exposes all Cortex metrics), `/alertmanager/-/reload` and `/alertmanager/debug/*`, which were available to any authenticated user with enabled AlertManager. #3678
* [BUGFIX] Query-Frontend: avoid creating many small sub-queries by discarding cache extents under 5 minutes #3653
* [BUGFIX] Ruler: Ensure the stale markers generated for evaluated rules respect the configured `-ruler.evaluation-delay-duration`. This will avoid issues with samples with NaN be persisted with timestamps set ahead of the next rule evaluation. #3687
* [BUGFIX] Alertmanager: don't serve HTTP requests until Alertmanager has fully started. Serving HTTP requests earlier may result in loss of configuration for the user. #3679
* [BUGFIX] Do not log "failed to load config" if runtime config file is empty. #3706
* [BUGFIX] Do not allow to use a runtime config file containing multiple YAML documents. #3706
* [BUGFIX] HA Tracker: don't track as error in the `cortex_kv_request_duration_seconds` metric a CAS operation intentionally aborted. #3745

## 1.6.0 / 2020-12-29

* [CHANGE] Query Frontend: deprecate `-querier.compress-http-responses` in favour of `-api.response-compression-enabled`. #3544
* [CHANGE] Querier: deprecated `-store.max-look-back-period`. You should use `-querier.max-query-lookback` instead. #3452
* [CHANGE] Blocks storage: increased `-blocks-storage.bucket-store.chunks-cache.attributes-ttl` default from `24h` to `168h` (1 week). #3528
* [CHANGE] Blocks storage: the config option `-blocks-storage.bucket-store.index-cache.postings-compression-enabled` has been deprecated and postings compression is always enabled. #3538
* [CHANGE] Ruler: gRPC message size default limits on the Ruler-client side have changed: #3523
  - limit for outgoing gRPC messages has changed from 2147483647 to 16777216 bytes
  - limit for incoming gRPC messages has changed from 4194304 to 104857600 bytes
* [FEATURE] Distributor/Ingester: Provide ability to not overflow writes in the presence of a leaving or unhealthy ingester. This allows for more efficient ingester rolling restarts. #3305
* [FEATURE] Query-frontend: introduced query statistics logged in the query-frontend when enabled via `-frontend.query-stats-enabled=true`. When enabled, the metric `cortex_query_seconds_total` is tracked, counting the sum of the wall time spent across all queriers while running queries (on a per-tenant basis). The metrics `cortex_request_duration_seconds` and `cortex_query_seconds_total` are different: the first one tracks the request duration (eg. HTTP request from the client), while the latter tracks the sum of the wall time on all queriers involved executing the query. #3539
* [ENHANCEMENT] API: Add GZIP HTTP compression to the API responses. Compression can be enabled via `-api.response-compression-enabled`. #3536
* [ENHANCEMENT] Added zone-awareness support on queries. When zone-awareness is enabled, queries will still succeed if all ingesters in a single zone will fail. #3414
* [ENHANCEMENT] Blocks storage ingester: exported more TSDB-related metrics. #3412
  - `cortex_ingester_tsdb_wal_corruptions_total`
  - `cortex_ingester_tsdb_head_truncations_failed_total`
  - `cortex_ingester_tsdb_head_truncations_total`
  - `cortex_ingester_tsdb_head_gc_duration_seconds`
* [ENHANCEMENT] Enforced keepalive on all gRPC clients used for inter-service communication. #3431
* [ENHANCEMENT] Added `cortex_alertmanager_config_hash` metric to expose hash of Alertmanager Config loaded per user. #3388
* [ENHANCEMENT] Query-Frontend / Query-Scheduler: New component called "Query-Scheduler" has been introduced. Query-Scheduler is simply a queue of requests, moved outside of Query-Frontend. This allows Query-Frontend to be scaled separately from number of queues. To make Query-Frontend and Querier use Query-Scheduler, they need to be started with `-frontend.scheduler-address` and `-querier.scheduler-address` options respectively. #3374 #3471
* [ENHANCEMENT] Query-frontend / Querier / Ruler: added `-querier.max-query-lookback` to limit how long back data (series and metadata) can be queried. This setting can be overridden on a per-tenant basis and is enforced in the query-frontend, querier and ruler. #3452 #3458
* [ENHANCEMENT] Querier: added `-querier.query-store-for-labels-enabled` to query store for label names, label values and series APIs. Only works with blocks storage engine. #3461 #3520
* [ENHANCEMENT] Ingester: exposed `-blocks-storage.tsdb.wal-segment-size-bytes` config option to customise the TSDB WAL segment max size. #3476
* [ENHANCEMENT] Compactor: concurrently run blocks cleaner for multiple tenants. Concurrency can be configured via `-compactor.cleanup-concurrency`. #3483
* [ENHANCEMENT] Compactor: shuffle tenants before running compaction. #3483
* [ENHANCEMENT] Compactor: wait for a stable ring at startup, when sharding is enabled. #3484
* [ENHANCEMENT] Store-gateway: added `-blocks-storage.bucket-store.index-header-lazy-loading-enabled` to enable index-header lazy loading (experimental). When enabled, index-headers will be mmap-ed only once required by a query and will be automatically released after `-blocks-storage.bucket-store.index-header-lazy-loading-idle-timeout` time of inactivity. #3498
* [ENHANCEMENT] Alertmanager: added metrics `cortex_alertmanager_notification_requests_total` and `cortex_alertmanager_notification_requests_failed_total`. #3518
* [ENHANCEMENT] Ingester: added `-blocks-storage.tsdb.head-chunks-write-buffer-size-bytes` to fine-tune the TSDB head chunks write buffer size when running Cortex blocks storage. #3518
* [ENHANCEMENT] /metrics now supports OpenMetrics output. HTTP and gRPC servers metrics can now include exemplars. #3524
* [ENHANCEMENT] Expose gRPC keepalive policy options by gRPC server. #3524
* [ENHANCEMENT] Blocks storage: enabled caching of `meta.json` attributes, configurable via `-blocks-storage.bucket-store.metadata-cache.metafile-attributes-ttl`. #3528
* [ENHANCEMENT] Compactor: added a config validation check to fail fast if the compactor has been configured invalid block range periods (each period is expected to be a multiple of the previous one). #3534
* [ENHANCEMENT] Blocks storage: concurrently fetch deletion marks from object storage. #3538
* [ENHANCEMENT] Blocks storage ingester: ingester can now close idle TSDB and delete local data. #3491 #3552
* [ENHANCEMENT] Blocks storage: add option to use V2 signatures for S3 authentication. #3540
* [ENHANCEMENT] Exported process metrics to monitor the number of memory map areas allocated. #3537
  * - `process_memory_map_areas`
  * - `process_memory_map_areas_limit`
* [ENHANCEMENT] Ruler: Expose gRPC client options. #3523
* [ENHANCEMENT] Compactor: added metrics to track on-going compaction. #3535
  * `cortex_compactor_tenants_discovered`
  * `cortex_compactor_tenants_skipped`
  * `cortex_compactor_tenants_processing_succeeded`
  * `cortex_compactor_tenants_processing_failed`
* [ENHANCEMENT] Added new experimental API endpoints: `POST /purger/delete_tenant` and `GET /purger/delete_tenant_status` for deleting all tenant data. Only works with blocks storage. Compactor removes blocks that belong to user marked for deletion. #3549 #3558
* [ENHANCEMENT] Chunks storage: add option to use V2 signatures for S3 authentication. #3560
* [ENHANCEMENT] HA Tracker: Added new limit `ha_max_clusters` to set the max number of clusters tracked for single user. This limit is disabled by default. #3668
* [BUGFIX] Query-Frontend: `cortex_query_seconds_total` now return seconds not nanoseconds. #3589
* [BUGFIX] Blocks storage ingester: fixed some cases leading to a TSDB WAL corruption after a partial write to disk. #3423
* [BUGFIX] Blocks storage: Fix the race between ingestion and `/flush` call resulting in overlapping blocks. #3422
* [BUGFIX] Querier: fixed `-querier.max-query-into-future` which wasn't correctly enforced on range queries. #3452
* [BUGFIX] Fixed float64 precision stability when aggregating metrics before exposing them. This could have lead to false counters resets when querying some metrics exposed by Cortex. #3506
* [BUGFIX] Querier: the meta.json sync concurrency done when running Cortex with the blocks storage is now controlled by `-blocks-storage.bucket-store.meta-sync-concurrency` instead of the incorrect `-blocks-storage.bucket-store.block-sync-concurrency` (default values are the same). #3531
* [BUGFIX] Querier: fixed initialization order of querier module when using blocks storage. It now (again) waits until blocks have been synchronized. #3551

## Blocksconvert

* [ENHANCEMENT] Scheduler: ability to ignore users based on regexp, using `-scheduler.ignore-users-regex` flag. #3477
* [ENHANCEMENT] Builder: Parallelize reading chunks in the final stage of building block. #3470
* [ENHANCEMENT] Builder: remove duplicate label names from chunk. #3547

## 1.5.0 / 2020-11-09

### Cortex

* [CHANGE] Blocks storage: update the default HTTP configuration values for the S3 client to the upstream Thanos default values. #3244
  - `-blocks-storage.s3.http.idle-conn-timeout` is set 90 seconds.
  - `-blocks-storage.s3.http.response-header-timeout` is set to 2 minutes.
* [CHANGE] Improved shuffle sharding support in the write path. This work introduced some config changes: #3090
  * Introduced `-distributor.sharding-strategy` CLI flag (and its respective `sharding_strategy` YAML config option) to explicitly specify which sharding strategy should be used in the write path
  * `-experimental.distributor.user-subring-size` flag renamed to `-distributor.ingestion-tenant-shard-size`
  * `user_subring_size` limit YAML config option renamed to `ingestion_tenant_shard_size`
* [CHANGE] Dropped "blank Alertmanager configuration; using fallback" message from Info to Debug level. #3205
* [CHANGE] Zone-awareness replication for time-series now should be explicitly enabled in the distributor via the `-distributor.zone-awareness-enabled` CLI flag (or its respective YAML config option). Before, zone-aware replication was implicitly enabled if a zone was set on ingesters. #3200
* [CHANGE] Removed the deprecated CLI flag `-config-yaml`. You should use `-schema-config-file` instead. #3225
* [CHANGE] Enforced the HTTP method required by some API endpoints which did (incorrectly) allow any method before that. #3228
  - `GET /`
  - `GET /config`
  - `GET /debug/fgprof`
  - `GET /distributor/all_user_stats`
  - `GET /distributor/ha_tracker`
  - `GET /all_user_stats`
  - `GET /ha-tracker`
  - `GET /api/v1/user_stats`
  - `GET /api/v1/chunks`
  - `GET <legacy-http-prefix>/user_stats`
  - `GET <legacy-http-prefix>/chunks`
  - `GET /services`
  - `GET /multitenant_alertmanager/status`
  - `GET /status` (alertmanager microservice)
  - `GET|POST /ingester/ring`
  - `GET|POST /ring`
  - `GET|POST /store-gateway/ring`
  - `GET|POST /compactor/ring`
  - `GET|POST /ingester/flush`
  - `GET|POST /ingester/shutdown`
  - `GET|POST /flush`
  - `GET|POST /shutdown`
  - `GET|POST /ruler/ring`
  - `POST /api/v1/push`
  - `POST <legacy-http-prefix>/push`
  - `POST /push`
  - `POST /ingester/push`
* [CHANGE] Renamed CLI flags to configure the network interface names from which automatically detect the instance IP. #3295
  - `-compactor.ring.instance-interface` renamed to `-compactor.ring.instance-interface-names`
  - `-store-gateway.sharding-ring.instance-interface` renamed to `-store-gateway.sharding-ring.instance-interface-names`
  - `-distributor.ring.instance-interface` renamed to `-distributor.ring.instance-interface-names`
  - `-ruler.ring.instance-interface` renamed to `-ruler.ring.instance-interface-names`
* [CHANGE] Renamed `-<prefix>.redis.enable-tls` CLI flag to `-<prefix>.redis.tls-enabled`, and its respective YAML config option from `enable_tls` to `tls_enabled`. #3298
* [CHANGE] Increased default `-<prefix>.redis.timeout` from `100ms` to `500ms`. #3301
* [CHANGE] `cortex_alertmanager_config_invalid` has been removed in favor of `cortex_alertmanager_config_last_reload_successful`. #3289
* [CHANGE] Query-frontend: POST requests whose body size exceeds 10MiB will be rejected. The max body size can be customised via `-frontend.max-body-size`. #3276
* [FEATURE] Shuffle sharding: added support for shuffle-sharding queriers in the query-frontend. When configured (`-frontend.max-queriers-per-tenant` globally, or using per-tenant limit `max_queriers_per_tenant`), each tenants's requests will be handled by different set of queriers. #3113 #3257
* [FEATURE] Shuffle sharding: added support for shuffle-sharding ingesters on the read path. When ingesters shuffle-sharding is enabled and `-querier.shuffle-sharding-ingesters-lookback-period` is set, queriers will fetch in-memory series from the minimum set of required ingesters, selecting only ingesters which may have received series since 'now - lookback period'. #3252
* [FEATURE] Query-frontend: added `compression` config to support results cache with compression. #3217
* [FEATURE] Add OpenStack Swift support to blocks storage. #3303
* [FEATURE] Added support for applying Prometheus relabel configs on series received by the distributor. A `metric_relabel_configs` field has been added to the per-tenant limits configuration. #3329
* [FEATURE] Support for Cassandra client SSL certificates. #3384
* [ENHANCEMENT] Ruler: Introduces two new limits `-ruler.max-rules-per-rule-group` and `-ruler.max-rule-groups-per-tenant` to control the number of rules per rule group and the total number of rule groups for a given user. They are disabled by default. #3366
* [ENHANCEMENT] Allow to specify multiple comma-separated Cortex services to `-target` CLI option (or its respective YAML config option). For example, `-target=all,compactor` can be used to start Cortex single-binary with compactor as well. #3275
* [ENHANCEMENT] Expose additional HTTP configs for the S3 backend client. New flag are listed below: #3244
  - `-blocks-storage.s3.http.idle-conn-timeout`
  - `-blocks-storage.s3.http.response-header-timeout`
  - `-blocks-storage.s3.http.insecure-skip-verify`
* [ENHANCEMENT] Added `cortex_query_frontend_connected_clients` metric to show the number of workers currently connected to the frontend. #3207
* [ENHANCEMENT] Shuffle sharding: improved shuffle sharding in the write path. Shuffle sharding now should be explicitly enabled via `-distributor.sharding-strategy` CLI flag (or its respective YAML config option) and guarantees stability, consistency, shuffling and balanced zone-awareness properties. #3090 #3214
* [ENHANCEMENT] Ingester: added new metric `cortex_ingester_active_series` to track active series more accurately. Also added options to control whether active series tracking is enabled (`-ingester.active-series-metrics-enabled`, defaults to false), and how often this metric is updated (`-ingester.active-series-metrics-update-period`) and max idle time for series to be considered inactive (`-ingester.active-series-metrics-idle-timeout`). #3153
* [ENHANCEMENT] Store-gateway: added zone-aware replication support to blocks replication in the store-gateway. #3200
* [ENHANCEMENT] Store-gateway: exported new metrics. #3231
  - `cortex_bucket_store_cached_series_fetch_duration_seconds`
  - `cortex_bucket_store_cached_postings_fetch_duration_seconds`
  - `cortex_bucket_stores_gate_queries_max`
* [ENHANCEMENT] Added `-version` flag to Cortex. #3233
* [ENHANCEMENT] Hash ring: added instance registered timestamp to the ring. #3248
* [ENHANCEMENT] Reduce tail latency by smoothing out spikes in rate of chunk flush operations. #3191
* [ENHANCEMENT] User Cortex as User Agent in http requests issued by Configs DB client. #3264
* [ENHANCEMENT] Experimental Ruler API: Fetch rule groups from object storage in parallel. #3218
* [ENHANCEMENT] Chunks GCS object storage client uses the `fields` selector to limit the payload size when listing objects in the bucket. #3218 #3292
* [ENHANCEMENT] Added shuffle sharding support to ruler. Added new metric `cortex_ruler_sync_rules_total`. #3235
* [ENHANCEMENT] Return an explicit error when the store-gateway is explicitly requested without a blocks storage engine. #3287
* [ENHANCEMENT] Ruler: only load rules that belong to the ruler. Improves rules synching performances when ruler sharding is enabled. #3269
* [ENHANCEMENT] Added `-<prefix>.redis.tls-insecure-skip-verify` flag. #3298
* [ENHANCEMENT] Added `cortex_alertmanager_config_last_reload_successful_seconds` metric to show timestamp of last successful AM config reload. #3289
* [ENHANCEMENT] Blocks storage: reduced number of bucket listing operations to list block content (applies to newly created blocks only). #3363
* [ENHANCEMENT] Ruler: Include the tenant ID on the notifier logs. #3372
* [ENHANCEMENT] Blocks storage Compactor: Added `-compactor.enabled-tenants` and `-compactor.disabled-tenants` to explicitly enable or disable compaction of specific tenants. #3385
* [ENHANCEMENT] Blocks storage ingester: Creating checkpoint only once even when there are multiple Head compactions in a single `Compact()` call. #3373
* [BUGFIX] Blocks storage ingester: Read repair memory-mapped chunks file which can end up being empty on abrupt shutdowns combined with faulty disks. #3373
* [BUGFIX] Blocks storage ingester: Close TSDB resources on failed startup preventing ingester OOMing. #3373
* [BUGFIX] No-longer-needed ingester operations for queries triggered by queriers and rulers are now canceled. #3178
* [BUGFIX] Ruler: directories in the configured `rules-path` will be removed on startup and shutdown in order to ensure they don't persist between runs. #3195
* [BUGFIX] Handle hash-collisions in the query path. #3192
* [BUGFIX] Check for postgres rows errors. #3197
* [BUGFIX] Ruler Experimental API: Don't allow rule groups without names or empty rule groups. #3210
* [BUGFIX] Experimental Alertmanager API: Do not allow empty Alertmanager configurations or bad template filenames to be submitted through the configuration API. #3185
* [BUGFIX] Reduce failures to update heartbeat when using Consul. #3259
* [BUGFIX] When using ruler sharding, moving all user rule groups from ruler to a different one and then back could end up with some user groups not being evaluated at all. #3235
* [BUGFIX] Fixed shuffle sharding consistency when zone-awareness is enabled and the shard size is increased or instances in a new zone are added. #3299
* [BUGFIX] Use a valid grpc header when logging IP addresses. #3307
* [BUGFIX] Fixed the metric `cortex_prometheus_rule_group_duration_seconds` in the Ruler, it wouldn't report any values. #3310
* [BUGFIX] Fixed gRPC connections leaking in rulers when rulers sharding is enabled and APIs called. #3314
* [BUGFIX] Fixed shuffle sharding consistency when zone-awareness is enabled and the shard size is increased or instances in a new zone are added. #3299
* [BUGFIX] Fixed Gossip memberlist members joining when addresses are configured using DNS-based service discovery. #3360
* [BUGFIX] Ingester: fail to start an ingester running the blocks storage, if unable to load any existing TSDB at startup. #3354
* [BUGFIX] Blocks storage: Avoid deletion of blocks in the ingester which are not shipped to the storage yet. #3346
* [BUGFIX] Fix common prefixes returned by List method of S3 client. #3358
* [BUGFIX] Honor configured timeout in Azure and GCS object clients. #3285
* [BUGFIX] Blocks storage: Avoid creating blocks larger than configured block range period on forced compaction and when TSDB is idle. #3344
* [BUGFIX] Shuffle sharding: fixed max global series per user/metric limit when shuffle sharding and `-distributor.shard-by-all-labels=true` are both enabled in distributor. When using these global limits you should now set `-distributor.sharding-strategy` and `-distributor.zone-awareness-enabled` to ingesters too. #3369
* [BUGFIX] Slow query logging: when using downstream server request parameters were not logged. #3276
* [BUGFIX] Fixed tenant detection in the ruler and alertmanager API when running without auth. #3343

### Blocksconvert

* [ENHANCEMENT] Blocksconvert – Builder: download plan file locally before processing it. #3209
* [ENHANCEMENT] Blocksconvert – Cleaner: added new tool for deleting chunks data. #3283
* [ENHANCEMENT] Blocksconvert – Scanner: support for scanning specific date-range only. #3222
* [ENHANCEMENT] Blocksconvert – Scanner: metrics for tracking progress. #3222
* [ENHANCEMENT] Blocksconvert – Builder: retry block upload before giving up. #3245
* [ENHANCEMENT] Blocksconvert – Scanner: upload plans concurrently. #3340
* [BUGFIX] Blocksconvert: fix chunks ordering in the block. Chunks in different order than series work just fine in TSDB blocks at the moment, but it's not consistent with what Prometheus does and future Prometheus and Cortex optimizations may rely on this ordering. #3371

## 1.4.0 / 2020-10-02

* [CHANGE] TLS configuration for gRPC, HTTP and etcd clients is now marked as experimental. These features are not yet fully baked, and we expect possible small breaking changes in Cortex 1.5. #3198
* [CHANGE] Cassandra backend support is now GA (stable). #3180
* [CHANGE] Blocks storage is now GA (stable). The `-experimental` prefix has been removed from all CLI flags related to the blocks storage (no YAML config changes). #3180 #3201
  - `-experimental.blocks-storage.*` flags renamed to `-blocks-storage.*`
  - `-experimental.store-gateway.*` flags renamed to `-store-gateway.*`
  - `-experimental.querier.store-gateway-client.*` flags renamed to `-querier.store-gateway-client.*`
  - `-experimental.querier.store-gateway-addresses` flag renamed to `-querier.store-gateway-addresses`
  - `-store-gateway.replication-factor` flag renamed to `-store-gateway.sharding-ring.replication-factor`
  - `-store-gateway.tokens-file-path` flag renamed to `store-gateway.sharding-ring.tokens-file-path`
* [CHANGE] Ingester: Removed deprecated untyped record from chunks WAL. Only if you are running `v1.0` or below, it is recommended to first upgrade to `v1.1`/`v1.2`/`v1.3` and run it for a day before upgrading to `v1.4` to avoid data loss. #3115
* [CHANGE] Distributor API endpoints are no longer served unless target is set to `distributor` or `all`. #3112
* [CHANGE] Increase the default Cassandra client replication factor to 3. #3007
* [CHANGE] Blocks storage: removed the support to transfer blocks between ingesters on shutdown. When running the Cortex blocks storage, ingesters are expected to run with a persistent disk. The following metrics have been removed: #2996
  * `cortex_ingester_sent_files`
  * `cortex_ingester_received_files`
  * `cortex_ingester_received_bytes_total`
  * `cortex_ingester_sent_bytes_total`
* [CHANGE] The buckets for the `cortex_chunk_store_index_lookups_per_query` metric have been changed to 1, 2, 4, 8, 16. #3021
* [CHANGE] Blocks storage: the `operation` label value `getrange` has changed into `get_range` for the metrics `thanos_store_bucket_cache_operation_requests_total` and `thanos_store_bucket_cache_operation_hits_total`. #3000
* [CHANGE] Experimental Delete Series: `/api/v1/admin/tsdb/delete_series` and `/api/v1/admin/tsdb/cancel_delete_request` purger APIs to return status code `204` instead of `200` for success. #2946
* [CHANGE] Histogram `cortex_memcache_request_duration_seconds` `method` label value changes from `Memcached.Get` to `Memcached.GetBatched` for batched lookups, and is not reported for non-batched lookups (label value `Memcached.GetMulti` remains, and had exactly the same value as `Get` in nonbatched lookups).  The same change applies to tracing spans. #3046
* [CHANGE] TLS server validation is now enabled by default, a new parameter `tls_insecure_skip_verify` can be set to true to skip validation optionally. #3030
* [CHANGE] `cortex_ruler_config_update_failures_total` has been removed in favor of `cortex_ruler_config_last_reload_successful`. #3056
* [CHANGE] `ruler.evaluation_delay_duration` field in YAML config has been moved and renamed to `limits.ruler_evaluation_delay_duration`. #3098
* [CHANGE] Removed obsolete `results_cache.max_freshness` from YAML config (deprecated since Cortex 1.2). #3145
* [CHANGE] Removed obsolete `-promql.lookback-delta` option (deprecated since Cortex 1.2, replaced with `-querier.lookback-delta`). #3144
* [CHANGE] Cache: added support for Redis Cluster and Redis Sentinel. #2961
  - The following changes have been made in Redis configuration:
   - `-redis.master_name` added
   - `-redis.db` added
   - `-redis.max-active-conns` changed to `-redis.pool-size`
   - `-redis.max-conn-lifetime` changed to `-redis.max-connection-age`
   - `-redis.max-idle-conns` removed
   - `-redis.wait-on-pool-exhaustion` removed
* [CHANGE] TLS configuration for gRPC, HTTP and etcd clients is now marked as experimental. These features are not yet fully baked, and we expect possible small breaking changes in Cortex 1.5. #3198
* [CHANGE] Fixed store-gateway CLI flags inconsistencies. #3201
  - `-store-gateway.replication-factor` flag renamed to `-store-gateway.sharding-ring.replication-factor`
  - `-store-gateway.tokens-file-path` flag renamed to `store-gateway.sharding-ring.tokens-file-path`
* [FEATURE] Logging of the source IP passed along by a reverse proxy is now supported by setting the `-server.log-source-ips-enabled`. For non standard headers the settings `-server.log-source-ips-header` and `-server.log-source-ips-regex` can be used. #2985
* [FEATURE] Blocks storage: added shuffle sharding support to store-gateway blocks sharding. Added the following additional metrics to store-gateway: #3069
  * `cortex_bucket_stores_tenants_discovered`
  * `cortex_bucket_stores_tenants_synced`
* [FEATURE] Experimental blocksconvert: introduce an experimental tool `blocksconvert` to migrate long-term storage chunks to blocks. #3092 #3122 #3127 #3162
* [ENHANCEMENT] Improve the Alertmanager logging when serving requests from its API / UI. #3397
* [ENHANCEMENT] Add support for azure storage in China, German and US Government environments. #2988
* [ENHANCEMENT] Query-tee: added a small tolerance to floating point sample values comparison. #2994
* [ENHANCEMENT] Query-tee: add support for doing a passthrough of requests to preferred backend for unregistered routes #3018
* [ENHANCEMENT] Expose `storage.aws.dynamodb.backoff_config` configuration file field. #3026
* [ENHANCEMENT] Added `cortex_request_message_bytes` and `cortex_response_message_bytes` histograms to track received and sent gRPC message and HTTP request/response sizes. Added `cortex_inflight_requests` gauge to track number of inflight gRPC and HTTP requests. #3064
* [ENHANCEMENT] Publish ruler's ring metrics. #3074
* [ENHANCEMENT] Add config validation to the experimental Alertmanager API. Invalid configs are no longer accepted. #3053
* [ENHANCEMENT] Add "integration" as a label for `cortex_alertmanager_notifications_total` and `cortex_alertmanager_notifications_failed_total` metrics. #3056
* [ENHANCEMENT] Add `cortex_ruler_config_last_reload_successful` and `cortex_ruler_config_last_reload_successful_seconds` to check status of users rule manager. #3056
* [ENHANCEMENT] The configuration validation now fails if an empty YAML node has been set for a root YAML config property. #3080
* [ENHANCEMENT] Memcached dial() calls now have a circuit-breaker to avoid hammering a broken cache. #3051, #3189
* [ENHANCEMENT] `-ruler.evaluation-delay-duration` is now overridable as a per-tenant limit, `ruler_evaluation_delay_duration`. #3098
* [ENHANCEMENT] Add TLS support to etcd client. #3102
* [ENHANCEMENT] When a tenant accesses the Alertmanager UI or its API, if we have valid `-alertmanager.configs.fallback` we'll use that to start the manager and avoid failing the request. #3073
* [ENHANCEMENT] Add `DELETE api/v1/rules/{namespace}` to the Ruler. It allows all the rule groups of a namespace to be deleted. #3120
* [ENHANCEMENT] Experimental Delete Series: Retry processing of Delete requests during failures. #2926
* [ENHANCEMENT] Improve performance of QueryStream() in ingesters. #3177
* [ENHANCEMENT] Modules included in "All" target are now visible in output of `-modules` CLI flag. #3155
* [ENHANCEMENT] Added `/debug/fgprof` endpoint to debug running Cortex process using `fgprof`. This adds up to the existing `/debug/...` endpoints. #3131
* [ENHANCEMENT] Blocks storage: optimised `/api/v1/series` for blocks storage. (#2976)
* [BUGFIX] Ruler: when loading rules from "local" storage, check for directory after resolving symlink. #3137
* [BUGFIX] Query-frontend: Fixed rounding for incoming query timestamps, to be 100% Prometheus compatible. #2990
* [BUGFIX] Querier: Merge results from chunks and blocks ingesters when using streaming of results. #3013
* [BUGFIX] Querier: query /series from ingesters regardless the `-querier.query-ingesters-within` setting. #3035
* [BUGFIX] Blocks storage: Ingester is less likely to hit gRPC message size limit when streaming data to queriers. #3015
* [BUGFIX] Blocks storage: fixed memberlist support for the store-gateways and compactors ring used when blocks sharding is enabled. #3058 #3095
* [BUGFIX] Fix configuration for TLS server validation, TLS skip verify was hardcoded to true for all TLS configurations and prevented validation of server certificates. #3030
* [BUGFIX] Fixes the Alertmanager panicking when no `-alertmanager.web.external-url` is provided. #3017
* [BUGFIX] Fixes the registration of the Alertmanager API metrics `cortex_alertmanager_alerts_received_total` and `cortex_alertmanager_alerts_invalid_total`. #3065
* [BUGFIX] Fixes `flag needs an argument: -config.expand-env` error. #3087
* [BUGFIX] An index optimisation actually slows things down when using caching. Moved it to the right location. #2973
* [BUGFIX] Ingester: If push request contained both valid and invalid samples, valid samples were ingested but not stored to WAL of the chunks storage. This has been fixed. #3067
* [BUGFIX] Cassandra: fixed consistency setting in the CQL session when creating the keyspace. #3105
* [BUGFIX] Ruler: Config API would return both the `record` and `alert` in `YAML` response keys even when one of them must be empty. #3120
* [BUGFIX] Index page now uses configured HTTP path prefix when creating links. #3126
* [BUGFIX] Purger: fixed deadlock when reloading of tombstones failed. #3182
* [BUGFIX] Fixed panic in flusher job, when error writing chunks to the store would cause "idle" chunks to be flushed, which triggered panic. #3140
* [BUGFIX] Index page no longer shows links that are not valid for running Cortex instance. #3133
* [BUGFIX] Configs: prevent validation of templates to fail when using template functions. #3157
* [BUGFIX] Configuring the S3 URL with an `@` but without username and password doesn't enable the AWS static credentials anymore. #3170
* [BUGFIX] Limit errors on ranged queries (`api/v1/query_range`) no longer return a status code `500` but `422` instead. #3167
* [BUGFIX] Handle hash-collisions in the query path. Before this fix, Cortex could occasionally mix up two different series in a query, leading to invalid results, when `-querier.ingester-streaming` was used. #3192

## 1.3.0 / 2020-08-21

* [CHANGE] Replace the metric `cortex_alertmanager_configs` with `cortex_alertmanager_config_invalid` exposed by Alertmanager. #2960
* [CHANGE] Experimental Delete Series: Change target flag for purger from `data-purger` to `purger`. #2777
* [CHANGE] Experimental blocks storage: The max concurrent queries against the long-term storage, configured via `-experimental.blocks-storage.bucket-store.max-concurrent`, is now a limit shared across all tenants and not a per-tenant limit anymore. The default value has changed from `20` to `100` and the following new metrics have been added: #2797
  * `cortex_bucket_stores_gate_queries_concurrent_max`
  * `cortex_bucket_stores_gate_queries_in_flight`
  * `cortex_bucket_stores_gate_duration_seconds`
* [CHANGE] Metric `cortex_ingester_flush_reasons` has been renamed to `cortex_ingester_flushing_enqueued_series_total`, and new metric `cortex_ingester_flushing_dequeued_series_total` with `outcome` label (superset of reason) has been added. #2802 #2818 #2998
* [CHANGE] Experimental Delete Series: Metric `cortex_purger_oldest_pending_delete_request_age_seconds` would track age of delete requests since they are over their cancellation period instead of their creation time. #2806
* [CHANGE] Experimental blocks storage: the store-gateway service is required in a Cortex cluster running with the experimental blocks storage. Removed the `-experimental.tsdb.store-gateway-enabled` CLI flag and `store_gateway_enabled` YAML config option. The store-gateway is now always enabled when the storage engine is `blocks`. #2822
* [CHANGE] Experimental blocks storage: removed support for `-experimental.blocks-storage.bucket-store.max-sample-count` flag because the implementation was flawed. To limit the number of samples/chunks processed by a single query you can set `-store.query-chunk-limit`, which is now supported by the blocks storage too. #2852
* [CHANGE] Ingester: Chunks flushed via /flush stay in memory until retention period is reached. This affects `cortex_ingester_memory_chunks` metric. #2778
* [CHANGE] Querier: the error message returned when the query time range exceeds `-store.max-query-length` has changed from `invalid query, length > limit (X > Y)` to `the query time range exceeds the limit (query length: X, limit: Y)`. #2826
* [CHANGE] Add `component` label to metrics exposed by chunk, delete and index store clients. #2774
* [CHANGE] Querier: when `-querier.query-ingesters-within` is configured, the time range of the query sent to ingesters is now manipulated to ensure the query start time is not older than 'now - query-ingesters-within'. #2904
* [CHANGE] KV: The `role` label which was a label of `multi` KV store client only has been added to metrics of every KV store client. If KV store client is not `multi`, then the value of `role` label is `primary`. #2837
* [CHANGE] Added the `engine` label to the metrics exposed by the Prometheus query engine, to distinguish between `ruler` and `querier` metrics. #2854
* [CHANGE] Added ruler to the single binary when started with `-target=all` (default). #2854
* [CHANGE] Experimental blocks storage: compact head when opening TSDB. This should only affect ingester startup after it was unable to compact head in previous run. #2870
* [CHANGE] Metric `cortex_overrides_last_reload_successful` has been renamed to `cortex_runtime_config_last_reload_successful`. #2874
* [CHANGE] HipChat support has been removed from the alertmanager (because removed from the Prometheus upstream too). #2902
* [CHANGE] Add constant label `name` to metric `cortex_cache_request_duration_seconds`. #2903
* [CHANGE] Add `user` label to metric `cortex_query_frontend_queue_length`. #2939
* [CHANGE] Experimental blocks storage: cleaned up the config and renamed "TSDB" to "blocks storage". #2937
  - The storage engine setting value has been changed from `tsdb` to `blocks`; this affects `-store.engine` CLI flag and its respective YAML option.
  - The root level YAML config has changed from `tsdb` to `blocks_storage`
  - The prefix of all CLI flags has changed from `-experimental.tsdb.` to `-experimental.blocks-storage.`
  - The following settings have been grouped under `tsdb` property in the YAML config and their CLI flags changed:
    - `-experimental.tsdb.dir` changed to `-experimental.blocks-storage.tsdb.dir`
    - `-experimental.tsdb.block-ranges-period` changed to `-experimental.blocks-storage.tsdb.block-ranges-period`
    - `-experimental.tsdb.retention-period` changed to `-experimental.blocks-storage.tsdb.retention-period`
    - `-experimental.tsdb.ship-interval` changed to `-experimental.blocks-storage.tsdb.ship-interval`
    - `-experimental.tsdb.ship-concurrency` changed to `-experimental.blocks-storage.tsdb.ship-concurrency`
    - `-experimental.tsdb.max-tsdb-opening-concurrency-on-startup` changed to `-experimental.blocks-storage.tsdb.max-tsdb-opening-concurrency-on-startup`
    - `-experimental.tsdb.head-compaction-interval` changed to `-experimental.blocks-storage.tsdb.head-compaction-interval`
    - `-experimental.tsdb.head-compaction-concurrency` changed to `-experimental.blocks-storage.tsdb.head-compaction-concurrency`
    - `-experimental.tsdb.head-compaction-idle-timeout` changed to `-experimental.blocks-storage.tsdb.head-compaction-idle-timeout`
    - `-experimental.tsdb.stripe-size` changed to `-experimental.blocks-storage.tsdb.stripe-size`
    - `-experimental.tsdb.wal-compression-enabled` changed to `-experimental.blocks-storage.tsdb.wal-compression-enabled`
    - `-experimental.tsdb.flush-blocks-on-shutdown` changed to `-experimental.blocks-storage.tsdb.flush-blocks-on-shutdown`
* [CHANGE] Flags `-bigtable.grpc-use-gzip-compression`, `-ingester.client.grpc-use-gzip-compression`, `-querier.frontend-client.grpc-use-gzip-compression` are now deprecated. #2940
* [CHANGE] Limit errors reported by ingester during query-time now return HTTP status code 422. #2941
* [FEATURE] Introduced `ruler.for-outage-tolerance`, Max time to tolerate outage for restoring "for" state of alert. #2783
* [FEATURE] Introduced `ruler.for-grace-period`, Minimum duration between alert and restored "for" state. This is maintained only for alerts with configured "for" time greater than grace period. #2783
* [FEATURE] Introduced `ruler.resend-delay`, Minimum amount of time to wait before resending an alert to Alertmanager. #2783
* [FEATURE] Ruler: added `local` filesystem support to store rules (read-only). #2854
* [ENHANCEMENT] Upgraded Docker base images to `alpine:3.12`. #2862
* [ENHANCEMENT] Experimental: Querier can now optionally query secondary store. This is specified by using `-querier.second-store-engine` option, with values `chunks` or `blocks`. Standard configuration options for this store are used. Additionally, this querying can be configured to happen only for queries that need data older than `-querier.use-second-store-before-time`. Default value of zero will always query secondary store. #2747
* [ENHANCEMENT] Query-tee: increased the `cortex_querytee_request_duration_seconds` metric buckets granularity. #2799
* [ENHANCEMENT] Query-tee: fail to start if the configured `-backend.preferred` is unknown. #2799
* [ENHANCEMENT] Ruler: Added the following metrics: #2786
  * `cortex_prometheus_notifications_latency_seconds`
  * `cortex_prometheus_notifications_errors_total`
  * `cortex_prometheus_notifications_sent_total`
  * `cortex_prometheus_notifications_dropped_total`
  * `cortex_prometheus_notifications_queue_length`
  * `cortex_prometheus_notifications_queue_capacity`
  * `cortex_prometheus_notifications_alertmanagers_discovered`
* [ENHANCEMENT] The behavior of the `/ready` was changed for the query frontend to indicate when it was ready to accept queries. This is intended for use by a read path load balancer that would want to wait for the frontend to have attached queriers before including it in the backend. #2733
* [ENHANCEMENT] Experimental Delete Series: Add support for deletion of chunks for remaining stores. #2801
* [ENHANCEMENT] Add `-modules` command line flag to list possible values for `-target`. Also, log warning if given target is internal component. #2752
* [ENHANCEMENT] Added `-ingester.flush-on-shutdown-with-wal-enabled` option to enable chunks flushing even when WAL is enabled. #2780
* [ENHANCEMENT] Query-tee: Support for custom API prefix by using `-server.path-prefix` option. #2814
* [ENHANCEMENT] Query-tee: Forward `X-Scope-OrgId` header to backend, if present in the request. #2815
* [ENHANCEMENT] Experimental blocks storage: Added `-experimental.blocks-storage.tsdb.head-compaction-idle-timeout` option to force compaction of data in memory into a block. #2803
* [ENHANCEMENT] Experimental blocks storage: Added support for flushing blocks via `/flush`, `/shutdown` (previously these only worked for chunks storage) and by using `-experimental.blocks-storage.tsdb.flush-blocks-on-shutdown` option. #2794
* [ENHANCEMENT] Experimental blocks storage: Added support to enforce max query time range length via `-store.max-query-length`. #2826
* [ENHANCEMENT] Experimental blocks storage: Added support to limit the max number of chunks that can be fetched from the long-term storage while executing a query. The limit is enforced both in the querier and store-gateway, and is configurable via `-store.query-chunk-limit`. #2852 #2922
* [ENHANCEMENT] Ingester: Added new metric `cortex_ingester_flush_series_in_progress` that reports number of ongoing flush-series operations. Useful when calling `/flush` handler: if `cortex_ingester_flush_queue_length + cortex_ingester_flush_series_in_progress` is 0, all flushes are finished. #2778
* [ENHANCEMENT] Memberlist members can join cluster via SRV records. #2788
* [ENHANCEMENT] Added configuration options for chunks s3 client. #2831
  * `s3.endpoint`
  * `s3.region`
  * `s3.access-key-id`
  * `s3.secret-access-key`
  * `s3.insecure`
  * `s3.sse-encryption`
  * `s3.http.idle-conn-timeout`
  * `s3.http.response-header-timeout`
  * `s3.http.insecure-skip-verify`
* [ENHANCEMENT] Prometheus upgraded. #2798 #2849 #2867 #2902 #2918
  * Optimized labels regex matchers for patterns containing literals (eg. `foo.*`, `.*foo`, `.*foo.*`)
* [ENHANCEMENT] Add metric `cortex_ruler_config_update_failures_total` to Ruler to track failures of loading rules files. #2857
* [ENHANCEMENT] Experimental Alertmanager: Alertmanager configuration persisted to object storage using an experimental API that accepts and returns YAML-based Alertmanager configuration. #2768
* [ENHANCEMENT] Ruler: `-ruler.alertmanager-url` now supports multiple URLs. Each URL is treated as a separate Alertmanager group. Support for multiple Alertmanagers in a group can be achieved by using DNS service discovery. #2851
* [ENHANCEMENT] Experimental blocks storage: Cortex Flusher now works with blocks engine. Flusher needs to be provided with blocks-engine configuration, existing Flusher flags are not used (they are only relevant for chunks engine). Note that flush errors are only reported via log. #2877
* [ENHANCEMENT] Flusher: Added `-flusher.exit-after-flush` option (defaults to true) to control whether Cortex should stop completely after Flusher has finished its work. #2877
* [ENHANCEMENT] Added metrics `cortex_config_hash` and `cortex_runtime_config_hash` to expose hash of the currently active config file. #2874
* [ENHANCEMENT] Logger: added JSON logging support, configured via the `-log.format=json` CLI flag or its respective YAML config option. #2386
* [ENHANCEMENT] Added new flags `-bigtable.grpc-compression`, `-ingester.client.grpc-compression`, `-querier.frontend-client.grpc-compression` to configure compression used by gRPC. Valid values are `gzip`, `snappy`, or empty string (no compression, default). #2940
* [ENHANCEMENT] Clarify limitations of the `/api/v1/series`, `/api/v1/labels` and `/api/v1/label/{name}/values` endpoints. #2953
* [ENHANCEMENT] Ingester: added `Dropped` outcome to metric `cortex_ingester_flushing_dequeued_series_total`. #2998
* [BUGFIX] Fixed a bug with `api/v1/query_range` where no responses would return null values for `result` and empty values for `resultType`. #2962
* [BUGFIX] Fixed a bug in the index intersect code causing storage to return more chunks/series than required. #2796
* [BUGFIX] Fixed the number of reported keys in the background cache queue. #2764
* [BUGFIX] Fix race in processing of headers in sharded queries. #2762
* [BUGFIX] Query Frontend: Do not re-split sharded requests around ingester boundaries. #2766
* [BUGFIX] Experimental Delete Series: Fixed a problem with cache generation numbers prefixed to cache keys. #2800
* [BUGFIX] Ingester: Flushing chunks via `/flush` endpoint could previously lead to panic, if chunks were already flushed before and then removed from memory during the flush caused by `/flush` handler. Immediate flush now doesn't cause chunks to be flushed again. Samples received during flush triggered via `/flush` handler are no longer discarded. #2778
* [BUGFIX] Prometheus upgraded. #2849
  * Fixed unknown symbol error during head compaction
* [BUGFIX] Fix panic when using cassandra as store for both index and delete requests. #2774
* [BUGFIX] Experimental Delete Series: Fixed a data race in Purger. #2817
* [BUGFIX] KV: Fixed a bug that triggered a panic due to metrics being registered with the same name but different labels when using a `multi` configured KV client. #2837
* [BUGFIX] Query-frontend: Fix passing HTTP `Host` header if `-frontend.downstream-url` is configured. #2880
* [BUGFIX] Ingester: Improve time-series distribution when `-experimental.distributor.user-subring-size` is enabled. #2887
* [BUGFIX] Set content type to `application/x-protobuf` for remote_read responses. #2915
* [BUGFIX] Fixed ruler and store-gateway instance registration in the ring (when sharding is enabled) when a new instance replaces abruptly terminated one, and the only difference between the two instances is the address. #2954
* [BUGFIX] Fixed `Missing chunks and index config causing silent failure` Absence of chunks and index from schema config is not validated. #2732
* [BUGFIX] Fix panic caused by KVs from boltdb being used beyond their life. #2971
* [BUGFIX] Experimental blocks storage: `/api/v1/series`, `/api/v1/labels` and `/api/v1/label/{name}/values` only query the TSDB head regardless of the configured `-experimental.blocks-storage.tsdb.retention-period`. #2974
* [BUGFIX] Ingester: Avoid indefinite checkpointing in case of surge in number of series. #2955
* [BUGFIX] Querier: query /series from ingesters regardless the `-querier.query-ingesters-within` setting. #3035
* [BUGFIX] Ruler: fixed an unintentional breaking change introduced in the ruler's `alertmanager_url` YAML config option, which changed the value from a string to a list of strings. #2989

## 1.2.0 / 2020-07-01

* [CHANGE] Metric `cortex_kv_request_duration_seconds` now includes `name` label to denote which client is being used as well as the `backend` label to denote the KV backend implementation in use. #2648
* [CHANGE] Experimental Ruler: Rule groups persisted to object storage using the experimental API have an updated object key encoding to better handle special characters. Rule groups previously-stored using object storage must be renamed to the new format. #2646
* [CHANGE] Query Frontend now uses Round Robin to choose a tenant queue to service next. #2553
* [CHANGE] `-promql.lookback-delta` is now deprecated and has been replaced by `-querier.lookback-delta` along with `lookback_delta` entry under `querier` in the config file. `-promql.lookback-delta` will be removed in v1.4.0. #2604
* [CHANGE] Experimental TSDB: removed `-experimental.tsdb.bucket-store.binary-index-header-enabled` flag. Now the binary index-header is always enabled.
* [CHANGE] Experimental TSDB: Renamed index-cache metrics to use original metric names from Thanos, as Cortex is not aggregating them in any way: #2627
  * `cortex_<service>_blocks_index_cache_items_evicted_total` => `thanos_store_index_cache_items_evicted_total{name="index-cache"}`
  * `cortex_<service>_blocks_index_cache_items_added_total` => `thanos_store_index_cache_items_added_total{name="index-cache"}`
  * `cortex_<service>_blocks_index_cache_requests_total` => `thanos_store_index_cache_requests_total{name="index-cache"}`
  * `cortex_<service>_blocks_index_cache_items_overflowed_total` => `thanos_store_index_cache_items_overflowed_total{name="index-cache"}`
  * `cortex_<service>_blocks_index_cache_hits_total` => `thanos_store_index_cache_hits_total{name="index-cache"}`
  * `cortex_<service>_blocks_index_cache_items` => `thanos_store_index_cache_items{name="index-cache"}`
  * `cortex_<service>_blocks_index_cache_items_size_bytes` => `thanos_store_index_cache_items_size_bytes{name="index-cache"}`
  * `cortex_<service>_blocks_index_cache_total_size_bytes` => `thanos_store_index_cache_total_size_bytes{name="index-cache"}`
  * `cortex_<service>_blocks_index_cache_memcached_operations_total` =>  `thanos_memcached_operations_total{name="index-cache"}`
  * `cortex_<service>_blocks_index_cache_memcached_operation_failures_total` =>  `thanos_memcached_operation_failures_total{name="index-cache"}`
  * `cortex_<service>_blocks_index_cache_memcached_operation_duration_seconds` =>  `thanos_memcached_operation_duration_seconds{name="index-cache"}`
  * `cortex_<service>_blocks_index_cache_memcached_operation_skipped_total` =>  `thanos_memcached_operation_skipped_total{name="index-cache"}`
* [CHANGE] Experimental TSDB: Renamed metrics in bucket stores: #2627
  * `cortex_<service>_blocks_meta_syncs_total` => `cortex_blocks_meta_syncs_total{component="<service>"}`
  * `cortex_<service>_blocks_meta_sync_failures_total` => `cortex_blocks_meta_sync_failures_total{component="<service>"}`
  * `cortex_<service>_blocks_meta_sync_duration_seconds` => `cortex_blocks_meta_sync_duration_seconds{component="<service>"}`
  * `cortex_<service>_blocks_meta_sync_consistency_delay_seconds` => `cortex_blocks_meta_sync_consistency_delay_seconds{component="<service>"}`
  * `cortex_<service>_blocks_meta_synced` => `cortex_blocks_meta_synced{component="<service>"}`
  * `cortex_<service>_bucket_store_block_loads_total` => `cortex_bucket_store_block_loads_total{component="<service>"}`
  * `cortex_<service>_bucket_store_block_load_failures_total` => `cortex_bucket_store_block_load_failures_total{component="<service>"}`
  * `cortex_<service>_bucket_store_block_drops_total` => `cortex_bucket_store_block_drops_total{component="<service>"}`
  * `cortex_<service>_bucket_store_block_drop_failures_total` => `cortex_bucket_store_block_drop_failures_total{component="<service>"}`
  * `cortex_<service>_bucket_store_blocks_loaded` => `cortex_bucket_store_blocks_loaded{component="<service>"}`
  * `cortex_<service>_bucket_store_series_data_touched` => `cortex_bucket_store_series_data_touched{component="<service>"}`
  * `cortex_<service>_bucket_store_series_data_fetched` => `cortex_bucket_store_series_data_fetched{component="<service>"}`
  * `cortex_<service>_bucket_store_series_data_size_touched_bytes` => `cortex_bucket_store_series_data_size_touched_bytes{component="<service>"}`
  * `cortex_<service>_bucket_store_series_data_size_fetched_bytes` => `cortex_bucket_store_series_data_size_fetched_bytes{component="<service>"}`
  * `cortex_<service>_bucket_store_series_blocks_queried` => `cortex_bucket_store_series_blocks_queried{component="<service>"}`
  * `cortex_<service>_bucket_store_series_get_all_duration_seconds` => `cortex_bucket_store_series_get_all_duration_seconds{component="<service>"}`
  * `cortex_<service>_bucket_store_series_merge_duration_seconds` => `cortex_bucket_store_series_merge_duration_seconds{component="<service>"}`
  * `cortex_<service>_bucket_store_series_refetches_total` => `cortex_bucket_store_series_refetches_total{component="<service>"}`
  * `cortex_<service>_bucket_store_series_result_series` => `cortex_bucket_store_series_result_series{component="<service>"}`
  * `cortex_<service>_bucket_store_cached_postings_compressions_total` => `cortex_bucket_store_cached_postings_compressions_total{component="<service>"}`
  * `cortex_<service>_bucket_store_cached_postings_compression_errors_total` => `cortex_bucket_store_cached_postings_compression_errors_total{component="<service>"}`
  * `cortex_<service>_bucket_store_cached_postings_compression_time_seconds` => `cortex_bucket_store_cached_postings_compression_time_seconds{component="<service>"}`
  * `cortex_<service>_bucket_store_cached_postings_original_size_bytes_total` => `cortex_bucket_store_cached_postings_original_size_bytes_total{component="<service>"}`
  * `cortex_<service>_bucket_store_cached_postings_compressed_size_bytes_total` => `cortex_bucket_store_cached_postings_compressed_size_bytes_total{component="<service>"}`
  * `cortex_<service>_blocks_sync_seconds` => `cortex_bucket_stores_blocks_sync_seconds{component="<service>"}`
  * `cortex_<service>_blocks_last_successful_sync_timestamp_seconds` => `cortex_bucket_stores_blocks_last_successful_sync_timestamp_seconds{component="<service>"}`
* [CHANGE] Available command-line flags are printed to stdout, and only when requested via `-help`. Using invalid flag no longer causes printing of all available flags. #2691
* [CHANGE] Experimental Memberlist ring: randomize gossip node names to avoid conflicts when running multiple clients on the same host, or reusing host names (eg. pods in statefulset). Node name randomization can be disabled by using `-memberlist.randomize-node-name=false`. #2715
* [CHANGE] Memberlist KV client is no longer considered experimental. #2725
* [CHANGE] Experimental Delete Series: Make delete request cancellation duration configurable. #2760
* [CHANGE] Removed `-store.fullsize-chunks` option which was undocumented and unused (it broke ingester hand-overs). #2656
* [CHANGE] Query with no metric name that has previously resulted in HTTP status code 500 now returns status code 422 instead. #2571
* [FEATURE] TLS config options added for GRPC clients in Querier (Query-frontend client & Ingester client), Ruler, Store Gateway, as well as HTTP client in Config store client. #2502
* [FEATURE] The flag `-frontend.max-cache-freshness` is now supported within the limits overrides, to specify per-tenant max cache freshness values. The corresponding YAML config parameter has been changed from `results_cache.max_freshness` to `limits_config.max_cache_freshness`. The legacy YAML config parameter (`results_cache.max_freshness`) will continue to be supported till Cortex release `v1.4.0`. #2609
* [FEATURE] Experimental gRPC Store: Added support to 3rd parties index and chunk stores using gRPC client/server plugin mechanism. #2220
* [FEATURE] Add `-cassandra.table-options` flag to customize table options of Cassandra when creating the index or chunk table. #2575
* [ENHANCEMENT] Propagate GOPROXY value when building `build-image`. This is to help the builders building the code in a Network where default Go proxy is not accessible (e.g. when behind some corporate VPN). #2741
* [ENHANCEMENT] Querier: Added metric `cortex_querier_request_duration_seconds` for all requests to the querier. #2708
* [ENHANCEMENT] Cortex is now built with Go 1.14. #2480 #2749 #2753
* [ENHANCEMENT] Experimental TSDB: added the following metrics to the ingester: #2580 #2583 #2589 #2654
  * `cortex_ingester_tsdb_appender_add_duration_seconds`
  * `cortex_ingester_tsdb_appender_commit_duration_seconds`
  * `cortex_ingester_tsdb_refcache_purge_duration_seconds`
  * `cortex_ingester_tsdb_compactions_total`
  * `cortex_ingester_tsdb_compaction_duration_seconds`
  * `cortex_ingester_tsdb_wal_fsync_duration_seconds`
  * `cortex_ingester_tsdb_wal_page_flushes_total`
  * `cortex_ingester_tsdb_wal_completed_pages_total`
  * `cortex_ingester_tsdb_wal_truncations_failed_total`
  * `cortex_ingester_tsdb_wal_truncations_total`
  * `cortex_ingester_tsdb_wal_writes_failed_total`
  * `cortex_ingester_tsdb_checkpoint_deletions_failed_total`
  * `cortex_ingester_tsdb_checkpoint_deletions_total`
  * `cortex_ingester_tsdb_checkpoint_creations_failed_total`
  * `cortex_ingester_tsdb_checkpoint_creations_total`
  * `cortex_ingester_tsdb_wal_truncate_duration_seconds`
  * `cortex_ingester_tsdb_head_active_appenders`
  * `cortex_ingester_tsdb_head_series_not_found_total`
  * `cortex_ingester_tsdb_head_chunks`
  * `cortex_ingester_tsdb_mmap_chunk_corruptions_total`
  * `cortex_ingester_tsdb_head_chunks_created_total`
  * `cortex_ingester_tsdb_head_chunks_removed_total`
* [ENHANCEMENT] Experimental TSDB: added metrics useful to alert on critical conditions of the blocks storage: #2573
  * `cortex_compactor_last_successful_run_timestamp_seconds`
  * `cortex_querier_blocks_last_successful_sync_timestamp_seconds` (when store-gateway is disabled)
  * `cortex_querier_blocks_last_successful_scan_timestamp_seconds` (when store-gateway is enabled)
  * `cortex_storegateway_blocks_last_successful_sync_timestamp_seconds`
* [ENHANCEMENT] Experimental TSDB: added the flag `-experimental.tsdb.wal-compression-enabled` to allow to enable TSDB WAL compression. #2585
* [ENHANCEMENT] Experimental TSDB: Querier and store-gateway components can now use so-called "caching bucket", which can currently cache fetched chunks into shared memcached server. #2572
* [ENHANCEMENT] Ruler: Automatically remove unhealthy rulers from the ring. #2587
* [ENHANCEMENT] Query-tee: added support to `/metadata`, `/alerts`, and `/rules` endpoints #2600
* [ENHANCEMENT] Query-tee: added support to query results comparison between two different backends. The comparison is disabled by default and can be enabled via `-proxy.compare-responses=true`. #2611
* [ENHANCEMENT] Query-tee: improved the query-tee to not wait all backend responses before sending back the response to the client. The query-tee now sends back to the client first successful response, while honoring the `-backend.preferred` option. #2702
* [ENHANCEMENT] Thanos and Prometheus upgraded. #2602 #2604 #2634 #2659 #2686 #2756
  * TSDB now holds less WAL files after Head Truncation.
  * TSDB now does memory-mapping of Head chunks and reduces memory usage.
* [ENHANCEMENT] Experimental TSDB: decoupled blocks deletion from blocks compaction in the compactor, so that blocks deletion is not blocked by a busy compactor. The following metrics have been added: #2623
  * `cortex_compactor_block_cleanup_started_total`
  * `cortex_compactor_block_cleanup_completed_total`
  * `cortex_compactor_block_cleanup_failed_total`
  * `cortex_compactor_block_cleanup_last_successful_run_timestamp_seconds`
* [ENHANCEMENT] Experimental TSDB: Use shared cache for metadata. This is especially useful when running multiple querier and store-gateway components to reduce number of object store API calls. #2626 #2640
* [ENHANCEMENT] Experimental TSDB: when `-querier.query-store-after` is configured and running the experimental blocks storage, the time range of the query sent to the store is now manipulated to ensure the query end time is not more recent than 'now - query-store-after'. #2642
* [ENHANCEMENT] Experimental TSDB: small performance improvement in concurrent usage of RefCache, used during samples ingestion. #2651
* [ENHANCEMENT] The following endpoints now respond appropriately to an `Accept` header with the value `application/json` #2673
  * `/distributor/all_user_stats`
  * `/distributor/ha_tracker`
  * `/ingester/ring`
  * `/store-gateway/ring`
  * `/compactor/ring`
  * `/ruler/ring`
  * `/services`
* [ENHANCEMENT] Experimental Cassandra backend: Add `-cassandra.num-connections` to allow increasing the number of TCP connections to each Cassandra server. #2666
* [ENHANCEMENT] Experimental Cassandra backend: Use separate Cassandra clients and connections for reads and writes. #2666
* [ENHANCEMENT] Experimental Cassandra backend: Add `-cassandra.reconnect-interval` to allow specifying the reconnect interval to a Cassandra server that has been marked `DOWN` by the gocql driver. Also change the default value of the reconnect interval from `60s` to `1s`. #2687
* [ENHANCEMENT] Experimental Cassandra backend: Add option `-cassandra.convict-hosts-on-failure=false` to not convict host of being down when a request fails. #2684
* [ENHANCEMENT] Experimental TSDB: Applied a jitter to the period bucket scans in order to better distribute bucket operations over the time and increase the probability of hitting the shared cache (if configured). #2693
* [ENHANCEMENT] Experimental TSDB: Series limit per user and per metric now work in TSDB blocks. #2676
* [ENHANCEMENT] Experimental Memberlist: Added ability to periodically rejoin the memberlist cluster. #2724
* [ENHANCEMENT] Experimental Delete Series: Added the following metrics for monitoring processing of delete requests: #2730
  - `cortex_purger_load_pending_requests_attempts_total`: Number of attempts that were made to load pending requests with status.
  - `cortex_purger_oldest_pending_delete_request_age_seconds`: Age of oldest pending delete request in seconds.
  - `cortex_purger_pending_delete_requests_count`: Count of requests which are in process or are ready to be processed.
* [ENHANCEMENT] Experimental TSDB: Improved compactor to hard-delete also partial blocks with an deletion mark (even if the deletion mark threshold has not been reached). #2751
* [ENHANCEMENT] Experimental TSDB: Introduced a consistency check done by the querier to ensure all expected blocks have been queried via the store-gateway. If a block is missing on a store-gateway, the querier retries fetching series from missing blocks up to 3 times. If the consistency check fails once all retries have been exhausted, the query execution fails. The following metrics have been added: #2593 #2630 #2689 #2695
  * `cortex_querier_blocks_consistency_checks_total`
  * `cortex_querier_blocks_consistency_checks_failed_total`
  * `cortex_querier_storegateway_refetches_per_query`
* [ENHANCEMENT] Delete requests can now be canceled #2555
* [ENHANCEMENT] Table manager can now provision tables for delete store #2546
* [BUGFIX] Ruler: Ensure temporary rule files with special characters are properly mapped and cleaned up. #2506
* [BUGFIX] Fixes #2411, Ensure requests are properly routed to the prometheus api embedded in the query if `-server.path-prefix` is set. #2372
* [BUGFIX] Experimental TSDB: fixed chunk data corruption when querying back series using the experimental blocks storage. #2400
* [BUGFIX] Fixed collection of tracing spans from Thanos components used internally. #2655
* [BUGFIX] Experimental TSDB: fixed memory leak in ingesters. #2586
* [BUGFIX] QueryFrontend: fixed a situation where HTTP error is ignored and an incorrect status code is set. #2590
* [BUGFIX] Ingester: Fix an ingester starting up in the JOINING state and staying there forever. #2565
* [BUGFIX] QueryFrontend: fixed a panic (`integer divide by zero`) in the query-frontend. The query-frontend now requires the `-querier.default-evaluation-interval` config to be set to the same value of the querier. #2614
* [BUGFIX] Experimental TSDB: when the querier receives a `/series` request with a time range older than the data stored in the ingester, it now ignores the requested time range and returns known series anyway instead of returning an empty response. This aligns the behaviour with the chunks storage. #2617
* [BUGFIX] Cassandra: fixed an edge case leading to an invalid CQL query when querying the index on a Cassandra store. #2639
* [BUGFIX] Ingester: increment series per metric when recovering from WAL or transfer. #2674
* [BUGFIX] Fixed `wrong number of arguments for 'mget' command` Redis error when a query has no chunks to lookup from storage. #2700 #2796
* [BUGFIX] Ingester: Automatically remove old tmp checkpoints, fixing a potential disk space leak after an ingester crashes. #2726

## 1.1.0 / 2020-05-21

This release brings the usual mix of bugfixes and improvements. The biggest change is that WAL support for chunks is now considered to be production-ready!

Please make sure to review renamed metrics, and update your dashboards and alerts accordingly.

* [CHANGE] Added v1 API routes documented in #2327. #2372
  * Added `-http.alertmanager-http-prefix` flag which allows the configuration of the path where the Alertmanager API and UI can be reached. The default is set to `/alertmanager`.
  * Added `-http.prometheus-http-prefix` flag which allows the configuration of the path where the Prometheus API and UI can be reached. The default is set to `/prometheus`.
  * Updated the index hosted at the root prefix to point to the updated routes.
  * Legacy routes hardcoded with the `/api/prom` prefix now respect the `-http.prefix` flag.
* [CHANGE] The metrics `cortex_distributor_ingester_appends_total` and `distributor_ingester_append_failures_total` now include a `type` label to differentiate between `samples` and `metadata`. #2336
* [CHANGE] The metrics for number of chunks and bytes flushed to the chunk store are renamed. Note that previous metrics were counted pre-deduplication, while new metrics are counted after deduplication. #2463
  * `cortex_ingester_chunks_stored_total` > `cortex_chunk_store_stored_chunks_total`
  * `cortex_ingester_chunk_stored_bytes_total` > `cortex_chunk_store_stored_chunk_bytes_total`
* [CHANGE] Experimental TSDB: renamed blocks meta fetcher metrics: #2375
  * `cortex_querier_bucket_store_blocks_meta_syncs_total` > `cortex_querier_blocks_meta_syncs_total`
  * `cortex_querier_bucket_store_blocks_meta_sync_failures_total` > `cortex_querier_blocks_meta_sync_failures_total`
  * `cortex_querier_bucket_store_blocks_meta_sync_duration_seconds` > `cortex_querier_blocks_meta_sync_duration_seconds`
  * `cortex_querier_bucket_store_blocks_meta_sync_consistency_delay_seconds` > `cortex_querier_blocks_meta_sync_consistency_delay_seconds`
* [CHANGE] Experimental TSDB: Modified default values for `compactor.deletion-delay` option from 48h to 12h and `-experimental.tsdb.bucket-store.ignore-deletion-marks-delay` from 24h to 6h. #2414
* [CHANGE] WAL: Default value of `-ingester.checkpoint-enabled` changed to `true`. #2416
* [CHANGE] `trace_id` field in log files has been renamed to `traceID`. #2518
* [CHANGE] Slow query log has a different output now. Previously used `url` field has been replaced with `host` and `path`, and query parameters are logged as individual log fields with `qs_` prefix. #2520
* [CHANGE] WAL: WAL and checkpoint compression is now disabled. #2436
* [CHANGE] Update in dependency `go-kit/kit` from `v0.9.0` to `v0.10.0`. HTML escaping disabled in JSON Logger. #2535
* [CHANGE] Experimental TSDB: Removed `cortex_<service>_` prefix from Thanos objstore metrics and added `component` label to distinguish which Cortex component is doing API calls to the object storage when running in single-binary mode: #2568
  - `cortex_<service>_thanos_objstore_bucket_operations_total` renamed to `thanos_objstore_bucket_operations_total{component="<name>"}`
  - `cortex_<service>_thanos_objstore_bucket_operation_failures_total` renamed to `thanos_objstore_bucket_operation_failures_total{component="<name>"}`
  - `cortex_<service>_thanos_objstore_bucket_operation_duration_seconds` renamed to `thanos_objstore_bucket_operation_duration_seconds{component="<name>"}`
  - `cortex_<service>_thanos_objstore_bucket_last_successful_upload_time` renamed to `thanos_objstore_bucket_last_successful_upload_time{component="<name>"}`
* [CHANGE] FIFO cache: The `-<prefix>.fifocache.size` CLI flag has been renamed to `-<prefix>.fifocache.max-size-items` as well as its YAML config option `size` renamed to `max_size_items`. #2319
* [FEATURE] Ruler: The `-ruler.evaluation-delay` flag was added to allow users to configure a default evaluation delay for all rules in cortex. The default value is 0 which is the current behavior. #2423
* [FEATURE] Experimental: Added a new object storage client for OpenStack Swift. #2440
* [FEATURE] TLS config options added to the Server. #2535
* [FEATURE] Experimental: Added support for `/api/v1/metadata` Prometheus-based endpoint. #2549
* [FEATURE] Add ability to limit concurrent queries to Cassandra with `-cassandra.query-concurrency` flag. #2562
* [FEATURE] Experimental TSDB: Introduced store-gateway service used by the experimental blocks storage to load and query blocks. The store-gateway optionally supports blocks sharding and replication via a dedicated hash ring, configurable via `-experimental.store-gateway.sharding-enabled` and `-experimental.store-gateway.sharding-ring.*` flags. The following metrics have been added: #2433 #2458 #2469 #2523
  * `cortex_querier_storegateway_instances_hit_per_query`
* [ENHANCEMENT] Experimental TSDB: sample ingestion errors are now reported via existing `cortex_discarded_samples_total` metric. #2370
* [ENHANCEMENT] Failures on samples at distributors and ingesters return the first validation error as opposed to the last. #2383
* [ENHANCEMENT] Experimental TSDB: Added `cortex_querier_blocks_meta_synced`, which reflects current state of synced blocks over all tenants. #2392
* [ENHANCEMENT] Added `cortex_distributor_latest_seen_sample_timestamp_seconds` metric to see how far behind Prometheus servers are in sending data. #2371
* [ENHANCEMENT] FIFO cache to support eviction based on memory usage. Added `-<prefix>.fifocache.max-size-bytes` CLI flag and YAML config option `max_size_bytes` to specify memory limit of the cache. #2319, #2527
* [ENHANCEMENT] Added `-querier.worker-match-max-concurrent`. Force worker concurrency to match the `-querier.max-concurrent` option.  Overrides `-querier.worker-parallelism`.  #2456
* [ENHANCEMENT] Added the following metrics for monitoring delete requests: #2445
  - `cortex_purger_delete_requests_received_total`: Number of delete requests received per user.
  - `cortex_purger_delete_requests_processed_total`: Number of delete requests processed per user.
  - `cortex_purger_delete_requests_chunks_selected_total`: Number of chunks selected while building delete plans per user.
  - `cortex_purger_delete_requests_processing_failures_total`: Number of delete requests processing failures per user.
* [ENHANCEMENT] Single Binary: Added query-frontend to the single binary.  Single binary users will now benefit from various query-frontend features.  Primarily: sharding, parallelization, load shedding, additional caching (if configured), and query retries. #2437
* [ENHANCEMENT] Allow 1w (where w denotes week) and 1y (where y denotes year) when setting `-store.cache-lookups-older-than` and `-store.max-look-back-period`. #2454
* [ENHANCEMENT] Optimize index queries for matchers using "a|b|c"-type regex. #2446 #2475
* [ENHANCEMENT] Added per tenant metrics for queries and chunks and bytes read from chunk store: #2463
  * `cortex_chunk_store_fetched_chunks_total` and `cortex_chunk_store_fetched_chunk_bytes_total`
  * `cortex_query_frontend_queries_total` (per tenant queries counted by the frontend)
* [ENHANCEMENT] WAL: New metrics `cortex_ingester_wal_logged_bytes_total` and `cortex_ingester_checkpoint_logged_bytes_total` added to track total bytes logged to disk for WAL and checkpoints. #2497
* [ENHANCEMENT] Add de-duplicated chunks counter `cortex_chunk_store_deduped_chunks_total` which counts every chunk not sent to the store because it was already sent by another replica. #2485
* [ENHANCEMENT] Query-frontend now also logs the POST data of long queries. #2481
* [ENHANCEMENT] WAL: Ingester WAL records now have type header and the custom WAL records have been replaced by Prometheus TSDB's WAL records. Old records will not be supported from 1.3 onwards. Note: once this is deployed, you cannot downgrade without data loss. #2436
* [ENHANCEMENT] Redis Cache: Added `idle_timeout`, `wait_on_pool_exhaustion` and `max_conn_lifetime` options to redis cache configuration. #2550
* [ENHANCEMENT] WAL: the experimental tag has been removed on the WAL in ingesters. #2560
* [ENHANCEMENT] Use newer AWS API for paginated queries - removes 'Deprecated' message from logfiles. #2452
* [ENHANCEMENT] Experimental memberlist: Add retry with backoff on memberlist join other members. #2705
* [ENHANCEMENT] Experimental TSDB: when the store-gateway sharding is enabled, unhealthy store-gateway instances are automatically removed from the ring after 10 consecutive `-experimental.store-gateway.sharding-ring.heartbeat-timeout` periods. #2526
* [BUGFIX] Ruler: Ensure temporary rule files with special characters are properly mapped and cleaned up. #2506
* [BUGFIX] Ensure requests are properly routed to the prometheus api embedded in the query if `-server.path-prefix` is set. Fixes #2411. #2372
* [BUGFIX] Experimental TSDB: Fixed chunk data corruption when querying back series using the experimental blocks storage. #2400
* [BUGFIX] Cassandra Storage: Fix endpoint TLS host verification. #2109
* [BUGFIX] Experimental TSDB: Fixed response status code from `422` to `500` when an error occurs while iterating chunks with the experimental blocks storage. #2402
* [BUGFIX] Ring: Fixed a situation where upgrading from pre-1.0 cortex with a rolling strategy caused new 1.0 ingesters to lose their zone value in the ring until manually forced to re-register. #2404
* [BUGFIX] Distributor: `/all_user_stats` now show API and Rule Ingest Rate correctly. #2457
* [BUGFIX] Fixed `version`, `revision` and `branch` labels exported by the `cortex_build_info` metric. #2468
* [BUGFIX] QueryFrontend: fixed a situation where span context missed when downstream_url is used. #2539
* [BUGFIX] Querier: Fixed a situation where querier would crash because of an unresponsive frontend instance. #2569

## 1.0.1 / 2020-04-23

* [BUGFIX] Fix gaps when querying ingesters with replication factor = 3 and 2 ingesters in the cluster. #2503

## 1.0.0 / 2020-04-02

This is the first major release of Cortex. We made a lot of **breaking changes** in this release which have been detailed below. Please also see the stability guarantees we provide as part of a major release: https://cortexmetrics.io/docs/configuration/v1guarantees/

* [CHANGE] Remove the following deprecated flags: #2339
  - `-metrics.error-rate-query` (use `-metrics.write-throttle-query` instead).
  - `-store.cardinality-cache-size` (use `-store.index-cache-read.enable-fifocache` and `-store.index-cache-read.fifocache.size` instead).
  - `-store.cardinality-cache-validity` (use `-store.index-cache-read.enable-fifocache` and `-store.index-cache-read.fifocache.duration` instead).
  - `-distributor.limiter-reload-period` (flag unused)
  - `-ingester.claim-on-rollout` (flag unused)
  - `-ingester.normalise-tokens` (flag unused)
* [CHANGE] Renamed YAML file options to be more consistent. See [full config file changes below](#config-file-breaking-changes). #2273
* [CHANGE] AWS based autoscaling has been removed. You can only use metrics based autoscaling now. `-applicationautoscaling.url` has been removed. See https://cortexmetrics.io/docs/production/aws/#dynamodb-capacity-provisioning on how to migrate. #2328
* [CHANGE] Renamed the `memcache.write-back-goroutines` and `memcache.write-back-buffer` flags to `background.write-back-concurrency` and `background.write-back-buffer`. This affects the following flags: #2241
  - `-frontend.memcache.write-back-buffer` --> `-frontend.background.write-back-buffer`
  - `-frontend.memcache.write-back-goroutines` --> `-frontend.background.write-back-concurrency`
  - `-store.index-cache-read.memcache.write-back-buffer` --> `-store.index-cache-read.background.write-back-buffer`
  - `-store.index-cache-read.memcache.write-back-goroutines` --> `-store.index-cache-read.background.write-back-concurrency`
  - `-store.index-cache-write.memcache.write-back-buffer` --> `-store.index-cache-write.background.write-back-buffer`
  - `-store.index-cache-write.memcache.write-back-goroutines` --> `-store.index-cache-write.background.write-back-concurrency`
  - `-memcache.write-back-buffer` --> `-store.chunks-cache.background.write-back-buffer`. Note the next change log for the difference.
  - `-memcache.write-back-goroutines` --> `-store.chunks-cache.background.write-back-concurrency`. Note the next change log for the difference.

* [CHANGE] Renamed the chunk cache flags to have `store.chunks-cache.` as prefix. This means the following flags have been changed: #2241
  - `-cache.enable-fifocache` --> `-store.chunks-cache.cache.enable-fifocache`
  - `-default-validity` --> `-store.chunks-cache.default-validity`
  - `-fifocache.duration` --> `-store.chunks-cache.fifocache.duration`
  - `-fifocache.size` --> `-store.chunks-cache.fifocache.size`
  - `-memcache.write-back-buffer` --> `-store.chunks-cache.background.write-back-buffer`. Note the previous change log for the difference.
  - `-memcache.write-back-goroutines` --> `-store.chunks-cache.background.write-back-concurrency`. Note the previous change log for the difference.
  - `-memcached.batchsize` --> `-store.chunks-cache.memcached.batchsize`
  - `-memcached.consistent-hash` --> `-store.chunks-cache.memcached.consistent-hash`
  - `-memcached.expiration` --> `-store.chunks-cache.memcached.expiration`
  - `-memcached.hostname` --> `-store.chunks-cache.memcached.hostname`
  - `-memcached.max-idle-conns` --> `-store.chunks-cache.memcached.max-idle-conns`
  - `-memcached.parallelism` --> `-store.chunks-cache.memcached.parallelism`
  - `-memcached.service` --> `-store.chunks-cache.memcached.service`
  - `-memcached.timeout` --> `-store.chunks-cache.memcached.timeout`
  - `-memcached.update-interval` --> `-store.chunks-cache.memcached.update-interval`
  - `-redis.enable-tls` --> `-store.chunks-cache.redis.enable-tls`
  - `-redis.endpoint` --> `-store.chunks-cache.redis.endpoint`
  - `-redis.expiration` --> `-store.chunks-cache.redis.expiration`
  - `-redis.max-active-conns` --> `-store.chunks-cache.redis.max-active-conns`
  - `-redis.max-idle-conns` --> `-store.chunks-cache.redis.max-idle-conns`
  - `-redis.password` --> `-store.chunks-cache.redis.password`
  - `-redis.timeout` --> `-store.chunks-cache.redis.timeout`
* [CHANGE] Rename the `-store.chunk-cache-stubs` to `-store.chunks-cache.cache-stubs` to be more inline with above. #2241
* [CHANGE] Change prefix of flags `-dynamodb.periodic-table.*` to `-table-manager.index-table.*`. #2359
* [CHANGE] Change prefix of flags `-dynamodb.chunk-table.*` to `-table-manager.chunk-table.*`. #2359
* [CHANGE] Change the following flags: #2359
  - `-dynamodb.poll-interval` --> `-table-manager.poll-interval`
  - `-dynamodb.periodic-table.grace-period` --> `-table-manager.periodic-table.grace-period`
* [CHANGE] Renamed the following flags: #2273
  - `-dynamodb.chunk.gang.size` --> `-dynamodb.chunk-gang-size`
  - `-dynamodb.chunk.get.max.parallelism` --> `-dynamodb.chunk-get-max-parallelism`
* [CHANGE] Don't support mixed time units anymore for duration. For example, 168h5m0s doesn't work anymore, please use just one unit (s|m|h|d|w|y). #2252
* [CHANGE] Utilize separate protos for rule state and storage. Experimental ruler API will not be functional until the rollout is complete. #2226
* [CHANGE] Frontend worker in querier now starts after all Querier module dependencies are started. This fixes issue where frontend worker started to send queries to querier before it was ready to serve them (mostly visible when using experimental blocks storage). #2246
* [CHANGE] Lifecycler component now enters Failed state on errors, and doesn't exit the process. (Important if you're vendoring Cortex and use Lifecycler) #2251
* [CHANGE] `/ready` handler now returns 200 instead of 204. #2330
* [CHANGE] Better defaults for the following options: #2344
  - `-<prefix>.consul.consistent-reads`: Old default: `true`, new default: `false`. This reduces the load on Consul.
  - `-<prefix>.consul.watch-rate-limit`: Old default: 0, new default: 1. This rate limits the reads to 1 per second. Which is good enough for ring watches.
  - `-distributor.health-check-ingesters`: Old default: `false`, new default: `true`.
  - `-ingester.max-stale-chunk-idle`: Old default: 0, new default: 2m. This lets us expire series that we know are stale early.
  - `-ingester.spread-flushes`: Old default: false, new default: true. This allows to better de-duplicate data and use less space.
  - `-ingester.chunk-age-jitter`: Old default: 20mins, new default: 0. This is to enable the `-ingester.spread-flushes` to true.
  - `-<prefix>.memcached.batchsize`: Old default: 0, new default: 1024. This allows batching of requests and keeps the concurrent requests low.
  - `-<prefix>.memcached.consistent-hash`: Old default: false, new default: true. This allows for better cache hits when the memcaches are scaled up and down.
  - `-querier.batch-iterators`: Old default: false, new default: true.
  - `-querier.ingester-streaming`: Old default: false, new default: true.
* [CHANGE] Experimental TSDB: Added `-experimental.tsdb.bucket-store.postings-cache-compression-enabled` to enable postings compression when storing to cache. #2335
* [CHANGE] Experimental TSDB: Added `-compactor.deletion-delay`, which is time before a block marked for deletion is deleted from bucket. If not 0, blocks will be marked for deletion and compactor component will delete blocks marked for deletion from the bucket. If delete-delay is 0, blocks will be deleted straight away. Note that deleting blocks immediately can cause query failures, if store gateway / querier still has the block loaded, or compactor is ignoring the deletion because it's compacting the block at the same time. Default value is 48h. #2335
* [CHANGE] Experimental TSDB: Added `-experimental.tsdb.bucket-store.index-cache.postings-compression-enabled`, to set duration after which the blocks marked for deletion will be filtered out while fetching blocks used for querying. This option allows querier to ignore blocks that are marked for deletion with some delay. This ensures store can still serve blocks that are meant to be deleted but do not have a replacement yet. Default is 24h, half of the default value for `-compactor.deletion-delay`. #2335
* [CHANGE] Experimental TSDB: Added `-experimental.tsdb.bucket-store.index-cache.memcached.max-item-size` to control maximum size of item that is stored to memcached. Defaults to 1 MiB. #2335
* [FEATURE] Added experimental storage API to the ruler service that is enabled when the `-experimental.ruler.enable-api` is set to true #2269
  * `-ruler.storage.type` flag now allows `s3`,`gcs`, and `azure` values
  * `-ruler.storage.(s3|gcs|azure)` flags exist to allow the configuration of object clients set for rule storage
* [CHANGE] Renamed table manager metrics. #2307 #2359
  * `cortex_dynamo_sync_tables_seconds` -> `cortex_table_manager_sync_duration_seconds`
  * `cortex_dynamo_table_capacity_units` -> `cortex_table_capacity_units`
* [FEATURE] Flusher target to flush the WAL. #2075
  * `-flusher.wal-dir` for the WAL directory to recover from.
  * `-flusher.concurrent-flushes` for number of concurrent flushes.
  * `-flusher.flush-op-timeout` is duration after which a flush should timeout.
* [FEATURE] Ingesters can now have an optional availability zone set, to ensure metric replication is distributed across zones. This is set via the `-ingester.availability-zone` flag or the `availability_zone` field in the config file. #2317
* [ENHANCEMENT] Better re-use of connections to DynamoDB and S3. #2268
* [ENHANCEMENT] Reduce number of goroutines used while executing a single index query. #2280
* [ENHANCEMENT] Experimental TSDB: Add support for local `filesystem` backend. #2245
* [ENHANCEMENT] Experimental TSDB: Added memcached support for the TSDB index cache. #2290
* [ENHANCEMENT] Experimental TSDB: Removed gRPC server to communicate between querier and BucketStore. #2324
* [ENHANCEMENT] Allow 1w (where w denotes week) and 1y (where y denotes year) when setting table period and retention. #2252
* [ENHANCEMENT] Added FIFO cache metrics for current number of entries and memory usage. #2270
* [ENHANCEMENT] Output all config fields to /config API, including those with empty value. #2209
* [ENHANCEMENT] Add "missing_metric_name" and "metric_name_invalid" reasons to cortex_discarded_samples_total metric. #2346
* [ENHANCEMENT] Experimental TSDB: sample ingestion errors are now reported via existing `cortex_discarded_samples_total` metric. #2370
* [BUGFIX] Ensure user state metrics are updated if a transfer fails. #2338
* [BUGFIX] Fixed etcd client keepalive settings. #2278
* [BUGFIX] Register the metrics of the WAL. #2295
* [BUXFIX] Experimental TSDB: fixed error handling when ingesting out of bound samples. #2342

### Known issues

- This experimental blocks storage in Cortex `1.0.0` has a bug which may lead to the error `cannot iterate chunk for series` when running queries. This bug has been fixed in #2400. If you're running the experimental blocks storage, please build Cortex from `master`.

### Config file breaking changes

In this section you can find a config file diff showing the breaking changes introduced in Cortex. You can also find the [full configuration file reference doc](https://cortexmetrics.io/docs/configuration/configuration-file/) in the website.

```diff
### ingester_config

 # Period with which to attempt to flush chunks.
 # CLI flag: -ingester.flush-period
-[flushcheckperiod: <duration> | default = 1m0s]
+[flush_period: <duration> | default = 1m0s]

 # Period chunks will remain in memory after flushing.
 # CLI flag: -ingester.retain-period
-[retainperiod: <duration> | default = 5m0s]
+[retain_period: <duration> | default = 5m0s]

 # Maximum chunk idle time before flushing.
 # CLI flag: -ingester.max-chunk-idle
-[maxchunkidle: <duration> | default = 5m0s]
+[max_chunk_idle_time: <duration> | default = 5m0s]

 # Maximum chunk idle time for chunks terminating in stale markers before
 # flushing. 0 disables it and a stale series is not flushed until the
 # max-chunk-idle timeout is reached.
 # CLI flag: -ingester.max-stale-chunk-idle
-[maxstalechunkidle: <duration> | default = 0s]
+[max_stale_chunk_idle_time: <duration> | default = 2m0s]

 # Timeout for individual flush operations.
 # CLI flag: -ingester.flush-op-timeout
-[flushoptimeout: <duration> | default = 1m0s]
+[flush_op_timeout: <duration> | default = 1m0s]

 # Maximum chunk age before flushing.
 # CLI flag: -ingester.max-chunk-age
-[maxchunkage: <duration> | default = 12h0m0s]
+[max_chunk_age: <duration> | default = 12h0m0s]

-# Range of time to subtract from MaxChunkAge to spread out flushes
+# Range of time to subtract from -ingester.max-chunk-age to spread out flushes
 # CLI flag: -ingester.chunk-age-jitter
-[chunkagejitter: <duration> | default = 20m0s]
+[chunk_age_jitter: <duration> | default = 0]

 # Number of concurrent goroutines flushing to dynamodb.
 # CLI flag: -ingester.concurrent-flushes
-[concurrentflushes: <int> | default = 50]
+[concurrent_flushes: <int> | default = 50]

-# If true, spread series flushes across the whole period of MaxChunkAge
+# If true, spread series flushes across the whole period of
+# -ingester.max-chunk-age.
 # CLI flag: -ingester.spread-flushes
-[spreadflushes: <boolean> | default = false]
+[spread_flushes: <boolean> | default = true]

 # Period with which to update the per-user ingestion rates.
 # CLI flag: -ingester.rate-update-period
-[rateupdateperiod: <duration> | default = 15s]
+[rate_update_period: <duration> | default = 15s]


### querier_config

 # The maximum number of concurrent queries.
 # CLI flag: -querier.max-concurrent
-[maxconcurrent: <int> | default = 20]
+[max_concurrent: <int> | default = 20]

 # Use batch iterators to execute query, as opposed to fully materialising the
 # series in memory.  Takes precedent over the -querier.iterators flag.
 # CLI flag: -querier.batch-iterators
-[batchiterators: <boolean> | default = false]
+[batch_iterators: <boolean> | default = true]

 # Use streaming RPCs to query ingester.
 # CLI flag: -querier.ingester-streaming
-[ingesterstreaming: <boolean> | default = false]
+[ingester_streaming: <boolean> | default = true]

 # Maximum number of samples a single query can load into memory.
 # CLI flag: -querier.max-samples
-[maxsamples: <int> | default = 50000000]
+[max_samples: <int> | default = 50000000]

 # The default evaluation interval or step size for subqueries.
 # CLI flag: -querier.default-evaluation-interval
-[defaultevaluationinterval: <duration> | default = 1m0s]
+[default_evaluation_interval: <duration> | default = 1m0s]

### query_frontend_config

 # URL of downstream Prometheus.
 # CLI flag: -frontend.downstream-url
-[downstream: <string> | default = ""]
+[downstream_url: <string> | default = ""]


### ruler_config

 # URL of alerts return path.
 # CLI flag: -ruler.external.url
-[externalurl: <url> | default = ]
+[external_url: <url> | default = ]

 # How frequently to evaluate rules
 # CLI flag: -ruler.evaluation-interval
-[evaluationinterval: <duration> | default = 1m0s]
+[evaluation_interval: <duration> | default = 1m0s]

 # How frequently to poll for rule changes
 # CLI flag: -ruler.poll-interval
-[pollinterval: <duration> | default = 1m0s]
+[poll_interval: <duration> | default = 1m0s]

-storeconfig:
+storage:

 # file path to store temporary rule files for the prometheus rule managers
 # CLI flag: -ruler.rule-path
-[rulepath: <string> | default = "/rules"]
+[rule_path: <string> | default = "/rules"]

 # URL of the Alertmanager to send notifications to.
 # CLI flag: -ruler.alertmanager-url
-[alertmanagerurl: <url> | default = ]
+[alertmanager_url: <url> | default = ]

 # Use DNS SRV records to discover alertmanager hosts.
 # CLI flag: -ruler.alertmanager-discovery
-[alertmanagerdiscovery: <boolean> | default = false]
+[enable_alertmanager_discovery: <boolean> | default = false]

 # How long to wait between refreshing alertmanager hosts.
 # CLI flag: -ruler.alertmanager-refresh-interval
-[alertmanagerrefreshinterval: <duration> | default = 1m0s]
+[alertmanager_refresh_interval: <duration> | default = 1m0s]

 # If enabled requests to alertmanager will utilize the V2 API.
 # CLI flag: -ruler.alertmanager-use-v2
-[alertmanangerenablev2api: <boolean> | default = false]
+[enable_alertmanager_v2: <boolean> | default = false]

 # Capacity of the queue for notifications to be sent to the Alertmanager.
 # CLI flag: -ruler.notification-queue-capacity
-[notificationqueuecapacity: <int> | default = 10000]
+[notification_queue_capacity: <int> | default = 10000]

 # HTTP timeout duration when sending notifications to the Alertmanager.
 # CLI flag: -ruler.notification-timeout
-[notificationtimeout: <duration> | default = 10s]
+[notification_timeout: <duration> | default = 10s]

 # Distribute rule evaluation using ring backend
 # CLI flag: -ruler.enable-sharding
-[enablesharding: <boolean> | default = false]
+[enable_sharding: <boolean> | default = false]

 # Time to spend searching for a pending ruler when shutting down.
 # CLI flag: -ruler.search-pending-for
-[searchpendingfor: <duration> | default = 5m0s]
+[search_pending_for: <duration> | default = 5m0s]

 # Period with which to attempt to flush rule groups.
 # CLI flag: -ruler.flush-period
-[flushcheckperiod: <duration> | default = 1m0s]
+[flush_period: <duration> | default = 1m0s]

### alertmanager_config

 # Base path for data storage.
 # CLI flag: -alertmanager.storage.path
-[datadir: <string> | default = "data/"]
+[data_dir: <string> | default = "data/"]

 # will be used to prefix all HTTP endpoints served by Alertmanager. If omitted,
 # relevant URL components will be derived automatically.
 # CLI flag: -alertmanager.web.external-url
-[externalurl: <url> | default = ]
+[external_url: <url> | default = ]

 # How frequently to poll Cortex configs
 # CLI flag: -alertmanager.configs.poll-interval
-[pollinterval: <duration> | default = 15s]
+[poll_interval: <duration> | default = 15s]

 # Listen address for cluster.
 # CLI flag: -cluster.listen-address
-[clusterbindaddr: <string> | default = "0.0.0.0:9094"]
+[cluster_bind_address: <string> | default = "0.0.0.0:9094"]

 # Explicit address to advertise in cluster.
 # CLI flag: -cluster.advertise-address
-[clusteradvertiseaddr: <string> | default = ""]
+[cluster_advertise_address: <string> | default = ""]

 # Time to wait between peers to send notifications.
 # CLI flag: -cluster.peer-timeout
-[peertimeout: <duration> | default = 15s]
+[peer_timeout: <duration> | default = 15s]

 # Filename of fallback config to use if none specified for instance.
 # CLI flag: -alertmanager.configs.fallback
-[fallbackconfigfile: <string> | default = ""]
+[fallback_config_file: <string> | default = ""]

 # Root of URL to generate if config is http://internal.monitor
 # CLI flag: -alertmanager.configs.auto-webhook-root
-[autowebhookroot: <string> | default = ""]
+[auto_webhook_root: <string> | default = ""]

### table_manager_config

-store:
+storage:

-# How frequently to poll DynamoDB to learn our capacity.
-# CLI flag: -dynamodb.poll-interval
-[dynamodb_poll_interval: <duration> | default = 2m0s]
+# How frequently to poll backend to learn our capacity.
+# CLI flag: -table-manager.poll-interval
+[poll_interval: <duration> | default = 2m0s]

-# DynamoDB periodic tables grace period (duration which table will be
-# created/deleted before/after it's needed).
-# CLI flag: -dynamodb.periodic-table.grace-period
+# Periodic tables grace period (duration which table will be created/deleted
+# before/after it's needed).
+# CLI flag: -table-manager.periodic-table.grace-period
 [creation_grace_period: <duration> | default = 10m0s]

 index_tables_provisioning:
   # Enables on demand throughput provisioning for the storage provider (if
-  # supported). Applies only to tables which are not autoscaled
-  # CLI flag: -dynamodb.periodic-table.enable-ondemand-throughput-mode
-  [provisioned_throughput_on_demand_mode: <boolean> | default = false]
+  # supported). Applies only to tables which are not autoscaled. Supported by
+  # DynamoDB
+  # CLI flag: -table-manager.index-table.enable-ondemand-throughput-mode
+  [enable_ondemand_throughput_mode: <boolean> | default = false]


   # Enables on demand throughput provisioning for the storage provider (if
-  # supported). Applies only to tables which are not autoscaled
-  # CLI flag: -dynamodb.periodic-table.inactive-enable-ondemand-throughput-mode
-  [inactive_throughput_on_demand_mode: <boolean> | default = false]
+  # supported). Applies only to tables which are not autoscaled. Supported by
+  # DynamoDB
+  # CLI flag: -table-manager.index-table.inactive-enable-ondemand-throughput-mode
+  [enable_inactive_throughput_on_demand_mode: <boolean> | default = false]


 chunk_tables_provisioning:
   # Enables on demand throughput provisioning for the storage provider (if
-  # supported). Applies only to tables which are not autoscaled
-  # CLI flag: -dynamodb.chunk-table.enable-ondemand-throughput-mode
-  [provisioned_throughput_on_demand_mode: <boolean> | default = false]
+  # supported). Applies only to tables which are not autoscaled. Supported by
+  # DynamoDB
+  # CLI flag: -table-manager.chunk-table.enable-ondemand-throughput-mode
+  [enable_ondemand_throughput_mode: <boolean> | default = false]

### storage_config

 aws:
-  dynamodbconfig:
+  dynamodb:
     # DynamoDB endpoint URL with escaped Key and Secret encoded. If only region
     # is specified as a host, proper endpoint will be deduced. Use
     # inmemory:///<table-name> to use a mock in-memory implementation.
     # CLI flag: -dynamodb.url
-    [dynamodb: <url> | default = ]
+    [dynamodb_url: <url> | default = ]

     # DynamoDB table management requests per second limit.
     # CLI flag: -dynamodb.api-limit
-    [apilimit: <float> | default = 2]
+    [api_limit: <float> | default = 2]

     # DynamoDB rate cap to back off when throttled.
     # CLI flag: -dynamodb.throttle-limit
-    [throttlelimit: <float> | default = 10]
+    [throttle_limit: <float> | default = 10]
-
-    # ApplicationAutoscaling endpoint URL with escaped Key and Secret encoded.
-    # CLI flag: -applicationautoscaling.url
-    [applicationautoscaling: <url> | default = ]


       # Queue length above which we will scale up capacity
       # CLI flag: -metrics.target-queue-length
-      [targetqueuelen: <int> | default = 100000]
+      [target_queue_length: <int> | default = 100000]

       # Scale up capacity by this multiple
       # CLI flag: -metrics.scale-up-factor
-      [scaleupfactor: <float> | default = 1.3]
+      [scale_up_factor: <float> | default = 1.3]

       # Ignore throttling below this level (rate per second)
       # CLI flag: -metrics.ignore-throttle-below
-      [minthrottling: <float> | default = 1]
+      [ignore_throttle_below: <float> | default = 1]

       # query to fetch ingester queue length
       # CLI flag: -metrics.queue-length-query
-      [queuelengthquery: <string> | default = "sum(avg_over_time(cortex_ingester_flush_queue_length{job=\"cortex/ingester\"}[2m]))"]
+      [queue_length_query: <string> | default = "sum(avg_over_time(cortex_ingester_flush_queue_length{job=\"cortex/ingester\"}[2m]))"]

       # query to fetch throttle rates per table
       # CLI flag: -metrics.write-throttle-query
-      [throttlequery: <string> | default = "sum(rate(cortex_dynamo_throttled_total{operation=\"DynamoDB.BatchWriteItem\"}[1m])) by (table) > 0"]
+      [write_throttle_query: <string> | default = "sum(rate(cortex_dynamo_throttled_total{operation=\"DynamoDB.BatchWriteItem\"}[1m])) by (table) > 0"]

       # query to fetch write capacity usage per table
       # CLI flag: -metrics.usage-query
-      [usagequery: <string> | default = "sum(rate(cortex_dynamo_consumed_capacity_total{operation=\"DynamoDB.BatchWriteItem\"}[15m])) by (table) > 0"]
+      [write_usage_query: <string> | default = "sum(rate(cortex_dynamo_consumed_capacity_total{operation=\"DynamoDB.BatchWriteItem\"}[15m])) by (table) > 0"]

       # query to fetch read capacity usage per table
       # CLI flag: -metrics.read-usage-query
-      [readusagequery: <string> | default = "sum(rate(cortex_dynamo_consumed_capacity_total{operation=\"DynamoDB.QueryPages\"}[1h])) by (table) > 0"]
+      [read_usage_query: <string> | default = "sum(rate(cortex_dynamo_consumed_capacity_total{operation=\"DynamoDB.QueryPages\"}[1h])) by (table) > 0"]

       # query to fetch read errors per table
       # CLI flag: -metrics.read-error-query
-      [readerrorquery: <string> | default = "sum(increase(cortex_dynamo_failures_total{operation=\"DynamoDB.QueryPages\",error=\"ProvisionedThroughputExceededException\"}[1m])) by (table) > 0"]
+      [read_error_query: <string> | default = "sum(increase(cortex_dynamo_failures_total{operation=\"DynamoDB.QueryPages\",error=\"ProvisionedThroughputExceededException\"}[1m])) by (table) > 0"]

     # Number of chunks to group together to parallelise fetches (zero to
     # disable)
-    # CLI flag: -dynamodb.chunk.gang.size
-    [chunkgangsize: <int> | default = 10]
+    # CLI flag: -dynamodb.chunk-gang-size
+    [chunk_gang_size: <int> | default = 10]

     # Max number of chunk-get operations to start in parallel
-    # CLI flag: -dynamodb.chunk.get.max.parallelism
-    [chunkgetmaxparallelism: <int> | default = 32]
+    # CLI flag: -dynamodb.chunk.get-max-parallelism
+    [chunk_get_max_parallelism: <int> | default = 32]

     backoff_config:
       # Minimum delay when backing off.
       # CLI flag: -bigtable.backoff-min-period
-      [minbackoff: <duration> | default = 100ms]
+      [min_period: <duration> | default = 100ms]

       # Maximum delay when backing off.
       # CLI flag: -bigtable.backoff-max-period
-      [maxbackoff: <duration> | default = 10s]
+      [max_period: <duration> | default = 10s]

       # Number of times to backoff and retry before failing.
       # CLI flag: -bigtable.backoff-retries
-      [maxretries: <int> | default = 10]
+      [max_retries: <int> | default = 10]

   # If enabled, once a tables info is fetched, it is cached.
   # CLI flag: -bigtable.table-cache.enabled
-  [tablecacheenabled: <boolean> | default = true]
+  [table_cache_enabled: <boolean> | default = true]

   # Duration to cache tables before checking again.
   # CLI flag: -bigtable.table-cache.expiration
-  [tablecacheexpiration: <duration> | default = 30m0s]
+  [table_cache_expiration: <duration> | default = 30m0s]

 # Cache validity for active index entries. Should be no higher than
 # -ingester.max-chunk-idle.
 # CLI flag: -store.index-cache-validity
-[indexcachevalidity: <duration> | default = 5m0s]
+[index_cache_validity: <duration> | default = 5m0s]

### ingester_client_config

 grpc_client_config:
   backoff_config:
     # Minimum delay when backing off.
     # CLI flag: -ingester.client.backoff-min-period
-    [minbackoff: <duration> | default = 100ms]
+    [min_period: <duration> | default = 100ms]

     # Maximum delay when backing off.
     # CLI flag: -ingester.client.backoff-max-period
-    [maxbackoff: <duration> | default = 10s]
+    [max_period: <duration> | default = 10s]

     # Number of times to backoff and retry before failing.
     # CLI flag: -ingester.client.backoff-retries
-    [maxretries: <int> | default = 10]
+    [max_retries: <int> | default = 10]

### frontend_worker_config

-# Address of query frontend service.
+# Address of query frontend service, in host:port format.
 # CLI flag: -querier.frontend-address
-[address: <string> | default = ""]
+[frontend_address: <string> | default = ""]

 # How often to query DNS.
 # CLI flag: -querier.dns-lookup-period
-[dnslookupduration: <duration> | default = 10s]
+[dns_lookup_duration: <duration> | default = 10s]

 grpc_client_config:
   backoff_config:
     # Minimum delay when backing off.
     # CLI flag: -querier.frontend-client.backoff-min-period
-    [minbackoff: <duration> | default = 100ms]
+    [min_period: <duration> | default = 100ms]

     # Maximum delay when backing off.
     # CLI flag: -querier.frontend-client.backoff-max-period
-    [maxbackoff: <duration> | default = 10s]
+    [max_period: <duration> | default = 10s]

     # Number of times to backoff and retry before failing.
     # CLI flag: -querier.frontend-client.backoff-retries
-    [maxretries: <int> | default = 10]
+    [max_retries: <int> | default = 10]

### consul_config

 # ACL Token used to interact with Consul.
-# CLI flag: -<prefix>.consul.acltoken
-[acltoken: <string> | default = ""]
+# CLI flag: -<prefix>.consul.acl-token
+[acl_token: <string> | default = ""]

 # HTTP timeout when talking to Consul
 # CLI flag: -<prefix>.consul.client-timeout
-[httpclienttimeout: <duration> | default = 20s]
+[http_client_timeout: <duration> | default = 20s]

 # Enable consistent reads to Consul.
 # CLI flag: -<prefix>.consul.consistent-reads
-[consistentreads: <boolean> | default = true]
+[consistent_reads: <boolean> | default = false]

 # Rate limit when watching key or prefix in Consul, in requests per second. 0
 # disables the rate limit.
 # CLI flag: -<prefix>.consul.watch-rate-limit
-[watchkeyratelimit: <float> | default = 0]
+[watch_rate_limit: <float> | default = 1]

 # Burst size used in rate limit. Values less than 1 are treated as 1.
 # CLI flag: -<prefix>.consul.watch-burst-size
-[watchkeyburstsize: <int> | default = 1]
+[watch_burst_size: <int> | default = 1]


### configstore_config
 # URL of configs API server.
 # CLI flag: -<prefix>.configs.url
-[configsapiurl: <url> | default = ]
+[configs_api_url: <url> | default = ]

 # Timeout for requests to Weave Cloud configs service.
 # CLI flag: -<prefix>.configs.client-timeout
-[clienttimeout: <duration> | default = 5s]
+[client_timeout: <duration> | default = 5s]
```

## 0.7.0 / 2020-03-16

Cortex `0.7.0` is a major step forward the upcoming `1.0` release. In this release, we've got 164 contributions from 26 authors. Thanks to all contributors! ❤️

Please be aware that Cortex `0.7.0` introduces some **breaking changes**. You're encouraged to read all the `[CHANGE]` entries below before upgrading your Cortex cluster. In particular:

- Cleaned up some configuration options in preparation for the Cortex `1.0.0` release (see also the [annotated config file breaking changes](#annotated-config-file-breaking-changes) below):
  - Removed CLI flags support to configure the schema (see [how to migrate from flags to schema file](https://cortexmetrics.io/docs/configuration/schema-configuration/#migrating-from-flags-to-schema-file))
  - Renamed CLI flag `-config-yaml` to `-schema-config-file`
  - Removed CLI flag `-store.min-chunk-age` in favor of `-querier.query-store-after`. The corresponding YAML config option `ingestermaxquerylookback` has been renamed to [`query_ingesters_within`](https://cortexmetrics.io/docs/configuration/configuration-file/#querier-config)
  - Deprecated CLI flag `-frontend.cache-split-interval` in favor of `-querier.split-queries-by-interval`
  - Renamed the YAML config option `defaul_validity` to `default_validity`
  - Removed the YAML config option `config_store` (in the [`alertmanager YAML config`](https://cortexmetrics.io/docs/configuration/configuration-file/#alertmanager-config)) in favor of `store`
  - Removed the YAML config root block `configdb` in favor of [`configs`](https://cortexmetrics.io/docs/configuration/configuration-file/#configs-config). This change is also reflected in the following CLI flags renaming:
      * `-database.*` -> `-configs.database.*`
      * `-database.migrations` -> `-configs.database.migrations-dir`
  - Removed the fluentd-based billing infrastructure including the CLI flags:
      * `-distributor.enable-billing`
      * `-billing.max-buffered-events`
      * `-billing.retry-delay`
      * `-billing.ingester`
- Removed support for using denormalised tokens in the ring. Before upgrading, make sure your Cortex cluster is already running `v0.6.0` or an earlier version with `-ingester.normalise-tokens=true`

### Full changelog

* [CHANGE] Removed support for flags to configure schema. Further, the flag for specifying the config file (`-config-yaml`) has been deprecated. Please use `-schema-config-file`. See the [Schema Configuration documentation](https://cortexmetrics.io/docs/configuration/schema-configuration/) for more details on how to configure the schema using the YAML file. #2221
* [CHANGE] In the config file, the root level `config_store` config option has been moved to `alertmanager` > `store` > `configdb`. #2125
* [CHANGE] Removed unnecessary `frontend.cache-split-interval` in favor of `querier.split-queries-by-interval` both to reduce configuration complexity and guarantee alignment of these two configs. Starting from now, `-querier.cache-results` may only be enabled in conjunction with `-querier.split-queries-by-interval` (previously the cache interval default was `24h` so if you want to preserve the same behaviour you should set `-querier.split-queries-by-interval=24h`). #2040
* [CHANGE] Renamed Configs configuration options. #2187
  * configuration options
    * `-database.*` -> `-configs.database.*`
    * `-database.migrations` -> `-configs.database.migrations-dir`
  * config file
    * `configdb.uri:` -> `configs.database.uri:`
    * `configdb.migrationsdir:` -> `configs.database.migrations_dir:`
    * `configdb.passwordfile:` -> `configs.database.password_file:`
* [CHANGE] Moved `-store.min-chunk-age` to the Querier config as `-querier.query-store-after`, allowing the store to be skipped during query time if the metrics wouldn't be found. The YAML config option `ingestermaxquerylookback` has been renamed to `query_ingesters_within` to match its CLI flag. #1893
* [CHANGE] Renamed the cache configuration setting `defaul_validity` to `default_validity`. #2140
* [CHANGE] Remove fluentd-based billing infrastructure and flags such as `-distributor.enable-billing`. #1491
* [CHANGE] Removed remaining support for using denormalised tokens in the ring. If you're still running ingesters with denormalised tokens (Cortex 0.4 or earlier, with `-ingester.normalise-tokens=false`), such ingesters will now be completely invisible to distributors and need to be either switched to Cortex 0.6.0 or later, or be configured to use normalised tokens. #2034
* [CHANGE] The frontend http server will now send 502 in case of deadline exceeded and 499 if the user requested cancellation. #2156
* [CHANGE] We now enforce queries to be up to `-querier.max-query-into-future` into the future (defaults to 10m). #1929
  * `-store.min-chunk-age` has been removed
  * `-querier.query-store-after` has been added in it's place.
* [CHANGE] Removed unused `/validate_expr endpoint`. #2152
* [CHANGE] Updated Prometheus dependency to v2.16.0. This Prometheus version uses Active Query Tracker to limit concurrent queries. In order to keep `-querier.max-concurrent` working, Active Query Tracker is enabled by default, and is configured to store its data to `active-query-tracker` directory (relative to current directory when Cortex started). This can be changed by using `-querier.active-query-tracker-dir` option. Purpose of Active Query Tracker is to log queries that were running when Cortex crashes. This logging happens on next Cortex start. #2088
* [CHANGE] Default to BigChunk encoding; may result in slightly higher disk usage if many timeseries have a constant value, but should generally result in fewer, bigger chunks. #2207
* [CHANGE] WAL replays are now done while the rest of Cortex is starting, and more specifically, when HTTP server is running. This makes it possible to scrape metrics during WAL replays. Applies to both chunks and experimental blocks storage. #2222
* [CHANGE] Cortex now has `/ready` probe for all services, not just ingester and querier as before. In single-binary mode, /ready reports 204 only if all components are running properly. #2166
* [CHANGE] If you are vendoring Cortex and use its components in your project, be aware that many Cortex components no longer start automatically when they are created. You may want to review PR and attached document. #2166
* [CHANGE] Experimental TSDB: the querier in-memory index cache used by the experimental blocks storage shifted from per-tenant to per-querier. The `-experimental.tsdb.bucket-store.index-cache-size-bytes` now configures the per-querier index cache max size instead of a per-tenant cache and its default has been increased to 1GB. #2189
* [CHANGE] Experimental TSDB: TSDB head compaction interval and concurrency is now configurable (defaults to 1 min interval and 5 concurrent head compactions). New options: `-experimental.tsdb.head-compaction-interval` and `-experimental.tsdb.head-compaction-concurrency`. #2172
* [CHANGE] Experimental TSDB: switched the blocks storage index header to the binary format. This change is expected to have no visible impact, except lower startup times and memory usage in the queriers. It's possible to switch back to the old JSON format via the flag `-experimental.tsdb.bucket-store.binary-index-header-enabled=false`. #2223
* [CHANGE] Experimental Memberlist KV store can now be used in single-binary Cortex. Attempts to use it previously would fail with panic. This change also breaks existing binary protocol used to exchange gossip messages, so this version will not be able to understand gossiped Ring when used in combination with the previous version of Cortex. Easiest way to upgrade is to shutdown old Cortex installation, and restart it with new version. Incremental rollout works too, but with reduced functionality until all components run the same version. #2016
* [FEATURE] Added a read-only local alertmanager config store using files named corresponding to their tenant id. #2125
* [FEATURE] Added flag `-experimental.ruler.enable-api` to enable the ruler api which implements the Prometheus API `/api/v1/rules` and `/api/v1/alerts` endpoints under the configured `-http.prefix`. #1999
* [FEATURE] Added sharding support to compactor when using the experimental TSDB blocks storage. #2113
* [FEATURE] Added ability to override YAML config file settings using environment variables. #2147
  * `-config.expand-env`
* [FEATURE] Added flags to disable Alertmanager notifications methods. #2187
  * `-configs.notifications.disable-email`
  * `-configs.notifications.disable-webhook`
* [FEATURE] Add /config HTTP endpoint which exposes the current Cortex configuration as YAML. #2165
* [FEATURE] Allow Prometheus remote write directly to ingesters. #1491
* [FEATURE] Introduced new standalone service `query-tee` that can be used for testing purposes to send the same Prometheus query to multiple backends (ie. two Cortex clusters ingesting the same metrics) and compare the performances. #2203
* [FEATURE] Fan out parallelizable queries to backend queriers concurrently. #1878
  * `querier.parallelise-shardable-queries` (bool)
  * Requires a shard-compatible schema (v10+)
  * This causes the number of traces to increase accordingly.
  * The query-frontend now requires a schema config to determine how/when to shard queries, either from a file or from flags (i.e. by the `config-yaml` CLI flag). This is the same schema config the queriers consume. The schema is only required to use this option.
  * It's also advised to increase downstream concurrency controls as well:
    * `querier.max-outstanding-requests-per-tenant`
    * `querier.max-query-parallelism`
    * `querier.max-concurrent`
    * `server.grpc-max-concurrent-streams` (for both query-frontends and queriers)
* [FEATURE] Added user sub rings to distribute users to a subset of ingesters. #1947
  * `-experimental.distributor.user-subring-size`
* [FEATURE] Add flag `-experimental.tsdb.stripe-size` to expose TSDB stripe size option. #2185
* [FEATURE] Experimental Delete Series: Added support for Deleting Series with Prometheus style API. Needs to be enabled first by setting `-purger.enable` to `true`. Deletion only supported when using `boltdb` and `filesystem` as index and object store respectively. Support for other stores to follow in separate PRs #2103
* [ENHANCEMENT] Alertmanager: Expose Per-tenant alertmanager metrics #2124
* [ENHANCEMENT] Add `status` label to `cortex_alertmanager_configs` metric to gauge the number of valid and invalid configs. #2125
* [ENHANCEMENT] Cassandra Authentication: added the `custom_authenticators` config option that allows users to authenticate with cassandra clusters using password authenticators that are not approved by default in [gocql](https://github.com/gocql/gocql/blob/81b8263d9fe526782a588ef94d3fa5c6148e5d67/conn.go#L27) #2093
* [ENHANCEMENT] Cassandra Storage: added `max_retries`, `retry_min_backoff` and `retry_max_backoff` configuration options to enable retrying recoverable errors. #2054
* [ENHANCEMENT] Allow to configure HTTP and gRPC server listen address, maximum number of simultaneous connections and connection keepalive settings.
  * `-server.http-listen-address`
  * `-server.http-conn-limit`
  * `-server.grpc-listen-address`
  * `-server.grpc-conn-limit`
  * `-server.grpc.keepalive.max-connection-idle`
  * `-server.grpc.keepalive.max-connection-age`
  * `-server.grpc.keepalive.max-connection-age-grace`
  * `-server.grpc.keepalive.time`
  * `-server.grpc.keepalive.timeout`
* [ENHANCEMENT] PostgreSQL: Bump up `github.com/lib/pq` from `v1.0.0` to `v1.3.0` to support PostgreSQL SCRAM-SHA-256 authentication. #2097
* [ENHANCEMENT] Cassandra Storage: User no longer need `CREATE` privilege on `<all keyspaces>` if given keyspace exists. #2032
* [ENHANCEMENT] Cassandra Storage: added `password_file` configuration options to enable reading Cassandra password from file. #2096
* [ENHANCEMENT] Configs API: Allow GET/POST configs in YAML format. #2181
* [ENHANCEMENT] Background cache writes are batched to improve parallelism and observability. #2135
* [ENHANCEMENT] Add automatic repair for checkpoint and WAL. #2105
* [ENHANCEMENT] Support `lastEvaluation` and `evaluationTime` in `/api/v1/rules` endpoints and make order of groups stable. #2196
* [ENHANCEMENT] Skip expired requests in query-frontend scheduling. #2082
* [ENHANCEMENT] Add ability to configure gRPC keepalive settings. #2066
* [ENHANCEMENT] Experimental TSDB: Export TSDB Syncer metrics from Compactor component, they are prefixed with `cortex_compactor_`. #2023
* [ENHANCEMENT] Experimental TSDB: Added dedicated flag `-experimental.tsdb.bucket-store.tenant-sync-concurrency` to configure the maximum number of concurrent tenants for which blocks are synched. #2026
* [ENHANCEMENT] Experimental TSDB: Expose metrics for objstore operations (prefixed with `cortex_<component>_thanos_objstore_`, component being one of `ingester`, `querier` and `compactor`). #2027
* [ENHANCEMENT] Experimental TSDB: Added support for Azure Storage to be used for block storage, in addition to S3 and GCS. #2083
* [ENHANCEMENT] Experimental TSDB: Reduced memory allocations in the ingesters when using the experimental blocks storage. #2057
* [ENHANCEMENT] Experimental Memberlist KV: expose `-memberlist.gossip-to-dead-nodes-time` and `-memberlist.dead-node-reclaim-time` options to control how memberlist library handles dead nodes and name reuse. #2131
* [BUGFIX] Alertmanager: fixed panic upon applying a new config, caused by duplicate metrics registration in the `NewPipelineBuilder` function. #211
* [BUGFIX] Azure Blob ChunkStore: Fixed issue causing `invalid chunk checksum` errors. #2074
* [BUGFIX] The gauge `cortex_overrides_last_reload_successful` is now only exported by components that use a `RuntimeConfigManager`. Previously, for components that do not initialize a `RuntimeConfigManager` (such as the compactor) the gauge was initialized with 0 (indicating error state) and then never updated, resulting in a false-negative permanent error state. #2092
* [BUGFIX] Fixed WAL metric names, added the `cortex_` prefix.
* [BUGFIX] Restored histogram `cortex_configs_request_duration_seconds` #2138
* [BUGFIX] Fix wrong syntax for `url` in config-file-reference. #2148
* [BUGFIX] Fixed some 5xx status code returned by the query-frontend when they should actually be 4xx. #2122
* [BUGFIX] Fixed leaked goroutines in the querier. #2070
* [BUGFIX] Experimental TSDB: fixed `/all_user_stats` and `/api/prom/user_stats` endpoints when using the experimental TSDB blocks storage. #2042
* [BUGFIX] Experimental TSDB: fixed ruler to correctly work with the experimental TSDB blocks storage. #2101

### Changes to denormalised tokens in the ring

Cortex 0.4.0 is the last version that can *write* denormalised tokens. Cortex 0.5.0 and above always write normalised tokens.

Cortex 0.6.0 is the last version that can *read* denormalised tokens. Starting with Cortex 0.7.0 only normalised tokens are supported, and ingesters writing denormalised tokens to the ring (running Cortex 0.4.0 or earlier with `-ingester.normalise-tokens=false`) are ignored by distributors. Such ingesters should either switch to using normalised tokens, or be upgraded to Cortex 0.5.0 or later.

### Known issues

- The gRPC streaming for ingesters doesn't work when using the experimental TSDB blocks storage. Please do not enable `-querier.ingester-streaming` if you're using the TSDB blocks storage. If you want to enable it, you can build Cortex from `master` given the issue has been fixed after Cortex `0.7` branch has been cut and the fix wasn't included in the `0.7` because related to an experimental feature.

### Annotated config file breaking changes

In this section you can find a config file diff showing the breaking changes introduced in Cortex `0.7`. You can also find the [full configuration file reference doc](https://cortexmetrics.io/docs/configuration/configuration-file/) in the website.

 ```diff
### Root level config

 # "configdb" has been moved to "alertmanager > store > configdb".
-[configdb: <configdb_config>]

 # "config_store" has been renamed to "configs".
-[config_store: <configstore_config>]
+[configs: <configs_config>]


### `distributor_config`

 # The support to hook an external billing system has been removed.
-[enable_billing: <boolean> | default = false]
-billing:
-  [maxbufferedevents: <int> | default = 1024]
-  [retrydelay: <duration> | default = 500ms]
-  [ingesterhostport: <string> | default = "localhost:24225"]


### `querier_config`

 # "ingestermaxquerylookback" has been renamed to "query_ingesters_within".
-[ingestermaxquerylookback: <duration> | default = 0s]
+[query_ingesters_within: <duration> | default = 0s]


### `queryrange_config`

results_cache:
  cache:
     # "defaul_validity" has been renamed to "default_validity".
-    [defaul_validity: <duration> | default = 0s]
+    [default_validity: <duration> | default = 0s]

   # "cache_split_interval" has been deprecated in favor of "split_queries_by_interval".
-  [cache_split_interval: <duration> | default = 24h0m0s]


### `alertmanager_config`

# The "store" config block has been added. This includes "configdb" which previously
# was the "configdb" root level config block.
+store:
+  [type: <string> | default = "configdb"]
+  [configdb: <configstore_config>]
+  local:
+    [path: <string> | default = ""]


### `storage_config`

index_queries_cache_config:
   # "defaul_validity" has been renamed to "default_validity".
-  [defaul_validity: <duration> | default = 0s]
+  [default_validity: <duration> | default = 0s]


### `chunk_store_config`

chunk_cache_config:
   # "defaul_validity" has been renamed to "default_validity".
-  [defaul_validity: <duration> | default = 0s]
+  [default_validity: <duration> | default = 0s]

write_dedupe_cache_config:
   # "defaul_validity" has been renamed to "default_validity".
-  [defaul_validity: <duration> | default = 0s]
+  [default_validity: <duration> | default = 0s]

 # "min_chunk_age" has been removed in favor of "querier > query_store_after".
-[min_chunk_age: <duration> | default = 0s]


### `configs_config`

-# "uri" has been moved to "database > uri".
-[uri: <string> | default = "postgres://postgres@configs-db.weave.local/configs?sslmode=disable"]

-# "migrationsdir" has been moved to "database > migrations_dir".
-[migrationsdir: <string> | default = ""]

-# "passwordfile" has been moved to "database > password_file".
-[passwordfile: <string> | default = ""]

+database:
+  [uri: <string> | default = "postgres://postgres@configs-db.weave.local/configs?sslmode=disable"]
+  [migrations_dir: <string> | default = ""]
+  [password_file: <string> | default = ""]
```

## 0.6.1 / 2020-02-05

* [BUGFIX] Fixed parsing of the WAL configuration when specified in the YAML config file. #2071

## 0.6.0 / 2020-01-28

Note that the ruler flags need to be changed in this upgrade. You're moving from a single node ruler to something that might need to be sharded.
Further, if you're using the configs service, we've upgraded the migration library and this requires some manual intervention. See full instructions below to upgrade your PostgreSQL.

* [CHANGE] The frontend component now does not cache results if it finds a `Cache-Control` header and if one of its values is `no-store`. #1974
* [CHANGE] Flags changed with transition to upstream Prometheus rules manager:
  * `-ruler.client-timeout` is now `ruler.configs.client-timeout` in order to match `ruler.configs.url`.
  * `-ruler.group-timeout`has been removed.
  * `-ruler.num-workers` has been removed.
  * `-ruler.rule-path` has been added to specify where the prometheus rule manager will sync rule files.
  * `-ruler.storage.type` has beem added to specify the rule store backend type, currently only the configdb.
  * `-ruler.poll-interval` has been added to specify the interval in which to poll new rule groups.
  * `-ruler.evaluation-interval` default value has changed from `15s` to `1m` to match the default evaluation interval in Prometheus.
  * Ruler sharding requires a ring which can be configured via the ring flags prefixed by `ruler.ring.`. #1987
* [CHANGE] Use relative links from /ring page to make it work when used behind reverse proxy. #1896
* [CHANGE] Deprecated `-distributor.limiter-reload-period` flag. #1766
* [CHANGE] Ingesters now write only normalised tokens to the ring, although they can still read denormalised tokens used by other ingesters. `-ingester.normalise-tokens` is now deprecated, and ignored. If you want to switch back to using denormalised tokens, you need to downgrade to Cortex 0.4.0. Previous versions don't handle claiming tokens from normalised ingesters correctly. #1809
* [CHANGE] Overrides mechanism has been renamed to "runtime config", and is now separate from limits. Runtime config is simply a file that is reloaded by Cortex every couple of seconds. Limits and now also multi KV use this mechanism.<br />New arguments were introduced: `-runtime-config.file` (defaults to empty) and `-runtime-config.reload-period` (defaults to 10 seconds), which replace previously used `-limits.per-user-override-config` and `-limits.per-user-override-period` options. Old options are still used if `-runtime-config.file` is not specified. This change is also reflected in YAML configuration, where old `limits.per_tenant_override_config` and `limits.per_tenant_override_period` fields are replaced with `runtime_config.file` and `runtime_config.period` respectively. #1749
* [CHANGE] Cortex now rejects data with duplicate labels. Previously, such data was accepted, with duplicate labels removed with only one value left. #1964
* [CHANGE] Changed the default value for `-distributor.ha-tracker.prefix` from `collectors/` to `ha-tracker/` in order to not clash with other keys (ie. ring) stored in the same key-value store. #1940
* [FEATURE] Experimental: Write-Ahead-Log added in ingesters for more data reliability against ingester crashes. #1103
  * `--ingester.wal-enabled`: Setting this to `true` enables writing to WAL during ingestion.
  * `--ingester.wal-dir`: Directory where the WAL data should be stored and/or recovered from.
  * `--ingester.checkpoint-enabled`: Set this to `true` to enable checkpointing of in-memory chunks to disk.
  * `--ingester.checkpoint-duration`: This is the interval at which checkpoints should be created.
  * `--ingester.recover-from-wal`: Set this to `true` to recover data from an existing WAL.
  * For more information, please checkout the ["Ingesters with WAL" guide](https://cortexmetrics.io/docs/guides/ingesters-with-wal/).
* [FEATURE] The distributor can now drop labels from samples (similar to the removal of the replica label for HA ingestion) per user via the `distributor.drop-label` flag. #1726
* [FEATURE] Added flag `debug.mutex-profile-fraction` to enable mutex profiling #1969
* [FEATURE] Added `global` ingestion rate limiter strategy. Deprecated `-distributor.limiter-reload-period` flag. #1766
* [FEATURE] Added support for Microsoft Azure blob storage to be used for storing chunk data. #1913
* [FEATURE] Added readiness probe endpoint`/ready` to queriers. #1934
* [FEATURE] Added "multi" KV store that can interact with two other KV stores, primary one for all reads and writes, and secondary one, which only receives writes. Primary/secondary store can be modified in runtime via runtime-config mechanism (previously "overrides"). #1749
* [FEATURE] Added support to store ring tokens to a file and read it back on startup, instead of generating/fetching the tokens to/from the ring. This feature can be enabled with the flag `-ingester.tokens-file-path`. #1750
* [FEATURE] Experimental TSDB: Added `/series` API endpoint support with TSDB blocks storage. #1830
* [FEATURE] Experimental TSDB: Added TSDB blocks `compactor` component, which iterates over users blocks stored in the bucket and compact them according to the configured block ranges. #1942
* [ENHANCEMENT] metric `cortex_ingester_flush_reasons` gets a new `reason` value: `Spread`, when `-ingester.spread-flushes` option is enabled. #1978
* [ENHANCEMENT] Added `password` and `enable_tls` options to redis cache configuration. Enables usage of Microsoft Azure Cache for Redis service. #1923
* [ENHANCEMENT] Upgraded Kubernetes API version for deployments from `extensions/v1beta1` to `apps/v1`. #1941
* [ENHANCEMENT] Experimental TSDB: Open existing TSDB on startup to prevent ingester from becoming ready before it can accept writes. The max concurrency is set via `--experimental.tsdb.max-tsdb-opening-concurrency-on-startup`. #1917
* [ENHANCEMENT] Experimental TSDB: Querier now exports aggregate metrics from Thanos bucket store and in memory index cache (many metrics to list, but all have `cortex_querier_bucket_store_` or `cortex_querier_blocks_index_cache_` prefix). #1996
* [ENHANCEMENT] Experimental TSDB: Improved multi-tenant bucket store. #1991
  * Allowed to configure the blocks sync interval via `-experimental.tsdb.bucket-store.sync-interval` (0 disables the sync)
  * Limited the number of tenants concurrently synched by `-experimental.tsdb.bucket-store.block-sync-concurrency`
  * Renamed `cortex_querier_sync_seconds` metric to `cortex_querier_blocks_sync_seconds`
  * Track `cortex_querier_blocks_sync_seconds` metric for the initial sync too
* [BUGFIX] Fixed unnecessary CAS operations done by the HA tracker when the jitter is enabled. #1861
* [BUGFIX] Fixed ingesters getting stuck in a LEAVING state after coming up from an ungraceful exit. #1921
* [BUGFIX] Reduce memory usage when ingester Push() errors. #1922
* [BUGFIX] Table Manager: Fixed calculation of expected tables and creation of tables from next active schema considering grace period. #1976
* [BUGFIX] Experimental TSDB: Fixed ingesters consistency during hand-over when using experimental TSDB blocks storage. #1854 #1818
* [BUGFIX] Experimental TSDB: Fixed metrics when using experimental TSDB blocks storage. #1981 #1982 #1990 #1983
* [BUGFIX] Experimental memberlist: Use the advertised address when sending packets to other peers of the Gossip memberlist. #1857
* [BUGFIX] Experimental TSDB: Fixed incorrect query results introduced in #2604 caused by a buffer incorrectly reused while iterating samples. #2697

### Upgrading PostgreSQL (if you're using configs service)

Reference: <https://github.com/golang-migrate/migrate/tree/master/database/postgres#upgrading-from-v1>

1. Install the migrate package cli tool: <https://github.com/golang-migrate/migrate/tree/master/cmd/migrate#installation>
2. Drop the `schema_migrations` table: `DROP TABLE schema_migrations;`.
2. Run the migrate command:

```bash
migrate  -path <absolute_path_to_cortex>/cmd/cortex/migrations -database postgres://localhost:5432/database force 2
```

### Known issues

- The `cortex_prometheus_rule_group_last_evaluation_timestamp_seconds` metric, tracked by the ruler, is not unregistered for rule groups not being used anymore. This issue will be fixed in the next Cortex release (see [2033](https://github.com/cortexproject/cortex/issues/2033)).

- Write-Ahead-Log (WAL) does not have automatic repair of corrupt checkpoint or WAL segments, which is possible if ingester crashes abruptly or the underlying disk corrupts. Currently the only way to resolve this is to manually delete the affected checkpoint and/or WAL segments. Automatic repair will be added in the future releases.

## 0.4.0 / 2019-12-02

* [CHANGE] The frontend component has been refactored to be easier to re-use. When upgrading the frontend, cache entries will be discarded and re-created with the new protobuf schema. #1734
* [CHANGE] Removed direct DB/API access from the ruler. `-ruler.configs.url` has been now deprecated. #1579
* [CHANGE] Removed `Delta` encoding. Any old chunks with `Delta` encoding cannot be read anymore. If `ingester.chunk-encoding` is set to `Delta` the ingester will fail to start. #1706
* [CHANGE] Setting `-ingester.max-transfer-retries` to 0 now disables hand-over when ingester is shutting down. Previously, zero meant infinite number of attempts. #1771
* [CHANGE] `dynamo` has been removed as a valid storage name to make it consistent for all components. `aws` and `aws-dynamo` remain as valid storage names.
* [CHANGE/FEATURE] The frontend split and cache intervals can now be configured using the respective flag `--querier.split-queries-by-interval` and `--frontend.cache-split-interval`.
  * If `--querier.split-queries-by-interval` is not provided request splitting is disabled by default.
  * __`--querier.split-queries-by-day` is still accepted for backward compatibility but has been deprecated. You should now use `--querier.split-queries-by-interval`. We recommend a to use a multiple of 24 hours.__
* [FEATURE] Global limit on the max series per user and metric #1760
  * `-ingester.max-global-series-per-user`
  * `-ingester.max-global-series-per-metric`
  * Requires `-distributor.replication-factor` and `-distributor.shard-by-all-labels` set for the ingesters too
* [FEATURE] Flush chunks with stale markers early with `ingester.max-stale-chunk-idle`. #1759
* [FEATURE] EXPERIMENTAL: Added new KV Store backend based on memberlist library. Components can gossip about tokens and ingester states, instead of using Consul or Etcd. #1721
* [FEATURE] EXPERIMENTAL: Use TSDB in the ingesters & flush blocks to S3/GCS ala Thanos. This will let us use an Object Store more efficiently and reduce costs. #1695
* [FEATURE] Allow Query Frontend to log slow queries with `frontend.log-queries-longer-than`. #1744
* [FEATURE] Add HTTP handler to trigger ingester flush & shutdown - used when running as a stateful set with the WAL enabled.  #1746
* [FEATURE] EXPERIMENTAL: Added GCS support to TSDB blocks storage. #1772
* [ENHANCEMENT] Reduce memory allocations in the write path. #1706
* [ENHANCEMENT] Consul client now follows recommended practices for blocking queries wrt returned Index value. #1708
* [ENHANCEMENT] Consul client can optionally rate-limit itself during Watch (used e.g. by ring watchers) and WatchPrefix (used by HA feature) operations. Rate limiting is disabled by default. New flags added: `--consul.watch-rate-limit`, and `--consul.watch-burst-size`. #1708
* [ENHANCEMENT] Added jitter to HA deduping heartbeats, configure using `distributor.ha-tracker.update-timeout-jitter-max` #1534
* [ENHANCEMENT] Add ability to flush chunks with stale markers early. #1759
* [BUGFIX] Stop reporting successful actions as 500 errors in KV store metrics. #1798
* [BUGFIX] Fix bug where duplicate labels can be returned through metadata APIs. #1790
* [BUGFIX] Fix reading of old, v3 chunk data. #1779
* [BUGFIX] Now support IAM roles in service accounts in AWS EKS. #1803
* [BUGFIX] Fixed duplicated series returned when querying both ingesters and store with the experimental TSDB blocks storage. #1778

In this release we updated the following dependencies:

- gRPC v1.25.0  (resulted in a drop of 30% CPU usage when compression is on)
- jaeger-client v2.20.0
- aws-sdk-go to v1.25.22

## 0.3.0 / 2019-10-11

This release adds support for Redis as an alternative to Memcached, and also includes many optimisations which reduce CPU and memory usage.

* [CHANGE] Gauge metrics were renamed to drop the `_total` suffix. #1685
  * In Alertmanager, `alertmanager_configs_total` is now `alertmanager_configs`
  * In Ruler, `scheduler_configs_total` is now `scheduler_configs`
  * `scheduler_groups_total` is now `scheduler_groups`.
* [CHANGE] `--alertmanager.configs.auto-slack-root` flag was dropped as auto Slack root is not supported anymore. #1597
* [CHANGE] In table-manager, default DynamoDB capacity was reduced from 3,000 units to 1,000 units. We recommend you do not run with the defaults: find out what figures are needed for your environment and set that via `-dynamodb.periodic-table.write-throughput` and `-dynamodb.chunk-table.write-throughput`.
* [FEATURE] Add Redis support for caching #1612
* [FEATURE] Allow spreading chunk writes across multiple S3 buckets #1625
* [FEATURE] Added `/shutdown` endpoint for ingester to shutdown all operations of the ingester. #1746
* [ENHANCEMENT] Upgraded Prometheus to 2.12.0 and Alertmanager to 0.19.0. #1597
* [ENHANCEMENT] Cortex is now built with Go 1.13 #1675, #1676, #1679
* [ENHANCEMENT] Many optimisations, mostly impacting ingester and querier: #1574, #1624, #1638, #1644, #1649, #1654, #1702

Full list of changes: <https://github.com/cortexproject/cortex/compare/v0.2.0...v0.3.0>

## 0.2.0 / 2019-09-05

This release has several exciting features, the most notable of them being setting `-ingester.spread-flushes` to potentially reduce your storage space by upto 50%.

* [CHANGE] Flags changed due to changes upstream in Prometheus Alertmanager #929:
  * `alertmanager.mesh.listen-address` is now `cluster.listen-address`
  * `alertmanager.mesh.peer.host` and `alertmanager.mesh.peer.service` can be replaced by `cluster.peer`
  * `alertmanager.mesh.hardware-address`, `alertmanager.mesh.nickname`, `alertmanager.mesh.password`, and `alertmanager.mesh.peer.refresh-interval` all disappear.
* [CHANGE] --claim-on-rollout flag deprecated; feature is now always on #1566
* [CHANGE] Retention period must now be a multiple of periodic table duration #1564
* [CHANGE] The value for the name label for the chunks memcache in all `cortex_cache_` metrics is now `chunksmemcache` (before it was `memcache`) #1569
* [FEATURE] Makes the ingester flush each timeseries at a specific point in the max-chunk-age cycle with `-ingester.spread-flushes`. This means multiple replicas of a chunk are very likely to contain the same contents which cuts chunk storage space by up to 66%. #1578
* [FEATURE] Make minimum number of chunk samples configurable per user #1620
* [FEATURE] Honor HTTPS for custom S3 URLs #1603
* [FEATURE] You can now point the query-frontend at a normal Prometheus for parallelisation and caching #1441
* [FEATURE] You can now specify `http_config` on alert receivers #929
* [FEATURE] Add option to use jump hashing to load balance requests to memcached #1554
* [FEATURE] Add status page for HA tracker to distributors #1546
* [FEATURE] The distributor ring page is now easier to read with alternate rows grayed out #1621

## 0.1.0 / 2019-08-07

* [CHANGE] HA Tracker flags were renamed to provide more clarity #1465
  * `distributor.accept-ha-labels` is now `distributor.ha-tracker.enable`
  * `distributor.accept-ha-samples` is now `distributor.ha-tracker.enable-for-all-users`
  * `ha-tracker.replica` is now `distributor.ha-tracker.replica`
  * `ha-tracker.cluster` is now `distributor.ha-tracker.cluster`
* [FEATURE] You can specify "heap ballast" to reduce Go GC Churn #1489
* [BUGFIX] HA Tracker no longer always makes a request to Consul/Etcd when a request is not from the active replica #1516
* [BUGFIX] Queries are now correctly cancelled by the query-frontend #1508<|MERGE_RESOLUTION|>--- conflicted
+++ resolved
@@ -15,11 +15,8 @@
 * [BUGFIX] Ruler: Validate if rule group can be safely converted back to rule group yaml from protobuf message #5265
 * [BUGFIX] Querier: Convert gRPC `ResourceExhausted` status code from store gateway to 422 limit error. #5286
 * [BUGFIX] Alertmanager: Route web-ui requests to the alertmanager distributor when sharding is enabled. #5293
-<<<<<<< HEAD
+* [BUGFIX] Storage: Bucket index updater should ignore meta not found for partial blocks. #5343
 * [BUGFIX] Compactor: Partial block with only visit marker should be deleted even there is no deletion marker. #5342
-=======
-* [BUGFIX] Storage: Bucket index updater should ignore meta not found for partial blocks. #5343
->>>>>>> 5a11716d
 
 ## 1.15.1 2023-04-26
 
