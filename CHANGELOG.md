--- conflicted
+++ resolved
@@ -17,11 +17,8 @@
 * [BUGFIX] Querier: Convert gRPC `ResourceExhausted` status code from store gateway to 422 limit error. #5286
 * [BUGFIX] Alertmanager: Route web-ui requests to the alertmanager distributor when sharding is enabled. #5293
 * [BUGFIX] Storage: Bucket index updater should ignore meta not found for partial blocks. #5343
-<<<<<<< HEAD
+* [BUGFIX] Ring: Add JOINING state to read operation. #5346
 * [BUGFIX] Compactor: Partial block with only visit marker should be deleted even there is no deletion marker. #5342
-=======
-* [BUGFIX] Ring: Add JOINING state to read operation. #5346
->>>>>>> 0eb32ba2
 
 ## 1.15.1 2023-04-26
 
