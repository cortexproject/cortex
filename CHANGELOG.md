--- conflicted
+++ resolved
@@ -31,15 +31,12 @@
   - `cortex_purger_delete_requests_processing_failures_total`: Number of delete requests processing failures per user.
 * [ENHANCEMENT] Single Binary: Added query-frontend to the single binary.  Single binary users will now benefit from various query-frontend features.  Primarily: sharding, parallelization, load shedding, additional caching (if configured), and query retries. #2437
 * [ENHANCEMENT] Allow 1w (where w denotes week) and 1y (where y denotes year) when setting `-store.cache-lookups-older-than` and `-store.max-look-back-period`. #2454
-<<<<<<< HEAD
-* [ENHANCEMENT] Experimental WAL: Ingester WAL records now have type header and the custom WAL records have been replaced by Prometheus TSDB's WAL records. Old records will not be supported from 1.3 onwards. #2436
-=======
 * [ENHANCEMENT] Optimize index queries for matchers using "a|b|c"-type regex. #2446 #2475
 * [ENHANCEMENT] Added per tenant metrics for queries and chunks and bytes read from chunk store: #2463
   * `cortex_chunk_store_fetched_chunks_total` and `cortex_chunk_store_fetched_chunk_bytes_total`
   * `cortex_query_frontend_queries_total` (per tenant queries counted by the frontend)
 * [ENHANCEMENT] query-frontend now also logs the POST data of long queries. #2481
->>>>>>> a61eb83b
+* [ENHANCEMENT] Experimental WAL: Ingester WAL records now have type header and the custom WAL records have been replaced by Prometheus TSDB's WAL records. Old records will not be supported from 1.3 onwards. #2436
 * [BUGFIX] Fixes #2411, Ensure requests are properly routed to the prometheus api embedded in the query if `-server.path-prefix` is set. #2372
 * [BUGFIX] Experimental TSDB: fixed chunk data corruption when querying back series using the experimental blocks storage. #2400
 * [BUGFIX] Cassandra Storage: Fix endpoint TLS host verification. #2109
