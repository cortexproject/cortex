# Changelog

## master / unreleased
* [CHANGE] Storage: Make Max exemplars config per tenant instead of global configuration. #5016
* [CHANGE] Alertmanager: Local file disclosure vulnerability in OpsGenie configuration has been fixed. #5045
* [CHANGE] Rename oltp_endpoint to otlp_endpoint to match opentelemetry spec and lib name. #5067
* [CHANGE] Distributor/Ingester: Log warn level on push requests when they have status code 4xx. Do not log if status is 429. #5103
* [CHANGE] Tracing: Use the default OTEL trace sampler when `-tracing.otel.exporter-type` is set to `awsxray`. #5141
* [ENHANCEMENT] Update Go version to 1.19.3. #4988
* [ENHANCEMENT] Querier: limit series query to only ingesters if `start` param is not specified. #4976
* [ENHANCEMENT] Query-frontend/scheduler: add a new limit `frontend.max-outstanding-requests-per-tenant` for configuring queue size per tenant. Started deprecating two flags `-query-scheduler.max-outstanding-requests-per-tenant` and `-querier.max-outstanding-requests-per-tenant`, and change their value default to 0. Now if both the old flag and new flag are specified, the old flag's queue size will be picked. #5005
* [ENHANCEMENT] Query-tee: Add `/api/v1/query_exemplars` API endpoint support. #5010
* [ENHANCEMENT] Let blocks_cleaner delete blocks concurrently(default 16 goroutines). #5028
* [ENHANCEMENT] Query Frontend/Query Scheduler: Increase upper bound to 60s for queue duration histogram metric. #5029
* [ENHANCEMENT] Query Frontend: Log Vertical sharding information when `query_stats_enabled` is enabled. #5037
* [ENHANCEMENT] Ingester: The metadata APIs should honour `querier.query-ingesters-within` when `querier.query-store-for-labels-enabled` is true. #5027
* [ENHANCEMENT] Query Frontend: Skip instant query roundtripper if sharding is not applicable. #5062
* [ENHANCEMENT] Push reduce one hash operation of Labels. #4945 #5114
* [ENHANCEMENT] Alertmanager: Added `-alertmanager.enabled-tenants` and `-alertmanager.disabled-tenants` to explicitly enable or disable alertmanager for specific tenants. #5116
* [ENHANCEMENT] Upgraded Docker base images to `alpine:3.17`. #5132
<<<<<<< HEAD
* [ENHANCEMENT] Update Go version to 1.20.1. #5147
=======
* [ENHANCEMENT] Add retry logic to S3 bucket client. #5135
>>>>>>> 47733dda
* [FEATURE] Querier/Query Frontend: support Prometheus /api/v1/status/buildinfo API. #4978
* [FEATURE] Ingester: Add active series to all_user_stats page. #4972
* [FEATURE] Ingester: Added `-blocks-storage.tsdb.head-chunks-write-queue-size` allowing to configure the size of the in-memory queue used before flushing chunks to the disk . #5000
* [FEATURE] Query Frontend: Log query params in query frontend even if error happens. #5005
* [FEATURE] Ingester: Enable snapshotting of In-memory TSDB on disk during shutdown via `-blocks-storage.tsdb.memory-snapshot-on-shutdown`. #5011
* [FEATURE] Query Frontend/Scheduler: Add a new counter metric `cortex_request_queue_requests_total` for total requests going to queue. #5030
* [FEATURE] Build ARM docker images. #5041
* [FEATURE] Query-frontend/Querier: Create spans to measure time to merge promql responses. #5041
* [FEATURE] Querier/Ruler: Support the new thanos promql engine. This is an experimental feature and might change in the future. #5093
* [FEATURE] Added zstd as an option for grpc compression #5092
* [FEATURE] Ring: Add new kv store option `dynamodb`. #5026
* [FEATURE] Cache: Support redis as backend for caching bucket and index cache. #5057
* [FEATURE] Querier/Store-Gateway: Added `-blocks-storage.bucket-store.ignore-blocks-within` allowing to filter out the recently created blocks from being synced by queriers and store-gateways. #5166
* [FEATURE] AlertManager/Ruler: Added support for  `keep_firing_for` on alerting rulers.
* [BUGFIX] Updated `golang.org/x/net` dependency to fix CVE-2022-27664. #5008
* [BUGFIX] Fix panic when otel and xray tracing is enabled. #5044
* [BUGFIX] Fixed no compact block got grouped in shuffle sharding grouper. #5055
* [BUGFIX] Fixed ingesters with less tokens stuck in LEAVING. #5061
* [BUGFIX] Tracing: Fix missing object storage span instrumentation. #5074
* [BUGFIX] Ingester: Ingesters returning empty response for metadata APIs. #5081
* [BUGFIX] Ingester: Fix panic when querying metadata from blocks that are being deleted. #5119
* [BUGFIX] Ring: Fix case when dynamodb kv reaches the limit of 25 actions per batch call. #5136
* [BUGFIX] Query-frontend: Fix shardable instant queries do not produce sorted results for `sort`, `sort_desc`, `topk`, `bottomk` functions. #5148, #5170
* [BUGFIX] Querier: Fix `/api/v1/series` returning 5XX instead of 4XX when limits are hit. #5169
* [FEATURE] Alertmanager: Add support for time_intervals. #5102

## 1.14.0 2022-12-02

  **This release removes support for chunks storage. See below for more.**
* [CHANGE] Remove support for chunks storage entirely. If you are using chunks storage on a previous version, you must [migrate your data](https://github.com/cortexproject/cortex/blob/v1.13.1/docs/blocks-storage/migrate-from-chunks-to-blocks.md) on version 1.13.1 or earlier. Before upgrading to this release, you should also remove any deprecated chunks-related configuration, as this release will no longer accept that. The following flags are gone:
  - `-dynamodb.*`
  - `-metrics.*`
  - `-s3.*`
  - `-azure.*`
  - `-bigtable.*`
  - `-gcs.*`
  - `-cassandra.*`
  - `-boltdb.*`
  - `-local.*`
  - some `-ingester` flags:
    - `-ingester.wal-enabled`
    - `-ingester.checkpoint-enabled`
    - `-ingester.recover-from-wal`
    - `-ingester.wal-dir`
    - `-ingester.checkpoint-duration`
    - `-ingester.flush-on-shutdown-with-wal-enabled`
    - `-ingester.max-transfer-retries`
    - `-ingester.max-samples-per-query`
    - `-ingester.min-chunk-length`
    - `-ingester.flush-period`
    - `-ingester.retain-period`
    - `-ingester.max-chunk-idle`
    - `-ingester.max-stale-chunk-idle`
    - `-ingester.flush-op-timeout`
    - `-ingester.max-chunk-age`
    - `-ingester.chunk-age-jitter`
    - `-ingester.concurrent-flushes`
    - `-ingester.spread-flushes`
    - `-store.*` except `-store.engine` and `-store.max-query-length`
    - `-store.query-chunk-limit` was deprecated and replaced by `-querier.max-fetched-chunks-per-query`
  - `-deletes.*`
  - `-grpc-store.*`
  - `-flusher.wal-dir`, `-flusher.concurrent-flushes`, `-flusher.flush-op-timeout`
* [CHANGE] Remove support for alertmanager and ruler legacy store configuration. Before upgrading, you need to convert your configuration to use the `alertmanager-storage` and `ruler-storage` configuration on the version that you're already running, then upgrade.
* [CHANGE] Disables TSDB isolation. #4825
* [CHANGE] Drops support Prometheus 1.x rule format on configdb. #4826
* [CHANGE] Removes `-ingester.stream-chunks-when-using-blocks` experimental flag and stream chunks by default when `querier.ingester-streaming` is enabled. #4864
* [CHANGE] Compactor: Added `cortex_compactor_runs_interrupted_total` to separate compaction interruptions from failures
* [CHANGE] Enable PromQL `@` modifier, negative offset always. #4927
* [CHANGE] Store-gateway: Add user label to `cortex_bucket_store_blocks_loaded` metric. #4918
* [CHANGE] AlertManager: include `status` label in `cortex_alertmanager_alerts_received_total`. #4907
* [FEATURE] Compactor: Added `-compactor.block-files-concurrency` allowing to configure number of go routines for download/upload block files during compaction. #4784
* [FEATURE] Compactor: Added `-compactor.blocks-fetch-concurrency` allowing to configure number of go routines for blocks during compaction. #4787
* [FEATURE] Compactor: Added configurations for Azure MSI in blocks-storage, ruler-storage and alertmanager-storage. #4818
* [FEATURE] Ruler: Add support to pass custom implementations of queryable and pusher. #4782
* [FEATURE] Create OpenTelemetry Bridge for Tracing. Now cortex can send traces to multiple destinations using OTEL Collectors. #4834
* [FEATURE] Added `-api.http-request-headers-to-log` allowing for the addition of HTTP Headers to logs #4803
* [FEATURE] Distributor: Added a new limit `-validation.max-labels-size-bytes` allowing to limit the combined size of labels for each timeseries. #4848
* [FEATURE] Storage/Bucket: Added `-*.s3.bucket-lookup-type` allowing to configure the s3 bucket lookup type. #4794
* [FEATURE] QueryFrontend: Implement experimental vertical sharding at query frontend for range/instant queries. #4863
* [FEATURE] QueryFrontend: Support vertical sharding for subqueries. #4955
* [FEATURE] Querier: Added a new limit `-querier.max-fetched-data-bytes-per-query` allowing to limit the maximum size of all data in bytes that a query can fetch from each ingester and storage. #4854
* [FEATURE] Added 2 flags `-alertmanager.alertmanager-client.grpc-compression` and `-querier.store-gateway-client.grpc-compression` to configure compression methods for grpc clients. #4889
* [BUGFIX] Storage/Bucket: Enable AWS SDK for go authentication for s3 to fix IMDSv1 authentication. #4897
* [ENHANCEMENT] AlertManager: Retrying AlertManager Get Requests (Get Alertmanager status, Get Alertmanager Receivers) on next replica on error #4840
* [ENHANCEMENT] Querier/Ruler: Retry store-gateway in case of unexpected failure, instead of failing the query. #4532 #4839
* [ENHANCEMENT] Ring: DoBatch prioritize 4xx errors when failing. #4783
* [ENHANCEMENT] Cortex now built with Go 1.18. #4829
* [ENHANCEMENT] Ingester: Prevent ingesters to become unhealthy during wall replay. #4847
* [ENHANCEMENT] Compactor: Introduced visit marker file for blocks so blocks are under compaction will not be picked up by another compactor. #4805
* [ENHANCEMENT] Distributor: Add label name to labelValueTooLongError. #4855
* [ENHANCEMENT] Enhance traces with hostname information. #4898
* [ENHANCEMENT] Improve the documentation around limits. #4905
* [ENHANCEMENT] Distributor: cache user overrides to reduce lock contention. #4904
* [BUGFIX] Memberlist: Add join with no retrying when starting service. #4804
* [BUGFIX] Ruler: Fix /ruler/rule_groups returns YAML with extra fields. #4767
* [BUGFIX] Respecting `-tracing.otel.sample-ratio` configuration when enabling OpenTelemetry tracing with X-ray. #4862
* [BUGFIX] QueryFrontend: fixed query_range requests when query has `start` equals to `end`. #4877
* [BUGFIX] AlertManager: fixed issue introduced by #4495 where templates files were being deleted when using alertmanager local store. #4890
* [BUGFIX] Ingester: fixed incorrect logging at the start of ingester block shipping logic. #4934
* [BUGFIX] Storage/Bucket: fixed global mark missing on deletion. #4949
* [BUGFIX] QueryFrontend/Querier: fixed regression added by #4863 where we stopped compressing the response between querier and query frontend. #4960
* [BUGFIX] QueryFrontend/Querier: fixed fix response error to be ungzipped when status code is not 2xx. #4975

## 1.13.0 2022-07-14

* [CHANGE] Changed default for `-ingester.min-ready-duration` from 1 minute to 15 seconds. #4539
* [CHANGE] query-frontend: Do not print anything in the logs of `query-frontend` if a in-progress query has been canceled (context canceled) to avoid spam. #4562
* [CHANGE] Compactor block deletion mark migration, needed when upgrading from v1.7, is now disabled by default. #4597
* [CHANGE] The `status_code` label on gRPC client metrics has changed from '200' and '500' to '2xx', '5xx', '4xx', 'cancel' or 'error'. #4601
* [CHANGE] Memberlist: changed probe interval from `1s` to `5s` and probe timeout from `500ms` to `2s`. #4601
* [CHANGE] Fix incorrectly named `cortex_cache_fetched_keys` and `cortex_cache_hits` metrics. Renamed to `cortex_cache_fetched_keys_total` and `cortex_cache_hits_total` respectively. #4686
* [CHANGE] Enable Thanos series limiter in store-gateway. #4702
* [CHANGE] Distributor: Apply `max_fetched_series_per_query` limit for `/series` API. #4683
* [CHANGE] Re-enable the `proxy_url` option for receiver configuration. #4741
* [FEATURE] Ruler: Add `external_labels` option to tag all alerts with a given set of labels. #4499
* [FEATURE] Compactor: Add `-compactor.skip-blocks-with-out-of-order-chunks-enabled` configuration to mark blocks containing index with out-of-order chunks for no compact instead of halting the compaction. #4707
* [FEATURE] Querier/Query-Frontend: Add `-querier.per-step-stats-enabled` and `-frontend.cache-queryable-samples-stats` configurations to enable query sample statistics. #4708
* [FEATURE] Add shuffle sharding for the compactor #4433
* [FEATURE] Querier: Use streaming for ingester metdata APIs. #4725
* [ENHANCEMENT] Update Go version to 1.17.8. #4602 #4604 #4658
* [ENHANCEMENT] Keep track of discarded samples due to bad relabel configuration in `cortex_discarded_samples_total`. #4503
* [ENHANCEMENT] Ruler: Add `-ruler.disable-rule-group-label` to disable the `rule_group` label on exported metrics. #4571
* [ENHANCEMENT] Query federation: improve performance in MergeQueryable by memoizing labels. #4502
* [ENHANCEMENT] Added new ring related config `-ingester.readiness-check-ring-health` when enabled the readiness probe will succeed only after all instances are ACTIVE and healthy in the ring, this is enabled by default. #4539
* [ENHANCEMENT] Added new ring related config `-distributor.excluded-zones` when set this will exclude the comma-separated zones from the ring, default is "". #4539
* [ENHANCEMENT] Upgraded Docker base images to `alpine:3.14`. #4514
* [ENHANCEMENT] Updated Prometheus to latest. Includes changes from prometheus#9239, adding 15 new functions. Multiple TSDB bugfixes prometheus#9438 & prometheus#9381. #4524
* [ENHANCEMENT] Query Frontend: Add setting `-frontend.forward-headers-list` in frontend  to configure the set of headers from the requests to be forwarded to downstream requests. #4486
* [ENHANCEMENT] Blocks storage: Add `-blocks-storage.azure.http.*`, `-alertmanager-storage.azure.http.*`, and `-ruler-storage.azure.http.*` to configure the Azure storage client. #4581
* [ENHANCEMENT] Optimise memberlist receive path when used as a backing store for rings with a large number of members. #4601
* [ENHANCEMENT] Add length and limit to labelNameTooLongError and labelValueTooLongError #4595
* [ENHANCEMENT] Add jitter to rejoinInterval. #4747
* [ENHANCEMENT] Compactor: uploading blocks no compaction marks to the global location and introduce a new metric #4729
  * `cortex_bucket_blocks_marked_for_no_compaction_count`: Total number of blocks marked for no compaction in the bucket.
* [ENHANCEMENT] Querier: Reduce the number of series that are kept in memory while streaming from ingesters. #4745
* [BUGFIX] AlertManager: remove stale template files. #4495
* [BUGFIX] Distributor: fix bug in query-exemplar where some results would get dropped. #4583
* [BUGFIX] Update Thanos dependency: compactor tracing support, azure blocks storage memory fix. #4585
* [BUGFIX] Set appropriate `Content-Type` header for /services endpoint, which previously hard-coded `text/plain`. #4596
* [BUGFIX] Querier: Disable query scheduler SRV DNS lookup, which removes noisy log messages about "failed DNS SRV record lookup". #4601
* [BUGFIX] Memberlist: fixed corrupted packets when sending compound messages with more than 255 messages or messages bigger than 64KB. #4601
* [BUGFIX] Query Frontend: If 'LogQueriesLongerThan' is set to < 0, log all queries as described in the docs. #4633
* [BUGFIX] Distributor: update defaultReplicationStrategy to not fail with extend-write when a single instance is unhealthy. #4636
* [BUGFIX] Distributor: Fix race condition on `/series` introduced by #4683. #4716
* [BUGFIX] Ruler: Fixed leaking notifiers after users are removed #4718
* [BUGFIX] Distributor: Fix a memory leak in distributor due to the cluster label. #4739
* [BUGFIX] Memberlist: Avoid clock skew by limiting the timestamp accepted on gossip. #4750
* [BUGFIX] Compactor: skip compaction if there is only 1 block available for shuffle-sharding compactor. #4756
* [BUGFIX] Compactor: Fixes #4770 - an edge case in compactor with shulffle sharding where compaction stops when a tenant stops ingesting samples. #4771
* [BUGFIX] Compactor: fix cortex_compactor_remaining_planned_compactions not set after plan generation for shuffle sharding compactor. #4772

## 1.11.0 2021-11-25

* [CHANGE] Memberlist: Expose default configuration values to the command line options. Note that setting these explicitly to zero will no longer cause the default to be used. If the default is desired, then do set the option. The following are affected: #4276
  - `-memberlist.stream-timeout`
  - `-memberlist.retransmit-factor`
  - `-memberlist.pull-push-interval`
  - `-memberlist.gossip-interval`
  - `-memberlist.gossip-nodes`
  - `-memberlist.gossip-to-dead-nodes-time`
  - `-memberlist.dead-node-reclaim-time`
* [CHANGE] `-querier.max-fetched-chunks-per-query` previously applied to chunks from ingesters and store separately; now the two combined should not exceed the limit. #4260
* [CHANGE] Memberlist: the metric `memberlist_kv_store_value_bytes` has been removed due to values no longer being stored in-memory as encoded bytes. #4345
* [CHANGE] Some files and directories created by Cortex components on local disk now have stricter permissions, and are only readable by owner, but not group or others. #4394
* [CHANGE] The metric `cortex_deprecated_flags_inuse_total` has been renamed to `deprecated_flags_inuse_total` as part of using grafana/dskit functionality. #4443
* [FEATURE] Ruler: Add new `-ruler.query-stats-enabled` which when enabled will report the `cortex_ruler_query_seconds_total` as a per-user metric that tracks the sum of the wall time of executing queries in the ruler in seconds. #4317
* [FEATURE] Query Frontend: Add `cortex_query_fetched_series_total` and `cortex_query_fetched_chunks_bytes_total` per-user counters to expose the number of series and bytes fetched as part of queries. These metrics can be enabled with the `-frontend.query-stats-enabled` flag (or its respective YAML config option `query_stats_enabled`). #4343
* [FEATURE] AlertManager: Add support for SNS Receiver. #4382
* [FEATURE] Distributor: Add label `status` to metric `cortex_distributor_ingester_append_failures_total` #4442
* [FEATURE] Queries: Added `present_over_time` PromQL function, also some TSDB optimisations. #4505
* [ENHANCEMENT] Add timeout for waiting on compactor to become ACTIVE in the ring. #4262
* [ENHANCEMENT] Reduce memory used by streaming queries, particularly in ruler. #4341
* [ENHANCEMENT] Ring: allow experimental configuration of disabling of heartbeat timeouts by setting the relevant configuration value to zero. Applies to the following: #4342
  * `-distributor.ring.heartbeat-timeout`
  * `-ring.heartbeat-timeout`
  * `-ruler.ring.heartbeat-timeout`
  * `-alertmanager.sharding-ring.heartbeat-timeout`
  * `-compactor.ring.heartbeat-timeout`
  * `-store-gateway.sharding-ring.heartbeat-timeout`
* [ENHANCEMENT] Ring: allow heartbeats to be explicitly disabled by setting the interval to zero. This is considered experimental. This applies to the following configuration options: #4344
  * `-distributor.ring.heartbeat-period`
  * `-ingester.heartbeat-period`
  * `-ruler.ring.heartbeat-period`
  * `-alertmanager.sharding-ring.heartbeat-period`
  * `-compactor.ring.heartbeat-period`
  * `-store-gateway.sharding-ring.heartbeat-period`
* [ENHANCEMENT] Memberlist: optimized receive path for processing ring state updates, to help reduce CPU utilization in large clusters. #4345
* [ENHANCEMENT] Memberlist: expose configuration of memberlist packet compression via `-memberlist.compression=enabled`. #4346
* [ENHANCEMENT] Update Go version to 1.16.6. #4362
* [ENHANCEMENT] Updated Prometheus to include changes from prometheus/prometheus#9083. Now whenever `/labels` API calls include matchers, blocks store is queried for `LabelNames` with matchers instead of `Series` calls which was inefficient. #4380
* [ENHANCEMENT] Querier: performance improvements in socket and memory handling. #4429 #4377
* [ENHANCEMENT] Exemplars are now emitted for all gRPC calls and many operations tracked by histograms. #4462
* [ENHANCEMENT] New options `-server.http-listen-network` and `-server.grpc-listen-network` allow binding as 'tcp4' or 'tcp6'. #4462
* [ENHANCEMENT] Rulers: Using shuffle sharding subring on GetRules API. #4466
* [ENHANCEMENT] Support memcached auto-discovery via `auto-discovery` flag, introduced by thanos in https://github.com/thanos-io/thanos/pull/4487. Both AWS and Google Cloud memcached service support auto-discovery, which returns a list of nodes of the memcached cluster. #4412
* [BUGFIX] Fixes a panic in the query-tee when comparing result. #4465
* [BUGFIX] Frontend: Fixes @ modifier functions (start/end) when splitting queries by time. #4464
* [BUGFIX] Compactor: compactor will no longer try to compact blocks that are already marked for deletion. Previously compactor would consider blocks marked for deletion within `-compactor.deletion-delay / 2` period as eligible for compaction. #4328
* [BUGFIX] HA Tracker: when cleaning up obsolete elected replicas from KV store, tracker didn't update number of cluster per user correctly. #4336
* [BUGFIX] Ruler: fixed counting of PromQL evaluation errors as user-errors when updating `cortex_ruler_queries_failed_total`. #4335
* [BUGFIX] Ingester: When using block storage, prevent any reads or writes while the ingester is stopping. This will prevent accessing TSDB blocks once they have been already closed. #4304
* [BUGFIX] Ingester: fixed ingester stuck on start up (LEAVING ring state) when `-ingester.heartbeat-period=0` and `-ingester.unregister-on-shutdown=false`. #4366
* [BUGFIX] Ingester: panic during shutdown while fetching batches from cache. #4397
* [BUGFIX] Querier: After query-frontend restart, querier may have lower than configured concurrency. #4417
* [BUGFIX] Memberlist: forward only changes, not entire original message. #4419
* [BUGFIX] Memberlist: don't accept old tombstones as incoming change, and don't forward such messages to other gossip members. #4420
* [BUGFIX] Querier: fixed panic when querying exemplars and using `-distributor.shard-by-all-labels=false`. #4473
* [BUGFIX] Querier: honor querier minT,maxT if `nil` SelectHints are passed to Select(). #4413
* [BUGFIX] Compactor: fixed panic while collecting Prometheus metrics. #4483
* [BUGFIX] Update go-kit package to fix spurious log messages #4544

## 1.10.0 / 2021-08-03

* [CHANGE] Prevent path traversal attack from users able to control the HTTP header `X-Scope-OrgID`. #4375 (CVE-2021-36157)
  * Users only have control of the HTTP header when Cortex is not frontend by an auth proxy validating the tenant IDs
* [CHANGE] Enable strict JSON unmarshal for `pkg/util/validation.Limits` struct. The custom `UnmarshalJSON()` will now fail if the input has unknown fields. #4298
* [CHANGE] Cortex chunks storage has been deprecated and it's now in maintenance mode: all Cortex users are encouraged to migrate to the blocks storage. No new features will be added to the chunks storage. The default Cortex configuration still runs the chunks engine; please check out the [blocks storage doc](https://cortexmetrics.io/docs/blocks-storage/) on how to configure Cortex to run with the blocks storage.  #4268
* [CHANGE] The example Kubernetes manifests (stored at `k8s/`) have been removed due to a lack of proper support and maintenance. #4268
* [CHANGE] Querier / ruler: deprecated `-store.query-chunk-limit` CLI flag (and its respective YAML config option `max_chunks_per_query`) in favour of `-querier.max-fetched-chunks-per-query` (and its respective YAML config option `max_fetched_chunks_per_query`). The new limit specifies the maximum number of chunks that can be fetched in a single query from ingesters and long-term storage: the total number of actual fetched chunks could be 2x the limit, being independently applied when querying ingesters and long-term storage. #4125
* [CHANGE] Alertmanager: allowed to configure the experimental receivers firewall on a per-tenant basis. The following CLI flags (and their respective YAML config options) have been changed and moved to the limits config section: #4143
  - `-alertmanager.receivers-firewall.block.cidr-networks` renamed to `-alertmanager.receivers-firewall-block-cidr-networks`
  - `-alertmanager.receivers-firewall.block.private-addresses` renamed to `-alertmanager.receivers-firewall-block-private-addresses`
* [CHANGE] Change default value of `-server.grpc.keepalive.min-time-between-pings` from `5m` to `10s` and `-server.grpc.keepalive.ping-without-stream-allowed` to `true`. #4168
* [CHANGE] Ingester: Change default value of `-ingester.active-series-metrics-enabled` to `true`. This incurs a small increase in memory usage, between 1.2% and 1.6% as measured on ingesters with 1.3M active series. #4257
* [CHANGE] Dependency: update go-redis from v8.2.3 to v8.9.0. #4236
* [FEATURE] Querier: Added new `-querier.max-fetched-series-per-query` flag. When Cortex is running with blocks storage, the max series per query limit is enforced in the querier and applies to unique series received from ingesters and store-gateway (long-term storage). #4179
* [FEATURE] Querier/Ruler: Added new `-querier.max-fetched-chunk-bytes-per-query` flag. When Cortex is running with blocks storage, the max chunk bytes limit is enforced in the querier and ruler and limits the size of all aggregated chunks returned from ingesters and storage as bytes for a query. #4216
* [FEATURE] Alertmanager: support negative matchers, time-based muting - [upstream release notes](https://github.com/prometheus/alertmanager/releases/tag/v0.22.0). #4237
* [FEATURE] Alertmanager: Added rate-limits to notifiers. Rate limits used by all integrations can be configured using `-alertmanager.notification-rate-limit`, while per-integration rate limits can be specified via `-alertmanager.notification-rate-limit-per-integration` parameter. Both shared and per-integration limits can be overwritten using overrides mechanism. These limits are applied on individual (per-tenant) alertmanagers. Rate-limited notifications are failed notifications. It is possible to monitor rate-limited notifications via new `cortex_alertmanager_notification_rate_limited_total` metric. #4135 #4163
* [FEATURE] Alertmanager: Added `-alertmanager.max-config-size-bytes` limit to control size of configuration files that Cortex users can upload to Alertmanager via API. This limit is configurable per-tenant. #4201
* [FEATURE] Alertmanager: Added `-alertmanager.max-templates-count` and `-alertmanager.max-template-size-bytes` options to control number and size of templates uploaded to Alertmanager via API. These limits are configurable per-tenant. #4223
* [FEATURE] Added flag `-debug.block-profile-rate` to enable goroutine blocking events profiling. #4217
* [FEATURE] Alertmanager: The experimental sharding feature is now considered complete. Detailed information about the configuration options can be found [here for alertmanager](https://cortexmetrics.io/docs/configuration/configuration-file/#alertmanager_config) and [here for the alertmanager storage](https://cortexmetrics.io/docs/configuration/configuration-file/#alertmanager_storage_config). To use the feature: #3925 #4020 #4021 #4031 #4084 #4110 #4126 #4127 #4141 #4146 #4161 #4162 #4222
  * Ensure that a remote storage backend is configured for Alertmanager to store state using `-alertmanager-storage.backend`, and flags related to the backend. Note that the `local` and `configdb` storage backends are not supported.
  * Ensure that a ring store is configured using `-alertmanager.sharding-ring.store`, and set the flags relevant to the chosen store type.
  * Enable the feature using `-alertmanager.sharding-enabled`.
  * Note the prior addition of a new configuration option `-alertmanager.persist-interval`. This sets the interval between persisting the current alertmanager state (notification log and silences) to object storage. See the [configuration file reference](https://cortexmetrics.io/docs/configuration/configuration-file/#alertmanager_config) for more information.
* [ENHANCEMENT] Alertmanager: Cleanup persisted state objects from remote storage when a tenant configuration is deleted. #4167
* [ENHANCEMENT] Storage: Added the ability to disable Open Census within GCS client (e.g `-gcs.enable-opencensus=false`). #4219
* [ENHANCEMENT] Etcd: Added username and password to etcd config. #4205
* [ENHANCEMENT] Alertmanager: introduced new metrics to monitor operation when using `-alertmanager.sharding-enabled`: #4149
  * `cortex_alertmanager_state_fetch_replica_state_total`
  * `cortex_alertmanager_state_fetch_replica_state_failed_total`
  * `cortex_alertmanager_state_initial_sync_total`
  * `cortex_alertmanager_state_initial_sync_completed_total`
  * `cortex_alertmanager_state_initial_sync_duration_seconds`
  * `cortex_alertmanager_state_persist_total`
  * `cortex_alertmanager_state_persist_failed_total`
* [ENHANCEMENT] Blocks storage: support ingesting exemplars and querying of exemplars.  Enabled by setting new CLI flag `-blocks-storage.tsdb.max-exemplars=<n>` or config option `blocks_storage.tsdb.max_exemplars` to positive value. #4124 #4181
* [ENHANCEMENT] Distributor: Added distributors ring status section in the admin page. #4151
* [ENHANCEMENT] Added zone-awareness support to alertmanager for use when sharding is enabled. When zone-awareness is enabled, alerts will be replicated across availability zones. #4204
* [ENHANCEMENT] Added `tenant_ids` tag to tracing spans #4186
* [ENHANCEMENT] Ring, query-frontend: Avoid using automatic private IPs (APIPA) when discovering IP address from the interface during the registration of the instance in the ring, or by query-frontend when used with query-scheduler. APIPA still used as last resort with logging indicating usage. #4032
* [ENHANCEMENT] Memberlist: introduced new metrics to aid troubleshooting tombstone convergence: #4231
  * `memberlist_client_kv_store_value_tombstones`
  * `memberlist_client_kv_store_value_tombstones_removed_total`
  * `memberlist_client_messages_to_broadcast_dropped_total`
* [ENHANCEMENT] Alertmanager: Added `-alertmanager.max-dispatcher-aggregation-groups` option to control max number of active dispatcher groups in Alertmanager (per tenant, also overrideable). When the limit is reached, Dispatcher produces log message and increases `cortex_alertmanager_dispatcher_aggregation_group_limit_reached_total` metric. #4254
* [ENHANCEMENT] Alertmanager: Added `-alertmanager.max-alerts-count` and `-alertmanager.max-alerts-size-bytes` to control max number of alerts and total size of alerts that a single user can have in Alertmanager's memory. Adding more alerts will fail with a log message and incrementing `cortex_alertmanager_alerts_insert_limited_total` metric (per-user). These limits can be overrided by using per-tenant overrides. Current values are tracked in `cortex_alertmanager_alerts_limiter_current_alerts` and `cortex_alertmanager_alerts_limiter_current_alerts_size_bytes` metrics. #4253
* [ENHANCEMENT] Store-gateway: added `-store-gateway.sharding-ring.wait-stability-min-duration` and `-store-gateway.sharding-ring.wait-stability-max-duration` support to store-gateway, to wait for ring stability at startup. #4271
* [ENHANCEMENT] Ruler: added `rule_group` label to metrics `cortex_prometheus_rule_group_iterations_total` and `cortex_prometheus_rule_group_iterations_missed_total`. #4121
* [ENHANCEMENT] Ruler: added new metrics for tracking total number of queries and push requests sent to ingester, as well as failed queries and push requests. Failures are only counted for internal errors, but not user-errors like limits or invalid query. This is in contrast to existing `cortex_prometheus_rule_evaluation_failures_total`, which is incremented also when query or samples appending fails due to user-errors. #4281
  * `cortex_ruler_write_requests_total`
  * `cortex_ruler_write_requests_failed_total`
  * `cortex_ruler_queries_total`
  * `cortex_ruler_queries_failed_total`
* [ENHANCEMENT] Ingester: Added option `-ingester.ignore-series-limit-for-metric-names` with comma-separated list of metric names that will be ignored in max series per metric limit. #4302
* [ENHANCEMENT] Added instrumentation to Redis client, with the following metrics: #3976
  - `cortex_rediscache_request_duration_seconds`
* [BUGFIX] Purger: fix `Invalid null value in condition for column range` caused by `nil` value in range for WriteBatch query. #4128
* [BUGFIX] Ingester: fixed infrequent panic caused by a race condition between TSDB mmap-ed head chunks truncation and queries. #4176
* [BUGFIX] Alertmanager: fix Alertmanager status page if clustering via gossip is disabled or sharding is enabled. #4184
* [BUGFIX] Ruler: fix `/ruler/rule_groups` endpoint doesn't work when used with object store. #4182
* [BUGFIX] Ruler: Honor the evaluation delay for the `ALERTS` and `ALERTS_FOR_STATE` series. #4227
* [BUGFIX] Make multiple Get requests instead of MGet on Redis Cluster. #4056
* [BUGFIX] Ingester: fix issue where runtime limits erroneously override default limits. #4246
* [BUGFIX] Ruler: fix startup in single-binary mode when the new `ruler_storage` is used. #4252
* [BUGFIX] Querier: fix queries failing with "at least 1 healthy replica required, could only find 0" error right after scaling up store-gateways until they're ACTIVE in the ring. #4263
* [BUGFIX] Store-gateway: when blocks sharding is enabled, do not load all blocks in each store-gateway in case of a cold startup, but load only blocks owned by the store-gateway replica. #4271
* [BUGFIX] Memberlist: fix to setting the default configuration value for `-memberlist.retransmit-factor` when not provided. This should improve propagation delay of the ring state (including, but not limited to, tombstones). Note that if the configuration is already explicitly given, this fix has no effect. #4269
* [BUGFIX] Querier: Fix issue where samples in a chunk might get skipped by batch iterator. #4218

## Blocksconvert

* [ENHANCEMENT] Scanner: add support for DynamoDB (v9 schema only). #3828
* [ENHANCEMENT] Add Cassandra support. #3795
* [ENHANCEMENT] Scanner: retry failed uploads. #4188

## 1.9.0 / 2021-05-14

* [CHANGE] Alertmanager now removes local files after Alertmanager is no longer running for removed or resharded user. #3910
* [CHANGE] Alertmanager now stores local files in per-tenant folders. Files stored by Alertmanager previously are migrated to new hierarchy. Support for this migration will be removed in Cortex 1.11. #3910
* [CHANGE] Ruler: deprecated `-ruler.storage.*` CLI flags (and their respective YAML config options) in favour of `-ruler-storage.*`. The deprecated config will be removed in Cortex 1.11. #3945
* [CHANGE] Alertmanager: deprecated `-alertmanager.storage.*` CLI flags (and their respective YAML config options) in favour of `-alertmanager-storage.*`. This change doesn't apply to `alertmanager.storage.path` and `alertmanager.storage.retention`. The deprecated config will be removed in Cortex 1.11. #4002
* [CHANGE] Alertmanager: removed `-cluster.` CLI flags deprecated in Cortex 1.7. The new config options to use are: #3946
  * `-alertmanager.cluster.listen-address` instead of `-cluster.listen-address`
  * `-alertmanager.cluster.advertise-address` instead of `-cluster.advertise-address`
  * `-alertmanager.cluster.peers` instead of `-cluster.peer`
  * `-alertmanager.cluster.peer-timeout` instead of `-cluster.peer-timeout`
* [CHANGE] Blocks storage: removed the config option `-blocks-storage.bucket-store.index-cache.postings-compression-enabled`, which was deprecated in Cortex 1.6. Postings compression is always enabled. #4101
* [CHANGE] Querier: removed the config option `-store.max-look-back-period`, which was deprecated in Cortex 1.6 and was used only by the chunks storage. You should use `-querier.max-query-lookback` instead. #4101
* [CHANGE] Query Frontend: removed the config option `-querier.compress-http-responses`, which was deprecated in Cortex 1.6. You should use`-api.response-compression-enabled` instead. #4101
* [CHANGE] Runtime-config / overrides: removed the config options `-limits.per-user-override-config` (use `-runtime-config.file`) and `-limits.per-user-override-period` (use `-runtime-config.reload-period`), both deprecated since Cortex 0.6.0. #4112
* [CHANGE] Cortex now fails fast on startup if unable to connect to the ring backend. #4068
* [FEATURE] The following features have been marked as stable: #4101
  - Shuffle-sharding
  - Querier support for querying chunks and blocks store at the same time
  - Tracking of active series and exporting them as metrics (`-ingester.active-series-metrics-enabled` and related flags)
  - Blocks storage: lazy mmap of block indexes in the store-gateway (`-blocks-storage.bucket-store.index-header-lazy-loading-enabled`)
  - Ingester: close idle TSDB and remove them from local disk (`-blocks-storage.tsdb.close-idle-tsdb-timeout`)
* [FEATURE] Memberlist: add TLS configuration options for the memberlist transport layer used by the gossip KV store. #4046
  * New flags added for memberlist communication:
    * `-memberlist.tls-enabled`
    * `-memberlist.tls-cert-path`
    * `-memberlist.tls-key-path`
    * `-memberlist.tls-ca-path`
    * `-memberlist.tls-server-name`
    * `-memberlist.tls-insecure-skip-verify`
* [FEATURE] Ruler: added `local` backend support to the ruler storage configuration under the `-ruler-storage.` flag prefix. #3932
* [ENHANCEMENT] Upgraded Docker base images to `alpine:3.13`. #4042
* [ENHANCEMENT] Blocks storage: reduce ingester memory by eliminating series reference cache. #3951
* [ENHANCEMENT] Ruler: optimized `<prefix>/api/v1/rules` and `<prefix>/api/v1/alerts` when ruler sharding is enabled. #3916
* [ENHANCEMENT] Ruler: added the following metrics when ruler sharding is enabled: #3916
  * `cortex_ruler_clients`
  * `cortex_ruler_client_request_duration_seconds`
* [ENHANCEMENT] Alertmanager: Add API endpoint to list all tenant alertmanager configs: `GET /multitenant_alertmanager/configs`. #3529
* [ENHANCEMENT] Ruler: Add API endpoint to list all tenant ruler rule groups: `GET /ruler/rule_groups`. #3529
* [ENHANCEMENT] Query-frontend/scheduler: added querier forget delay (`-query-frontend.querier-forget-delay` and `-query-scheduler.querier-forget-delay`) to mitigate the blast radius in the event queriers crash because of a repeatedly sent "query of death" when shuffle-sharding is enabled. #3901
* [ENHANCEMENT] Query-frontend: reduced memory allocations when serializing query response. #3964
* [ENHANCEMENT] Querier / ruler: some optimizations to PromQL query engine. #3934 #3989
* [ENHANCEMENT] Ingester: reduce CPU and memory when an high number of errors are returned by the ingester on the write path with the blocks storage. #3969 #3971 #3973
* [ENHANCEMENT] Distributor: reduce CPU and memory when an high number of errors are returned by the distributor on the write path. #3990
* [ENHANCEMENT] Put metric before label value in the "label value too long" error message. #4018
* [ENHANCEMENT] Allow use of `y|w|d` suffixes for duration related limits and per-tenant limits. #4044
* [ENHANCEMENT] Query-frontend: Small optimization on top of PR #3968 to avoid unnecessary Extents merging. #4026
* [ENHANCEMENT] Add a metric `cortex_compactor_compaction_interval_seconds` for the compaction interval config value. #4040
* [ENHANCEMENT] Ingester: added following per-ingester (instance) experimental limits: max number of series in memory (`-ingester.instance-limits.max-series`), max number of users in memory (`-ingester.instance-limits.max-tenants`), max ingestion rate (`-ingester.instance-limits.max-ingestion-rate`), and max inflight requests (`-ingester.instance-limits.max-inflight-push-requests`). These limits are only used when using blocks storage. Limits can also be configured using runtime-config feature, and current values are exported as `cortex_ingester_instance_limits` metric. #3992.
* [ENHANCEMENT] Cortex is now built with Go 1.16. #4062
* [ENHANCEMENT] Distributor: added per-distributor experimental limits: max number of inflight requests (`-distributor.instance-limits.max-inflight-push-requests`) and max ingestion rate in samples/sec (`-distributor.instance-limits.max-ingestion-rate`). If not set, these two are unlimited. Also added metrics to expose current values (`cortex_distributor_inflight_push_requests`, `cortex_distributor_ingestion_rate_samples_per_second`) as well as limits (`cortex_distributor_instance_limits` with various `limit` label values). #4071
* [ENHANCEMENT] Ruler: Added `-ruler.enabled-tenants` and `-ruler.disabled-tenants` to explicitly enable or disable rules processing for specific tenants. #4074
* [ENHANCEMENT] Block Storage Ingester: `/flush` now accepts two new parameters: `tenant` to specify tenant to flush and `wait=true` to make call synchronous. Multiple tenants can be specified by repeating `tenant` parameter. If no `tenant` is specified, all tenants are flushed, as before. #4073
* [ENHANCEMENT] Alertmanager: validate configured `-alertmanager.web.external-url` and fail if ends with `/`. #4081
* [ENHANCEMENT] Alertmanager: added `-alertmanager.receivers-firewall.block.cidr-networks` and `-alertmanager.receivers-firewall.block.private-addresses` to block specific network addresses in HTTP-based Alertmanager receiver integrations. #4085
* [ENHANCEMENT] Allow configuration of Cassandra's host selection policy. #4069
* [ENHANCEMENT] Store-gateway: retry synching blocks if a per-tenant sync fails. #3975 #4088
* [ENHANCEMENT] Add metric `cortex_tcp_connections` exposing the current number of accepted TCP connections. #4099
* [ENHANCEMENT] Querier: Allow federated queries to run concurrently. #4065
* [ENHANCEMENT] Label Values API call now supports `match[]` parameter when querying blocks on storage (assuming `-querier.query-store-for-labels-enabled` is enabled). #4133
* [BUGFIX] Ruler-API: fix bug where `/api/v1/rules/<namespace>/<group_name>` endpoint return `400` instead of `404`. #4013
* [BUGFIX] Distributor: reverted changes done to rate limiting in #3825. #3948
* [BUGFIX] Ingester: Fix race condition when opening and closing tsdb concurrently. #3959
* [BUGFIX] Querier: streamline tracing spans. #3924
* [BUGFIX] Ruler Storage: ignore objects with empty namespace or group in the name. #3999
* [BUGFIX] Distributor: fix issue causing distributors to not extend the replication set because of failing instances when zone-aware replication is enabled. #3977
* [BUGFIX] Query-frontend: Fix issue where cached entry size keeps increasing when making tiny query repeatedly. #3968
* [BUGFIX] Compactor: `-compactor.blocks-retention-period` now supports weeks (`w`) and years (`y`). #4027
* [BUGFIX] Querier: returning 422 (instead of 500) when query hits `max_chunks_per_query` limit with block storage, when the limit is hit in the store-gateway. #3937
* [BUGFIX] Ruler: Rule group limit enforcement should now allow the same number of rules in a group as the limit. #3616
* [BUGFIX] Frontend, Query-scheduler: allow querier to notify about shutdown without providing any authentication. #4066
* [BUGFIX] Querier: fixed race condition causing queries to fail right after querier startup with the "empty ring" error. #4068
* [BUGFIX] Compactor: Increment `cortex_compactor_runs_failed_total` if compactor failed compact a single tenant. #4094
* [BUGFIX] Tracing: hot fix to avoid the Jaeger tracing client to indefinitely block the Cortex process shutdown in case the HTTP connection to the tracing backend is blocked. #4134
* [BUGFIX] Forward proper EndsAt from ruler to Alertmanager inline with Prometheus behaviour. #4017
* [BUGFIX] Querier: support filtering LabelValues with matchers when using tenant federation. #4277

## Blocksconvert

* [ENHANCEMENT] Builder: add `-builder.timestamp-tolerance` option which may reduce block size by rounding timestamps to make difference whole seconds. #3891

## 1.8.1 / 2021-04-27

* [CHANGE] Fix for CVE-2021-31232: Local file disclosure vulnerability when `-experimental.alertmanager.enable-api` is used. The HTTP basic auth `password_file` can be used as an attack vector to send any file content via a webhook. The alertmanager templates can be used as an attack vector to send any file content because the alertmanager can load any text file specified in the templates list.

## 1.8.0 / 2021-03-24

* [CHANGE] Alertmanager: Don't expose cluster information to tenants via the `/alertmanager/api/v1/status` API endpoint when operating with clustering enabled. #3903
* [CHANGE] Ingester: don't update internal "last updated" timestamp of TSDB if tenant only sends invalid samples. This affects how "idle" time is computed. #3727
* [CHANGE] Require explicit flag `-<prefix>.tls-enabled` to enable TLS in GRPC clients. Previously it was enough to specify a TLS flag to enable TLS validation. #3156
* [CHANGE] Query-frontend: removed `-querier.split-queries-by-day` (deprecated in Cortex 0.4.0). Please use `-querier.split-queries-by-interval` instead. #3813
* [CHANGE] Store-gateway: the chunks pool controlled by `-blocks-storage.bucket-store.max-chunk-pool-bytes` is now shared across all tenants. #3830
* [CHANGE] Ingester: return error code 400 instead of 429 when per-user/per-tenant series/metadata limits are reached. #3833
* [CHANGE] Compactor: add `reason` label to `cortex_compactor_blocks_marked_for_deletion_total` metric. Source blocks marked for deletion by compactor are labelled as `compaction`, while blocks passing the retention period are labelled as `retention`. #3879
* [CHANGE] Alertmanager: the `DELETE /api/v1/alerts` is now idempotent. No error is returned if the alertmanager config doesn't exist. #3888
* [FEATURE] Experimental Ruler Storage: Add a separate set of configuration options to configure the ruler storage backend under the `-ruler-storage.` flag prefix. All blocks storage bucket clients and the config service are currently supported. Clients using this implementation will only be enabled if the existing `-ruler.storage` flags are left unset. #3805 #3864
* [FEATURE] Experimental Alertmanager Storage: Add a separate set of configuration options to configure the alertmanager storage backend under the `-alertmanager-storage.` flag prefix. All blocks storage bucket clients and the config service are currently supported. Clients using this implementation will only be enabled if the existing `-alertmanager.storage` flags are left unset. #3888
* [FEATURE] Adds support to S3 server-side encryption using KMS. The S3 server-side encryption config can be overridden on a per-tenant basis for the blocks storage, ruler and alertmanager. Deprecated `-<prefix>.s3.sse-encryption`, please use the following CLI flags that have been added. #3651 #3810 #3811 #3870 #3886 #3906
  - `-<prefix>.s3.sse.type`
  - `-<prefix>.s3.sse.kms-key-id`
  - `-<prefix>.s3.sse.kms-encryption-context`
* [FEATURE] Querier: Enable `@ <timestamp>` modifier in PromQL using the new `-querier.at-modifier-enabled` flag. #3744
* [FEATURE] Overrides Exporter: Add `overrides-exporter` module for exposing per-tenant resource limit overrides as metrics. It is not included in `all` target (single-binary mode), and must be explicitly enabled. #3785
* [FEATURE] Experimental thanosconvert: introduce an experimental tool `thanosconvert` to migrate Thanos block metadata to Cortex metadata. #3770
* [FEATURE] Alertmanager: It now shards the `/api/v1/alerts` API using the ring when sharding is enabled. #3671
  * Added `-alertmanager.max-recv-msg-size` (defaults to 16M) to limit the size of HTTP request body handled by the alertmanager.
  * New flags added for communication between alertmanagers:
    * `-alertmanager.max-recv-msg-size`
    * `-alertmanager.alertmanager-client.remote-timeout`
    * `-alertmanager.alertmanager-client.tls-enabled`
    * `-alertmanager.alertmanager-client.tls-cert-path`
    * `-alertmanager.alertmanager-client.tls-key-path`
    * `-alertmanager.alertmanager-client.tls-ca-path`
    * `-alertmanager.alertmanager-client.tls-server-name`
    * `-alertmanager.alertmanager-client.tls-insecure-skip-verify`
* [FEATURE] Compactor: added blocks storage per-tenant retention support. This is configured via `-compactor.retention-period`, and can be overridden on a per-tenant basis. #3879
* [ENHANCEMENT] Queries: Instrument queries that were discarded due to the configured `max_outstanding_requests_per_tenant`. #3894
  * `cortex_query_frontend_discarded_requests_total`
  * `cortex_query_scheduler_discarded_requests_total`
* [ENHANCEMENT] Ruler: Add TLS and explicit basis authentication configuration options for the HTTP client the ruler uses to communicate with the alertmanager. #3752
  * `-ruler.alertmanager-client.basic-auth-username`: Configure the basic authentication username used by the client. Takes precedent over a URL configured username.
  * `-ruler.alertmanager-client.basic-auth-password`: Configure the basic authentication password used by the client. Takes precedent over a URL configured password.
  * `-ruler.alertmanager-client.tls-ca-path`: File path to the CA file.
  * `-ruler.alertmanager-client.tls-cert-path`: File path to the TLS certificate.
  * `-ruler.alertmanager-client.tls-insecure-skip-verify`: Boolean to disable verifying the certificate.
  * `-ruler.alertmanager-client.tls-key-path`: File path to the TLS key certificate.
  * `-ruler.alertmanager-client.tls-server-name`: Expected name on the TLS certificate.
* [ENHANCEMENT] Ingester: exposed metric `cortex_ingester_oldest_unshipped_block_timestamp_seconds`, tracking the unix timestamp of the oldest TSDB block not shipped to the storage yet. #3705
* [ENHANCEMENT] Prometheus upgraded. #3739 #3806
  * Avoid unnecessary `runtime.GC()` during compactions.
  * Prevent compaction loop in TSDB on data gap.
* [ENHANCEMENT] Query-Frontend now returns server side performance metrics using `Server-Timing` header when query stats is enabled. #3685
* [ENHANCEMENT] Runtime Config: Add a `mode` query parameter for the runtime config endpoint. `/runtime_config?mode=diff` now shows the YAML runtime configuration with all values that differ from the defaults. #3700
* [ENHANCEMENT] Distributor: Enable downstream projects to wrap distributor push function and access the deserialized write requests berfore/after they are pushed. #3755
* [ENHANCEMENT] Add flag `-<prefix>.tls-server-name` to require a specific server name instead of the hostname on the certificate. #3156
* [ENHANCEMENT] Alertmanager: Remove a tenant's alertmanager instead of pausing it as we determine it is no longer needed. #3722
* [ENHANCEMENT] Blocks storage: added more configuration options to S3 client. #3775
  * `-blocks-storage.s3.tls-handshake-timeout`: Maximum time to wait for a TLS handshake. 0 means no limit.
  * `-blocks-storage.s3.expect-continue-timeout`: The time to wait for a server's first response headers after fully writing the request headers if the request has an Expect header. 0 to send the request body immediately.
  * `-blocks-storage.s3.max-idle-connections`: Maximum number of idle (keep-alive) connections across all hosts. 0 means no limit.
  * `-blocks-storage.s3.max-idle-connections-per-host`: Maximum number of idle (keep-alive) connections to keep per-host. If 0, a built-in default value is used.
  * `-blocks-storage.s3.max-connections-per-host`: Maximum number of connections per host. 0 means no limit.
* [ENHANCEMENT] Ingester: when tenant's TSDB is closed, Ingester now removes pushed metrics-metadata from memory, and removes metadata (`cortex_ingester_memory_metadata`, `cortex_ingester_memory_metadata_created_total`, `cortex_ingester_memory_metadata_removed_total`) and validation metrics (`cortex_discarded_samples_total`, `cortex_discarded_metadata_total`). #3782
* [ENHANCEMENT] Distributor: cleanup metrics for inactive tenants. #3784
* [ENHANCEMENT] Ingester: Have ingester to re-emit following TSDB metrics. #3800
  * `cortex_ingester_tsdb_blocks_loaded`
  * `cortex_ingester_tsdb_reloads_total`
  * `cortex_ingester_tsdb_reloads_failures_total`
  * `cortex_ingester_tsdb_symbol_table_size_bytes`
  * `cortex_ingester_tsdb_storage_blocks_bytes`
  * `cortex_ingester_tsdb_time_retentions_total`
* [ENHANCEMENT] Querier: distribute workload across `-store-gateway.sharding-ring.replication-factor` store-gateway replicas when querying blocks and `-store-gateway.sharding-enabled=true`. #3824
* [ENHANCEMENT] Distributor / HA Tracker: added cleanup of unused elected HA replicas from KV store. Added following metrics to monitor this process: #3809
  * `cortex_ha_tracker_replicas_cleanup_started_total`
  * `cortex_ha_tracker_replicas_cleanup_marked_for_deletion_total`
  * `cortex_ha_tracker_replicas_cleanup_deleted_total`
  * `cortex_ha_tracker_replicas_cleanup_delete_failed_total`
* [ENHANCEMENT] Ruler now has new API endpoint `/ruler/delete_tenant_config` that can be used to delete all ruler groups for tenant. It is intended to be used by administrators who wish to clean up state after removed user. Note that this endpoint is enabled regardless of `-experimental.ruler.enable-api`. #3750 #3899
* [ENHANCEMENT] Query-frontend, query-scheduler: cleanup metrics for inactive tenants. #3826
* [ENHANCEMENT] Blocks storage: added `-blocks-storage.s3.region` support to S3 client configuration. #3811
* [ENHANCEMENT] Distributor: Remove cached subrings for inactive users when using shuffle sharding. #3849
* [ENHANCEMENT] Store-gateway: Reduced memory used to fetch chunks at query time. #3855
* [ENHANCEMENT] Ingester: attempt to prevent idle compaction from happening in concurrent ingesters by introducing a 25% jitter to the configured idle timeout (`-blocks-storage.tsdb.head-compaction-idle-timeout`). #3850
* [ENHANCEMENT] Compactor: cleanup local files for users that are no longer owned by compactor. #3851
* [ENHANCEMENT] Store-gateway: close empty bucket stores, and delete leftover local files for tenants that no longer belong to store-gateway. #3853
* [ENHANCEMENT] Store-gateway: added metrics to track partitioner behaviour. #3877
  * `cortex_bucket_store_partitioner_requested_bytes_total`
  * `cortex_bucket_store_partitioner_requested_ranges_total`
  * `cortex_bucket_store_partitioner_expanded_bytes_total`
  * `cortex_bucket_store_partitioner_expanded_ranges_total`
* [ENHANCEMENT] Store-gateway: added metrics to monitor chunk buffer pool behaviour. #3880
  * `cortex_bucket_store_chunk_pool_requested_bytes_total`
  * `cortex_bucket_store_chunk_pool_returned_bytes_total`
* [ENHANCEMENT] Alertmanager: load alertmanager configurations from object storage concurrently, and only load necessary configurations, speeding configuration synchronization process and executing fewer "GET object" operations to the storage when sharding is enabled. #3898
* [ENHANCEMENT] Ingester (blocks storage): Ingester can now stream entire chunks instead of individual samples to the querier. At the moment this feature must be explicitly enabled either by using `-ingester.stream-chunks-when-using-blocks` flag or `ingester_stream_chunks_when_using_blocks` (boolean) field in runtime config file, but these configuration options are temporary and will be removed when feature is stable. #3889
* [ENHANCEMENT] Alertmanager: New endpoint `/multitenant_alertmanager/delete_tenant_config` to delete configuration for tenant identified by `X-Scope-OrgID` header. This is an internal endpoint, available even if Alertmanager API is not enabled by using `-experimental.alertmanager.enable-api`. #3900
* [ENHANCEMENT] MemCached: Add `max_item_size` support. #3929
* [BUGFIX] Cortex: Fixed issue where fatal errors and various log messages where not logged. #3778
* [BUGFIX] HA Tracker: don't track as error in the `cortex_kv_request_duration_seconds` metric a CAS operation intentionally aborted. #3745
* [BUGFIX] Querier / ruler: do not log "error removing stale clients" if the ring is empty. #3761
* [BUGFIX] Store-gateway: fixed a panic caused by a race condition when the index-header lazy loading is enabled. #3775 #3789
* [BUGFIX] Compactor: fixed "could not guess file size" log when uploading blocks deletion marks to the global location. #3807
* [BUGFIX] Prevent panic at start if the http_prefix setting doesn't have a valid value. #3796
* [BUGFIX] Memberlist: fixed panic caused by race condition in `armon/go-metrics` used by memberlist client. #3725
* [BUGFIX] Querier: returning 422 (instead of 500) when query hits `max_chunks_per_query` limit with block storage. #3895
* [BUGFIX] Alertmanager: Ensure that experimental `/api/v1/alerts` endpoints work when `-http.prefix` is empty. #3905
* [BUGFIX] Chunk store: fix panic in inverted index when deleted fingerprint is no longer in the index. #3543

## 1.7.1 / 2021-04-27

* [CHANGE] Fix for CVE-2021-31232: Local file disclosure vulnerability when `-experimental.alertmanager.enable-api` is used. The HTTP basic auth `password_file` can be used as an attack vector to send any file content via a webhook. The alertmanager templates can be used as an attack vector to send any file content because the alertmanager can load any text file specified in the templates list.

## 1.7.0 / 2021-02-23

Note the blocks storage compactor runs a migration task at startup in this version, which can take many minutes and use a lot of RAM.
[Turn this off after first run](https://cortexmetrics.io/docs/blocks-storage/production-tips/#ensure-deletion-marks-migration-is-disabled-after-first-run).

* [CHANGE] FramedSnappy encoding support has been removed from Push and Remote Read APIs. This means Prometheus 1.6 support has been removed and the oldest Prometheus version supported in the remote write is 1.7. #3682
* [CHANGE] Ruler: removed the flag `-ruler.evaluation-delay-duration-deprecated` which was deprecated in 1.4.0. Please use the `ruler_evaluation_delay_duration` per-tenant limit instead. #3694
* [CHANGE] Removed the flags `-<prefix>.grpc-use-gzip-compression` which were deprecated in 1.3.0: #3694
  * `-query-scheduler.grpc-client-config.grpc-use-gzip-compression`: use `-query-scheduler.grpc-client-config.grpc-compression` instead
  * `-frontend.grpc-client-config.grpc-use-gzip-compression`: use `-frontend.grpc-client-config.grpc-compression` instead
  * `-ruler.client.grpc-use-gzip-compression`: use `-ruler.client.grpc-compression` instead
  * `-bigtable.grpc-use-gzip-compression`: use `-bigtable.grpc-compression` instead
  * `-ingester.client.grpc-use-gzip-compression`: use `-ingester.client.grpc-compression` instead
  * `-querier.frontend-client.grpc-use-gzip-compression`: use `-querier.frontend-client.grpc-compression` instead
* [CHANGE] Querier: it's not required to set `-frontend.query-stats-enabled=true` in the querier anymore to enable query statistics logging in the query-frontend. The flag is now required to be configured only in the query-frontend and it will be propagated to the queriers. #3595 #3695
* [CHANGE] Blocks storage: compactor is now required when running a Cortex cluster with the blocks storage, because it also keeps the bucket index updated. #3583
* [CHANGE] Blocks storage: block deletion marks are now stored in a per-tenant global markers/ location too, other than within the block location. The compactor, at startup, will copy deletion marks from the block location to the global location. This migration is required only once, so it can be safely disabled via `-compactor.block-deletion-marks-migration-enabled=false` after new compactor has successfully started at least once in the cluster. #3583
* [CHANGE] OpenStack Swift: the default value for the `-ruler.storage.swift.container-name` and `-swift.container-name` config options has changed from `cortex` to empty string. If you were relying on the default value, please set it back to `cortex`. #3660
* [CHANGE] HA Tracker: configured replica label is now verified against label value length limit (`-validation.max-length-label-value`). #3668
* [CHANGE] Distributor: `extend_writes` field in YAML configuration has moved from `lifecycler` (inside `ingester_config`) to `distributor_config`. This doesn't affect command line option `-distributor.extend-writes`, which stays the same. #3719
* [CHANGE] Alertmanager: Deprecated `-cluster.` CLI flags in favor of their `-alertmanager.cluster.` equivalent. The deprecated flags (and their respective YAML config options) are: #3677
  * `-cluster.listen-address` in favor of `-alertmanager.cluster.listen-address`
  * `-cluster.advertise-address` in favor of `-alertmanager.cluster.advertise-address`
  * `-cluster.peer` in favor of `-alertmanager.cluster.peers`
  * `-cluster.peer-timeout` in favor of `-alertmanager.cluster.peer-timeout`
* [CHANGE] Blocks storage: the default value of `-blocks-storage.bucket-store.sync-interval` has been changed from `5m` to `15m`. #3724
* [FEATURE] Querier: Queries can be federated across multiple tenants. The tenants IDs involved need to be specified separated by a `|` character in the `X-Scope-OrgID` request header. This is an experimental feature, which can be enabled by setting `-tenant-federation.enabled=true` on all Cortex services. #3250
* [FEATURE] Alertmanager: introduced the experimental option `-alertmanager.sharding-enabled` to shard tenants across multiple Alertmanager instances. This feature is still under heavy development and its usage is discouraged. The following new metrics are exported by the Alertmanager: #3664
  * `cortex_alertmanager_ring_check_errors_total`
  * `cortex_alertmanager_sync_configs_total`
  * `cortex_alertmanager_sync_configs_failed_total`
  * `cortex_alertmanager_tenants_discovered`
  * `cortex_alertmanager_tenants_owned`
* [ENHANCEMENT] Allow specifying JAEGER_ENDPOINT instead of sampling server or local agent port. #3682
* [ENHANCEMENT] Blocks storage: introduced a per-tenant bucket index, periodically updated by the compactor, used to avoid full bucket scanning done by queriers, store-gateways and rulers. The bucket index is updated by the compactor during blocks cleanup, on every `-compactor.cleanup-interval`. #3553 #3555 #3561 #3583 #3625 #3711 #3715
* [ENHANCEMENT] Blocks storage: introduced an option `-blocks-storage.bucket-store.bucket-index.enabled` to enable the usage of the bucket index in the querier, store-gateway and ruler. When enabled, the querier, store-gateway and ruler will use the bucket index to find a tenant's blocks instead of running the periodic bucket scan. The following new metrics are exported by the querier and ruler: #3614 #3625
  * `cortex_bucket_index_loads_total`
  * `cortex_bucket_index_load_failures_total`
  * `cortex_bucket_index_load_duration_seconds`
  * `cortex_bucket_index_loaded`
* [ENHANCEMENT] Compactor: exported the following metrics. #3583 #3625
  * `cortex_bucket_blocks_count`: Total number of blocks per tenant in the bucket. Includes blocks marked for deletion, but not partial blocks.
  * `cortex_bucket_blocks_marked_for_deletion_count`: Total number of blocks per tenant marked for deletion in the bucket.
  * `cortex_bucket_blocks_partials_count`: Total number of partial blocks.
  * `cortex_bucket_index_last_successful_update_timestamp_seconds`: Timestamp of the last successful update of a tenant's bucket index.
* [ENHANCEMENT] Ruler: Add `cortex_prometheus_last_evaluation_samples` to expose the number of samples generated by a rule group per tenant. #3582
* [ENHANCEMENT] Memberlist: add status page (/memberlist) with available details about memberlist-based KV store and memberlist cluster. It's also possible to view KV values in Go struct or JSON format, or download for inspection. #3575
* [ENHANCEMENT] Memberlist: client can now keep a size-bounded buffer with sent and received messages and display them in the admin UI (/memberlist) for troubleshooting. #3581 #3602
* [ENHANCEMENT] Blocks storage: added block index attributes caching support to metadata cache. The TTL can be configured via `-blocks-storage.bucket-store.metadata-cache.block-index-attributes-ttl`. #3629
* [ENHANCEMENT] Alertmanager: Add support for Azure blob storage. #3634
* [ENHANCEMENT] Compactor: tenants marked for deletion will now be fully cleaned up after some delay since deletion of last block. Cleanup includes removal of remaining marker files (including tenant deletion mark file) and files under `debug/metas`. #3613
* [ENHANCEMENT] Compactor: retry compaction of a single tenant on failure instead of re-running compaction for all tenants. #3627
* [ENHANCEMENT] Querier: Implement result caching for tenant query federation. #3640
* [ENHANCEMENT] API: Add a `mode` query parameter for the config endpoint: #3645
  * `/config?mode=diff`: Shows the YAML configuration with all values that differ from the defaults.
  * `/config?mode=defaults`: Shows the YAML configuration with all the default values.
* [ENHANCEMENT] OpenStack Swift: added the following config options to OpenStack Swift backend client: #3660
  - Chunks storage: `-swift.auth-version`, `-swift.max-retries`, `-swift.connect-timeout`, `-swift.request-timeout`.
  - Blocks storage: ` -blocks-storage.swift.auth-version`, ` -blocks-storage.swift.max-retries`, ` -blocks-storage.swift.connect-timeout`, ` -blocks-storage.swift.request-timeout`.
  - Ruler: `-ruler.storage.swift.auth-version`, `-ruler.storage.swift.max-retries`, `-ruler.storage.swift.connect-timeout`, `-ruler.storage.swift.request-timeout`.
* [ENHANCEMENT] Disabled in-memory shuffle-sharding subring cache in the store-gateway, ruler and compactor. This should reduce the memory utilisation in these services when shuffle-sharding is enabled, without introducing a significantly increase CPU utilisation. #3601
* [ENHANCEMENT] Shuffle sharding: optimised subring generation used by shuffle sharding. #3601
* [ENHANCEMENT] New /runtime_config endpoint that returns the defined runtime configuration in YAML format. The returned configuration includes overrides. #3639
* [ENHANCEMENT] Query-frontend: included the parameter name failed to validate in HTTP 400 message. #3703
* [ENHANCEMENT] Fail to startup Cortex if provided runtime config is invalid. #3707
* [ENHANCEMENT] Alertmanager: Add flags to customize the cluster configuration: #3667
  * `-alertmanager.cluster.gossip-interval`: The interval between sending gossip messages. By lowering this value (more frequent) gossip messages are propagated across cluster more quickly at the expense of increased bandwidth usage.
  * `-alertmanager.cluster.push-pull-interval`: The interval between gossip state syncs. Setting this interval lower (more frequent) will increase convergence speeds across larger clusters at the expense of increased bandwidth usage.
* [ENHANCEMENT] Distributor: change the error message returned when a received series has too many label values. The new message format has the series at the end and this plays better with Prometheus logs truncation. #3718
  - From: `sample for '<series>' has <value> label names; limit <value>`
  - To: `series has too many labels (actual: <value>, limit: <value>) series: '<series>'`
* [ENHANCEMENT] Improve bucket index loader to handle edge case where new tenant has not had blocks uploaded to storage yet. #3717
* [BUGFIX] Allow `-querier.max-query-lookback` use `y|w|d` suffix like deprecated `-store.max-look-back-period`. #3598
* [BUGFIX] Memberlist: Entry in the ring should now not appear again after using "Forget" feature (unless it's still heartbeating). #3603
* [BUGFIX] Ingester: do not close idle TSDBs while blocks shipping is in progress. #3630 #3632
* [BUGFIX] Ingester: correctly update `cortex_ingester_memory_users` and `cortex_ingester_active_series` when a tenant's idle TSDB is closed, when running Cortex with the blocks storage. #3646
* [BUGFIX] Querier: fix default value incorrectly overriding `-querier.frontend-address` in single-binary mode. #3650
* [BUGFIX] Compactor: delete `deletion-mark.json` at last when deleting a block in order to not leave partial blocks without deletion mark in the bucket if the compactor is interrupted while deleting a block. #3660
* [BUGFIX] Blocks storage: do not cleanup a partially uploaded block when `meta.json` upload fails. Despite failure to upload `meta.json`, this file may in some cases still appear in the bucket later. By skipping early cleanup, we avoid having corrupted blocks in the storage. #3660
* [BUGFIX] Alertmanager: disable access to `/alertmanager/metrics` (which exposes all Cortex metrics), `/alertmanager/-/reload` and `/alertmanager/debug/*`, which were available to any authenticated user with enabled AlertManager. #3678
* [BUGFIX] Query-Frontend: avoid creating many small sub-queries by discarding cache extents under 5 minutes #3653
* [BUGFIX] Ruler: Ensure the stale markers generated for evaluated rules respect the configured `-ruler.evaluation-delay-duration`. This will avoid issues with samples with NaN be persisted with timestamps set ahead of the next rule evaluation. #3687
* [BUGFIX] Alertmanager: don't serve HTTP requests until Alertmanager has fully started. Serving HTTP requests earlier may result in loss of configuration for the user. #3679
* [BUGFIX] Do not log "failed to load config" if runtime config file is empty. #3706
* [BUGFIX] Do not allow to use a runtime config file containing multiple YAML documents. #3706
* [BUGFIX] HA Tracker: don't track as error in the `cortex_kv_request_duration_seconds` metric a CAS operation intentionally aborted. #3745

## 1.6.0 / 2020-12-29

* [CHANGE] Query Frontend: deprecate `-querier.compress-http-responses` in favour of `-api.response-compression-enabled`. #3544
* [CHANGE] Querier: deprecated `-store.max-look-back-period`. You should use `-querier.max-query-lookback` instead. #3452
* [CHANGE] Blocks storage: increased `-blocks-storage.bucket-store.chunks-cache.attributes-ttl` default from `24h` to `168h` (1 week). #3528
* [CHANGE] Blocks storage: the config option `-blocks-storage.bucket-store.index-cache.postings-compression-enabled` has been deprecated and postings compression is always enabled. #3538
* [CHANGE] Ruler: gRPC message size default limits on the Ruler-client side have changed: #3523
  - limit for outgoing gRPC messages has changed from 2147483647 to 16777216 bytes
  - limit for incoming gRPC messages has changed from 4194304 to 104857600 bytes
* [FEATURE] Distributor/Ingester: Provide ability to not overflow writes in the presence of a leaving or unhealthy ingester. This allows for more efficient ingester rolling restarts. #3305
* [FEATURE] Query-frontend: introduced query statistics logged in the query-frontend when enabled via `-frontend.query-stats-enabled=true`. When enabled, the metric `cortex_query_seconds_total` is tracked, counting the sum of the wall time spent across all queriers while running queries (on a per-tenant basis). The metrics `cortex_request_duration_seconds` and `cortex_query_seconds_total` are different: the first one tracks the request duration (eg. HTTP request from the client), while the latter tracks the sum of the wall time on all queriers involved executing the query. #3539
* [ENHANCEMENT] API: Add GZIP HTTP compression to the API responses. Compression can be enabled via `-api.response-compression-enabled`. #3536
* [ENHANCEMENT] Added zone-awareness support on queries. When zone-awareness is enabled, queries will still succeed if all ingesters in a single zone will fail. #3414
* [ENHANCEMENT] Blocks storage ingester: exported more TSDB-related metrics. #3412
  - `cortex_ingester_tsdb_wal_corruptions_total`
  - `cortex_ingester_tsdb_head_truncations_failed_total`
  - `cortex_ingester_tsdb_head_truncations_total`
  - `cortex_ingester_tsdb_head_gc_duration_seconds`
* [ENHANCEMENT] Enforced keepalive on all gRPC clients used for inter-service communication. #3431
* [ENHANCEMENT] Added `cortex_alertmanager_config_hash` metric to expose hash of Alertmanager Config loaded per user. #3388
* [ENHANCEMENT] Query-Frontend / Query-Scheduler: New component called "Query-Scheduler" has been introduced. Query-Scheduler is simply a queue of requests, moved outside of Query-Frontend. This allows Query-Frontend to be scaled separately from number of queues. To make Query-Frontend and Querier use Query-Scheduler, they need to be started with `-frontend.scheduler-address` and `-querier.scheduler-address` options respectively. #3374 #3471
* [ENHANCEMENT] Query-frontend / Querier / Ruler: added `-querier.max-query-lookback` to limit how long back data (series and metadata) can be queried. This setting can be overridden on a per-tenant basis and is enforced in the query-frontend, querier and ruler. #3452 #3458
* [ENHANCEMENT] Querier: added `-querier.query-store-for-labels-enabled` to query store for label names, label values and series APIs. Only works with blocks storage engine. #3461 #3520
* [ENHANCEMENT] Ingester: exposed `-blocks-storage.tsdb.wal-segment-size-bytes` config option to customise the TSDB WAL segment max size. #3476
* [ENHANCEMENT] Compactor: concurrently run blocks cleaner for multiple tenants. Concurrency can be configured via `-compactor.cleanup-concurrency`. #3483
* [ENHANCEMENT] Compactor: shuffle tenants before running compaction. #3483
* [ENHANCEMENT] Compactor: wait for a stable ring at startup, when sharding is enabled. #3484
* [ENHANCEMENT] Store-gateway: added `-blocks-storage.bucket-store.index-header-lazy-loading-enabled` to enable index-header lazy loading (experimental). When enabled, index-headers will be mmap-ed only once required by a query and will be automatically released after `-blocks-storage.bucket-store.index-header-lazy-loading-idle-timeout` time of inactivity. #3498
* [ENHANCEMENT] Alertmanager: added metrics `cortex_alertmanager_notification_requests_total` and `cortex_alertmanager_notification_requests_failed_total`. #3518
* [ENHANCEMENT] Ingester: added `-blocks-storage.tsdb.head-chunks-write-buffer-size-bytes` to fine-tune the TSDB head chunks write buffer size when running Cortex blocks storage. #3518
* [ENHANCEMENT] /metrics now supports OpenMetrics output. HTTP and gRPC servers metrics can now include exemplars. #3524
* [ENHANCEMENT] Expose gRPC keepalive policy options by gRPC server. #3524
* [ENHANCEMENT] Blocks storage: enabled caching of `meta.json` attributes, configurable via `-blocks-storage.bucket-store.metadata-cache.metafile-attributes-ttl`. #3528
* [ENHANCEMENT] Compactor: added a config validation check to fail fast if the compactor has been configured invalid block range periods (each period is expected to be a multiple of the previous one). #3534
* [ENHANCEMENT] Blocks storage: concurrently fetch deletion marks from object storage. #3538
* [ENHANCEMENT] Blocks storage ingester: ingester can now close idle TSDB and delete local data. #3491 #3552
* [ENHANCEMENT] Blocks storage: add option to use V2 signatures for S3 authentication. #3540
* [ENHANCEMENT] Exported process metrics to monitor the number of memory map areas allocated. #3537
  * - `process_memory_map_areas`
  * - `process_memory_map_areas_limit`
* [ENHANCEMENT] Ruler: Expose gRPC client options. #3523
* [ENHANCEMENT] Compactor: added metrics to track on-going compaction. #3535
  * `cortex_compactor_tenants_discovered`
  * `cortex_compactor_tenants_skipped`
  * `cortex_compactor_tenants_processing_succeeded`
  * `cortex_compactor_tenants_processing_failed`
* [ENHANCEMENT] Added new experimental API endpoints: `POST /purger/delete_tenant` and `GET /purger/delete_tenant_status` for deleting all tenant data. Only works with blocks storage. Compactor removes blocks that belong to user marked for deletion. #3549 #3558
* [ENHANCEMENT] Chunks storage: add option to use V2 signatures for S3 authentication. #3560
* [ENHANCEMENT] HA Tracker: Added new limit `ha_max_clusters` to set the max number of clusters tracked for single user. This limit is disabled by default. #3668
* [BUGFIX] Query-Frontend: `cortex_query_seconds_total` now return seconds not nanoseconds. #3589
* [BUGFIX] Blocks storage ingester: fixed some cases leading to a TSDB WAL corruption after a partial write to disk. #3423
* [BUGFIX] Blocks storage: Fix the race between ingestion and `/flush` call resulting in overlapping blocks. #3422
* [BUGFIX] Querier: fixed `-querier.max-query-into-future` which wasn't correctly enforced on range queries. #3452
* [BUGFIX] Fixed float64 precision stability when aggregating metrics before exposing them. This could have lead to false counters resets when querying some metrics exposed by Cortex. #3506
* [BUGFIX] Querier: the meta.json sync concurrency done when running Cortex with the blocks storage is now controlled by `-blocks-storage.bucket-store.meta-sync-concurrency` instead of the incorrect `-blocks-storage.bucket-store.block-sync-concurrency` (default values are the same). #3531
* [BUGFIX] Querier: fixed initialization order of querier module when using blocks storage. It now (again) waits until blocks have been synchronized. #3551

## Blocksconvert

* [ENHANCEMENT] Scheduler: ability to ignore users based on regexp, using `-scheduler.ignore-users-regex` flag. #3477
* [ENHANCEMENT] Builder: Parallelize reading chunks in the final stage of building block. #3470
* [ENHANCEMENT] Builder: remove duplicate label names from chunk. #3547

## 1.5.0 / 2020-11-09

### Cortex

* [CHANGE] Blocks storage: update the default HTTP configuration values for the S3 client to the upstream Thanos default values. #3244
  - `-blocks-storage.s3.http.idle-conn-timeout` is set 90 seconds.
  - `-blocks-storage.s3.http.response-header-timeout` is set to 2 minutes.
* [CHANGE] Improved shuffle sharding support in the write path. This work introduced some config changes: #3090
  * Introduced `-distributor.sharding-strategy` CLI flag (and its respective `sharding_strategy` YAML config option) to explicitly specify which sharding strategy should be used in the write path
  * `-experimental.distributor.user-subring-size` flag renamed to `-distributor.ingestion-tenant-shard-size`
  * `user_subring_size` limit YAML config option renamed to `ingestion_tenant_shard_size`
* [CHANGE] Dropped "blank Alertmanager configuration; using fallback" message from Info to Debug level. #3205
* [CHANGE] Zone-awareness replication for time-series now should be explicitly enabled in the distributor via the `-distributor.zone-awareness-enabled` CLI flag (or its respective YAML config option). Before, zone-aware replication was implicitly enabled if a zone was set on ingesters. #3200
* [CHANGE] Removed the deprecated CLI flag `-config-yaml`. You should use `-schema-config-file` instead. #3225
* [CHANGE] Enforced the HTTP method required by some API endpoints which did (incorrectly) allow any method before that. #3228
  - `GET /`
  - `GET /config`
  - `GET /debug/fgprof`
  - `GET /distributor/all_user_stats`
  - `GET /distributor/ha_tracker`
  - `GET /all_user_stats`
  - `GET /ha-tracker`
  - `GET /api/v1/user_stats`
  - `GET /api/v1/chunks`
  - `GET <legacy-http-prefix>/user_stats`
  - `GET <legacy-http-prefix>/chunks`
  - `GET /services`
  - `GET /multitenant_alertmanager/status`
  - `GET /status` (alertmanager microservice)
  - `GET|POST /ingester/ring`
  - `GET|POST /ring`
  - `GET|POST /store-gateway/ring`
  - `GET|POST /compactor/ring`
  - `GET|POST /ingester/flush`
  - `GET|POST /ingester/shutdown`
  - `GET|POST /flush`
  - `GET|POST /shutdown`
  - `GET|POST /ruler/ring`
  - `POST /api/v1/push`
  - `POST <legacy-http-prefix>/push`
  - `POST /push`
  - `POST /ingester/push`
* [CHANGE] Renamed CLI flags to configure the network interface names from which automatically detect the instance IP. #3295
  - `-compactor.ring.instance-interface` renamed to `-compactor.ring.instance-interface-names`
  - `-store-gateway.sharding-ring.instance-interface` renamed to `-store-gateway.sharding-ring.instance-interface-names`
  - `-distributor.ring.instance-interface` renamed to `-distributor.ring.instance-interface-names`
  - `-ruler.ring.instance-interface` renamed to `-ruler.ring.instance-interface-names`
* [CHANGE] Renamed `-<prefix>.redis.enable-tls` CLI flag to `-<prefix>.redis.tls-enabled`, and its respective YAML config option from `enable_tls` to `tls_enabled`. #3298
* [CHANGE] Increased default `-<prefix>.redis.timeout` from `100ms` to `500ms`. #3301
* [CHANGE] `cortex_alertmanager_config_invalid` has been removed in favor of `cortex_alertmanager_config_last_reload_successful`. #3289
* [CHANGE] Query-frontend: POST requests whose body size exceeds 10MiB will be rejected. The max body size can be customised via `-frontend.max-body-size`. #3276
* [FEATURE] Shuffle sharding: added support for shuffle-sharding queriers in the query-frontend. When configured (`-frontend.max-queriers-per-tenant` globally, or using per-tenant limit `max_queriers_per_tenant`), each tenants's requests will be handled by different set of queriers. #3113 #3257
* [FEATURE] Shuffle sharding: added support for shuffle-sharding ingesters on the read path. When ingesters shuffle-sharding is enabled and `-querier.shuffle-sharding-ingesters-lookback-period` is set, queriers will fetch in-memory series from the minimum set of required ingesters, selecting only ingesters which may have received series since 'now - lookback period'. #3252
* [FEATURE] Query-frontend: added `compression` config to support results cache with compression. #3217
* [FEATURE] Add OpenStack Swift support to blocks storage. #3303
* [FEATURE] Added support for applying Prometheus relabel configs on series received by the distributor. A `metric_relabel_configs` field has been added to the per-tenant limits configuration. #3329
* [FEATURE] Support for Cassandra client SSL certificates. #3384
* [ENHANCEMENT] Ruler: Introduces two new limits `-ruler.max-rules-per-rule-group` and `-ruler.max-rule-groups-per-tenant` to control the number of rules per rule group and the total number of rule groups for a given user. They are disabled by default. #3366
* [ENHANCEMENT] Allow to specify multiple comma-separated Cortex services to `-target` CLI option (or its respective YAML config option). For example, `-target=all,compactor` can be used to start Cortex single-binary with compactor as well. #3275
* [ENHANCEMENT] Expose additional HTTP configs for the S3 backend client. New flag are listed below: #3244
  - `-blocks-storage.s3.http.idle-conn-timeout`
  - `-blocks-storage.s3.http.response-header-timeout`
  - `-blocks-storage.s3.http.insecure-skip-verify`
* [ENHANCEMENT] Added `cortex_query_frontend_connected_clients` metric to show the number of workers currently connected to the frontend. #3207
* [ENHANCEMENT] Shuffle sharding: improved shuffle sharding in the write path. Shuffle sharding now should be explicitly enabled via `-distributor.sharding-strategy` CLI flag (or its respective YAML config option) and guarantees stability, consistency, shuffling and balanced zone-awareness properties. #3090 #3214
* [ENHANCEMENT] Ingester: added new metric `cortex_ingester_active_series` to track active series more accurately. Also added options to control whether active series tracking is enabled (`-ingester.active-series-metrics-enabled`, defaults to false), and how often this metric is updated (`-ingester.active-series-metrics-update-period`) and max idle time for series to be considered inactive (`-ingester.active-series-metrics-idle-timeout`). #3153
* [ENHANCEMENT] Store-gateway: added zone-aware replication support to blocks replication in the store-gateway. #3200
* [ENHANCEMENT] Store-gateway: exported new metrics. #3231
  - `cortex_bucket_store_cached_series_fetch_duration_seconds`
  - `cortex_bucket_store_cached_postings_fetch_duration_seconds`
  - `cortex_bucket_stores_gate_queries_max`
* [ENHANCEMENT] Added `-version` flag to Cortex. #3233
* [ENHANCEMENT] Hash ring: added instance registered timestamp to the ring. #3248
* [ENHANCEMENT] Reduce tail latency by smoothing out spikes in rate of chunk flush operations. #3191
* [ENHANCEMENT] User Cortex as User Agent in http requests issued by Configs DB client. #3264
* [ENHANCEMENT] Experimental Ruler API: Fetch rule groups from object storage in parallel. #3218
* [ENHANCEMENT] Chunks GCS object storage client uses the `fields` selector to limit the payload size when listing objects in the bucket. #3218 #3292
* [ENHANCEMENT] Added shuffle sharding support to ruler. Added new metric `cortex_ruler_sync_rules_total`. #3235
* [ENHANCEMENT] Return an explicit error when the store-gateway is explicitly requested without a blocks storage engine. #3287
* [ENHANCEMENT] Ruler: only load rules that belong to the ruler. Improves rules synching performances when ruler sharding is enabled. #3269
* [ENHANCEMENT] Added `-<prefix>.redis.tls-insecure-skip-verify` flag. #3298
* [ENHANCEMENT] Added `cortex_alertmanager_config_last_reload_successful_seconds` metric to show timestamp of last successful AM config reload. #3289
* [ENHANCEMENT] Blocks storage: reduced number of bucket listing operations to list block content (applies to newly created blocks only). #3363
* [ENHANCEMENT] Ruler: Include the tenant ID on the notifier logs. #3372
* [ENHANCEMENT] Blocks storage Compactor: Added `-compactor.enabled-tenants` and `-compactor.disabled-tenants` to explicitly enable or disable compaction of specific tenants. #3385
* [ENHANCEMENT] Blocks storage ingester: Creating checkpoint only once even when there are multiple Head compactions in a single `Compact()` call. #3373
* [BUGFIX] Blocks storage ingester: Read repair memory-mapped chunks file which can end up being empty on abrupt shutdowns combined with faulty disks. #3373
* [BUGFIX] Blocks storage ingester: Close TSDB resources on failed startup preventing ingester OOMing. #3373
* [BUGFIX] No-longer-needed ingester operations for queries triggered by queriers and rulers are now canceled. #3178
* [BUGFIX] Ruler: directories in the configured `rules-path` will be removed on startup and shutdown in order to ensure they don't persist between runs. #3195
* [BUGFIX] Handle hash-collisions in the query path. #3192
* [BUGFIX] Check for postgres rows errors. #3197
* [BUGFIX] Ruler Experimental API: Don't allow rule groups without names or empty rule groups. #3210
* [BUGFIX] Experimental Alertmanager API: Do not allow empty Alertmanager configurations or bad template filenames to be submitted through the configuration API. #3185
* [BUGFIX] Reduce failures to update heartbeat when using Consul. #3259
* [BUGFIX] When using ruler sharding, moving all user rule groups from ruler to a different one and then back could end up with some user groups not being evaluated at all. #3235
* [BUGFIX] Fixed shuffle sharding consistency when zone-awareness is enabled and the shard size is increased or instances in a new zone are added. #3299
* [BUGFIX] Use a valid grpc header when logging IP addresses. #3307
* [BUGFIX] Fixed the metric `cortex_prometheus_rule_group_duration_seconds` in the Ruler, it wouldn't report any values. #3310
* [BUGFIX] Fixed gRPC connections leaking in rulers when rulers sharding is enabled and APIs called. #3314
* [BUGFIX] Fixed shuffle sharding consistency when zone-awareness is enabled and the shard size is increased or instances in a new zone are added. #3299
* [BUGFIX] Fixed Gossip memberlist members joining when addresses are configured using DNS-based service discovery. #3360
* [BUGFIX] Ingester: fail to start an ingester running the blocks storage, if unable to load any existing TSDB at startup. #3354
* [BUGFIX] Blocks storage: Avoid deletion of blocks in the ingester which are not shipped to the storage yet. #3346
* [BUGFIX] Fix common prefixes returned by List method of S3 client. #3358
* [BUGFIX] Honor configured timeout in Azure and GCS object clients. #3285
* [BUGFIX] Blocks storage: Avoid creating blocks larger than configured block range period on forced compaction and when TSDB is idle. #3344
* [BUGFIX] Shuffle sharding: fixed max global series per user/metric limit when shuffle sharding and `-distributor.shard-by-all-labels=true` are both enabled in distributor. When using these global limits you should now set `-distributor.sharding-strategy` and `-distributor.zone-awareness-enabled` to ingesters too. #3369
* [BUGFIX] Slow query logging: when using downstream server request parameters were not logged. #3276
* [BUGFIX] Fixed tenant detection in the ruler and alertmanager API when running without auth. #3343

### Blocksconvert

* [ENHANCEMENT] Blocksconvert – Builder: download plan file locally before processing it. #3209
* [ENHANCEMENT] Blocksconvert – Cleaner: added new tool for deleting chunks data. #3283
* [ENHANCEMENT] Blocksconvert – Scanner: support for scanning specific date-range only. #3222
* [ENHANCEMENT] Blocksconvert – Scanner: metrics for tracking progress. #3222
* [ENHANCEMENT] Blocksconvert – Builder: retry block upload before giving up. #3245
* [ENHANCEMENT] Blocksconvert – Scanner: upload plans concurrently. #3340
* [BUGFIX] Blocksconvert: fix chunks ordering in the block. Chunks in different order than series work just fine in TSDB blocks at the moment, but it's not consistent with what Prometheus does and future Prometheus and Cortex optimizations may rely on this ordering. #3371

## 1.4.0 / 2020-10-02

* [CHANGE] TLS configuration for gRPC, HTTP and etcd clients is now marked as experimental. These features are not yet fully baked, and we expect possible small breaking changes in Cortex 1.5. #3198
* [CHANGE] Cassandra backend support is now GA (stable). #3180
* [CHANGE] Blocks storage is now GA (stable). The `-experimental` prefix has been removed from all CLI flags related to the blocks storage (no YAML config changes). #3180 #3201
  - `-experimental.blocks-storage.*` flags renamed to `-blocks-storage.*`
  - `-experimental.store-gateway.*` flags renamed to `-store-gateway.*`
  - `-experimental.querier.store-gateway-client.*` flags renamed to `-querier.store-gateway-client.*`
  - `-experimental.querier.store-gateway-addresses` flag renamed to `-querier.store-gateway-addresses`
  - `-store-gateway.replication-factor` flag renamed to `-store-gateway.sharding-ring.replication-factor`
  - `-store-gateway.tokens-file-path` flag renamed to `store-gateway.sharding-ring.tokens-file-path`
* [CHANGE] Ingester: Removed deprecated untyped record from chunks WAL. Only if you are running `v1.0` or below, it is recommended to first upgrade to `v1.1`/`v1.2`/`v1.3` and run it for a day before upgrading to `v1.4` to avoid data loss. #3115
* [CHANGE] Distributor API endpoints are no longer served unless target is set to `distributor` or `all`. #3112
* [CHANGE] Increase the default Cassandra client replication factor to 3. #3007
* [CHANGE] Blocks storage: removed the support to transfer blocks between ingesters on shutdown. When running the Cortex blocks storage, ingesters are expected to run with a persistent disk. The following metrics have been removed: #2996
  * `cortex_ingester_sent_files`
  * `cortex_ingester_received_files`
  * `cortex_ingester_received_bytes_total`
  * `cortex_ingester_sent_bytes_total`
* [CHANGE] The buckets for the `cortex_chunk_store_index_lookups_per_query` metric have been changed to 1, 2, 4, 8, 16. #3021
* [CHANGE] Blocks storage: the `operation` label value `getrange` has changed into `get_range` for the metrics `thanos_store_bucket_cache_operation_requests_total` and `thanos_store_bucket_cache_operation_hits_total`. #3000
* [CHANGE] Experimental Delete Series: `/api/v1/admin/tsdb/delete_series` and `/api/v1/admin/tsdb/cancel_delete_request` purger APIs to return status code `204` instead of `200` for success. #2946
* [CHANGE] Histogram `cortex_memcache_request_duration_seconds` `method` label value changes from `Memcached.Get` to `Memcached.GetBatched` for batched lookups, and is not reported for non-batched lookups (label value `Memcached.GetMulti` remains, and had exactly the same value as `Get` in nonbatched lookups).  The same change applies to tracing spans. #3046
* [CHANGE] TLS server validation is now enabled by default, a new parameter `tls_insecure_skip_verify` can be set to true to skip validation optionally. #3030
* [CHANGE] `cortex_ruler_config_update_failures_total` has been removed in favor of `cortex_ruler_config_last_reload_successful`. #3056
* [CHANGE] `ruler.evaluation_delay_duration` field in YAML config has been moved and renamed to `limits.ruler_evaluation_delay_duration`. #3098
* [CHANGE] Removed obsolete `results_cache.max_freshness` from YAML config (deprecated since Cortex 1.2). #3145
* [CHANGE] Removed obsolete `-promql.lookback-delta` option (deprecated since Cortex 1.2, replaced with `-querier.lookback-delta`). #3144
* [CHANGE] Cache: added support for Redis Cluster and Redis Sentinel. #2961
  - The following changes have been made in Redis configuration:
   - `-redis.master_name` added
   - `-redis.db` added
   - `-redis.max-active-conns` changed to `-redis.pool-size`
   - `-redis.max-conn-lifetime` changed to `-redis.max-connection-age`
   - `-redis.max-idle-conns` removed
   - `-redis.wait-on-pool-exhaustion` removed
* [CHANGE] TLS configuration for gRPC, HTTP and etcd clients is now marked as experimental. These features are not yet fully baked, and we expect possible small breaking changes in Cortex 1.5. #3198
* [CHANGE] Fixed store-gateway CLI flags inconsistencies. #3201
  - `-store-gateway.replication-factor` flag renamed to `-store-gateway.sharding-ring.replication-factor`
  - `-store-gateway.tokens-file-path` flag renamed to `store-gateway.sharding-ring.tokens-file-path`
* [FEATURE] Logging of the source IP passed along by a reverse proxy is now supported by setting the `-server.log-source-ips-enabled`. For non standard headers the settings `-server.log-source-ips-header` and `-server.log-source-ips-regex` can be used. #2985
* [FEATURE] Blocks storage: added shuffle sharding support to store-gateway blocks sharding. Added the following additional metrics to store-gateway: #3069
  * `cortex_bucket_stores_tenants_discovered`
  * `cortex_bucket_stores_tenants_synced`
* [FEATURE] Experimental blocksconvert: introduce an experimental tool `blocksconvert` to migrate long-term storage chunks to blocks. #3092 #3122 #3127 #3162
* [ENHANCEMENT] Improve the Alertmanager logging when serving requests from its API / UI. #3397
* [ENHANCEMENT] Add support for azure storage in China, German and US Government environments. #2988
* [ENHANCEMENT] Query-tee: added a small tolerance to floating point sample values comparison. #2994
* [ENHANCEMENT] Query-tee: add support for doing a passthrough of requests to preferred backend for unregistered routes #3018
* [ENHANCEMENT] Expose `storage.aws.dynamodb.backoff_config` configuration file field. #3026
* [ENHANCEMENT] Added `cortex_request_message_bytes` and `cortex_response_message_bytes` histograms to track received and sent gRPC message and HTTP request/response sizes. Added `cortex_inflight_requests` gauge to track number of inflight gRPC and HTTP requests. #3064
* [ENHANCEMENT] Publish ruler's ring metrics. #3074
* [ENHANCEMENT] Add config validation to the experimental Alertmanager API. Invalid configs are no longer accepted. #3053
* [ENHANCEMENT] Add "integration" as a label for `cortex_alertmanager_notifications_total` and `cortex_alertmanager_notifications_failed_total` metrics. #3056
* [ENHANCEMENT] Add `cortex_ruler_config_last_reload_successful` and `cortex_ruler_config_last_reload_successful_seconds` to check status of users rule manager. #3056
* [ENHANCEMENT] The configuration validation now fails if an empty YAML node has been set for a root YAML config property. #3080
* [ENHANCEMENT] Memcached dial() calls now have a circuit-breaker to avoid hammering a broken cache. #3051, #3189
* [ENHANCEMENT] `-ruler.evaluation-delay-duration` is now overridable as a per-tenant limit, `ruler_evaluation_delay_duration`. #3098
* [ENHANCEMENT] Add TLS support to etcd client. #3102
* [ENHANCEMENT] When a tenant accesses the Alertmanager UI or its API, if we have valid `-alertmanager.configs.fallback` we'll use that to start the manager and avoid failing the request. #3073
* [ENHANCEMENT] Add `DELETE api/v1/rules/{namespace}` to the Ruler. It allows all the rule groups of a namespace to be deleted. #3120
* [ENHANCEMENT] Experimental Delete Series: Retry processing of Delete requests during failures. #2926
* [ENHANCEMENT] Improve performance of QueryStream() in ingesters. #3177
* [ENHANCEMENT] Modules included in "All" target are now visible in output of `-modules` CLI flag. #3155
* [ENHANCEMENT] Added `/debug/fgprof` endpoint to debug running Cortex process using `fgprof`. This adds up to the existing `/debug/...` endpoints. #3131
* [ENHANCEMENT] Blocks storage: optimised `/api/v1/series` for blocks storage. (#2976)
* [BUGFIX] Ruler: when loading rules from "local" storage, check for directory after resolving symlink. #3137
* [BUGFIX] Query-frontend: Fixed rounding for incoming query timestamps, to be 100% Prometheus compatible. #2990
* [BUGFIX] Querier: Merge results from chunks and blocks ingesters when using streaming of results. #3013
* [BUGFIX] Querier: query /series from ingesters regardless the `-querier.query-ingesters-within` setting. #3035
* [BUGFIX] Blocks storage: Ingester is less likely to hit gRPC message size limit when streaming data to queriers. #3015
* [BUGFIX] Blocks storage: fixed memberlist support for the store-gateways and compactors ring used when blocks sharding is enabled. #3058 #3095
* [BUGFIX] Fix configuration for TLS server validation, TLS skip verify was hardcoded to true for all TLS configurations and prevented validation of server certificates. #3030
* [BUGFIX] Fixes the Alertmanager panicking when no `-alertmanager.web.external-url` is provided. #3017
* [BUGFIX] Fixes the registration of the Alertmanager API metrics `cortex_alertmanager_alerts_received_total` and `cortex_alertmanager_alerts_invalid_total`. #3065
* [BUGFIX] Fixes `flag needs an argument: -config.expand-env` error. #3087
* [BUGFIX] An index optimisation actually slows things down when using caching. Moved it to the right location. #2973
* [BUGFIX] Ingester: If push request contained both valid and invalid samples, valid samples were ingested but not stored to WAL of the chunks storage. This has been fixed. #3067
* [BUGFIX] Cassandra: fixed consistency setting in the CQL session when creating the keyspace. #3105
* [BUGFIX] Ruler: Config API would return both the `record` and `alert` in `YAML` response keys even when one of them must be empty. #3120
* [BUGFIX] Index page now uses configured HTTP path prefix when creating links. #3126
* [BUGFIX] Purger: fixed deadlock when reloading of tombstones failed. #3182
* [BUGFIX] Fixed panic in flusher job, when error writing chunks to the store would cause "idle" chunks to be flushed, which triggered panic. #3140
* [BUGFIX] Index page no longer shows links that are not valid for running Cortex instance. #3133
* [BUGFIX] Configs: prevent validation of templates to fail when using template functions. #3157
* [BUGFIX] Configuring the S3 URL with an `@` but without username and password doesn't enable the AWS static credentials anymore. #3170
* [BUGFIX] Limit errors on ranged queries (`api/v1/query_range`) no longer return a status code `500` but `422` instead. #3167
* [BUGFIX] Handle hash-collisions in the query path. Before this fix, Cortex could occasionally mix up two different series in a query, leading to invalid results, when `-querier.ingester-streaming` was used. #3192

## 1.3.0 / 2020-08-21

* [CHANGE] Replace the metric `cortex_alertmanager_configs` with `cortex_alertmanager_config_invalid` exposed by Alertmanager. #2960
* [CHANGE] Experimental Delete Series: Change target flag for purger from `data-purger` to `purger`. #2777
* [CHANGE] Experimental blocks storage: The max concurrent queries against the long-term storage, configured via `-experimental.blocks-storage.bucket-store.max-concurrent`, is now a limit shared across all tenants and not a per-tenant limit anymore. The default value has changed from `20` to `100` and the following new metrics have been added: #2797
  * `cortex_bucket_stores_gate_queries_concurrent_max`
  * `cortex_bucket_stores_gate_queries_in_flight`
  * `cortex_bucket_stores_gate_duration_seconds`
* [CHANGE] Metric `cortex_ingester_flush_reasons` has been renamed to `cortex_ingester_flushing_enqueued_series_total`, and new metric `cortex_ingester_flushing_dequeued_series_total` with `outcome` label (superset of reason) has been added. #2802 #2818 #2998
* [CHANGE] Experimental Delete Series: Metric `cortex_purger_oldest_pending_delete_request_age_seconds` would track age of delete requests since they are over their cancellation period instead of their creation time. #2806
* [CHANGE] Experimental blocks storage: the store-gateway service is required in a Cortex cluster running with the experimental blocks storage. Removed the `-experimental.tsdb.store-gateway-enabled` CLI flag and `store_gateway_enabled` YAML config option. The store-gateway is now always enabled when the storage engine is `blocks`. #2822
* [CHANGE] Experimental blocks storage: removed support for `-experimental.blocks-storage.bucket-store.max-sample-count` flag because the implementation was flawed. To limit the number of samples/chunks processed by a single query you can set `-store.query-chunk-limit`, which is now supported by the blocks storage too. #2852
* [CHANGE] Ingester: Chunks flushed via /flush stay in memory until retention period is reached. This affects `cortex_ingester_memory_chunks` metric. #2778
* [CHANGE] Querier: the error message returned when the query time range exceeds `-store.max-query-length` has changed from `invalid query, length > limit (X > Y)` to `the query time range exceeds the limit (query length: X, limit: Y)`. #2826
* [CHANGE] Add `component` label to metrics exposed by chunk, delete and index store clients. #2774
* [CHANGE] Querier: when `-querier.query-ingesters-within` is configured, the time range of the query sent to ingesters is now manipulated to ensure the query start time is not older than 'now - query-ingesters-within'. #2904
* [CHANGE] KV: The `role` label which was a label of `multi` KV store client only has been added to metrics of every KV store client. If KV store client is not `multi`, then the value of `role` label is `primary`. #2837
* [CHANGE] Added the `engine` label to the metrics exposed by the Prometheus query engine, to distinguish between `ruler` and `querier` metrics. #2854
* [CHANGE] Added ruler to the single binary when started with `-target=all` (default). #2854
* [CHANGE] Experimental blocks storage: compact head when opening TSDB. This should only affect ingester startup after it was unable to compact head in previous run. #2870
* [CHANGE] Metric `cortex_overrides_last_reload_successful` has been renamed to `cortex_runtime_config_last_reload_successful`. #2874
* [CHANGE] HipChat support has been removed from the alertmanager (because removed from the Prometheus upstream too). #2902
* [CHANGE] Add constant label `name` to metric `cortex_cache_request_duration_seconds`. #2903
* [CHANGE] Add `user` label to metric `cortex_query_frontend_queue_length`. #2939
* [CHANGE] Experimental blocks storage: cleaned up the config and renamed "TSDB" to "blocks storage". #2937
  - The storage engine setting value has been changed from `tsdb` to `blocks`; this affects `-store.engine` CLI flag and its respective YAML option.
  - The root level YAML config has changed from `tsdb` to `blocks_storage`
  - The prefix of all CLI flags has changed from `-experimental.tsdb.` to `-experimental.blocks-storage.`
  - The following settings have been grouped under `tsdb` property in the YAML config and their CLI flags changed:
    - `-experimental.tsdb.dir` changed to `-experimental.blocks-storage.tsdb.dir`
    - `-experimental.tsdb.block-ranges-period` changed to `-experimental.blocks-storage.tsdb.block-ranges-period`
    - `-experimental.tsdb.retention-period` changed to `-experimental.blocks-storage.tsdb.retention-period`
    - `-experimental.tsdb.ship-interval` changed to `-experimental.blocks-storage.tsdb.ship-interval`
    - `-experimental.tsdb.ship-concurrency` changed to `-experimental.blocks-storage.tsdb.ship-concurrency`
    - `-experimental.tsdb.max-tsdb-opening-concurrency-on-startup` changed to `-experimental.blocks-storage.tsdb.max-tsdb-opening-concurrency-on-startup`
    - `-experimental.tsdb.head-compaction-interval` changed to `-experimental.blocks-storage.tsdb.head-compaction-interval`
    - `-experimental.tsdb.head-compaction-concurrency` changed to `-experimental.blocks-storage.tsdb.head-compaction-concurrency`
    - `-experimental.tsdb.head-compaction-idle-timeout` changed to `-experimental.blocks-storage.tsdb.head-compaction-idle-timeout`
    - `-experimental.tsdb.stripe-size` changed to `-experimental.blocks-storage.tsdb.stripe-size`
    - `-experimental.tsdb.wal-compression-enabled` changed to `-experimental.blocks-storage.tsdb.wal-compression-enabled`
    - `-experimental.tsdb.flush-blocks-on-shutdown` changed to `-experimental.blocks-storage.tsdb.flush-blocks-on-shutdown`
* [CHANGE] Flags `-bigtable.grpc-use-gzip-compression`, `-ingester.client.grpc-use-gzip-compression`, `-querier.frontend-client.grpc-use-gzip-compression` are now deprecated. #2940
* [CHANGE] Limit errors reported by ingester during query-time now return HTTP status code 422. #2941
* [FEATURE] Introduced `ruler.for-outage-tolerance`, Max time to tolerate outage for restoring "for" state of alert. #2783
* [FEATURE] Introduced `ruler.for-grace-period`, Minimum duration between alert and restored "for" state. This is maintained only for alerts with configured "for" time greater than grace period. #2783
* [FEATURE] Introduced `ruler.resend-delay`, Minimum amount of time to wait before resending an alert to Alertmanager. #2783
* [FEATURE] Ruler: added `local` filesystem support to store rules (read-only). #2854
* [ENHANCEMENT] Upgraded Docker base images to `alpine:3.12`. #2862
* [ENHANCEMENT] Experimental: Querier can now optionally query secondary store. This is specified by using `-querier.second-store-engine` option, with values `chunks` or `blocks`. Standard configuration options for this store are used. Additionally, this querying can be configured to happen only for queries that need data older than `-querier.use-second-store-before-time`. Default value of zero will always query secondary store. #2747
* [ENHANCEMENT] Query-tee: increased the `cortex_querytee_request_duration_seconds` metric buckets granularity. #2799
* [ENHANCEMENT] Query-tee: fail to start if the configured `-backend.preferred` is unknown. #2799
* [ENHANCEMENT] Ruler: Added the following metrics: #2786
  * `cortex_prometheus_notifications_latency_seconds`
  * `cortex_prometheus_notifications_errors_total`
  * `cortex_prometheus_notifications_sent_total`
  * `cortex_prometheus_notifications_dropped_total`
  * `cortex_prometheus_notifications_queue_length`
  * `cortex_prometheus_notifications_queue_capacity`
  * `cortex_prometheus_notifications_alertmanagers_discovered`
* [ENHANCEMENT] The behavior of the `/ready` was changed for the query frontend to indicate when it was ready to accept queries. This is intended for use by a read path load balancer that would want to wait for the frontend to have attached queriers before including it in the backend. #2733
* [ENHANCEMENT] Experimental Delete Series: Add support for deletion of chunks for remaining stores. #2801
* [ENHANCEMENT] Add `-modules` command line flag to list possible values for `-target`. Also, log warning if given target is internal component. #2752
* [ENHANCEMENT] Added `-ingester.flush-on-shutdown-with-wal-enabled` option to enable chunks flushing even when WAL is enabled. #2780
* [ENHANCEMENT] Query-tee: Support for custom API prefix by using `-server.path-prefix` option. #2814
* [ENHANCEMENT] Query-tee: Forward `X-Scope-OrgId` header to backend, if present in the request. #2815
* [ENHANCEMENT] Experimental blocks storage: Added `-experimental.blocks-storage.tsdb.head-compaction-idle-timeout` option to force compaction of data in memory into a block. #2803
* [ENHANCEMENT] Experimental blocks storage: Added support for flushing blocks via `/flush`, `/shutdown` (previously these only worked for chunks storage) and by using `-experimental.blocks-storage.tsdb.flush-blocks-on-shutdown` option. #2794
* [ENHANCEMENT] Experimental blocks storage: Added support to enforce max query time range length via `-store.max-query-length`. #2826
* [ENHANCEMENT] Experimental blocks storage: Added support to limit the max number of chunks that can be fetched from the long-term storage while executing a query. The limit is enforced both in the querier and store-gateway, and is configurable via `-store.query-chunk-limit`. #2852 #2922
* [ENHANCEMENT] Ingester: Added new metric `cortex_ingester_flush_series_in_progress` that reports number of ongoing flush-series operations. Useful when calling `/flush` handler: if `cortex_ingester_flush_queue_length + cortex_ingester_flush_series_in_progress` is 0, all flushes are finished. #2778
* [ENHANCEMENT] Memberlist members can join cluster via SRV records. #2788
* [ENHANCEMENT] Added configuration options for chunks s3 client. #2831
  * `s3.endpoint`
  * `s3.region`
  * `s3.access-key-id`
  * `s3.secret-access-key`
  * `s3.insecure`
  * `s3.sse-encryption`
  * `s3.http.idle-conn-timeout`
  * `s3.http.response-header-timeout`
  * `s3.http.insecure-skip-verify`
* [ENHANCEMENT] Prometheus upgraded. #2798 #2849 #2867 #2902 #2918
  * Optimized labels regex matchers for patterns containing literals (eg. `foo.*`, `.*foo`, `.*foo.*`)
* [ENHANCEMENT] Add metric `cortex_ruler_config_update_failures_total` to Ruler to track failures of loading rules files. #2857
* [ENHANCEMENT] Experimental Alertmanager: Alertmanager configuration persisted to object storage using an experimental API that accepts and returns YAML-based Alertmanager configuration. #2768
* [ENHANCEMENT] Ruler: `-ruler.alertmanager-url` now supports multiple URLs. Each URL is treated as a separate Alertmanager group. Support for multiple Alertmanagers in a group can be achieved by using DNS service discovery. #2851
* [ENHANCEMENT] Experimental blocks storage: Cortex Flusher now works with blocks engine. Flusher needs to be provided with blocks-engine configuration, existing Flusher flags are not used (they are only relevant for chunks engine). Note that flush errors are only reported via log. #2877
* [ENHANCEMENT] Flusher: Added `-flusher.exit-after-flush` option (defaults to true) to control whether Cortex should stop completely after Flusher has finished its work. #2877
* [ENHANCEMENT] Added metrics `cortex_config_hash` and `cortex_runtime_config_hash` to expose hash of the currently active config file. #2874
* [ENHANCEMENT] Logger: added JSON logging support, configured via the `-log.format=json` CLI flag or its respective YAML config option. #2386
* [ENHANCEMENT] Added new flags `-bigtable.grpc-compression`, `-ingester.client.grpc-compression`, `-querier.frontend-client.grpc-compression` to configure compression used by gRPC. Valid values are `gzip`, `snappy`, or empty string (no compression, default). #2940
* [ENHANCEMENT] Clarify limitations of the `/api/v1/series`, `/api/v1/labels` and `/api/v1/label/{name}/values` endpoints. #2953
* [ENHANCEMENT] Ingester: added `Dropped` outcome to metric `cortex_ingester_flushing_dequeued_series_total`. #2998
* [BUGFIX] Fixed a bug with `api/v1/query_range` where no responses would return null values for `result` and empty values for `resultType`. #2962
* [BUGFIX] Fixed a bug in the index intersect code causing storage to return more chunks/series than required. #2796
* [BUGFIX] Fixed the number of reported keys in the background cache queue. #2764
* [BUGFIX] Fix race in processing of headers in sharded queries. #2762
* [BUGFIX] Query Frontend: Do not re-split sharded requests around ingester boundaries. #2766
* [BUGFIX] Experimental Delete Series: Fixed a problem with cache generation numbers prefixed to cache keys. #2800
* [BUGFIX] Ingester: Flushing chunks via `/flush` endpoint could previously lead to panic, if chunks were already flushed before and then removed from memory during the flush caused by `/flush` handler. Immediate flush now doesn't cause chunks to be flushed again. Samples received during flush triggered via `/flush` handler are no longer discarded. #2778
* [BUGFIX] Prometheus upgraded. #2849
  * Fixed unknown symbol error during head compaction
* [BUGFIX] Fix panic when using cassandra as store for both index and delete requests. #2774
* [BUGFIX] Experimental Delete Series: Fixed a data race in Purger. #2817
* [BUGFIX] KV: Fixed a bug that triggered a panic due to metrics being registered with the same name but different labels when using a `multi` configured KV client. #2837
* [BUGFIX] Query-frontend: Fix passing HTTP `Host` header if `-frontend.downstream-url` is configured. #2880
* [BUGFIX] Ingester: Improve time-series distribution when `-experimental.distributor.user-subring-size` is enabled. #2887
* [BUGFIX] Set content type to `application/x-protobuf` for remote_read responses. #2915
* [BUGFIX] Fixed ruler and store-gateway instance registration in the ring (when sharding is enabled) when a new instance replaces abruptly terminated one, and the only difference between the two instances is the address. #2954
* [BUGFIX] Fixed `Missing chunks and index config causing silent failure` Absence of chunks and index from schema config is not validated. #2732
* [BUGFIX] Fix panic caused by KVs from boltdb being used beyond their life. #2971
* [BUGFIX] Experimental blocks storage: `/api/v1/series`, `/api/v1/labels` and `/api/v1/label/{name}/values` only query the TSDB head regardless of the configured `-experimental.blocks-storage.tsdb.retention-period`. #2974
* [BUGFIX] Ingester: Avoid indefinite checkpointing in case of surge in number of series. #2955
* [BUGFIX] Querier: query /series from ingesters regardless the `-querier.query-ingesters-within` setting. #3035
* [BUGFIX] Ruler: fixed an unintentional breaking change introduced in the ruler's `alertmanager_url` YAML config option, which changed the value from a string to a list of strings. #2989

## 1.2.0 / 2020-07-01

* [CHANGE] Metric `cortex_kv_request_duration_seconds` now includes `name` label to denote which client is being used as well as the `backend` label to denote the KV backend implementation in use. #2648
* [CHANGE] Experimental Ruler: Rule groups persisted to object storage using the experimental API have an updated object key encoding to better handle special characters. Rule groups previously-stored using object storage must be renamed to the new format. #2646
* [CHANGE] Query Frontend now uses Round Robin to choose a tenant queue to service next. #2553
* [CHANGE] `-promql.lookback-delta` is now deprecated and has been replaced by `-querier.lookback-delta` along with `lookback_delta` entry under `querier` in the config file. `-promql.lookback-delta` will be removed in v1.4.0. #2604
* [CHANGE] Experimental TSDB: removed `-experimental.tsdb.bucket-store.binary-index-header-enabled` flag. Now the binary index-header is always enabled.
* [CHANGE] Experimental TSDB: Renamed index-cache metrics to use original metric names from Thanos, as Cortex is not aggregating them in any way: #2627
  * `cortex_<service>_blocks_index_cache_items_evicted_total` => `thanos_store_index_cache_items_evicted_total{name="index-cache"}`
  * `cortex_<service>_blocks_index_cache_items_added_total` => `thanos_store_index_cache_items_added_total{name="index-cache"}`
  * `cortex_<service>_blocks_index_cache_requests_total` => `thanos_store_index_cache_requests_total{name="index-cache"}`
  * `cortex_<service>_blocks_index_cache_items_overflowed_total` => `thanos_store_index_cache_items_overflowed_total{name="index-cache"}`
  * `cortex_<service>_blocks_index_cache_hits_total` => `thanos_store_index_cache_hits_total{name="index-cache"}`
  * `cortex_<service>_blocks_index_cache_items` => `thanos_store_index_cache_items{name="index-cache"}`
  * `cortex_<service>_blocks_index_cache_items_size_bytes` => `thanos_store_index_cache_items_size_bytes{name="index-cache"}`
  * `cortex_<service>_blocks_index_cache_total_size_bytes` => `thanos_store_index_cache_total_size_bytes{name="index-cache"}`
  * `cortex_<service>_blocks_index_cache_memcached_operations_total` =>  `thanos_memcached_operations_total{name="index-cache"}`
  * `cortex_<service>_blocks_index_cache_memcached_operation_failures_total` =>  `thanos_memcached_operation_failures_total{name="index-cache"}`
  * `cortex_<service>_blocks_index_cache_memcached_operation_duration_seconds` =>  `thanos_memcached_operation_duration_seconds{name="index-cache"}`
  * `cortex_<service>_blocks_index_cache_memcached_operation_skipped_total` =>  `thanos_memcached_operation_skipped_total{name="index-cache"}`
* [CHANGE] Experimental TSDB: Renamed metrics in bucket stores: #2627
  * `cortex_<service>_blocks_meta_syncs_total` => `cortex_blocks_meta_syncs_total{component="<service>"}`
  * `cortex_<service>_blocks_meta_sync_failures_total` => `cortex_blocks_meta_sync_failures_total{component="<service>"}`
  * `cortex_<service>_blocks_meta_sync_duration_seconds` => `cortex_blocks_meta_sync_duration_seconds{component="<service>"}`
  * `cortex_<service>_blocks_meta_sync_consistency_delay_seconds` => `cortex_blocks_meta_sync_consistency_delay_seconds{component="<service>"}`
  * `cortex_<service>_blocks_meta_synced` => `cortex_blocks_meta_synced{component="<service>"}`
  * `cortex_<service>_bucket_store_block_loads_total` => `cortex_bucket_store_block_loads_total{component="<service>"}`
  * `cortex_<service>_bucket_store_block_load_failures_total` => `cortex_bucket_store_block_load_failures_total{component="<service>"}`
  * `cortex_<service>_bucket_store_block_drops_total` => `cortex_bucket_store_block_drops_total{component="<service>"}`
  * `cortex_<service>_bucket_store_block_drop_failures_total` => `cortex_bucket_store_block_drop_failures_total{component="<service>"}`
  * `cortex_<service>_bucket_store_blocks_loaded` => `cortex_bucket_store_blocks_loaded{component="<service>"}`
  * `cortex_<service>_bucket_store_series_data_touched` => `cortex_bucket_store_series_data_touched{component="<service>"}`
  * `cortex_<service>_bucket_store_series_data_fetched` => `cortex_bucket_store_series_data_fetched{component="<service>"}`
  * `cortex_<service>_bucket_store_series_data_size_touched_bytes` => `cortex_bucket_store_series_data_size_touched_bytes{component="<service>"}`
  * `cortex_<service>_bucket_store_series_data_size_fetched_bytes` => `cortex_bucket_store_series_data_size_fetched_bytes{component="<service>"}`
  * `cortex_<service>_bucket_store_series_blocks_queried` => `cortex_bucket_store_series_blocks_queried{component="<service>"}`
  * `cortex_<service>_bucket_store_series_get_all_duration_seconds` => `cortex_bucket_store_series_get_all_duration_seconds{component="<service>"}`
  * `cortex_<service>_bucket_store_series_merge_duration_seconds` => `cortex_bucket_store_series_merge_duration_seconds{component="<service>"}`
  * `cortex_<service>_bucket_store_series_refetches_total` => `cortex_bucket_store_series_refetches_total{component="<service>"}`
  * `cortex_<service>_bucket_store_series_result_series` => `cortex_bucket_store_series_result_series{component="<service>"}`
  * `cortex_<service>_bucket_store_cached_postings_compressions_total` => `cortex_bucket_store_cached_postings_compressions_total{component="<service>"}`
  * `cortex_<service>_bucket_store_cached_postings_compression_errors_total` => `cortex_bucket_store_cached_postings_compression_errors_total{component="<service>"}`
  * `cortex_<service>_bucket_store_cached_postings_compression_time_seconds` => `cortex_bucket_store_cached_postings_compression_time_seconds{component="<service>"}`
  * `cortex_<service>_bucket_store_cached_postings_original_size_bytes_total` => `cortex_bucket_store_cached_postings_original_size_bytes_total{component="<service>"}`
  * `cortex_<service>_bucket_store_cached_postings_compressed_size_bytes_total` => `cortex_bucket_store_cached_postings_compressed_size_bytes_total{component="<service>"}`
  * `cortex_<service>_blocks_sync_seconds` => `cortex_bucket_stores_blocks_sync_seconds{component="<service>"}`
  * `cortex_<service>_blocks_last_successful_sync_timestamp_seconds` => `cortex_bucket_stores_blocks_last_successful_sync_timestamp_seconds{component="<service>"}`
* [CHANGE] Available command-line flags are printed to stdout, and only when requested via `-help`. Using invalid flag no longer causes printing of all available flags. #2691
* [CHANGE] Experimental Memberlist ring: randomize gossip node names to avoid conflicts when running multiple clients on the same host, or reusing host names (eg. pods in statefulset). Node name randomization can be disabled by using `-memberlist.randomize-node-name=false`. #2715
* [CHANGE] Memberlist KV client is no longer considered experimental. #2725
* [CHANGE] Experimental Delete Series: Make delete request cancellation duration configurable. #2760
* [CHANGE] Removed `-store.fullsize-chunks` option which was undocumented and unused (it broke ingester hand-overs). #2656
* [CHANGE] Query with no metric name that has previously resulted in HTTP status code 500 now returns status code 422 instead. #2571
* [FEATURE] TLS config options added for GRPC clients in Querier (Query-frontend client & Ingester client), Ruler, Store Gateway, as well as HTTP client in Config store client. #2502
* [FEATURE] The flag `-frontend.max-cache-freshness` is now supported within the limits overrides, to specify per-tenant max cache freshness values. The corresponding YAML config parameter has been changed from `results_cache.max_freshness` to `limits_config.max_cache_freshness`. The legacy YAML config parameter (`results_cache.max_freshness`) will continue to be supported till Cortex release `v1.4.0`. #2609
* [FEATURE] Experimental gRPC Store: Added support to 3rd parties index and chunk stores using gRPC client/server plugin mechanism. #2220
* [FEATURE] Add `-cassandra.table-options` flag to customize table options of Cassandra when creating the index or chunk table. #2575
* [ENHANCEMENT] Propagate GOPROXY value when building `build-image`. This is to help the builders building the code in a Network where default Go proxy is not accessible (e.g. when behind some corporate VPN). #2741
* [ENHANCEMENT] Querier: Added metric `cortex_querier_request_duration_seconds` for all requests to the querier. #2708
* [ENHANCEMENT] Cortex is now built with Go 1.14. #2480 #2749 #2753
* [ENHANCEMENT] Experimental TSDB: added the following metrics to the ingester: #2580 #2583 #2589 #2654
  * `cortex_ingester_tsdb_appender_add_duration_seconds`
  * `cortex_ingester_tsdb_appender_commit_duration_seconds`
  * `cortex_ingester_tsdb_refcache_purge_duration_seconds`
  * `cortex_ingester_tsdb_compactions_total`
  * `cortex_ingester_tsdb_compaction_duration_seconds`
  * `cortex_ingester_tsdb_wal_fsync_duration_seconds`
  * `cortex_ingester_tsdb_wal_page_flushes_total`
  * `cortex_ingester_tsdb_wal_completed_pages_total`
  * `cortex_ingester_tsdb_wal_truncations_failed_total`
  * `cortex_ingester_tsdb_wal_truncations_total`
  * `cortex_ingester_tsdb_wal_writes_failed_total`
  * `cortex_ingester_tsdb_checkpoint_deletions_failed_total`
  * `cortex_ingester_tsdb_checkpoint_deletions_total`
  * `cortex_ingester_tsdb_checkpoint_creations_failed_total`
  * `cortex_ingester_tsdb_checkpoint_creations_total`
  * `cortex_ingester_tsdb_wal_truncate_duration_seconds`
  * `cortex_ingester_tsdb_head_active_appenders`
  * `cortex_ingester_tsdb_head_series_not_found_total`
  * `cortex_ingester_tsdb_head_chunks`
  * `cortex_ingester_tsdb_mmap_chunk_corruptions_total`
  * `cortex_ingester_tsdb_head_chunks_created_total`
  * `cortex_ingester_tsdb_head_chunks_removed_total`
* [ENHANCEMENT] Experimental TSDB: added metrics useful to alert on critical conditions of the blocks storage: #2573
  * `cortex_compactor_last_successful_run_timestamp_seconds`
  * `cortex_querier_blocks_last_successful_sync_timestamp_seconds` (when store-gateway is disabled)
  * `cortex_querier_blocks_last_successful_scan_timestamp_seconds` (when store-gateway is enabled)
  * `cortex_storegateway_blocks_last_successful_sync_timestamp_seconds`
* [ENHANCEMENT] Experimental TSDB: added the flag `-experimental.tsdb.wal-compression-enabled` to allow to enable TSDB WAL compression. #2585
* [ENHANCEMENT] Experimental TSDB: Querier and store-gateway components can now use so-called "caching bucket", which can currently cache fetched chunks into shared memcached server. #2572
* [ENHANCEMENT] Ruler: Automatically remove unhealthy rulers from the ring. #2587
* [ENHANCEMENT] Query-tee: added support to `/metadata`, `/alerts`, and `/rules` endpoints #2600
* [ENHANCEMENT] Query-tee: added support to query results comparison between two different backends. The comparison is disabled by default and can be enabled via `-proxy.compare-responses=true`. #2611
* [ENHANCEMENT] Query-tee: improved the query-tee to not wait all backend responses before sending back the response to the client. The query-tee now sends back to the client first successful response, while honoring the `-backend.preferred` option. #2702
* [ENHANCEMENT] Thanos and Prometheus upgraded. #2602 #2604 #2634 #2659 #2686 #2756
  * TSDB now holds less WAL files after Head Truncation.
  * TSDB now does memory-mapping of Head chunks and reduces memory usage.
* [ENHANCEMENT] Experimental TSDB: decoupled blocks deletion from blocks compaction in the compactor, so that blocks deletion is not blocked by a busy compactor. The following metrics have been added: #2623
  * `cortex_compactor_block_cleanup_started_total`
  * `cortex_compactor_block_cleanup_completed_total`
  * `cortex_compactor_block_cleanup_failed_total`
  * `cortex_compactor_block_cleanup_last_successful_run_timestamp_seconds`
* [ENHANCEMENT] Experimental TSDB: Use shared cache for metadata. This is especially useful when running multiple querier and store-gateway components to reduce number of object store API calls. #2626 #2640
* [ENHANCEMENT] Experimental TSDB: when `-querier.query-store-after` is configured and running the experimental blocks storage, the time range of the query sent to the store is now manipulated to ensure the query end time is not more recent than 'now - query-store-after'. #2642
* [ENHANCEMENT] Experimental TSDB: small performance improvement in concurrent usage of RefCache, used during samples ingestion. #2651
* [ENHANCEMENT] The following endpoints now respond appropriately to an `Accept` header with the value `application/json` #2673
  * `/distributor/all_user_stats`
  * `/distributor/ha_tracker`
  * `/ingester/ring`
  * `/store-gateway/ring`
  * `/compactor/ring`
  * `/ruler/ring`
  * `/services`
* [ENHANCEMENT] Experimental Cassandra backend: Add `-cassandra.num-connections` to allow increasing the number of TCP connections to each Cassandra server. #2666
* [ENHANCEMENT] Experimental Cassandra backend: Use separate Cassandra clients and connections for reads and writes. #2666
* [ENHANCEMENT] Experimental Cassandra backend: Add `-cassandra.reconnect-interval` to allow specifying the reconnect interval to a Cassandra server that has been marked `DOWN` by the gocql driver. Also change the default value of the reconnect interval from `60s` to `1s`. #2687
* [ENHANCEMENT] Experimental Cassandra backend: Add option `-cassandra.convict-hosts-on-failure=false` to not convict host of being down when a request fails. #2684
* [ENHANCEMENT] Experimental TSDB: Applied a jitter to the period bucket scans in order to better distribute bucket operations over the time and increase the probability of hitting the shared cache (if configured). #2693
* [ENHANCEMENT] Experimental TSDB: Series limit per user and per metric now work in TSDB blocks. #2676
* [ENHANCEMENT] Experimental Memberlist: Added ability to periodically rejoin the memberlist cluster. #2724
* [ENHANCEMENT] Experimental Delete Series: Added the following metrics for monitoring processing of delete requests: #2730
  - `cortex_purger_load_pending_requests_attempts_total`: Number of attempts that were made to load pending requests with status.
  - `cortex_purger_oldest_pending_delete_request_age_seconds`: Age of oldest pending delete request in seconds.
  - `cortex_purger_pending_delete_requests_count`: Count of requests which are in process or are ready to be processed.
* [ENHANCEMENT] Experimental TSDB: Improved compactor to hard-delete also partial blocks with an deletion mark (even if the deletion mark threshold has not been reached). #2751
* [ENHANCEMENT] Experimental TSDB: Introduced a consistency check done by the querier to ensure all expected blocks have been queried via the store-gateway. If a block is missing on a store-gateway, the querier retries fetching series from missing blocks up to 3 times. If the consistency check fails once all retries have been exhausted, the query execution fails. The following metrics have been added: #2593 #2630 #2689 #2695
  * `cortex_querier_blocks_consistency_checks_total`
  * `cortex_querier_blocks_consistency_checks_failed_total`
  * `cortex_querier_storegateway_refetches_per_query`
* [ENHANCEMENT] Delete requests can now be canceled #2555
* [ENHANCEMENT] Table manager can now provision tables for delete store #2546
* [BUGFIX] Ruler: Ensure temporary rule files with special characters are properly mapped and cleaned up. #2506
* [BUGFIX] Fixes #2411, Ensure requests are properly routed to the prometheus api embedded in the query if `-server.path-prefix` is set. #2372
* [BUGFIX] Experimental TSDB: fixed chunk data corruption when querying back series using the experimental blocks storage. #2400
* [BUGFIX] Fixed collection of tracing spans from Thanos components used internally. #2655
* [BUGFIX] Experimental TSDB: fixed memory leak in ingesters. #2586
* [BUGFIX] QueryFrontend: fixed a situation where HTTP error is ignored and an incorrect status code is set. #2590
* [BUGFIX] Ingester: Fix an ingester starting up in the JOINING state and staying there forever. #2565
* [BUGFIX] QueryFrontend: fixed a panic (`integer divide by zero`) in the query-frontend. The query-frontend now requires the `-querier.default-evaluation-interval` config to be set to the same value of the querier. #2614
* [BUGFIX] Experimental TSDB: when the querier receives a `/series` request with a time range older than the data stored in the ingester, it now ignores the requested time range and returns known series anyway instead of returning an empty response. This aligns the behaviour with the chunks storage. #2617
* [BUGFIX] Cassandra: fixed an edge case leading to an invalid CQL query when querying the index on a Cassandra store. #2639
* [BUGFIX] Ingester: increment series per metric when recovering from WAL or transfer. #2674
* [BUGFIX] Fixed `wrong number of arguments for 'mget' command` Redis error when a query has no chunks to lookup from storage. #2700 #2796
* [BUGFIX] Ingester: Automatically remove old tmp checkpoints, fixing a potential disk space leak after an ingester crashes. #2726

## 1.1.0 / 2020-05-21

This release brings the usual mix of bugfixes and improvements. The biggest change is that WAL support for chunks is now considered to be production-ready!

Please make sure to review renamed metrics, and update your dashboards and alerts accordingly.

* [CHANGE] Added v1 API routes documented in #2327. #2372
  * Added `-http.alertmanager-http-prefix` flag which allows the configuration of the path where the Alertmanager API and UI can be reached. The default is set to `/alertmanager`.
  * Added `-http.prometheus-http-prefix` flag which allows the configuration of the path where the Prometheus API and UI can be reached. The default is set to `/prometheus`.
  * Updated the index hosted at the root prefix to point to the updated routes.
  * Legacy routes hardcoded with the `/api/prom` prefix now respect the `-http.prefix` flag.
* [CHANGE] The metrics `cortex_distributor_ingester_appends_total` and `distributor_ingester_append_failures_total` now include a `type` label to differentiate between `samples` and `metadata`. #2336
* [CHANGE] The metrics for number of chunks and bytes flushed to the chunk store are renamed. Note that previous metrics were counted pre-deduplication, while new metrics are counted after deduplication. #2463
  * `cortex_ingester_chunks_stored_total` > `cortex_chunk_store_stored_chunks_total`
  * `cortex_ingester_chunk_stored_bytes_total` > `cortex_chunk_store_stored_chunk_bytes_total`
* [CHANGE] Experimental TSDB: renamed blocks meta fetcher metrics: #2375
  * `cortex_querier_bucket_store_blocks_meta_syncs_total` > `cortex_querier_blocks_meta_syncs_total`
  * `cortex_querier_bucket_store_blocks_meta_sync_failures_total` > `cortex_querier_blocks_meta_sync_failures_total`
  * `cortex_querier_bucket_store_blocks_meta_sync_duration_seconds` > `cortex_querier_blocks_meta_sync_duration_seconds`
  * `cortex_querier_bucket_store_blocks_meta_sync_consistency_delay_seconds` > `cortex_querier_blocks_meta_sync_consistency_delay_seconds`
* [CHANGE] Experimental TSDB: Modified default values for `compactor.deletion-delay` option from 48h to 12h and `-experimental.tsdb.bucket-store.ignore-deletion-marks-delay` from 24h to 6h. #2414
* [CHANGE] WAL: Default value of `-ingester.checkpoint-enabled` changed to `true`. #2416
* [CHANGE] `trace_id` field in log files has been renamed to `traceID`. #2518
* [CHANGE] Slow query log has a different output now. Previously used `url` field has been replaced with `host` and `path`, and query parameters are logged as individual log fields with `qs_` prefix. #2520
* [CHANGE] WAL: WAL and checkpoint compression is now disabled. #2436
* [CHANGE] Update in dependency `go-kit/kit` from `v0.9.0` to `v0.10.0`. HTML escaping disabled in JSON Logger. #2535
* [CHANGE] Experimental TSDB: Removed `cortex_<service>_` prefix from Thanos objstore metrics and added `component` label to distinguish which Cortex component is doing API calls to the object storage when running in single-binary mode: #2568
  - `cortex_<service>_thanos_objstore_bucket_operations_total` renamed to `thanos_objstore_bucket_operations_total{component="<name>"}`
  - `cortex_<service>_thanos_objstore_bucket_operation_failures_total` renamed to `thanos_objstore_bucket_operation_failures_total{component="<name>"}`
  - `cortex_<service>_thanos_objstore_bucket_operation_duration_seconds` renamed to `thanos_objstore_bucket_operation_duration_seconds{component="<name>"}`
  - `cortex_<service>_thanos_objstore_bucket_last_successful_upload_time` renamed to `thanos_objstore_bucket_last_successful_upload_time{component="<name>"}`
* [CHANGE] FIFO cache: The `-<prefix>.fifocache.size` CLI flag has been renamed to `-<prefix>.fifocache.max-size-items` as well as its YAML config option `size` renamed to `max_size_items`. #2319
* [FEATURE] Ruler: The `-ruler.evaluation-delay` flag was added to allow users to configure a default evaluation delay for all rules in cortex. The default value is 0 which is the current behavior. #2423
* [FEATURE] Experimental: Added a new object storage client for OpenStack Swift. #2440
* [FEATURE] TLS config options added to the Server. #2535
* [FEATURE] Experimental: Added support for `/api/v1/metadata` Prometheus-based endpoint. #2549
* [FEATURE] Add ability to limit concurrent queries to Cassandra with `-cassandra.query-concurrency` flag. #2562
* [FEATURE] Experimental TSDB: Introduced store-gateway service used by the experimental blocks storage to load and query blocks. The store-gateway optionally supports blocks sharding and replication via a dedicated hash ring, configurable via `-experimental.store-gateway.sharding-enabled` and `-experimental.store-gateway.sharding-ring.*` flags. The following metrics have been added: #2433 #2458 #2469 #2523
  * `cortex_querier_storegateway_instances_hit_per_query`
* [ENHANCEMENT] Experimental TSDB: sample ingestion errors are now reported via existing `cortex_discarded_samples_total` metric. #2370
* [ENHANCEMENT] Failures on samples at distributors and ingesters return the first validation error as opposed to the last. #2383
* [ENHANCEMENT] Experimental TSDB: Added `cortex_querier_blocks_meta_synced`, which reflects current state of synced blocks over all tenants. #2392
* [ENHANCEMENT] Added `cortex_distributor_latest_seen_sample_timestamp_seconds` metric to see how far behind Prometheus servers are in sending data. #2371
* [ENHANCEMENT] FIFO cache to support eviction based on memory usage. Added `-<prefix>.fifocache.max-size-bytes` CLI flag and YAML config option `max_size_bytes` to specify memory limit of the cache. #2319, #2527
* [ENHANCEMENT] Added `-querier.worker-match-max-concurrent`. Force worker concurrency to match the `-querier.max-concurrent` option.  Overrides `-querier.worker-parallelism`.  #2456
* [ENHANCEMENT] Added the following metrics for monitoring delete requests: #2445
  - `cortex_purger_delete_requests_received_total`: Number of delete requests received per user.
  - `cortex_purger_delete_requests_processed_total`: Number of delete requests processed per user.
  - `cortex_purger_delete_requests_chunks_selected_total`: Number of chunks selected while building delete plans per user.
  - `cortex_purger_delete_requests_processing_failures_total`: Number of delete requests processing failures per user.
* [ENHANCEMENT] Single Binary: Added query-frontend to the single binary.  Single binary users will now benefit from various query-frontend features.  Primarily: sharding, parallelization, load shedding, additional caching (if configured), and query retries. #2437
* [ENHANCEMENT] Allow 1w (where w denotes week) and 1y (where y denotes year) when setting `-store.cache-lookups-older-than` and `-store.max-look-back-period`. #2454
* [ENHANCEMENT] Optimize index queries for matchers using "a|b|c"-type regex. #2446 #2475
* [ENHANCEMENT] Added per tenant metrics for queries and chunks and bytes read from chunk store: #2463
  * `cortex_chunk_store_fetched_chunks_total` and `cortex_chunk_store_fetched_chunk_bytes_total`
  * `cortex_query_frontend_queries_total` (per tenant queries counted by the frontend)
* [ENHANCEMENT] WAL: New metrics `cortex_ingester_wal_logged_bytes_total` and `cortex_ingester_checkpoint_logged_bytes_total` added to track total bytes logged to disk for WAL and checkpoints. #2497
* [ENHANCEMENT] Add de-duplicated chunks counter `cortex_chunk_store_deduped_chunks_total` which counts every chunk not sent to the store because it was already sent by another replica. #2485
* [ENHANCEMENT] Query-frontend now also logs the POST data of long queries. #2481
* [ENHANCEMENT] WAL: Ingester WAL records now have type header and the custom WAL records have been replaced by Prometheus TSDB's WAL records. Old records will not be supported from 1.3 onwards. Note: once this is deployed, you cannot downgrade without data loss. #2436
* [ENHANCEMENT] Redis Cache: Added `idle_timeout`, `wait_on_pool_exhaustion` and `max_conn_lifetime` options to redis cache configuration. #2550
* [ENHANCEMENT] WAL: the experimental tag has been removed on the WAL in ingesters. #2560
* [ENHANCEMENT] Use newer AWS API for paginated queries - removes 'Deprecated' message from logfiles. #2452
* [ENHANCEMENT] Experimental memberlist: Add retry with backoff on memberlist join other members. #2705
* [ENHANCEMENT] Experimental TSDB: when the store-gateway sharding is enabled, unhealthy store-gateway instances are automatically removed from the ring after 10 consecutive `-experimental.store-gateway.sharding-ring.heartbeat-timeout` periods. #2526
* [BUGFIX] Ruler: Ensure temporary rule files with special characters are properly mapped and cleaned up. #2506
* [BUGFIX] Ensure requests are properly routed to the prometheus api embedded in the query if `-server.path-prefix` is set. Fixes #2411. #2372
* [BUGFIX] Experimental TSDB: Fixed chunk data corruption when querying back series using the experimental blocks storage. #2400
* [BUGFIX] Cassandra Storage: Fix endpoint TLS host verification. #2109
* [BUGFIX] Experimental TSDB: Fixed response status code from `422` to `500` when an error occurs while iterating chunks with the experimental blocks storage. #2402
* [BUGFIX] Ring: Fixed a situation where upgrading from pre-1.0 cortex with a rolling strategy caused new 1.0 ingesters to lose their zone value in the ring until manually forced to re-register. #2404
* [BUGFIX] Distributor: `/all_user_stats` now show API and Rule Ingest Rate correctly. #2457
* [BUGFIX] Fixed `version`, `revision` and `branch` labels exported by the `cortex_build_info` metric. #2468
* [BUGFIX] QueryFrontend: fixed a situation where span context missed when downstream_url is used. #2539
* [BUGFIX] Querier: Fixed a situation where querier would crash because of an unresponsive frontend instance. #2569

## 1.0.1 / 2020-04-23

* [BUGFIX] Fix gaps when querying ingesters with replication factor = 3 and 2 ingesters in the cluster. #2503

## 1.0.0 / 2020-04-02

This is the first major release of Cortex. We made a lot of **breaking changes** in this release which have been detailed below. Please also see the stability guarantees we provide as part of a major release: https://cortexmetrics.io/docs/configuration/v1guarantees/

* [CHANGE] Remove the following deprecated flags: #2339
  - `-metrics.error-rate-query` (use `-metrics.write-throttle-query` instead).
  - `-store.cardinality-cache-size` (use `-store.index-cache-read.enable-fifocache` and `-store.index-cache-read.fifocache.size` instead).
  - `-store.cardinality-cache-validity` (use `-store.index-cache-read.enable-fifocache` and `-store.index-cache-read.fifocache.duration` instead).
  - `-distributor.limiter-reload-period` (flag unused)
  - `-ingester.claim-on-rollout` (flag unused)
  - `-ingester.normalise-tokens` (flag unused)
* [CHANGE] Renamed YAML file options to be more consistent. See [full config file changes below](#config-file-breaking-changes). #2273
* [CHANGE] AWS based autoscaling has been removed. You can only use metrics based autoscaling now. `-applicationautoscaling.url` has been removed. See https://cortexmetrics.io/docs/production/aws/#dynamodb-capacity-provisioning on how to migrate. #2328
* [CHANGE] Renamed the `memcache.write-back-goroutines` and `memcache.write-back-buffer` flags to `background.write-back-concurrency` and `background.write-back-buffer`. This affects the following flags: #2241
  - `-frontend.memcache.write-back-buffer` --> `-frontend.background.write-back-buffer`
  - `-frontend.memcache.write-back-goroutines` --> `-frontend.background.write-back-concurrency`
  - `-store.index-cache-read.memcache.write-back-buffer` --> `-store.index-cache-read.background.write-back-buffer`
  - `-store.index-cache-read.memcache.write-back-goroutines` --> `-store.index-cache-read.background.write-back-concurrency`
  - `-store.index-cache-write.memcache.write-back-buffer` --> `-store.index-cache-write.background.write-back-buffer`
  - `-store.index-cache-write.memcache.write-back-goroutines` --> `-store.index-cache-write.background.write-back-concurrency`
  - `-memcache.write-back-buffer` --> `-store.chunks-cache.background.write-back-buffer`. Note the next change log for the difference.
  - `-memcache.write-back-goroutines` --> `-store.chunks-cache.background.write-back-concurrency`. Note the next change log for the difference.

* [CHANGE] Renamed the chunk cache flags to have `store.chunks-cache.` as prefix. This means the following flags have been changed: #2241
  - `-cache.enable-fifocache` --> `-store.chunks-cache.cache.enable-fifocache`
  - `-default-validity` --> `-store.chunks-cache.default-validity`
  - `-fifocache.duration` --> `-store.chunks-cache.fifocache.duration`
  - `-fifocache.size` --> `-store.chunks-cache.fifocache.size`
  - `-memcache.write-back-buffer` --> `-store.chunks-cache.background.write-back-buffer`. Note the previous change log for the difference.
  - `-memcache.write-back-goroutines` --> `-store.chunks-cache.background.write-back-concurrency`. Note the previous change log for the difference.
  - `-memcached.batchsize` --> `-store.chunks-cache.memcached.batchsize`
  - `-memcached.consistent-hash` --> `-store.chunks-cache.memcached.consistent-hash`
  - `-memcached.expiration` --> `-store.chunks-cache.memcached.expiration`
  - `-memcached.hostname` --> `-store.chunks-cache.memcached.hostname`
  - `-memcached.max-idle-conns` --> `-store.chunks-cache.memcached.max-idle-conns`
  - `-memcached.parallelism` --> `-store.chunks-cache.memcached.parallelism`
  - `-memcached.service` --> `-store.chunks-cache.memcached.service`
  - `-memcached.timeout` --> `-store.chunks-cache.memcached.timeout`
  - `-memcached.update-interval` --> `-store.chunks-cache.memcached.update-interval`
  - `-redis.enable-tls` --> `-store.chunks-cache.redis.enable-tls`
  - `-redis.endpoint` --> `-store.chunks-cache.redis.endpoint`
  - `-redis.expiration` --> `-store.chunks-cache.redis.expiration`
  - `-redis.max-active-conns` --> `-store.chunks-cache.redis.max-active-conns`
  - `-redis.max-idle-conns` --> `-store.chunks-cache.redis.max-idle-conns`
  - `-redis.password` --> `-store.chunks-cache.redis.password`
  - `-redis.timeout` --> `-store.chunks-cache.redis.timeout`
* [CHANGE] Rename the `-store.chunk-cache-stubs` to `-store.chunks-cache.cache-stubs` to be more inline with above. #2241
* [CHANGE] Change prefix of flags `-dynamodb.periodic-table.*` to `-table-manager.index-table.*`. #2359
* [CHANGE] Change prefix of flags `-dynamodb.chunk-table.*` to `-table-manager.chunk-table.*`. #2359
* [CHANGE] Change the following flags: #2359
  - `-dynamodb.poll-interval` --> `-table-manager.poll-interval`
  - `-dynamodb.periodic-table.grace-period` --> `-table-manager.periodic-table.grace-period`
* [CHANGE] Renamed the following flags: #2273
  - `-dynamodb.chunk.gang.size` --> `-dynamodb.chunk-gang-size`
  - `-dynamodb.chunk.get.max.parallelism` --> `-dynamodb.chunk-get-max-parallelism`
* [CHANGE] Don't support mixed time units anymore for duration. For example, 168h5m0s doesn't work anymore, please use just one unit (s|m|h|d|w|y). #2252
* [CHANGE] Utilize separate protos for rule state and storage. Experimental ruler API will not be functional until the rollout is complete. #2226
* [CHANGE] Frontend worker in querier now starts after all Querier module dependencies are started. This fixes issue where frontend worker started to send queries to querier before it was ready to serve them (mostly visible when using experimental blocks storage). #2246
* [CHANGE] Lifecycler component now enters Failed state on errors, and doesn't exit the process. (Important if you're vendoring Cortex and use Lifecycler) #2251
* [CHANGE] `/ready` handler now returns 200 instead of 204. #2330
* [CHANGE] Better defaults for the following options: #2344
  - `-<prefix>.consul.consistent-reads`: Old default: `true`, new default: `false`. This reduces the load on Consul.
  - `-<prefix>.consul.watch-rate-limit`: Old default: 0, new default: 1. This rate limits the reads to 1 per second. Which is good enough for ring watches.
  - `-distributor.health-check-ingesters`: Old default: `false`, new default: `true`.
  - `-ingester.max-stale-chunk-idle`: Old default: 0, new default: 2m. This lets us expire series that we know are stale early.
  - `-ingester.spread-flushes`: Old default: false, new default: true. This allows to better de-duplicate data and use less space.
  - `-ingester.chunk-age-jitter`: Old default: 20mins, new default: 0. This is to enable the `-ingester.spread-flushes` to true.
  - `-<prefix>.memcached.batchsize`: Old default: 0, new default: 1024. This allows batching of requests and keeps the concurrent requests low.
  - `-<prefix>.memcached.consistent-hash`: Old default: false, new default: true. This allows for better cache hits when the memcaches are scaled up and down.
  - `-querier.batch-iterators`: Old default: false, new default: true.
  - `-querier.ingester-streaming`: Old default: false, new default: true.
* [CHANGE] Experimental TSDB: Added `-experimental.tsdb.bucket-store.postings-cache-compression-enabled` to enable postings compression when storing to cache. #2335
* [CHANGE] Experimental TSDB: Added `-compactor.deletion-delay`, which is time before a block marked for deletion is deleted from bucket. If not 0, blocks will be marked for deletion and compactor component will delete blocks marked for deletion from the bucket. If delete-delay is 0, blocks will be deleted straight away. Note that deleting blocks immediately can cause query failures, if store gateway / querier still has the block loaded, or compactor is ignoring the deletion because it's compacting the block at the same time. Default value is 48h. #2335
* [CHANGE] Experimental TSDB: Added `-experimental.tsdb.bucket-store.index-cache.postings-compression-enabled`, to set duration after which the blocks marked for deletion will be filtered out while fetching blocks used for querying. This option allows querier to ignore blocks that are marked for deletion with some delay. This ensures store can still serve blocks that are meant to be deleted but do not have a replacement yet. Default is 24h, half of the default value for `-compactor.deletion-delay`. #2335
* [CHANGE] Experimental TSDB: Added `-experimental.tsdb.bucket-store.index-cache.memcached.max-item-size` to control maximum size of item that is stored to memcached. Defaults to 1 MiB. #2335
* [FEATURE] Added experimental storage API to the ruler service that is enabled when the `-experimental.ruler.enable-api` is set to true #2269
  * `-ruler.storage.type` flag now allows `s3`,`gcs`, and `azure` values
  * `-ruler.storage.(s3|gcs|azure)` flags exist to allow the configuration of object clients set for rule storage
* [CHANGE] Renamed table manager metrics. #2307 #2359
  * `cortex_dynamo_sync_tables_seconds` -> `cortex_table_manager_sync_duration_seconds`
  * `cortex_dynamo_table_capacity_units` -> `cortex_table_capacity_units`
* [FEATURE] Flusher target to flush the WAL. #2075
  * `-flusher.wal-dir` for the WAL directory to recover from.
  * `-flusher.concurrent-flushes` for number of concurrent flushes.
  * `-flusher.flush-op-timeout` is duration after which a flush should timeout.
* [FEATURE] Ingesters can now have an optional availability zone set, to ensure metric replication is distributed across zones. This is set via the `-ingester.availability-zone` flag or the `availability_zone` field in the config file. #2317
* [ENHANCEMENT] Better re-use of connections to DynamoDB and S3. #2268
* [ENHANCEMENT] Reduce number of goroutines used while executing a single index query. #2280
* [ENHANCEMENT] Experimental TSDB: Add support for local `filesystem` backend. #2245
* [ENHANCEMENT] Experimental TSDB: Added memcached support for the TSDB index cache. #2290
* [ENHANCEMENT] Experimental TSDB: Removed gRPC server to communicate between querier and BucketStore. #2324
* [ENHANCEMENT] Allow 1w (where w denotes week) and 1y (where y denotes year) when setting table period and retention. #2252
* [ENHANCEMENT] Added FIFO cache metrics for current number of entries and memory usage. #2270
* [ENHANCEMENT] Output all config fields to /config API, including those with empty value. #2209
* [ENHANCEMENT] Add "missing_metric_name" and "metric_name_invalid" reasons to cortex_discarded_samples_total metric. #2346
* [ENHANCEMENT] Experimental TSDB: sample ingestion errors are now reported via existing `cortex_discarded_samples_total` metric. #2370
* [BUGFIX] Ensure user state metrics are updated if a transfer fails. #2338
* [BUGFIX] Fixed etcd client keepalive settings. #2278
* [BUGFIX] Register the metrics of the WAL. #2295
* [BUXFIX] Experimental TSDB: fixed error handling when ingesting out of bound samples. #2342

### Known issues

- This experimental blocks storage in Cortex `1.0.0` has a bug which may lead to the error `cannot iterate chunk for series` when running queries. This bug has been fixed in #2400. If you're running the experimental blocks storage, please build Cortex from `master`.

### Config file breaking changes

In this section you can find a config file diff showing the breaking changes introduced in Cortex. You can also find the [full configuration file reference doc](https://cortexmetrics.io/docs/configuration/configuration-file/) in the website.

```diff
### ingester_config

 # Period with which to attempt to flush chunks.
 # CLI flag: -ingester.flush-period
-[flushcheckperiod: <duration> | default = 1m0s]
+[flush_period: <duration> | default = 1m0s]

 # Period chunks will remain in memory after flushing.
 # CLI flag: -ingester.retain-period
-[retainperiod: <duration> | default = 5m0s]
+[retain_period: <duration> | default = 5m0s]

 # Maximum chunk idle time before flushing.
 # CLI flag: -ingester.max-chunk-idle
-[maxchunkidle: <duration> | default = 5m0s]
+[max_chunk_idle_time: <duration> | default = 5m0s]

 # Maximum chunk idle time for chunks terminating in stale markers before
 # flushing. 0 disables it and a stale series is not flushed until the
 # max-chunk-idle timeout is reached.
 # CLI flag: -ingester.max-stale-chunk-idle
-[maxstalechunkidle: <duration> | default = 0s]
+[max_stale_chunk_idle_time: <duration> | default = 2m0s]

 # Timeout for individual flush operations.
 # CLI flag: -ingester.flush-op-timeout
-[flushoptimeout: <duration> | default = 1m0s]
+[flush_op_timeout: <duration> | default = 1m0s]

 # Maximum chunk age before flushing.
 # CLI flag: -ingester.max-chunk-age
-[maxchunkage: <duration> | default = 12h0m0s]
+[max_chunk_age: <duration> | default = 12h0m0s]

-# Range of time to subtract from MaxChunkAge to spread out flushes
+# Range of time to subtract from -ingester.max-chunk-age to spread out flushes
 # CLI flag: -ingester.chunk-age-jitter
-[chunkagejitter: <duration> | default = 20m0s]
+[chunk_age_jitter: <duration> | default = 0]

 # Number of concurrent goroutines flushing to dynamodb.
 # CLI flag: -ingester.concurrent-flushes
-[concurrentflushes: <int> | default = 50]
+[concurrent_flushes: <int> | default = 50]

-# If true, spread series flushes across the whole period of MaxChunkAge
+# If true, spread series flushes across the whole period of
+# -ingester.max-chunk-age.
 # CLI flag: -ingester.spread-flushes
-[spreadflushes: <boolean> | default = false]
+[spread_flushes: <boolean> | default = true]

 # Period with which to update the per-user ingestion rates.
 # CLI flag: -ingester.rate-update-period
-[rateupdateperiod: <duration> | default = 15s]
+[rate_update_period: <duration> | default = 15s]


### querier_config

 # The maximum number of concurrent queries.
 # CLI flag: -querier.max-concurrent
-[maxconcurrent: <int> | default = 20]
+[max_concurrent: <int> | default = 20]

 # Use batch iterators to execute query, as opposed to fully materialising the
 # series in memory.  Takes precedent over the -querier.iterators flag.
 # CLI flag: -querier.batch-iterators
-[batchiterators: <boolean> | default = false]
+[batch_iterators: <boolean> | default = true]

 # Use streaming RPCs to query ingester.
 # CLI flag: -querier.ingester-streaming
-[ingesterstreaming: <boolean> | default = false]
+[ingester_streaming: <boolean> | default = true]

 # Maximum number of samples a single query can load into memory.
 # CLI flag: -querier.max-samples
-[maxsamples: <int> | default = 50000000]
+[max_samples: <int> | default = 50000000]

 # The default evaluation interval or step size for subqueries.
 # CLI flag: -querier.default-evaluation-interval
-[defaultevaluationinterval: <duration> | default = 1m0s]
+[default_evaluation_interval: <duration> | default = 1m0s]

### query_frontend_config

 # URL of downstream Prometheus.
 # CLI flag: -frontend.downstream-url
-[downstream: <string> | default = ""]
+[downstream_url: <string> | default = ""]


### ruler_config

 # URL of alerts return path.
 # CLI flag: -ruler.external.url
-[externalurl: <url> | default = ]
+[external_url: <url> | default = ]

 # How frequently to evaluate rules
 # CLI flag: -ruler.evaluation-interval
-[evaluationinterval: <duration> | default = 1m0s]
+[evaluation_interval: <duration> | default = 1m0s]

 # How frequently to poll for rule changes
 # CLI flag: -ruler.poll-interval
-[pollinterval: <duration> | default = 1m0s]
+[poll_interval: <duration> | default = 1m0s]

-storeconfig:
+storage:

 # file path to store temporary rule files for the prometheus rule managers
 # CLI flag: -ruler.rule-path
-[rulepath: <string> | default = "/rules"]
+[rule_path: <string> | default = "/rules"]

 # URL of the Alertmanager to send notifications to.
 # CLI flag: -ruler.alertmanager-url
-[alertmanagerurl: <url> | default = ]
+[alertmanager_url: <url> | default = ]

 # Use DNS SRV records to discover alertmanager hosts.
 # CLI flag: -ruler.alertmanager-discovery
-[alertmanagerdiscovery: <boolean> | default = false]
+[enable_alertmanager_discovery: <boolean> | default = false]

 # How long to wait between refreshing alertmanager hosts.
 # CLI flag: -ruler.alertmanager-refresh-interval
-[alertmanagerrefreshinterval: <duration> | default = 1m0s]
+[alertmanager_refresh_interval: <duration> | default = 1m0s]

 # If enabled requests to alertmanager will utilize the V2 API.
 # CLI flag: -ruler.alertmanager-use-v2
-[alertmanangerenablev2api: <boolean> | default = false]
+[enable_alertmanager_v2: <boolean> | default = false]

 # Capacity of the queue for notifications to be sent to the Alertmanager.
 # CLI flag: -ruler.notification-queue-capacity
-[notificationqueuecapacity: <int> | default = 10000]
+[notification_queue_capacity: <int> | default = 10000]

 # HTTP timeout duration when sending notifications to the Alertmanager.
 # CLI flag: -ruler.notification-timeout
-[notificationtimeout: <duration> | default = 10s]
+[notification_timeout: <duration> | default = 10s]

 # Distribute rule evaluation using ring backend
 # CLI flag: -ruler.enable-sharding
-[enablesharding: <boolean> | default = false]
+[enable_sharding: <boolean> | default = false]

 # Time to spend searching for a pending ruler when shutting down.
 # CLI flag: -ruler.search-pending-for
-[searchpendingfor: <duration> | default = 5m0s]
+[search_pending_for: <duration> | default = 5m0s]

 # Period with which to attempt to flush rule groups.
 # CLI flag: -ruler.flush-period
-[flushcheckperiod: <duration> | default = 1m0s]
+[flush_period: <duration> | default = 1m0s]

### alertmanager_config

 # Base path for data storage.
 # CLI flag: -alertmanager.storage.path
-[datadir: <string> | default = "data/"]
+[data_dir: <string> | default = "data/"]

 # will be used to prefix all HTTP endpoints served by Alertmanager. If omitted,
 # relevant URL components will be derived automatically.
 # CLI flag: -alertmanager.web.external-url
-[externalurl: <url> | default = ]
+[external_url: <url> | default = ]

 # How frequently to poll Cortex configs
 # CLI flag: -alertmanager.configs.poll-interval
-[pollinterval: <duration> | default = 15s]
+[poll_interval: <duration> | default = 15s]

 # Listen address for cluster.
 # CLI flag: -cluster.listen-address
-[clusterbindaddr: <string> | default = "0.0.0.0:9094"]
+[cluster_bind_address: <string> | default = "0.0.0.0:9094"]

 # Explicit address to advertise in cluster.
 # CLI flag: -cluster.advertise-address
-[clusteradvertiseaddr: <string> | default = ""]
+[cluster_advertise_address: <string> | default = ""]

 # Time to wait between peers to send notifications.
 # CLI flag: -cluster.peer-timeout
-[peertimeout: <duration> | default = 15s]
+[peer_timeout: <duration> | default = 15s]

 # Filename of fallback config to use if none specified for instance.
 # CLI flag: -alertmanager.configs.fallback
-[fallbackconfigfile: <string> | default = ""]
+[fallback_config_file: <string> | default = ""]

 # Root of URL to generate if config is http://internal.monitor
 # CLI flag: -alertmanager.configs.auto-webhook-root
-[autowebhookroot: <string> | default = ""]
+[auto_webhook_root: <string> | default = ""]

### table_manager_config

-store:
+storage:

-# How frequently to poll DynamoDB to learn our capacity.
-# CLI flag: -dynamodb.poll-interval
-[dynamodb_poll_interval: <duration> | default = 2m0s]
+# How frequently to poll backend to learn our capacity.
+# CLI flag: -table-manager.poll-interval
+[poll_interval: <duration> | default = 2m0s]

-# DynamoDB periodic tables grace period (duration which table will be
-# created/deleted before/after it's needed).
-# CLI flag: -dynamodb.periodic-table.grace-period
+# Periodic tables grace period (duration which table will be created/deleted
+# before/after it's needed).
+# CLI flag: -table-manager.periodic-table.grace-period
 [creation_grace_period: <duration> | default = 10m0s]

 index_tables_provisioning:
   # Enables on demand throughput provisioning for the storage provider (if
-  # supported). Applies only to tables which are not autoscaled
-  # CLI flag: -dynamodb.periodic-table.enable-ondemand-throughput-mode
-  [provisioned_throughput_on_demand_mode: <boolean> | default = false]
+  # supported). Applies only to tables which are not autoscaled. Supported by
+  # DynamoDB
+  # CLI flag: -table-manager.index-table.enable-ondemand-throughput-mode
+  [enable_ondemand_throughput_mode: <boolean> | default = false]


   # Enables on demand throughput provisioning for the storage provider (if
-  # supported). Applies only to tables which are not autoscaled
-  # CLI flag: -dynamodb.periodic-table.inactive-enable-ondemand-throughput-mode
-  [inactive_throughput_on_demand_mode: <boolean> | default = false]
+  # supported). Applies only to tables which are not autoscaled. Supported by
+  # DynamoDB
+  # CLI flag: -table-manager.index-table.inactive-enable-ondemand-throughput-mode
+  [enable_inactive_throughput_on_demand_mode: <boolean> | default = false]


 chunk_tables_provisioning:
   # Enables on demand throughput provisioning for the storage provider (if
-  # supported). Applies only to tables which are not autoscaled
-  # CLI flag: -dynamodb.chunk-table.enable-ondemand-throughput-mode
-  [provisioned_throughput_on_demand_mode: <boolean> | default = false]
+  # supported). Applies only to tables which are not autoscaled. Supported by
+  # DynamoDB
+  # CLI flag: -table-manager.chunk-table.enable-ondemand-throughput-mode
+  [enable_ondemand_throughput_mode: <boolean> | default = false]

### storage_config

 aws:
-  dynamodbconfig:
+  dynamodb:
     # DynamoDB endpoint URL with escaped Key and Secret encoded. If only region
     # is specified as a host, proper endpoint will be deduced. Use
     # inmemory:///<table-name> to use a mock in-memory implementation.
     # CLI flag: -dynamodb.url
-    [dynamodb: <url> | default = ]
+    [dynamodb_url: <url> | default = ]

     # DynamoDB table management requests per second limit.
     # CLI flag: -dynamodb.api-limit
-    [apilimit: <float> | default = 2]
+    [api_limit: <float> | default = 2]

     # DynamoDB rate cap to back off when throttled.
     # CLI flag: -dynamodb.throttle-limit
-    [throttlelimit: <float> | default = 10]
+    [throttle_limit: <float> | default = 10]
-
-    # ApplicationAutoscaling endpoint URL with escaped Key and Secret encoded.
-    # CLI flag: -applicationautoscaling.url
-    [applicationautoscaling: <url> | default = ]


       # Queue length above which we will scale up capacity
       # CLI flag: -metrics.target-queue-length
-      [targetqueuelen: <int> | default = 100000]
+      [target_queue_length: <int> | default = 100000]

       # Scale up capacity by this multiple
       # CLI flag: -metrics.scale-up-factor
-      [scaleupfactor: <float> | default = 1.3]
+      [scale_up_factor: <float> | default = 1.3]

       # Ignore throttling below this level (rate per second)
       # CLI flag: -metrics.ignore-throttle-below
-      [minthrottling: <float> | default = 1]
+      [ignore_throttle_below: <float> | default = 1]

       # query to fetch ingester queue length
       # CLI flag: -metrics.queue-length-query
-      [queuelengthquery: <string> | default = "sum(avg_over_time(cortex_ingester_flush_queue_length{job=\"cortex/ingester\"}[2m]))"]
+      [queue_length_query: <string> | default = "sum(avg_over_time(cortex_ingester_flush_queue_length{job=\"cortex/ingester\"}[2m]))"]

       # query to fetch throttle rates per table
       # CLI flag: -metrics.write-throttle-query
-      [throttlequery: <string> | default = "sum(rate(cortex_dynamo_throttled_total{operation=\"DynamoDB.BatchWriteItem\"}[1m])) by (table) > 0"]
+      [write_throttle_query: <string> | default = "sum(rate(cortex_dynamo_throttled_total{operation=\"DynamoDB.BatchWriteItem\"}[1m])) by (table) > 0"]

       # query to fetch write capacity usage per table
       # CLI flag: -metrics.usage-query
-      [usagequery: <string> | default = "sum(rate(cortex_dynamo_consumed_capacity_total{operation=\"DynamoDB.BatchWriteItem\"}[15m])) by (table) > 0"]
+      [write_usage_query: <string> | default = "sum(rate(cortex_dynamo_consumed_capacity_total{operation=\"DynamoDB.BatchWriteItem\"}[15m])) by (table) > 0"]

       # query to fetch read capacity usage per table
       # CLI flag: -metrics.read-usage-query
-      [readusagequery: <string> | default = "sum(rate(cortex_dynamo_consumed_capacity_total{operation=\"DynamoDB.QueryPages\"}[1h])) by (table) > 0"]
+      [read_usage_query: <string> | default = "sum(rate(cortex_dynamo_consumed_capacity_total{operation=\"DynamoDB.QueryPages\"}[1h])) by (table) > 0"]

       # query to fetch read errors per table
       # CLI flag: -metrics.read-error-query
-      [readerrorquery: <string> | default = "sum(increase(cortex_dynamo_failures_total{operation=\"DynamoDB.QueryPages\",error=\"ProvisionedThroughputExceededException\"}[1m])) by (table) > 0"]
+      [read_error_query: <string> | default = "sum(increase(cortex_dynamo_failures_total{operation=\"DynamoDB.QueryPages\",error=\"ProvisionedThroughputExceededException\"}[1m])) by (table) > 0"]

     # Number of chunks to group together to parallelise fetches (zero to
     # disable)
-    # CLI flag: -dynamodb.chunk.gang.size
-    [chunkgangsize: <int> | default = 10]
+    # CLI flag: -dynamodb.chunk-gang-size
+    [chunk_gang_size: <int> | default = 10]

     # Max number of chunk-get operations to start in parallel
-    # CLI flag: -dynamodb.chunk.get.max.parallelism
-    [chunkgetmaxparallelism: <int> | default = 32]
+    # CLI flag: -dynamodb.chunk.get-max-parallelism
+    [chunk_get_max_parallelism: <int> | default = 32]

     backoff_config:
       # Minimum delay when backing off.
       # CLI flag: -bigtable.backoff-min-period
-      [minbackoff: <duration> | default = 100ms]
+      [min_period: <duration> | default = 100ms]

       # Maximum delay when backing off.
       # CLI flag: -bigtable.backoff-max-period
-      [maxbackoff: <duration> | default = 10s]
+      [max_period: <duration> | default = 10s]

       # Number of times to backoff and retry before failing.
       # CLI flag: -bigtable.backoff-retries
-      [maxretries: <int> | default = 10]
+      [max_retries: <int> | default = 10]

   # If enabled, once a tables info is fetched, it is cached.
   # CLI flag: -bigtable.table-cache.enabled
-  [tablecacheenabled: <boolean> | default = true]
+  [table_cache_enabled: <boolean> | default = true]

   # Duration to cache tables before checking again.
   # CLI flag: -bigtable.table-cache.expiration
-  [tablecacheexpiration: <duration> | default = 30m0s]
+  [table_cache_expiration: <duration> | default = 30m0s]

 # Cache validity for active index entries. Should be no higher than
 # -ingester.max-chunk-idle.
 # CLI flag: -store.index-cache-validity
-[indexcachevalidity: <duration> | default = 5m0s]
+[index_cache_validity: <duration> | default = 5m0s]

### ingester_client_config

 grpc_client_config:
   backoff_config:
     # Minimum delay when backing off.
     # CLI flag: -ingester.client.backoff-min-period
-    [minbackoff: <duration> | default = 100ms]
+    [min_period: <duration> | default = 100ms]

     # Maximum delay when backing off.
     # CLI flag: -ingester.client.backoff-max-period
-    [maxbackoff: <duration> | default = 10s]
+    [max_period: <duration> | default = 10s]

     # Number of times to backoff and retry before failing.
     # CLI flag: -ingester.client.backoff-retries
-    [maxretries: <int> | default = 10]
+    [max_retries: <int> | default = 10]

### frontend_worker_config

-# Address of query frontend service.
+# Address of query frontend service, in host:port format.
 # CLI flag: -querier.frontend-address
-[address: <string> | default = ""]
+[frontend_address: <string> | default = ""]

 # How often to query DNS.
 # CLI flag: -querier.dns-lookup-period
-[dnslookupduration: <duration> | default = 10s]
+[dns_lookup_duration: <duration> | default = 10s]

 grpc_client_config:
   backoff_config:
     # Minimum delay when backing off.
     # CLI flag: -querier.frontend-client.backoff-min-period
-    [minbackoff: <duration> | default = 100ms]
+    [min_period: <duration> | default = 100ms]

     # Maximum delay when backing off.
     # CLI flag: -querier.frontend-client.backoff-max-period
-    [maxbackoff: <duration> | default = 10s]
+    [max_period: <duration> | default = 10s]

     # Number of times to backoff and retry before failing.
     # CLI flag: -querier.frontend-client.backoff-retries
-    [maxretries: <int> | default = 10]
+    [max_retries: <int> | default = 10]

### consul_config

 # ACL Token used to interact with Consul.
-# CLI flag: -<prefix>.consul.acltoken
-[acltoken: <string> | default = ""]
+# CLI flag: -<prefix>.consul.acl-token
+[acl_token: <string> | default = ""]

 # HTTP timeout when talking to Consul
 # CLI flag: -<prefix>.consul.client-timeout
-[httpclienttimeout: <duration> | default = 20s]
+[http_client_timeout: <duration> | default = 20s]

 # Enable consistent reads to Consul.
 # CLI flag: -<prefix>.consul.consistent-reads
-[consistentreads: <boolean> | default = true]
+[consistent_reads: <boolean> | default = false]

 # Rate limit when watching key or prefix in Consul, in requests per second. 0
 # disables the rate limit.
 # CLI flag: -<prefix>.consul.watch-rate-limit
-[watchkeyratelimit: <float> | default = 0]
+[watch_rate_limit: <float> | default = 1]

 # Burst size used in rate limit. Values less than 1 are treated as 1.
 # CLI flag: -<prefix>.consul.watch-burst-size
-[watchkeyburstsize: <int> | default = 1]
+[watch_burst_size: <int> | default = 1]


### configstore_config
 # URL of configs API server.
 # CLI flag: -<prefix>.configs.url
-[configsapiurl: <url> | default = ]
+[configs_api_url: <url> | default = ]

 # Timeout for requests to Weave Cloud configs service.
 # CLI flag: -<prefix>.configs.client-timeout
-[clienttimeout: <duration> | default = 5s]
+[client_timeout: <duration> | default = 5s]
```

## 0.7.0 / 2020-03-16

Cortex `0.7.0` is a major step forward the upcoming `1.0` release. In this release, we've got 164 contributions from 26 authors. Thanks to all contributors! ❤️

Please be aware that Cortex `0.7.0` introduces some **breaking changes**. You're encouraged to read all the `[CHANGE]` entries below before upgrading your Cortex cluster. In particular:

- Cleaned up some configuration options in preparation for the Cortex `1.0.0` release (see also the [annotated config file breaking changes](#annotated-config-file-breaking-changes) below):
  - Removed CLI flags support to configure the schema (see [how to migrate from flags to schema file](https://cortexmetrics.io/docs/configuration/schema-configuration/#migrating-from-flags-to-schema-file))
  - Renamed CLI flag `-config-yaml` to `-schema-config-file`
  - Removed CLI flag `-store.min-chunk-age` in favor of `-querier.query-store-after`. The corresponding YAML config option `ingestermaxquerylookback` has been renamed to [`query_ingesters_within`](https://cortexmetrics.io/docs/configuration/configuration-file/#querier-config)
  - Deprecated CLI flag `-frontend.cache-split-interval` in favor of `-querier.split-queries-by-interval`
  - Renamed the YAML config option `defaul_validity` to `default_validity`
  - Removed the YAML config option `config_store` (in the [`alertmanager YAML config`](https://cortexmetrics.io/docs/configuration/configuration-file/#alertmanager-config)) in favor of `store`
  - Removed the YAML config root block `configdb` in favor of [`configs`](https://cortexmetrics.io/docs/configuration/configuration-file/#configs-config). This change is also reflected in the following CLI flags renaming:
      * `-database.*` -> `-configs.database.*`
      * `-database.migrations` -> `-configs.database.migrations-dir`
  - Removed the fluentd-based billing infrastructure including the CLI flags:
      * `-distributor.enable-billing`
      * `-billing.max-buffered-events`
      * `-billing.retry-delay`
      * `-billing.ingester`
- Removed support for using denormalised tokens in the ring. Before upgrading, make sure your Cortex cluster is already running `v0.6.0` or an earlier version with `-ingester.normalise-tokens=true`

### Full changelog

* [CHANGE] Removed support for flags to configure schema. Further, the flag for specifying the config file (`-config-yaml`) has been deprecated. Please use `-schema-config-file`. See the [Schema Configuration documentation](https://cortexmetrics.io/docs/configuration/schema-configuration/) for more details on how to configure the schema using the YAML file. #2221
* [CHANGE] In the config file, the root level `config_store` config option has been moved to `alertmanager` > `store` > `configdb`. #2125
* [CHANGE] Removed unnecessary `frontend.cache-split-interval` in favor of `querier.split-queries-by-interval` both to reduce configuration complexity and guarantee alignment of these two configs. Starting from now, `-querier.cache-results` may only be enabled in conjunction with `-querier.split-queries-by-interval` (previously the cache interval default was `24h` so if you want to preserve the same behaviour you should set `-querier.split-queries-by-interval=24h`). #2040
* [CHANGE] Renamed Configs configuration options. #2187
  * configuration options
    * `-database.*` -> `-configs.database.*`
    * `-database.migrations` -> `-configs.database.migrations-dir`
  * config file
    * `configdb.uri:` -> `configs.database.uri:`
    * `configdb.migrationsdir:` -> `configs.database.migrations_dir:`
    * `configdb.passwordfile:` -> `configs.database.password_file:`
* [CHANGE] Moved `-store.min-chunk-age` to the Querier config as `-querier.query-store-after`, allowing the store to be skipped during query time if the metrics wouldn't be found. The YAML config option `ingestermaxquerylookback` has been renamed to `query_ingesters_within` to match its CLI flag. #1893
* [CHANGE] Renamed the cache configuration setting `defaul_validity` to `default_validity`. #2140
* [CHANGE] Remove fluentd-based billing infrastructure and flags such as `-distributor.enable-billing`. #1491
* [CHANGE] Removed remaining support for using denormalised tokens in the ring. If you're still running ingesters with denormalised tokens (Cortex 0.4 or earlier, with `-ingester.normalise-tokens=false`), such ingesters will now be completely invisible to distributors and need to be either switched to Cortex 0.6.0 or later, or be configured to use normalised tokens. #2034
* [CHANGE] The frontend http server will now send 502 in case of deadline exceeded and 499 if the user requested cancellation. #2156
* [CHANGE] We now enforce queries to be up to `-querier.max-query-into-future` into the future (defaults to 10m). #1929
  * `-store.min-chunk-age` has been removed
  * `-querier.query-store-after` has been added in it's place.
* [CHANGE] Removed unused `/validate_expr endpoint`. #2152
* [CHANGE] Updated Prometheus dependency to v2.16.0. This Prometheus version uses Active Query Tracker to limit concurrent queries. In order to keep `-querier.max-concurrent` working, Active Query Tracker is enabled by default, and is configured to store its data to `active-query-tracker` directory (relative to current directory when Cortex started). This can be changed by using `-querier.active-query-tracker-dir` option. Purpose of Active Query Tracker is to log queries that were running when Cortex crashes. This logging happens on next Cortex start. #2088
* [CHANGE] Default to BigChunk encoding; may result in slightly higher disk usage if many timeseries have a constant value, but should generally result in fewer, bigger chunks. #2207
* [CHANGE] WAL replays are now done while the rest of Cortex is starting, and more specifically, when HTTP server is running. This makes it possible to scrape metrics during WAL replays. Applies to both chunks and experimental blocks storage. #2222
* [CHANGE] Cortex now has `/ready` probe for all services, not just ingester and querier as before. In single-binary mode, /ready reports 204 only if all components are running properly. #2166
* [CHANGE] If you are vendoring Cortex and use its components in your project, be aware that many Cortex components no longer start automatically when they are created. You may want to review PR and attached document. #2166
* [CHANGE] Experimental TSDB: the querier in-memory index cache used by the experimental blocks storage shifted from per-tenant to per-querier. The `-experimental.tsdb.bucket-store.index-cache-size-bytes` now configures the per-querier index cache max size instead of a per-tenant cache and its default has been increased to 1GB. #2189
* [CHANGE] Experimental TSDB: TSDB head compaction interval and concurrency is now configurable (defaults to 1 min interval and 5 concurrent head compactions). New options: `-experimental.tsdb.head-compaction-interval` and `-experimental.tsdb.head-compaction-concurrency`. #2172
* [CHANGE] Experimental TSDB: switched the blocks storage index header to the binary format. This change is expected to have no visible impact, except lower startup times and memory usage in the queriers. It's possible to switch back to the old JSON format via the flag `-experimental.tsdb.bucket-store.binary-index-header-enabled=false`. #2223
* [CHANGE] Experimental Memberlist KV store can now be used in single-binary Cortex. Attempts to use it previously would fail with panic. This change also breaks existing binary protocol used to exchange gossip messages, so this version will not be able to understand gossiped Ring when used in combination with the previous version of Cortex. Easiest way to upgrade is to shutdown old Cortex installation, and restart it with new version. Incremental rollout works too, but with reduced functionality until all components run the same version. #2016
* [FEATURE] Added a read-only local alertmanager config store using files named corresponding to their tenant id. #2125
* [FEATURE] Added flag `-experimental.ruler.enable-api` to enable the ruler api which implements the Prometheus API `/api/v1/rules` and `/api/v1/alerts` endpoints under the configured `-http.prefix`. #1999
* [FEATURE] Added sharding support to compactor when using the experimental TSDB blocks storage. #2113
* [FEATURE] Added ability to override YAML config file settings using environment variables. #2147
  * `-config.expand-env`
* [FEATURE] Added flags to disable Alertmanager notifications methods. #2187
  * `-configs.notifications.disable-email`
  * `-configs.notifications.disable-webhook`
* [FEATURE] Add /config HTTP endpoint which exposes the current Cortex configuration as YAML. #2165
* [FEATURE] Allow Prometheus remote write directly to ingesters. #1491
* [FEATURE] Introduced new standalone service `query-tee` that can be used for testing purposes to send the same Prometheus query to multiple backends (ie. two Cortex clusters ingesting the same metrics) and compare the performances. #2203
* [FEATURE] Fan out parallelizable queries to backend queriers concurrently. #1878
  * `querier.parallelise-shardable-queries` (bool)
  * Requires a shard-compatible schema (v10+)
  * This causes the number of traces to increase accordingly.
  * The query-frontend now requires a schema config to determine how/when to shard queries, either from a file or from flags (i.e. by the `config-yaml` CLI flag). This is the same schema config the queriers consume. The schema is only required to use this option.
  * It's also advised to increase downstream concurrency controls as well:
    * `querier.max-outstanding-requests-per-tenant`
    * `querier.max-query-parallelism`
    * `querier.max-concurrent`
    * `server.grpc-max-concurrent-streams` (for both query-frontends and queriers)
* [FEATURE] Added user sub rings to distribute users to a subset of ingesters. #1947
  * `-experimental.distributor.user-subring-size`
* [FEATURE] Add flag `-experimental.tsdb.stripe-size` to expose TSDB stripe size option. #2185
* [FEATURE] Experimental Delete Series: Added support for Deleting Series with Prometheus style API. Needs to be enabled first by setting `-purger.enable` to `true`. Deletion only supported when using `boltdb` and `filesystem` as index and object store respectively. Support for other stores to follow in separate PRs #2103
* [ENHANCEMENT] Alertmanager: Expose Per-tenant alertmanager metrics #2124
* [ENHANCEMENT] Add `status` label to `cortex_alertmanager_configs` metric to gauge the number of valid and invalid configs. #2125
* [ENHANCEMENT] Cassandra Authentication: added the `custom_authenticators` config option that allows users to authenticate with cassandra clusters using password authenticators that are not approved by default in [gocql](https://github.com/gocql/gocql/blob/81b8263d9fe526782a588ef94d3fa5c6148e5d67/conn.go#L27) #2093
* [ENHANCEMENT] Cassandra Storage: added `max_retries`, `retry_min_backoff` and `retry_max_backoff` configuration options to enable retrying recoverable errors. #2054
* [ENHANCEMENT] Allow to configure HTTP and gRPC server listen address, maximum number of simultaneous connections and connection keepalive settings.
  * `-server.http-listen-address`
  * `-server.http-conn-limit`
  * `-server.grpc-listen-address`
  * `-server.grpc-conn-limit`
  * `-server.grpc.keepalive.max-connection-idle`
  * `-server.grpc.keepalive.max-connection-age`
  * `-server.grpc.keepalive.max-connection-age-grace`
  * `-server.grpc.keepalive.time`
  * `-server.grpc.keepalive.timeout`
* [ENHANCEMENT] PostgreSQL: Bump up `github.com/lib/pq` from `v1.0.0` to `v1.3.0` to support PostgreSQL SCRAM-SHA-256 authentication. #2097
* [ENHANCEMENT] Cassandra Storage: User no longer need `CREATE` privilege on `<all keyspaces>` if given keyspace exists. #2032
* [ENHANCEMENT] Cassandra Storage: added `password_file` configuration options to enable reading Cassandra password from file. #2096
* [ENHANCEMENT] Configs API: Allow GET/POST configs in YAML format. #2181
* [ENHANCEMENT] Background cache writes are batched to improve parallelism and observability. #2135
* [ENHANCEMENT] Add automatic repair for checkpoint and WAL. #2105
* [ENHANCEMENT] Support `lastEvaluation` and `evaluationTime` in `/api/v1/rules` endpoints and make order of groups stable. #2196
* [ENHANCEMENT] Skip expired requests in query-frontend scheduling. #2082
* [ENHANCEMENT] Add ability to configure gRPC keepalive settings. #2066
* [ENHANCEMENT] Experimental TSDB: Export TSDB Syncer metrics from Compactor component, they are prefixed with `cortex_compactor_`. #2023
* [ENHANCEMENT] Experimental TSDB: Added dedicated flag `-experimental.tsdb.bucket-store.tenant-sync-concurrency` to configure the maximum number of concurrent tenants for which blocks are synched. #2026
* [ENHANCEMENT] Experimental TSDB: Expose metrics for objstore operations (prefixed with `cortex_<component>_thanos_objstore_`, component being one of `ingester`, `querier` and `compactor`). #2027
* [ENHANCEMENT] Experimental TSDB: Added support for Azure Storage to be used for block storage, in addition to S3 and GCS. #2083
* [ENHANCEMENT] Experimental TSDB: Reduced memory allocations in the ingesters when using the experimental blocks storage. #2057
* [ENHANCEMENT] Experimental Memberlist KV: expose `-memberlist.gossip-to-dead-nodes-time` and `-memberlist.dead-node-reclaim-time` options to control how memberlist library handles dead nodes and name reuse. #2131
* [BUGFIX] Alertmanager: fixed panic upon applying a new config, caused by duplicate metrics registration in the `NewPipelineBuilder` function. #211
* [BUGFIX] Azure Blob ChunkStore: Fixed issue causing `invalid chunk checksum` errors. #2074
* [BUGFIX] The gauge `cortex_overrides_last_reload_successful` is now only exported by components that use a `RuntimeConfigManager`. Previously, for components that do not initialize a `RuntimeConfigManager` (such as the compactor) the gauge was initialized with 0 (indicating error state) and then never updated, resulting in a false-negative permanent error state. #2092
* [BUGFIX] Fixed WAL metric names, added the `cortex_` prefix.
* [BUGFIX] Restored histogram `cortex_configs_request_duration_seconds` #2138
* [BUGFIX] Fix wrong syntax for `url` in config-file-reference. #2148
* [BUGFIX] Fixed some 5xx status code returned by the query-frontend when they should actually be 4xx. #2122
* [BUGFIX] Fixed leaked goroutines in the querier. #2070
* [BUGFIX] Experimental TSDB: fixed `/all_user_stats` and `/api/prom/user_stats` endpoints when using the experimental TSDB blocks storage. #2042
* [BUGFIX] Experimental TSDB: fixed ruler to correctly work with the experimental TSDB blocks storage. #2101

### Changes to denormalised tokens in the ring

Cortex 0.4.0 is the last version that can *write* denormalised tokens. Cortex 0.5.0 and above always write normalised tokens.

Cortex 0.6.0 is the last version that can *read* denormalised tokens. Starting with Cortex 0.7.0 only normalised tokens are supported, and ingesters writing denormalised tokens to the ring (running Cortex 0.4.0 or earlier with `-ingester.normalise-tokens=false`) are ignored by distributors. Such ingesters should either switch to using normalised tokens, or be upgraded to Cortex 0.5.0 or later.

### Known issues

- The gRPC streaming for ingesters doesn't work when using the experimental TSDB blocks storage. Please do not enable `-querier.ingester-streaming` if you're using the TSDB blocks storage. If you want to enable it, you can build Cortex from `master` given the issue has been fixed after Cortex `0.7` branch has been cut and the fix wasn't included in the `0.7` because related to an experimental feature.

### Annotated config file breaking changes

In this section you can find a config file diff showing the breaking changes introduced in Cortex `0.7`. You can also find the [full configuration file reference doc](https://cortexmetrics.io/docs/configuration/configuration-file/) in the website.

 ```diff
### Root level config

 # "configdb" has been moved to "alertmanager > store > configdb".
-[configdb: <configdb_config>]

 # "config_store" has been renamed to "configs".
-[config_store: <configstore_config>]
+[configs: <configs_config>]


### `distributor_config`

 # The support to hook an external billing system has been removed.
-[enable_billing: <boolean> | default = false]
-billing:
-  [maxbufferedevents: <int> | default = 1024]
-  [retrydelay: <duration> | default = 500ms]
-  [ingesterhostport: <string> | default = "localhost:24225"]


### `querier_config`

 # "ingestermaxquerylookback" has been renamed to "query_ingesters_within".
-[ingestermaxquerylookback: <duration> | default = 0s]
+[query_ingesters_within: <duration> | default = 0s]


### `queryrange_config`

results_cache:
  cache:
     # "defaul_validity" has been renamed to "default_validity".
-    [defaul_validity: <duration> | default = 0s]
+    [default_validity: <duration> | default = 0s]

   # "cache_split_interval" has been deprecated in favor of "split_queries_by_interval".
-  [cache_split_interval: <duration> | default = 24h0m0s]


### `alertmanager_config`

# The "store" config block has been added. This includes "configdb" which previously
# was the "configdb" root level config block.
+store:
+  [type: <string> | default = "configdb"]
+  [configdb: <configstore_config>]
+  local:
+    [path: <string> | default = ""]


### `storage_config`

index_queries_cache_config:
   # "defaul_validity" has been renamed to "default_validity".
-  [defaul_validity: <duration> | default = 0s]
+  [default_validity: <duration> | default = 0s]


### `chunk_store_config`

chunk_cache_config:
   # "defaul_validity" has been renamed to "default_validity".
-  [defaul_validity: <duration> | default = 0s]
+  [default_validity: <duration> | default = 0s]

write_dedupe_cache_config:
   # "defaul_validity" has been renamed to "default_validity".
-  [defaul_validity: <duration> | default = 0s]
+  [default_validity: <duration> | default = 0s]

 # "min_chunk_age" has been removed in favor of "querier > query_store_after".
-[min_chunk_age: <duration> | default = 0s]


### `configs_config`

-# "uri" has been moved to "database > uri".
-[uri: <string> | default = "postgres://postgres@configs-db.weave.local/configs?sslmode=disable"]

-# "migrationsdir" has been moved to "database > migrations_dir".
-[migrationsdir: <string> | default = ""]

-# "passwordfile" has been moved to "database > password_file".
-[passwordfile: <string> | default = ""]

+database:
+  [uri: <string> | default = "postgres://postgres@configs-db.weave.local/configs?sslmode=disable"]
+  [migrations_dir: <string> | default = ""]
+  [password_file: <string> | default = ""]
```

## 0.6.1 / 2020-02-05

* [BUGFIX] Fixed parsing of the WAL configuration when specified in the YAML config file. #2071

## 0.6.0 / 2020-01-28

Note that the ruler flags need to be changed in this upgrade. You're moving from a single node ruler to something that might need to be sharded.
Further, if you're using the configs service, we've upgraded the migration library and this requires some manual intervention. See full instructions below to upgrade your PostgreSQL.

* [CHANGE] The frontend component now does not cache results if it finds a `Cache-Control` header and if one of its values is `no-store`. #1974
* [CHANGE] Flags changed with transition to upstream Prometheus rules manager:
  * `-ruler.client-timeout` is now `ruler.configs.client-timeout` in order to match `ruler.configs.url`.
  * `-ruler.group-timeout`has been removed.
  * `-ruler.num-workers` has been removed.
  * `-ruler.rule-path` has been added to specify where the prometheus rule manager will sync rule files.
  * `-ruler.storage.type` has beem added to specify the rule store backend type, currently only the configdb.
  * `-ruler.poll-interval` has been added to specify the interval in which to poll new rule groups.
  * `-ruler.evaluation-interval` default value has changed from `15s` to `1m` to match the default evaluation interval in Prometheus.
  * Ruler sharding requires a ring which can be configured via the ring flags prefixed by `ruler.ring.`. #1987
* [CHANGE] Use relative links from /ring page to make it work when used behind reverse proxy. #1896
* [CHANGE] Deprecated `-distributor.limiter-reload-period` flag. #1766
* [CHANGE] Ingesters now write only normalised tokens to the ring, although they can still read denormalised tokens used by other ingesters. `-ingester.normalise-tokens` is now deprecated, and ignored. If you want to switch back to using denormalised tokens, you need to downgrade to Cortex 0.4.0. Previous versions don't handle claiming tokens from normalised ingesters correctly. #1809
* [CHANGE] Overrides mechanism has been renamed to "runtime config", and is now separate from limits. Runtime config is simply a file that is reloaded by Cortex every couple of seconds. Limits and now also multi KV use this mechanism.<br />New arguments were introduced: `-runtime-config.file` (defaults to empty) and `-runtime-config.reload-period` (defaults to 10 seconds), which replace previously used `-limits.per-user-override-config` and `-limits.per-user-override-period` options. Old options are still used if `-runtime-config.file` is not specified. This change is also reflected in YAML configuration, where old `limits.per_tenant_override_config` and `limits.per_tenant_override_period` fields are replaced with `runtime_config.file` and `runtime_config.period` respectively. #1749
* [CHANGE] Cortex now rejects data with duplicate labels. Previously, such data was accepted, with duplicate labels removed with only one value left. #1964
* [CHANGE] Changed the default value for `-distributor.ha-tracker.prefix` from `collectors/` to `ha-tracker/` in order to not clash with other keys (ie. ring) stored in the same key-value store. #1940
* [FEATURE] Experimental: Write-Ahead-Log added in ingesters for more data reliability against ingester crashes. #1103
  * `--ingester.wal-enabled`: Setting this to `true` enables writing to WAL during ingestion.
  * `--ingester.wal-dir`: Directory where the WAL data should be stored and/or recovered from.
  * `--ingester.checkpoint-enabled`: Set this to `true` to enable checkpointing of in-memory chunks to disk.
  * `--ingester.checkpoint-duration`: This is the interval at which checkpoints should be created.
  * `--ingester.recover-from-wal`: Set this to `true` to recover data from an existing WAL.
  * For more information, please checkout the ["Ingesters with WAL" guide](https://cortexmetrics.io/docs/guides/ingesters-with-wal/).
* [FEATURE] The distributor can now drop labels from samples (similar to the removal of the replica label for HA ingestion) per user via the `distributor.drop-label` flag. #1726
* [FEATURE] Added flag `debug.mutex-profile-fraction` to enable mutex profiling #1969
* [FEATURE] Added `global` ingestion rate limiter strategy. Deprecated `-distributor.limiter-reload-period` flag. #1766
* [FEATURE] Added support for Microsoft Azure blob storage to be used for storing chunk data. #1913
* [FEATURE] Added readiness probe endpoint`/ready` to queriers. #1934
* [FEATURE] Added "multi" KV store that can interact with two other KV stores, primary one for all reads and writes, and secondary one, which only receives writes. Primary/secondary store can be modified in runtime via runtime-config mechanism (previously "overrides"). #1749
* [FEATURE] Added support to store ring tokens to a file and read it back on startup, instead of generating/fetching the tokens to/from the ring. This feature can be enabled with the flag `-ingester.tokens-file-path`. #1750
* [FEATURE] Experimental TSDB: Added `/series` API endpoint support with TSDB blocks storage. #1830
* [FEATURE] Experimental TSDB: Added TSDB blocks `compactor` component, which iterates over users blocks stored in the bucket and compact them according to the configured block ranges. #1942
* [ENHANCEMENT] metric `cortex_ingester_flush_reasons` gets a new `reason` value: `Spread`, when `-ingester.spread-flushes` option is enabled. #1978
* [ENHANCEMENT] Added `password` and `enable_tls` options to redis cache configuration. Enables usage of Microsoft Azure Cache for Redis service. #1923
* [ENHANCEMENT] Upgraded Kubernetes API version for deployments from `extensions/v1beta1` to `apps/v1`. #1941
* [ENHANCEMENT] Experimental TSDB: Open existing TSDB on startup to prevent ingester from becoming ready before it can accept writes. The max concurrency is set via `--experimental.tsdb.max-tsdb-opening-concurrency-on-startup`. #1917
* [ENHANCEMENT] Experimental TSDB: Querier now exports aggregate metrics from Thanos bucket store and in memory index cache (many metrics to list, but all have `cortex_querier_bucket_store_` or `cortex_querier_blocks_index_cache_` prefix). #1996
* [ENHANCEMENT] Experimental TSDB: Improved multi-tenant bucket store. #1991
  * Allowed to configure the blocks sync interval via `-experimental.tsdb.bucket-store.sync-interval` (0 disables the sync)
  * Limited the number of tenants concurrently synched by `-experimental.tsdb.bucket-store.block-sync-concurrency`
  * Renamed `cortex_querier_sync_seconds` metric to `cortex_querier_blocks_sync_seconds`
  * Track `cortex_querier_blocks_sync_seconds` metric for the initial sync too
* [BUGFIX] Fixed unnecessary CAS operations done by the HA tracker when the jitter is enabled. #1861
* [BUGFIX] Fixed ingesters getting stuck in a LEAVING state after coming up from an ungraceful exit. #1921
* [BUGFIX] Reduce memory usage when ingester Push() errors. #1922
* [BUGFIX] Table Manager: Fixed calculation of expected tables and creation of tables from next active schema considering grace period. #1976
* [BUGFIX] Experimental TSDB: Fixed ingesters consistency during hand-over when using experimental TSDB blocks storage. #1854 #1818
* [BUGFIX] Experimental TSDB: Fixed metrics when using experimental TSDB blocks storage. #1981 #1982 #1990 #1983
* [BUGFIX] Experimental memberlist: Use the advertised address when sending packets to other peers of the Gossip memberlist. #1857
* [BUGFIX] Experimental TSDB: Fixed incorrect query results introduced in #2604 caused by a buffer incorrectly reused while iterating samples. #2697

### Upgrading PostgreSQL (if you're using configs service)

Reference: <https://github.com/golang-migrate/migrate/tree/master/database/postgres#upgrading-from-v1>

1. Install the migrate package cli tool: <https://github.com/golang-migrate/migrate/tree/master/cmd/migrate#installation>
2. Drop the `schema_migrations` table: `DROP TABLE schema_migrations;`.
2. Run the migrate command:

```bash
migrate  -path <absolute_path_to_cortex>/cmd/cortex/migrations -database postgres://localhost:5432/database force 2
```

### Known issues

- The `cortex_prometheus_rule_group_last_evaluation_timestamp_seconds` metric, tracked by the ruler, is not unregistered for rule groups not being used anymore. This issue will be fixed in the next Cortex release (see [2033](https://github.com/cortexproject/cortex/issues/2033)).

- Write-Ahead-Log (WAL) does not have automatic repair of corrupt checkpoint or WAL segments, which is possible if ingester crashes abruptly or the underlying disk corrupts. Currently the only way to resolve this is to manually delete the affected checkpoint and/or WAL segments. Automatic repair will be added in the future releases.

## 0.4.0 / 2019-12-02

* [CHANGE] The frontend component has been refactored to be easier to re-use. When upgrading the frontend, cache entries will be discarded and re-created with the new protobuf schema. #1734
* [CHANGE] Removed direct DB/API access from the ruler. `-ruler.configs.url` has been now deprecated. #1579
* [CHANGE] Removed `Delta` encoding. Any old chunks with `Delta` encoding cannot be read anymore. If `ingester.chunk-encoding` is set to `Delta` the ingester will fail to start. #1706
* [CHANGE] Setting `-ingester.max-transfer-retries` to 0 now disables hand-over when ingester is shutting down. Previously, zero meant infinite number of attempts. #1771
* [CHANGE] `dynamo` has been removed as a valid storage name to make it consistent for all components. `aws` and `aws-dynamo` remain as valid storage names.
* [CHANGE/FEATURE] The frontend split and cache intervals can now be configured using the respective flag `--querier.split-queries-by-interval` and `--frontend.cache-split-interval`.
  * If `--querier.split-queries-by-interval` is not provided request splitting is disabled by default.
  * __`--querier.split-queries-by-day` is still accepted for backward compatibility but has been deprecated. You should now use `--querier.split-queries-by-interval`. We recommend a to use a multiple of 24 hours.__
* [FEATURE] Global limit on the max series per user and metric #1760
  * `-ingester.max-global-series-per-user`
  * `-ingester.max-global-series-per-metric`
  * Requires `-distributor.replication-factor` and `-distributor.shard-by-all-labels` set for the ingesters too
* [FEATURE] Flush chunks with stale markers early with `ingester.max-stale-chunk-idle`. #1759
* [FEATURE] EXPERIMENTAL: Added new KV Store backend based on memberlist library. Components can gossip about tokens and ingester states, instead of using Consul or Etcd. #1721
* [FEATURE] EXPERIMENTAL: Use TSDB in the ingesters & flush blocks to S3/GCS ala Thanos. This will let us use an Object Store more efficiently and reduce costs. #1695
* [FEATURE] Allow Query Frontend to log slow queries with `frontend.log-queries-longer-than`. #1744
* [FEATURE] Add HTTP handler to trigger ingester flush & shutdown - used when running as a stateful set with the WAL enabled.  #1746
* [FEATURE] EXPERIMENTAL: Added GCS support to TSDB blocks storage. #1772
* [ENHANCEMENT] Reduce memory allocations in the write path. #1706
* [ENHANCEMENT] Consul client now follows recommended practices for blocking queries wrt returned Index value. #1708
* [ENHANCEMENT] Consul client can optionally rate-limit itself during Watch (used e.g. by ring watchers) and WatchPrefix (used by HA feature) operations. Rate limiting is disabled by default. New flags added: `--consul.watch-rate-limit`, and `--consul.watch-burst-size`. #1708
* [ENHANCEMENT] Added jitter to HA deduping heartbeats, configure using `distributor.ha-tracker.update-timeout-jitter-max` #1534
* [ENHANCEMENT] Add ability to flush chunks with stale markers early. #1759
* [BUGFIX] Stop reporting successful actions as 500 errors in KV store metrics. #1798
* [BUGFIX] Fix bug where duplicate labels can be returned through metadata APIs. #1790
* [BUGFIX] Fix reading of old, v3 chunk data. #1779
* [BUGFIX] Now support IAM roles in service accounts in AWS EKS. #1803
* [BUGFIX] Fixed duplicated series returned when querying both ingesters and store with the experimental TSDB blocks storage. #1778

In this release we updated the following dependencies:

- gRPC v1.25.0  (resulted in a drop of 30% CPU usage when compression is on)
- jaeger-client v2.20.0
- aws-sdk-go to v1.25.22

## 0.3.0 / 2019-10-11

This release adds support for Redis as an alternative to Memcached, and also includes many optimisations which reduce CPU and memory usage.

* [CHANGE] Gauge metrics were renamed to drop the `_total` suffix. #1685
  * In Alertmanager, `alertmanager_configs_total` is now `alertmanager_configs`
  * In Ruler, `scheduler_configs_total` is now `scheduler_configs`
  * `scheduler_groups_total` is now `scheduler_groups`.
* [CHANGE] `--alertmanager.configs.auto-slack-root` flag was dropped as auto Slack root is not supported anymore. #1597
* [CHANGE] In table-manager, default DynamoDB capacity was reduced from 3,000 units to 1,000 units. We recommend you do not run with the defaults: find out what figures are needed for your environment and set that via `-dynamodb.periodic-table.write-throughput` and `-dynamodb.chunk-table.write-throughput`.
* [FEATURE] Add Redis support for caching #1612
* [FEATURE] Allow spreading chunk writes across multiple S3 buckets #1625
* [FEATURE] Added `/shutdown` endpoint for ingester to shutdown all operations of the ingester. #1746
* [ENHANCEMENT] Upgraded Prometheus to 2.12.0 and Alertmanager to 0.19.0. #1597
* [ENHANCEMENT] Cortex is now built with Go 1.13 #1675, #1676, #1679
* [ENHANCEMENT] Many optimisations, mostly impacting ingester and querier: #1574, #1624, #1638, #1644, #1649, #1654, #1702

Full list of changes: <https://github.com/cortexproject/cortex/compare/v0.2.0...v0.3.0>

## 0.2.0 / 2019-09-05

This release has several exciting features, the most notable of them being setting `-ingester.spread-flushes` to potentially reduce your storage space by upto 50%.

* [CHANGE] Flags changed due to changes upstream in Prometheus Alertmanager #929:
  * `alertmanager.mesh.listen-address` is now `cluster.listen-address`
  * `alertmanager.mesh.peer.host` and `alertmanager.mesh.peer.service` can be replaced by `cluster.peer`
  * `alertmanager.mesh.hardware-address`, `alertmanager.mesh.nickname`, `alertmanager.mesh.password`, and `alertmanager.mesh.peer.refresh-interval` all disappear.
* [CHANGE] --claim-on-rollout flag deprecated; feature is now always on #1566
* [CHANGE] Retention period must now be a multiple of periodic table duration #1564
* [CHANGE] The value for the name label for the chunks memcache in all `cortex_cache_` metrics is now `chunksmemcache` (before it was `memcache`) #1569
* [FEATURE] Makes the ingester flush each timeseries at a specific point in the max-chunk-age cycle with `-ingester.spread-flushes`. This means multiple replicas of a chunk are very likely to contain the same contents which cuts chunk storage space by up to 66%. #1578
* [FEATURE] Make minimum number of chunk samples configurable per user #1620
* [FEATURE] Honor HTTPS for custom S3 URLs #1603
* [FEATURE] You can now point the query-frontend at a normal Prometheus for parallelisation and caching #1441
* [FEATURE] You can now specify `http_config` on alert receivers #929
* [FEATURE] Add option to use jump hashing to load balance requests to memcached #1554
* [FEATURE] Add status page for HA tracker to distributors #1546
* [FEATURE] The distributor ring page is now easier to read with alternate rows grayed out #1621

## 0.1.0 / 2019-08-07

* [CHANGE] HA Tracker flags were renamed to provide more clarity #1465
  * `distributor.accept-ha-labels` is now `distributor.ha-tracker.enable`
  * `distributor.accept-ha-samples` is now `distributor.ha-tracker.enable-for-all-users`
  * `ha-tracker.replica` is now `distributor.ha-tracker.replica`
  * `ha-tracker.cluster` is now `distributor.ha-tracker.cluster`
* [FEATURE] You can specify "heap ballast" to reduce Go GC Churn #1489
* [BUGFIX] HA Tracker no longer always makes a request to Consul/Etcd when a request is not from the active replica #1516
* [BUGFIX] Queries are now correctly cancelled by the query-frontend #1508<|MERGE_RESOLUTION|>--- conflicted
+++ resolved
@@ -18,11 +18,8 @@
 * [ENHANCEMENT] Push reduce one hash operation of Labels. #4945 #5114
 * [ENHANCEMENT] Alertmanager: Added `-alertmanager.enabled-tenants` and `-alertmanager.disabled-tenants` to explicitly enable or disable alertmanager for specific tenants. #5116
 * [ENHANCEMENT] Upgraded Docker base images to `alpine:3.17`. #5132
-<<<<<<< HEAD
-* [ENHANCEMENT] Update Go version to 1.20.1. #5147
-=======
 * [ENHANCEMENT] Add retry logic to S3 bucket client. #5135
->>>>>>> 47733dda
+* [ENHANCEMENT] Update Go version to 1.20.1. #5159
 * [FEATURE] Querier/Query Frontend: support Prometheus /api/v1/status/buildinfo API. #4978
 * [FEATURE] Ingester: Add active series to all_user_stats page. #4972
 * [FEATURE] Ingester: Added `-blocks-storage.tsdb.head-chunks-write-queue-size` allowing to configure the size of the in-memory queue used before flushing chunks to the disk . #5000
