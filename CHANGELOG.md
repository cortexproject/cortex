# Changelog

## master / unreleased
* [CHANGE] Storage: Make Max exemplars config per tenant instead of global configuration. #5016
* [CHANGE] Alertmanager: Local file disclosure vulnerability in OpsGenie configuration has been fixed. #5045
* [CHANGE] Rename oltp_endpoint to otlp_endpoint to match opentelemetry spec and lib name. #5067
* [CHANGE] Distributor/Ingester: Log warn level on push requests when they have status code 4xx. Do not log if status is 429. #5103
* [CHANGE] Tracing: Use the default OTEL trace sampler when `-tracing.otel.exporter-type` is set to `awsxray`. #5141
* [ENHANCEMENT] Update Go version to 1.19.3. #4988
* [ENHANCEMENT] Querier: limit series query to only ingesters if `start` param is not specified. #4976
* [ENHANCEMENT] Query-frontend/scheduler: add a new limit `frontend.max-outstanding-requests-per-tenant` for configuring queue size per tenant. Started deprecating two flags `-query-scheduler.max-outstanding-requests-per-tenant` and `-querier.max-outstanding-requests-per-tenant`, and change their value default to 0. Now if both the old flag and new flag are specified, the old flag's queue size will be picked. #5005
* [ENHANCEMENT] Query-tee: Add `/api/v1/query_exemplars` API endpoint support. #5010
* [ENHANCEMENT] Let blocks_cleaner delete blocks concurrently(default 16 goroutines). #5028
* [ENHANCEMENT] Query Frontend/Query Scheduler: Increase upper bound to 60s for queue duration histogram metric. #5029
* [ENHANCEMENT] Query Frontend: Log Vertical sharding information when `query_stats_enabled` is enabled. #5037
* [ENHANCEMENT] Ingester: The metadata APIs should honour `querier.query-ingesters-within` when `querier.query-store-for-labels-enabled` is true. #5027
* [ENHANCEMENT] Query Frontend: Skip instant query roundtripper if sharding is not applicable. #5062
* [ENHANCEMENT] Push reduce one hash operation of Labels. #4945 #5114
* [ENHANCEMENT] Alertmanager: Added `-alertmanager.enabled-tenants` and `-alertmanager.disabled-tenants` to explicitly enable or disable alertmanager for specific tenants. #5116
* [ENHANCEMENT] Upgraded Docker base images to `alpine:3.17`. #5132
* [FEATURE] Querier/Query Frontend: support Prometheus /api/v1/status/buildinfo API. #4978
* [FEATURE] Ingester: Add active series to all_user_stats page. #4972
* [FEATURE] Ingester: Added `-blocks-storage.tsdb.head-chunks-write-queue-size` allowing to configure the size of the in-memory queue used before flushing chunks to the disk . #5000
* [FEATURE] Query Frontend: Log query params in query frontend even if error happens. #5005
* [FEATURE] Ingester: Enable snapshotting of In-memory TSDB on disk during shutdown via `-blocks-storage.tsdb.memory-snapshot-on-shutdown`. #5011
* [FEATURE] Query Frontend/Scheduler: Add a new counter metric `cortex_request_queue_requests_total` for total requests going to queue. #5030
* [FEATURE] Build ARM docker images. #5041
* [FEATURE] Query-frontend/Querier: Create spans to measure time to merge promql responses. #5041
* [FEATURE] Querier/Ruler: Support the new thanos promql engine. This is an experimental feature and might change in the future. #5093
* [FEATURE] Added zstd as an option for grpc compression #5092
* [FEATURE] Ring: Add new kv store option `dynamodb`. #5026
* [FEATURE] Cache: Support redis as backend for caching bucket and index cache. #5057
* [FEATURE] Querier/Store-Gateway: Added `-blocks-storage.bucket-store.ignore-blocks-within` allowing to filter out the recently created blocks from being synced by queriers and store-gateways. #5166
* [BUGFIX] Updated `golang.org/x/net` dependency to fix CVE-2022-27664. #5008
* [BUGFIX] Fix panic when otel and xray tracing is enabled. #5044
* [BUGFIX] Fixed no compact block got grouped in shuffle sharding grouper. #5055
* [BUGFIX] Fixed ingesters with less tokens stuck in LEAVING. #5061
* [BUGFIX] Tracing: Fix missing object storage span instrumentation. #5074
* [BUGFIX] Ingester: Ingesters returning empty response for metadata APIs. #5081
* [BUGFIX] Ingester: Fix panic when querying metadata from blocks that are being deleted. #5119
<<<<<<< HEAD
* [BUGFIX] Alertmanager: Route web-ui requests to the alertmanager distributor when sharding is enabled. #5120
=======
* [BUGFIX] Ring: Fix case when dynamodb kv reaches the limit of 25 actions per batch call. #5136
* [BUGFIX] Query-frontend:  Fix sorted queries do not produce sorted results for shardable queries. #5148
>>>>>>> 1da8a0ff
* [FEATURE] Alertmanager: Add support for time_intervals. #5102

## 1.14.0 2022-12-02

  **This release removes support for chunks storage. See below for more.**
* [CHANGE] Remove support for chunks storage entirely. If you are using chunks storage on a previous version, you must [migrate your data](https://github.com/cortexproject/cortex/blob/v1.13.1/docs/blocks-storage/migrate-from-chunks-to-blocks.md) on version 1.13.1 or earlier. Before upgrading to this release, you should also remove any deprecated chunks-related configuration, as this release will no longer accept that. The following flags are gone:
  - `-dynamodb.*`
  - `-metrics.*`
  - `-s3.*`
  - `-azure.*`
  - `-bigtable.*`
  - `-gcs.*`
  - `-cassandra.*`
  - `-boltdb.*`
  - `-local.*`
  - some `-ingester` flags:
    - `-ingester.wal-enabled`
    - `-ingester.checkpoint-enabled`
    - `-ingester.recover-from-wal`
    - `-ingester.wal-dir`
    - `-ingester.checkpoint-duration`
    - `-ingester.flush-on-shutdown-with-wal-enabled`
    - `-ingester.max-transfer-retries`
    - `-ingester.max-samples-per-query`
    - `-ingester.min-chunk-length`
    - `-ingester.flush-period`
    - `-ingester.retain-period`
    - `-ingester.max-chunk-idle`
    - `-ingester.max-stale-chunk-idle`
    - `-ingester.flush-op-timeout`
    - `-ingester.max-chunk-age`
    - `-ingester.chunk-age-jitter`
    - `-ingester.concurrent-flushes`
    - `-ingester.spread-flushes`
    - `-store.*` except `-store.engine` and `-store.max-query-length`
    - `-store.query-chunk-limit` was deprecated and replaced by `-querier.max-fetched-chunks-per-query`
  - `-deletes.*`
  - `-grpc-store.*`
  - `-flusher.wal-dir`, `-flusher.concurrent-flushes`, `-flusher.flush-op-timeout`
* [CHANGE] Remove support for alertmanager and ruler legacy store configuration. Before upgrading, you need to convert your configuration to use the `alertmanager-storage` and `ruler-storage` configuration on the version that you're already running, then upgrade.
* [CHANGE] Disables TSDB isolation. #4825
* [CHANGE] Drops support Prometheus 1.x rule format on configdb. #4826
* [CHANGE] Removes `-ingester.stream-chunks-when-using-blocks` experimental flag and stream chunks by default when `querier.ingester-streaming` is enabled. #4864
* [CHANGE] Compactor: Added `cortex_compactor_runs_interrupted_total` to separate compaction interruptions from failures
* [CHANGE] Enable PromQL `@` modifier, negative offset always. #4927
* [CHANGE] Store-gateway: Add user label to `cortex_bucket_store_blocks_loaded` metric. #4918
* [CHANGE] AlertManager: include `status` label in `cortex_alertmanager_alerts_received_total`. #4907
* [FEATURE] Compactor: Added `-compactor.block-files-concurrency` allowing to configure number of go routines for download/upload block files during compaction. #4784
* [FEATURE] Compactor: Added `-compactor.blocks-fetch-concurrency` allowing to configure number of go routines for blocks during compaction. #4787
* [FEATURE] Compactor: Added configurations for Azure MSI in blocks-storage, ruler-storage and alertmanager-storage. #4818
* [FEATURE] Ruler: Add support to pass custom implementations of queryable and pusher. #4782
* [FEATURE] Create OpenTelemetry Bridge for Tracing. Now cortex can send traces to multiple destinations using OTEL Collectors. #4834
* [FEATURE] Added `-api.http-request-headers-to-log` allowing for the addition of HTTP Headers to logs #4803
* [FEATURE] Distributor: Added a new limit `-validation.max-labels-size-bytes` allowing to limit the combined size of labels for each timeseries. #4848
* [FEATURE] Storage/Bucket: Added `-*.s3.bucket-lookup-type` allowing to configure the s3 bucket lookup type. #4794
* [FEATURE] QueryFrontend: Implement experimental vertical sharding at query frontend for range/instant queries. #4863
* [FEATURE] QueryFrontend: Support vertical sharding for subqueries. #4955
* [FEATURE] Querier: Added a new limit `-querier.max-fetched-data-bytes-per-query` allowing to limit the maximum size of all data in bytes that a query can fetch from each ingester and storage. #4854
* [FEATURE] Added 2 flags `-alertmanager.alertmanager-client.grpc-compression` and `-querier.store-gateway-client.grpc-compression` to configure compression methods for grpc clients. #4889
* [BUGFIX] Storage/Bucket: Enable AWS SDK for go authentication for s3 to fix IMDSv1 authentication. #4897
* [ENHANCEMENT] AlertManager: Retrying AlertManager Get Requests (Get Alertmanager status, Get Alertmanager Receivers) on next replica on error #4840
* [ENHANCEMENT] Querier/Ruler: Retry store-gateway in case of unexpected failure, instead of failing the query. #4532 #4839
* [ENHANCEMENT] Ring: DoBatch prioritize 4xx errors when failing. #4783
* [ENHANCEMENT] Cortex now built with Go 1.18. #4829
* [ENHANCEMENT] Ingester: Prevent ingesters to become unhealthy during wall replay. #4847
* [ENHANCEMENT] Compactor: Introduced visit marker file for blocks so blocks are under compaction will not be picked up by another compactor. #4805
* [ENHANCEMENT] Distributor: Add label name to labelValueTooLongError. #4855
* [ENHANCEMENT] Enhance traces with hostname information. #4898
* [ENHANCEMENT] Improve the documentation around limits. #4905
* [ENHANCEMENT] Distributor: cache user overrides to reduce lock contention. #4904
* [BUGFIX] Memberlist: Add join with no retrying when starting service. #4804
* [BUGFIX] Ruler: Fix /ruler/rule_groups returns YAML with extra fields. #4767
* [BUGFIX] Respecting `-tracing.otel.sample-ratio` configuration when enabling OpenTelemetry tracing with X-ray. #4862
* [BUGFIX] QueryFrontend: fixed query_range requests when query has `start` equals to `end`. #4877
* [BUGFIX] AlertManager: fixed issue introduced by #4495 where templates files were being deleted when using alertmanager local store. #4890
* [BUGFIX] Ingester: fixed incorrect logging at the start of ingester block shipping logic. #4934
* [BUGFIX] Storage/Bucket: fixed global mark missing on deletion. #4949
* [BUGFIX] QueryFrontend/Querier: fixed regression added by #4863 where we stopped compressing the response between querier and query frontend. #4960
* [BUGFIX] QueryFrontend/Querier: fixed fix response error to be ungzipped when status code is not 2xx. #4975

## 1.13.0 2022-07-14

* [CHANGE] Changed default for `-ingester.min-ready-duration` from 1 minute to 15 seconds. #4539
* [CHANGE] query-frontend: Do not print anything in the logs of `query-frontend` if a in-progress query has been canceled (context canceled) to avoid spam. #4562
* [CHANGE] Compactor block deletion mark migration, needed when upgrading from v1.7, is now disabled by default. #4597
* [CHANGE] The `status_code` label on gRPC client metrics has changed from '200' and '500' to '2xx', '5xx', '4xx', 'cancel' or 'error'. #4601
* [CHANGE] Memberlist: changed probe interval from `1s` to `5s` and probe timeout from `500ms` to `2s`. #4601
* [CHANGE] Fix incorrectly named `cortex_cache_fetched_keys` and `cortex_cache_hits` metrics. Renamed to `cortex_cache_fetched_keys_total` and `cortex_cache_hits_total` respectively. #4686
* [CHANGE] Enable Thanos series limiter in store-gateway. #4702
* [CHANGE] Distributor: Apply `max_fetched_series_per_query` limit for `/series` API. #4683
* [CHANGE] Re-enable the `proxy_url` option for receiver configuration. #4741
* [FEATURE] Ruler: Add `external_labels` option to tag all alerts with a given set of labels. #4499
* [FEATURE] Compactor: Add `-compactor.skip-blocks-with-out-of-order-chunks-enabled` configuration to mark blocks containing index with out-of-order chunks for no compact instead of halting the compaction. #4707
* [FEATURE] Querier/Query-Frontend: Add `-querier.per-step-stats-enabled` and `-frontend.cache-queryable-samples-stats` configurations to enable query sample statistics. #4708
* [FEATURE] Add shuffle sharding for the compactor #4433
* [FEATURE] Querier: Use streaming for ingester metdata APIs. #4725
* [ENHANCEMENT] Update Go version to 1.17.8. #4602 #4604 #4658
* [ENHANCEMENT] Keep track of discarded samples due to bad relabel configuration in `cortex_discarded_samples_total`. #4503
* [ENHANCEMENT] Ruler: Add `-ruler.disable-rule-group-label` to disable the `rule_group` label on exported metrics. #4571
* [ENHANCEMENT] Query federation: improve performance in MergeQueryable by memoizing labels. #4502
* [ENHANCEMENT] Added new ring related config `-ingester.readiness-check-ring-health` when enabled the readiness probe will succeed only after all instances are ACTIVE and healthy in the ring, this is enabled by default. #4539
* [ENHANCEMENT] Added new ring related config `-distributor.excluded-zones` when set this will exclude the comma-separated zones from the ring, default is "". #4539
* [ENHANCEMENT] Upgraded Docker base images to `alpine:3.14`. #4514
* [ENHANCEMENT] Updated Prometheus to latest. Includes changes from prometheus#9239, adding 15 new functions. Multiple TSDB bugfixes prometheus#9438 & prometheus#9381. #4524
* [ENHANCEMENT] Query Frontend: Add setting `-frontend.forward-headers-list` in frontend  to configure the set of headers from the requests to be forwarded to downstream requests. #4486
* [ENHANCEMENT] Blocks storage: Add `-blocks-storage.azure.http.*`, `-alertmanager-storage.azure.http.*`, and `-ruler-storage.azure.http.*` to configure the Azure storage client. #4581
* [ENHANCEMENT] Optimise memberlist receive path when used as a backing store for rings with a large number of members. #4601
* [ENHANCEMENT] Add length and limit to labelNameTooLongError and labelValueTooLongError #4595
* [ENHANCEMENT] Add jitter to rejoinInterval. #4747
* [ENHANCEMENT] Compactor: uploading blocks no compaction marks to the global location and introduce a new metric #4729
  * `cortex_bucket_blocks_marked_for_no_compaction_count`: Total number of blocks marked for no compaction in the bucket.
* [ENHANCEMENT] Querier: Reduce the number of series that are kept in memory while streaming from ingesters. #4745
* [BUGFIX] AlertManager: remove stale template files. #4495
* [BUGFIX] Distributor: fix bug in query-exemplar where some results would get dropped. #4583
* [BUGFIX] Update Thanos dependency: compactor tracing support, azure blocks storage memory fix. #4585
* [BUGFIX] Set appropriate `Content-Type` header for /services endpoint, which previously hard-coded `text/plain`. #4596
* [BUGFIX] Querier: Disable query scheduler SRV DNS lookup, which removes noisy log messages about "failed DNS SRV record lookup". #4601
* [BUGFIX] Memberlist: fixed corrupted packets when sending compound messages with more than 255 messages or messages bigger than 64KB. #4601
* [BUGFIX] Query Frontend: If 'LogQueriesLongerThan' is set to < 0, log all queries as described in the docs. #4633
* [BUGFIX] Distributor: update defaultReplicationStrategy to not fail with extend-write when a single instance is unhealthy. #4636
* [BUGFIX] Distributor: Fix race condition on `/series` introduced by #4683. #4716
* [BUGFIX] Ruler: Fixed leaking notifiers after users are removed #4718
* [BUGFIX] Distributor: Fix a memory leak in distributor due to the cluster label. #4739
* [BUGFIX] Memberlist: Avoid clock skew by limiting the timestamp accepted on gossip. #4750
* [BUGFIX] Compactor: skip compaction if there is only 1 block available for shuffle-sharding compactor. #4756
* [BUGFIX] Compactor: Fixes #4770 - an edge case in compactor with shulffle sharding where compaction stops when a tenant stops ingesting samples. #4771
* [BUGFIX] Compactor: fix cortex_compactor_remaining_planned_compactions not set after plan generation for shuffle sharding compactor. #4772

## 1.11.0 2021-11-25

* [CHANGE] Memberlist: Expose default configuration values to the command line options. Note that setting these explicitly to zero will no longer cause the default to be used. If the default is desired, then do set the option. The following are affected: #4276
  - `-memberlist.stream-timeout`
  - `-memberlist.retransmit-factor`
  - `-memberlist.pull-push-interval`
  - `-memberlist.gossip-interval`
  - `-memberlist.gossip-nodes`
  - `-memberlist.gossip-to-dead-nodes-time`
  - `-memberlist.dead-node-reclaim-time`
* [CHANGE] `-querier.max-fetched-chunks-per-query` previously applied to chunks from ingesters and store separately; now the two combined should not exceed the limit. #4260
* [CHANGE] Memberlist: the metric `memberlist_kv_store_value_bytes` has been removed due to values no longer being stored in-memory as encoded bytes. #4345
* [CHANGE] Some files and directories created by Cortex components on local disk now have stricter permissions, and are only readable by owner, but not group or others. #4394
* [CHANGE] The metric `cortex_deprecated_flags_inuse_total` has been renamed to `deprecated_flags_inuse_total` as part of using grafana/dskit functionality. #4443
* [FEATURE] Ruler: Add new `-ruler.query-stats-enabled` which when enabled will report the `cortex_ruler_query_seconds_total` as a per-user metric that tracks the sum of the wall time of executing queries in the ruler in seconds. #4317
* [FEATURE] Query Frontend: Add `cortex_query_fetched_series_total` and `cortex_query_fetched_chunks_bytes_total` per-user counters to expose the number of series and bytes fetched as part of queries. These metrics can be enabled with the `-frontend.query-stats-enabled` flag (or its respective YAML config option `query_stats_enabled`). #4343
* [FEATURE] AlertManager: Add support for SNS Receiver. #4382
* [FEATURE] Distributor: Add label `status` to metric `cortex_distributor_ingester_append_failures_total` #4442
* [FEATURE] Queries: Added `present_over_time` PromQL function, also some TSDB optimisations. #4505
* [ENHANCEMENT] Add timeout for waiting on compactor to become ACTIVE in the ring. #4262
* [ENHANCEMENT] Reduce memory used by streaming queries, particularly in ruler. #4341
* [ENHANCEMENT] Ring: allow experimental configuration of disabling of heartbeat timeouts by setting the relevant configuration value to zero. Applies to the following: #4342
  * `-distributor.ring.heartbeat-timeout`
  * `-ring.heartbeat-timeout`
  * `-ruler.ring.heartbeat-timeout`
  * `-alertmanager.sharding-ring.heartbeat-timeout`
  * `-compactor.ring.heartbeat-timeout`
  * `-store-gateway.sharding-ring.heartbeat-timeout`
* [ENHANCEMENT] Ring: allow heartbeats to be explicitly disabled by setting the interval to zero. This is considered experimental. This applies to the following configuration options: #4344
  * `-distributor.ring.heartbeat-period`
  * `-ingester.heartbeat-period`
  * `-ruler.ring.heartbeat-period`
  * `-alertmanager.sharding-ring.heartbeat-period`
  * `-compactor.ring.heartbeat-period`
  * `-store-gateway.sharding-ring.heartbeat-period`
* [ENHANCEMENT] Memberlist: optimized receive path for processing ring state updates, to help reduce CPU utilization in large clusters. #4345
* [ENHANCEMENT] Memberlist: expose configuration of memberlist packet compression via `-memberlist.compression=enabled`. #4346
* [ENHANCEMENT] Update Go version to 1.16.6. #4362
* [ENHANCEMENT] Updated Prometheus to include changes from prometheus/prometheus#9083. Now whenever `/labels` API calls include matchers, blocks store is queried for `LabelNames` with matchers instead of `Series` calls which was inefficient. #4380
* [ENHANCEMENT] Querier: performance improvements in socket and memory handling. #4429 #4377
* [ENHANCEMENT] Exemplars are now emitted for all gRPC calls and many operations tracked by histograms. #4462
* [ENHANCEMENT] New options `-server.http-listen-network` and `-server.grpc-listen-network` allow binding as 'tcp4' or 'tcp6'. #4462
* [ENHANCEMENT] Rulers: Using shuffle sharding subring on GetRules API. #4466
* [ENHANCEMENT] Support memcached auto-discovery via `auto-discovery` flag, introduced by thanos in https://github.com/thanos-io/thanos/pull/4487. Both AWS and Google Cloud memcached service support auto-discovery, which returns a list of nodes of the memcached cluster. #4412
* [BUGFIX] Fixes a panic in the query-tee when comparing result. #4465
* [BUGFIX] Frontend: Fixes @ modifier functions (start/end) when splitting queries by time. #4464
* [BUGFIX] Compactor: compactor will no longer try to compact blocks that are already marked for deletion. Previously compactor would consider blocks marked for deletion within `-compactor.deletion-delay / 2` period as eligible for compaction. #4328
* [BUGFIX] HA Tracker: when cleaning up obsolete elected replicas from KV store, tracker didn't update number of cluster per user correctly. #4336
* [BUGFIX] Ruler: fixed counting of PromQL evaluation errors as user-errors when updating `cortex_ruler_queries_failed_total`. #4335
* [BUGFIX] Ingester: When using block storage, prevent any reads or writes while the ingester is stopping. This will prevent accessing TSDB blocks once they have been already closed. #4304
* [BUGFIX] Ingester: fixed ingester stuck on start up (LEAVING ring state) when `-ingester.heartbeat-period=0` and `-ingester.unregister-on-shutdown=false`. #4366
* [BUGFIX] Ingester: panic during shutdown while fetching batches from cache. #4397
* [BUGFIX] Querier: After query-frontend restart, querier may have lower than configured concurrency. #4417
* [BUGFIX] Memberlist: forward only changes, not entire original message. #4419
* [BUGFIX] Memberlist: don't accept old tombstones as incoming change, and don't forward such messages to other gossip members. #4420
* [BUGFIX] Querier: fixed panic when querying exemplars and using `-distributor.shard-by-all-labels=false`. #4473
* [BUGFIX] Querier: honor querier minT,maxT if `nil` SelectHints are passed to Select(). #4413
* [BUGFIX] Compactor: fixed panic while collecting Prometheus metrics. #4483
* [BUGFIX] Update go-kit package to fix spurious log messages #4544

## 1.10.0 / 2021-08-03

* [CHANGE] Prevent path traversal attack from users able to control the HTTP header `X-Scope-OrgID`. #4375 (CVE-2021-36157)
  * Users only have control of the HTTP header when Cortex is not frontend by an auth proxy validating the tenant IDs
* [CHANGE] Enable strict JSON unmarshal for `pkg/util/validation.Limits` struct. The custom `UnmarshalJSON()` will now fail if the input has unknown fields. #4298
* [CHANGE] Cortex chunks storage has been deprecated and it's now in maintenance mode: all Cortex users are encouraged to migrate to the blocks storage. No new features will be added to the chunks storage. The default Cortex configuration still runs the chunks engine; please check out the [blocks storage doc](https://cortexmetrics.io/docs/blocks-storage/) on how to configure Cortex to run with the blocks storage.  #4268
* [CHANGE] The example Kubernetes manifests (stored at `k8s/`) have been removed due to a lack of proper support and maintenance. #4268
* [CHANGE] Querier / ruler: deprecated `-store.query-chunk-limit` CLI flag (and its respective YAML config option `max_chunks_per_query`) in favour of `-querier.max-fetched-chunks-per-query` (and its respective YAML config option `max_fetched_chunks_per_query`). The new limit specifies the maximum number of chunks that can be fetched in a single query from ingesters and long-term storage: the total number of actual fetched chunks could be 2x the limit, being independently applied when querying ingesters and long-term storage. #4125
* [CHANGE] Alertmanager: allowed to configure the experimental receivers firewall on a per-tenant basis. The following CLI flags (and their respective YAML config options) have been changed and moved to the limits config section: #4143
  - `-alertmanager.receivers-firewall.block.cidr-networks` renamed to `-alertmanager.receivers-firewall-block-cidr-networks`
  - `-alertmanager.receivers-firewall.block.private-addresses` renamed to `-alertmanager.receivers-firewall-block-private-addresses`
* [CHANGE] Change default value of `-server.grpc.keepalive.min-time-between-pings` from `5m` to `10s` and `-server.grpc.keepalive.ping-without-stream-allowed` to `true`. #4168
* [CHANGE] Ingester: Change default value of `-ingester.active-series-metrics-enabled` to `true`. This incurs a small increase in memory usage, between 1.2% and 1.6% as measured on ingesters with 1.3M active series. #4257
* [CHANGE] Dependency: update go-redis from v8.2.3 to v8.9.0. #4236
* [FEATURE] Querier: Added new `-querier.max-fetched-series-per-query` flag. When Cortex is running with blocks storage, the max series per query limit is enforced in the querier and applies to unique series received from ingesters and store-gateway (long-term storage). #4179
* [FEATURE] Querier/Ruler: Added new `-querier.max-fetched-chunk-bytes-per-query` flag. When Cortex is running with blocks storage, the max chunk bytes limit is enforced in the querier and ruler and limits the size of all aggregated chunks returned from ingesters and storage as bytes for a query. #4216
* [FEATURE] Alertmanager: support negative matchers, time-based muting - [upstream release notes](https://github.com/prometheus/alertmanager/releases/tag/v0.22.0). #4237
* [FEATURE] Alertmanager: Added rate-limits to notifiers. Rate limits used by all integrations can be configured using `-alertmanager.notification-rate-limit`, while per-integration rate limits can be specified via `-alertmanager.notification-rate-limit-per-integration` parameter. Both shared and per-integration limits can be overwritten using overrides mechanism. These limits are applied on individual (per-tenant) alertmanagers. Rate-limited notifications are failed notifications. It is possible to monitor rate-limited notifications via new `cortex_alertmanager_notification_rate_limited_total` metric. #4135 #4163
* [FEATURE] Alertmanager: Added `-alertmanager.max-config-size-bytes` limit to control size of configuration files that Cortex users can upload to Alertmanager via API. This limit is configurable per-tenant. #4201
* [FEATURE] Alertmanager: Added `-alertmanager.max-templates-count` and `-alertmanager.max-template-size-bytes` options to control number and size of templates uploaded to Alertmanager via API. These limits are configurable per-tenant. #4223
* [FEATURE] Added flag `-debug.block-profile-rate` to enable goroutine blocking events profiling. #4217
* [FEATURE] Alertmanager: The experimental sharding feature is now considered complete. Detailed information about the configuration options can be found [here for alertmanager](https://cortexmetrics.io/docs/configuration/configuration-file/#alertmanager_config) and [here for the alertmanager storage](https://cortexmetrics.io/docs/configuration/configuration-file/#alertmanager_storage_config). To use the feature: #3925 #4020 #4021 #4031 #4084 #4110 #4126 #4127 #4141 #4146 #4161 #4162 #4222
  * Ensure that a remote storage backend is configured for Alertmanager to store state using `-alertmanager-storage.backend`, and flags related to the backend. Note that the `local` and `configdb` storage backends are not supported.
  * Ensure that a ring store is configured using `-alertmanager.sharding-ring.store`, and set the flags relevant to the chosen store type.
  * Enable the feature using `-alertmanager.sharding-enabled`.
  * Note the prior addition of a new configuration option `-alertmanager.persist-interval`. This sets the interval between persisting the current alertmanager state (notification log and silences) to object storage. See the [configuration file reference](https://cortexmetrics.io/docs/configuration/configuration-file/#alertmanager_config) for more information.
* [ENHANCEMENT] Alertmanager: Cleanup persisted state objects from remote storage when a tenant configuration is deleted. #4167
* [ENHANCEMENT] Storage: Added the ability to disable Open Census within GCS client (e.g `-gcs.enable-opencensus=false`). #4219
* [ENHANCEMENT] Etcd: Added username and password to etcd config. #4205
* [ENHANCEMENT] Alertmanager: introduced new metrics to monitor operation when using `-alertmanager.sharding-enabled`: #4149
  * `cortex_alertmanager_state_fetch_replica_state_total`
  * `cortex_alertmanager_state_fetch_replica_state_failed_total`
  * `cortex_alertmanager_state_initial_sync_total`
  * `cortex_alertmanager_state_initial_sync_completed_total`
  * `cortex_alertmanager_state_initial_sync_duration_seconds`
  * `cortex_alertmanager_state_persist_total`
  * `cortex_alertmanager_state_persist_failed_total`
* [ENHANCEMENT] Blocks storage: support ingesting exemplars and querying of exemplars.  Enabled by setting new CLI flag `-blocks-storage.tsdb.max-exemplars=<n>` or config option `blocks_storage.tsdb.max_exemplars` to positive value. #4124 #4181
* [ENHANCEMENT] Distributor: Added distributors ring status section in the admin page. #4151
* [ENHANCEMENT] Added zone-awareness support to alertmanager for use when sharding is enabled. When zone-awareness is enabled, alerts will be replicated across availability zones. #4204
* [ENHANCEMENT] Added `tenant_ids` tag to tracing spans #4186
* [ENHANCEMENT] Ring, query-frontend: Avoid using automatic private IPs (APIPA) when discovering IP address from the interface during the registration of the instance in the ring, or by query-frontend when used with query-scheduler. APIPA still used as last resort with logging indicating usage. #4032
* [ENHANCEMENT] Memberlist: introduced new metrics to aid troubleshooting tombstone convergence: #4231
  * `memberlist_client_kv_store_value_tombstones`
  * `memberlist_client_kv_store_value_tombstones_removed_total`
  * `memberlist_client_messages_to_broadcast_dropped_total`
* [ENHANCEMENT] Alertmanager: Added `-alertmanager.max-dispatcher-aggregation-groups` option to control max number of active dispatcher groups in Alertmanager (per tenant, also overrideable). When the limit is reached, Dispatcher produces log message and increases `cortex_alertmanager_dispatcher_aggregation_group_limit_reached_total` metric. #4254
* [ENHANCEMENT] Alertmanager: Added `-alertmanager.max-alerts-count` and `-alertmanager.max-alerts-size-bytes` to control max number of alerts and total size of alerts that a single user can have in Alertmanager's memory. Adding more alerts will fail with a log message and incrementing `cortex_alertmanager_alerts_insert_limited_total` metric (per-user). These limits can be overrided by using per-tenant overrides. Current values are tracked in `cortex_alertmanager_alerts_limiter_current_alerts` and `cortex_alertmanager_alerts_limiter_current_alerts_size_bytes` metrics. #4253
* [ENHANCEMENT] Store-gateway: added `-store-gateway.sharding-ring.wait-stability-min-duration` and `-store-gateway.sharding-ring.wait-stability-max-duration` support to store-gateway, to wait for ring stability at startup. #4271
* [ENHANCEMENT] Ruler: added `rule_group` label to metrics `cortex_prometheus_rule_group_iterations_total` and `cortex_prometheus_rule_group_iterations_missed_total`. #4121
* [ENHANCEMENT] Ruler: added new metrics for tracking total number of queries and push requests sent to ingester, as well as failed queries and push requests. Failures are only counted for internal errors, but not user-errors like limits or invalid query. This is in contrast to existing `cortex_prometheus_rule_evaluation_failures_total`, which is incremented also when query or samples appending fails due to user-errors. #4281
  * `cortex_ruler_write_requests_total`
  * `cortex_ruler_write_requests_failed_total`
  * `cortex_ruler_queries_total`
  * `cortex_ruler_queries_failed_total`
* [ENHANCEMENT] Ingester: Added option `-ingester.ignore-series-limit-for-metric-names` with comma-separated list of metric names that will be ignored in max series per metric limit. #4302
* [ENHANCEMENT] Added instrumentation to Redis client, with the following metrics: #3976
  - `cortex_rediscache_request_duration_seconds`
* [BUGFIX] Purger: fix `Invalid null value in condition for column range` caused by `nil` value in range for WriteBatch query. #4128
* [BUGFIX] Ingester: fixed infrequent panic caused by a race condition between TSDB mmap-ed head chunks truncation and queries. #4176
* [BUGFIX] Alertmanager: fix Alertmanager status page if clustering via gossip is disabled or sharding is enabled. #4184
* [BUGFIX] Ruler: fix `/ruler/rule_groups` endpoint doesn't work when used with object store. #4182
* [BUGFIX] Ruler: Honor the evaluation delay for the `ALERTS` and `ALERTS_FOR_STATE` series. #4227
* [BUGFIX] Make multiple Get requests instead of MGet on Redis Cluster. #4056
* [BUGFIX] Ingester: fix issue where runtime limits erroneously override default limits. #4246
* [BUGFIX] Ruler: fix startup in single-binary mode when the new `ruler_storage` is used. #4252
* [BUGFIX] Querier: fix queries failing with "at least 1 healthy replica required, could only find 0" error right after scaling up store-gateways until they're ACTIVE in the ring. #4263
* [BUGFIX] Store-gateway: when blocks sharding is enabled, do not load all blocks in each store-gateway in case of a cold startup, but load only blocks owned by the store-gateway replica. #4271
* [BUGFIX] Memberlist: fix to setting the default configuration value for `-memberlist.retransmit-factor` when not provided. This should improve propagation delay of the ring state (including, but not limited to, tombstones). Note that if the configuration is already explicitly given, this fix has no effect. #4269
* [BUGFIX] Querier: Fix issue where samples in a chunk might get skipped by batch iterator. #4218

## Blocksconvert

* [ENHANCEMENT] Scanner: add support for DynamoDB (v9 schema only). #3828
* [ENHANCEMENT] Add Cassandra support. #3795
* [ENHANCEMENT] Scanner: retry failed uploads. #4188

## 1.9.0 / 2021-05-14

* [CHANGE] Alertmanager now removes local files after Alertmanager is no longer running for removed or resharded user. #3910
* [CHANGE] Alertmanager now stores local files in per-tenant folders. Files stored by Alertmanager previously are migrated to new hierarchy. Support for this migration will be removed in Cortex 1.11. #3910
* [CHANGE] Ruler: deprecated `-ruler.storage.*` CLI flags (and their respective YAML config options) in favour of `-ruler-storage.*`. The deprecated config will be removed in Cortex 1.11. #3945
* [CHANGE] Alertmanager: deprecated `-alertmanager.storage.*` CLI flags (and their respective YAML config options) in favour of `-alertmanager-storage.*`. This change doesn't apply to `alertmanager.storage.path` and `alertmanager.storage.retention`. The deprecated config will be removed in Cortex 1.11. #4002
* [CHANGE] Alertmanager: removed `-cluster.` CLI flags deprecated in Cortex 1.7. The new config options to use are: #3946
  * `-alertmanager.cluster.listen-address` instead of `-cluster.listen-address`
  * `-alertmanager.cluster.advertise-address` instead of `-cluster.advertise-address`
  * `-alertmanager.cluster.peers` instead of `-cluster.peer`
  * `-alertmanager.cluster.peer-timeout` instead of `-cluster.peer-timeout`
* [CHANGE] Blocks storage: removed the config option `-blocks-storage.bucket-store.index-cache.postings-compression-enabled`, which was deprecated in Cortex 1.6. Postings compression is always enabled. #4101
* [CHANGE] Querier: removed the config option `-store.max-look-back-period`, which was deprecated in Cortex 1.6 and was used only by the chunks storage. You should use `-querier.max-query-lookback` instead. #4101
* [CHANGE] Query Frontend: removed the config option `-querier.compress-http-responses`, which was deprecated in Cortex 1.6. You should use`-api.response-compression-enabled` instead. #4101
* [CHANGE] Runtime-config / overrides: removed the config options `-limits.per-user-override-config` (use `-runtime-config.file`) and `-limits.per-user-override-period` (use `-runtime-config.reload-period`), both deprecated since Cortex 0.6.0. #4112
* [CHANGE] Cortex now fails fast on startup if unable to connect to the ring backend. #4068
* [FEATURE] The following features have been marked as stable: #4101
  - Shuffle-sharding
  - Querier support for querying chunks and blocks store at the same time
  - Tracking of active series and exporting them as metrics (`-ingester.active-series-metrics-enabled` and related flags)
  - Blocks storage: lazy mmap of block indexes in the store-gateway (`-blocks-storage.bucket-store.index-header-lazy-loading-enabled`)
  - Ingester: close idle TSDB and remove them from local disk (`-blocks-storage.tsdb.close-idle-tsdb-timeout`)
* [FEATURE] Memberlist: add TLS configuration options for the memberlist transport layer used by the gossip KV store. #4046
  * New flags added for memberlist communication:
    * `-memberlist.tls-enabled`
    * `-memberlist.tls-cert-path`
    * `-memberlist.tls-key-path`
    * `-memberlist.tls-ca-path`
    * `-memberlist.tls-server-name`
    * `-memberlist.tls-insecure-skip-verify`
* [FEATURE] Ruler: added `local` backend support to the ruler storage configuration under the `-ruler-storage.` flag prefix. #3932
* [ENHANCEMENT] Upgraded Docker base images to `alpine:3.13`. #4042
* [ENHANCEMENT] Blocks storage: reduce ingester memory by eliminating series reference cache. #3951
* [ENHANCEMENT] Ruler: optimized `<prefix>/api/v1/rules` and `<prefix>/api/v1/alerts` when ruler sharding is enabled. #3916
* [ENHANCEMENT] Ruler: added the following metrics when ruler sharding is enabled: #3916
  * `cortex_ruler_clients`
  * `cortex_ruler_client_request_duration_seconds`
* [ENHANCEMENT] Alertmanager: Add API endpoint to list all tenant alertmanager configs: `GET /multitenant_alertmanager/configs`. #3529
* [ENHANCEMENT] Ruler: Add API endpoint to list all tenant ruler rule groups: `GET /ruler/rule_groups`. #3529
* [ENHANCEMENT] Query-frontend/scheduler: added querier forget delay (`-query-frontend.querier-forget-delay` and `-query-scheduler.querier-forget-delay`) to mitigate the blast radius in the event queriers crash because of a repeatedly sent "query of death" when shuffle-sharding is enabled. #3901
* [ENHANCEMENT] Query-frontend: reduced memory allocations when serializing query response. #3964
* [ENHANCEMENT] Querier / ruler: some optimizations to PromQL query engine. #3934 #3989
* [ENHANCEMENT] Ingester: reduce CPU and memory when an high number of errors are returned by the ingester on the write path with the blocks storage. #3969 #3971 #3973
* [ENHANCEMENT] Distributor: reduce CPU and memory when an high number of errors are returned by the distributor on the write path. #3990
* [ENHANCEMENT] Put metric before label value in the "label value too long" error message. #4018
* [ENHANCEMENT] Allow use of `y|w|d` suffixes for duration related limits and per-tenant limits. #4044
* [ENHANCEMENT] Query-frontend: Small optimization on top of PR #3968 to avoid unnecessary Extents merging. #4026
* [ENHANCEMENT] Add a metric `cortex_compactor_compaction_interval_seconds` for the compaction interval config value. #4040
* [ENHANCEMENT] Ingester: added following per-ingester (instance) experimental limits: max number of series in memory (`-ingester.instance-limits.max-series`), max number of users in memory (`-ingester.instance-limits.max-tenants`), max ingestion rate (`-ingester.instance-limits.max-ingestion-rate`), and max inflight requests (`-ingester.instance-limits.max-inflight-push-requests`). These limits are only used when using blocks storage. Limits can also be configured using runtime-config feature, and current values are exported as `cortex_ingester_instance_limits` metric. #3992.
* [ENHANCEMENT] Cortex is now built with Go 1.16. #4062
* [ENHANCEMENT] Distributor: added per-distributor experimental limits: max number of inflight requests (`-distributor.instance-limits.max-inflight-push-requests`) and max ingestion rate in samples/sec (`-distributor.instance-limits.max-ingestion-rate`). If not set, these two are unlimited. Also added metrics to expose current values (`cortex_distributor_inflight_push_requests`, `cortex_distributor_ingestion_rate_samples_per_second`) as well as limits (`cortex_distributor_instance_limits` with various `limit` label values). #4071
* [ENHANCEMENT] Ruler: Added `-ruler.enabled-tenants` and `-ruler.disabled-tenants` to explicitly enable or disable rules processing for specific tenants. #4074
* [ENHANCEMENT] Block Storage Ingester: `/flush` now accepts two new parameters: `tenant` to specify tenant to flush and `wait=true` to make call synchronous. Multiple tenants can be specified by repeating `tenant` parameter. If no `tenant` is specified, all tenants are flushed, as before. #4073
* [ENHANCEMENT] Alertmanager: validate configured `-alertmanager.web.external-url` and fail if ends with `/`. #4081
* [ENHANCEMENT] Alertmanager: added `-alertmanager.receivers-firewall.block.cidr-networks` and `-alertmanager.receivers-firewall.block.private-addresses` to block specific network addresses in HTTP-based Alertmanager receiver integrations. #4085
* [ENHANCEMENT] Allow configuration of Cassandra's host selection policy. #4069
* [ENHANCEMENT] Store-gateway: retry synching blocks if a per-tenant sync fails. #3975 #4088
* [ENHANCEMENT] Add metric `cortex_tcp_connections` exposing the current number of accepted TCP connections. #4099
* [ENHANCEMENT] Querier: Allow federated queries to run concurrently. #4065
* [ENHANCEMENT] Label Values API call now supports `match[]` parameter when querying blocks on storage (assuming `-querier.query-store-for-labels-enabled` is enabled). #4133
* [BUGFIX] Ruler-API: fix bug where `/api/v1/rules/<namespace>/<group_name>` endpoint return `400` instead of `404`. #4013
* [BUGFIX] Distributor: reverted changes done to rate limiting in #3825. #3948
* [BUGFIX] Ingester: Fix race condition when opening and closing tsdb concurrently. #3959
* [BUGFIX] Querier: streamline tracing spans. #3924
* [BUGFIX] Ruler Storage: ignore objects with empty namespace or group in the name. #3999
* [BUGFIX] Distributor: fix issue causing distributors to not extend the replication set because of failing instances when zone-aware replication is enabled. #3977
* [BUGFIX] Query-frontend: Fix issue where cached entry size keeps increasing when making tiny query repeatedly. #3968
* [BUGFIX] Compactor: `-compactor.blocks-retention-period` now supports weeks (`w`) and years (`y`). #4027
* [BUGFIX] Querier: returning 422 (instead of 500) when query hits `max_chunks_per_query` limit with block storage, when the limit is hit in the store-gateway. #3937
* [BUGFIX] Ruler: Rule group limit enforcement should now allow the same number of rules in a group as the limit. #3616
* [BUGFIX] Frontend, Query-scheduler: allow querier to notify about shutdown without providing any authentication. #4066
* [BUGFIX] Querier: fixed race condition causing queries to fail right after querier startup with the "empty ring" error. #4068
* [BUGFIX] Compactor: Increment `cortex_compactor_runs_failed_total` if compactor failed compact a single tenant. #4094
* [BUGFIX] Tracing: hot fix to avoid the Jaeger tracing client to indefinitely block the Cortex process shutdown in case the HTTP connection to the tracing backend is blocked. #4134
* [BUGFIX] Forward proper EndsAt from ruler to Alertmanager inline with Prometheus behaviour. #4017
* [BUGFIX] Querier: support filtering LabelValues with matchers when using tenant federation. #4277

## Blocksconvert

* [ENHANCEMENT] Builder: add `-builder.timestamp-tolerance` option which may reduce block size by rounding timestamps to make difference whole seconds. #3891

## 1.8.1 / 2021-04-27

* [CHANGE] Fix for CVE-2021-31232: Local file disclosure vulnerability when `-experimental.alertmanager.enable-api` is used. The HTTP basic auth `password_file` can be used as an attack vector to send any file content via a webhook. The alertmanager templates can be used as an attack vector to send any file content because the alertmanager can load any text file specified in the templates list.

## 1.8.0 / 2021-03-24

* [CHANGE] Alertmanager: Don't expose cluster information to tenants via the `/alertmanager/api/v1/status` API endpoint when operating with clustering enabled. #3903
* [CHANGE] Ingester: don't update internal "last updated" timestamp of TSDB if tenant only sends invalid samples. This affects how "idle" time is computed. #3727
* [CHANGE] Require explicit flag `-<prefix>.tls-enabled` to enable TLS in GRPC clients. Previously it was enough to specify a TLS flag to enable TLS validation. #3156
* [CHANGE] Query-frontend: removed `-querier.split-queries-by-day` (deprecated in Cortex 0.4.0). Please use `-querier.split-queries-by-interval` instead. #3813
* [CHANGE] Store-gateway: the chunks pool controlled by `-blocks-storage.bucket-store.max-chunk-pool-bytes` is now shared across all tenants. #3830
* [CHANGE] Ingester: return error code 400 instead of 429 when per-user/per-tenant series/metadata limits are reached. #3833
* [CHANGE] Compactor: add `reason` label to `cortex_compactor_blocks_marked_for_deletion_total` metric. Source blocks marked for deletion by compactor are labelled as `compaction`, while blocks passing the retention period are labelled as `retention`. #3879
* [CHANGE] Alertmanager: the `DELETE /api/v1/alerts` is now idempotent. No error is returned if the alertmanager config doesn't exist. #3888
* [FEATURE] Experimental Ruler Storage: Add a separate set of configuration options to configure the ruler storage backend under the `-ruler-storage.` flag prefix. All blocks storage bucket clients and the config service are currently supported. Clients using this implementation will only be enabled if the existing `-ruler.storage` flags are left unset. #3805 #3864
* [FEATURE] Experimental Alertmanager Storage: Add a separate set of configuration options to configure the alertmanager storage backend under the `-alertmanager-storage.` flag prefix. All blocks storage bucket clients and the config service are currently supported. Clients using this implementation will only be enabled if the existing `-alertmanager.storage` flags are left unset. #3888
* [FEATURE] Adds support to S3 server-side encryption using KMS. The S3 server-side encryption config can be overridden on a per-tenant basis for the blocks storage, ruler and alertmanager. Deprecated `-<prefix>.s3.sse-encryption`, please use the following CLI flags that have been added. #3651 #3810 #3811 #3870 #3886 #3906
  - `-<prefix>.s3.sse.type`
  - `-<prefix>.s3.sse.kms-key-id`
  - `-<prefix>.s3.sse.kms-encryption-context`
* [FEATURE] Querier: Enable `@ <timestamp>` modifier in PromQL using the new `-querier.at-modifier-enabled` flag. #3744
* [FEATURE] Overrides Exporter: Add `overrides-exporter` module for exposing per-tenant resource limit overrides as metrics. It is not included in `all` target (single-binary mode), and must be explicitly enabled. #3785
* [FEATURE] Experimental thanosconvert: introduce an experimental tool `thanosconvert` to migrate Thanos block metadata to Cortex metadata. #3770
* [FEATURE] Alertmanager: It now shards the `/api/v1/alerts` API using the ring when sharding is enabled. #3671
  * Added `-alertmanager.max-recv-msg-size` (defaults to 16M) to limit the size of HTTP request body handled by the alertmanager.
  * New flags added for communication between alertmanagers:
    * `-alertmanager.max-recv-msg-size`
    * `-alertmanager.alertmanager-client.remote-timeout`
    * `-alertmanager.alertmanager-client.tls-enabled`
    * `-alertmanager.alertmanager-client.tls-cert-path`
    * `-alertmanager.alertmanager-client.tls-key-path`
    * `-alertmanager.alertmanager-client.tls-ca-path`
    * `-alertmanager.alertmanager-client.tls-server-name`
    * `-alertmanager.alertmanager-client.tls-insecure-skip-verify`
* [FEATURE] Compactor: added blocks storage per-tenant retention support. This is configured via `-compactor.retention-period`, and can be overridden on a per-tenant basis. #3879
* [ENHANCEMENT] Queries: Instrument queries that were discarded due to the configured `max_outstanding_requests_per_tenant`. #3894
  * `cortex_query_frontend_discarded_requests_total`
  * `cortex_query_scheduler_discarded_requests_total`
* [ENHANCEMENT] Ruler: Add TLS and explicit basis authentication configuration options for the HTTP client the ruler uses to communicate with the alertmanager. #3752
  * `-ruler.alertmanager-client.basic-auth-username`: Configure the basic authentication username used by the client. Takes precedent over a URL configured username.
  * `-ruler.alertmanager-client.basic-auth-password`: Configure the basic authentication password used by the client. Takes precedent over a URL configured password.
  * `-ruler.alertmanager-client.tls-ca-path`: File path to the CA file.
  * `-ruler.alertmanager-client.tls-cert-path`: File path to the TLS certificate.
  * `-ruler.alertmanager-client.tls-insecure-skip-verify`: Boolean to disable verifying the certificate.
  * `-ruler.alertmanager-client.tls-key-path`: File path to the TLS key certificate.
  * `-ruler.alertmanager-client.tls-server-name`: Expected name on the TLS certificate.
* [ENHANCEMENT] Ingester: exposed metric `cortex_ingester_oldest_unshipped_block_timestamp_seconds`, tracking the unix timestamp of the oldest TSDB block not shipped to the storage yet. #3705
* [ENHANCEMENT] Prometheus upgraded. #3739 #3806
  * Avoid unnecessary `runtime.GC()` during compactions.
  * Prevent compaction loop in TSDB on data gap.
* [ENHANCEMENT] Query-Frontend now returns server side performance metrics using `Server-Timing` header when query stats is enabled. #3685
* [ENHANCEMENT] Runtime Config: Add a `mode` query parameter for the runtime config endpoint. `/runtime_config?mode=diff` now shows the YAML runtime configuration with all values that differ from the defaults. #3700
* [ENHANCEMENT] Distributor: Enable downstream projects to wrap distributor push function and access the deserialized write requests berfore/after they are pushed. #3755
* [ENHANCEMENT] Add flag `-<prefix>.tls-server-name` to require a specific server name instead of the hostname on the certificate. #3156
* [ENHANCEMENT] Alertmanager: Remove a tenant's alertmanager instead of pausing it as we determine it is no longer needed. #3722
* [ENHANCEMENT] Blocks storage: added more configuration options to S3 client. #3775
  * `-blocks-storage.s3.tls-handshake-timeout`: Maximum time to wait for a TLS handshake. 0 means no limit.
  * `-blocks-storage.s3.expect-continue-timeout`: The time to wait for a server's first response headers after fully writing the request headers if the request has an Expect header. 0 to send the request body immediately.
  * `-blocks-storage.s3.max-idle-connections`: Maximum number of idle (keep-alive) connections across all hosts. 0 means no limit.
  * `-blocks-storage.s3.max-idle-connections-per-host`: Maximum number of idle (keep-alive) connections to keep per-host. If 0, a built-in default value is used.
  * `-blocks-storage.s3.max-connections-per-host`: Maximum number of connections per host. 0 means no limit.
* [ENHANCEMENT] Ingester: when tenant's TSDB is closed, Ingester now removes pushed metrics-metadata from memory, and removes metadata (`cortex_ingester_memory_metadata`, `cortex_ingester_memory_metadata_created_total`, `cortex_ingester_memory_metadata_removed_total`) and validation metrics (`cortex_discarded_samples_total`, `cortex_discarded_metadata_total`). #3782
* [ENHANCEMENT] Distributor: cleanup metrics for inactive tenants. #3784
* [ENHANCEMENT] Ingester: Have ingester to re-emit following TSDB metrics. #3800
  * `cortex_ingester_tsdb_blocks_loaded`
  * `cortex_ingester_tsdb_reloads_total`
  * `cortex_ingester_tsdb_reloads_failures_total`
  * `cortex_ingester_tsdb_symbol_table_size_bytes`
  * `cortex_ingester_tsdb_storage_blocks_bytes`
  * `cortex_ingester_tsdb_time_retentions_total`
* [ENHANCEMENT] Querier: distribute workload across `-store-gateway.sharding-ring.replication-factor` store-gateway replicas when querying blocks and `-store-gateway.sharding-enabled=true`. #3824
* [ENHANCEMENT] Distributor / HA Tracker: added cleanup of unused elected HA replicas from KV store. Added following metrics to monitor this process: #3809
  * `cortex_ha_tracker_replicas_cleanup_started_total`
  * `cortex_ha_tracker_replicas_cleanup_marked_for_deletion_total`
  * `cortex_ha_tracker_replicas_cleanup_deleted_total`
  * `cortex_ha_tracker_replicas_cleanup_delete_failed_total`
* [ENHANCEMENT] Ruler now has new API endpoint `/ruler/delete_tenant_config` that can be used to delete all ruler groups for tenant. It is intended to be used by administrators who wish to clean up state after removed user. Note that this endpoint is enabled regardless of `-experimental.ruler.enable-api`. #3750 #3899
* [ENHANCEMENT] Query-frontend, query-scheduler: cleanup metrics for inactive tenants. #3826
* [ENHANCEMENT] Blocks storage: added `-blocks-storage.s3.region` support to S3 client configuration. #3811
* [ENHANCEMENT] Distributor: Remove cached subrings for inactive users when using shuffle sharding. #3849
* [ENHANCEMENT] Store-gateway: Reduced memory used to fetch chunks at query time. #3855
* [ENHANCEMENT] Ingester: attempt to prevent idle compaction from happening in concurrent ingesters by introducing a 25% jitter to the configured idle timeout (`-blocks-storage.tsdb.head-compaction-idle-timeout`). #3850
* [ENHANCEMENT] Compactor: cleanup local files for users that are no longer owned by compactor. #3851
* [ENHANCEMENT] Store-gateway: close empty bucket stores, and delete leftover local files for tenants that no longer belong to store-gateway. #3853
* [ENHANCEMENT] Store-gateway: added metrics to track partitioner behaviour. #3877
  * `cortex_bucket_store_partitioner_requested_bytes_total`
  * `cortex_bucket_store_partitioner_requested_ranges_total`
  * `cortex_bucket_store_partitioner_expanded_bytes_total`
  * `cortex_bucket_store_partitioner_expanded_ranges_total`
* [ENHANCEMENT] Store-gateway: added metrics to monitor chunk buffer pool behaviour. #3880
  * `cortex_bucket_store_chunk_pool_requested_bytes_total`
  * `cortex_bucket_store_chunk_pool_returned_bytes_total`
* [ENHANCEMENT] Alertmanager: load alertmanager configurations from object storage concurrently, and only load necessary configurations, speeding configuration synchronization process and executing fewer "GET object" operations to the storage when sharding is enabled. #3898
* [ENHANCEMENT] Ingester (blocks storage): Ingester can now stream entire chunks instead of individual samples to the querier. At the moment this feature must be explicitly enabled either by using `-ingester.stream-chunks-when-using-blocks` flag or `ingester_stream_chunks_when_using_blocks` (boolean) field in runtime config file, but these configuration options are temporary and will be removed when feature is stable. #3889
* [ENHANCEMENT] Alertmanager: New endpoint `/multitenant_alertmanager/delete_tenant_config` to delete configuration for tenant identified by `X-Scope-OrgID` header. This is an internal endpoint, available even if Alertmanager API is not enabled by using `-experimental.alertmanager.enable-api`. #3900
* [ENHANCEMENT] MemCached: Add `max_item_size` support. #3929
* [BUGFIX] Cortex: Fixed issue where fatal errors and various log messages where not logged. #3778
* [BUGFIX] HA Tracker: don't track as error in the `cortex_kv_request_duration_seconds` metric a CAS operation intentionally aborted. #3745
* [BUGFIX] Querier / ruler: do not log "error removing stale clients" if the ring is empty. #3761
* [BUGFIX] Store-gateway: fixed a panic caused by a race condition when the index-header lazy loading is enabled. #3775 #3789
* [BUGFIX] Compactor: fixed "could not guess file size" log when uploading blocks deletion marks to the global location. #3807
* [BUGFIX] Prevent panic at start if the http_prefix setting doesn't have a valid value. #3796
* [BUGFIX] Memberlist: fixed panic caused by race condition in `armon/go-metrics` used by memberlist client. #3725
* [BUGFIX] Querier: returning 422 (instead of 500) when query hits `max_chunks_per_query` limit with block storage. #3895
* [BUGFIX] Alertmanager: Ensure that experimental `/api/v1/alerts` endpoints work when `-http.prefix` is empty. #3905
* [BUGFIX] Chunk store: fix panic in inverted index when deleted fingerprint is no longer in the index. #3543

## 1.7.1 / 2021-04-27

* [CHANGE] Fix for CVE-2021-31232: Local file disclosure vulnerability when `-experimental.alertmanager.enable-api` is used. The HTTP basic auth `password_file` can be used as an attack vector to send any file content via a webhook. The alertmanager templates can be used as an attack vector to send any file content because the alertmanager can load any text file specified in the templates list.

## 1.7.0 / 2021-02-23

Note the blocks storage compactor runs a migration task at startup in this version, which can take many minutes and use a lot of RAM.
[Turn this off after first run](https://cortexmetrics.io/docs/blocks-storage/production-tips/#ensure-deletion-marks-migration-is-disabled-after-first-run).

* [CHANGE] FramedSnappy encoding support has been removed from Push and Remote Read APIs. This means Prometheus 1.6 support has been removed and the oldest Prometheus version supported in the remote write is 1.7. #3682
* [CHANGE] Ruler: removed the flag `-ruler.evaluation-delay-duration-deprecated` which was deprecated in 1.4.0. Please use the `ruler_evaluation_delay_duration` per-tenant limit instead. #3694
* [CHANGE] Removed the flags `-<prefix>.grpc-use-gzip-compression` which were deprecated in 1.3.0: #3694
  * `-query-scheduler.grpc-client-config.grpc-use-gzip-compression`: use `-query-scheduler.grpc-client-config.grpc-compression` instead
  * `-frontend.grpc-client-config.grpc-use-gzip-compression`: use `-frontend.grpc-client-config.grpc-compression` instead
  * `-ruler.client.grpc-use-gzip-compression`: use `-ruler.client.grpc-compression` instead
  * `-bigtable.grpc-use-gzip-compression`: use `-bigtable.grpc-compression` instead
  * `-ingester.client.grpc-use-gzip-compression`: use `-ingester.client.grpc-compression` instead
  * `-querier.frontend-client.grpc-use-gzip-compression`: use `-querier.frontend-client.grpc-compression` instead
* [CHANGE] Querier: it's not required to set `-frontend.query-stats-enabled=true` in the querier anymore to enable query statistics logging in the query-frontend. The flag is now required to be configured only in the query-frontend and it will be propagated to the queriers. #3595 #3695
* [CHANGE] Blocks storage: compactor is now required when running a Cortex cluster with the blocks storage, because it also keeps the bucket index updated. #3583
* [CHANGE] Blocks storage: block deletion marks are now stored in a per-tenant global markers/ location too, other than within the block location. The compactor, at startup, will copy deletion marks from the block location to the global location. This migration is required only once, so it can be safely disabled via `-compactor.block-deletion-marks-migration-enabled=false` after new compactor has successfully started at least once in the cluster. #3583
* [CHANGE] OpenStack Swift: the default value for the `-ruler.storage.swift.container-name` and `-swift.container-name` config options has changed from `cortex` to empty string. If you were relying on the default value, please set it back to `cortex`. #3660
* [CHANGE] HA Tracker: configured replica label is now verified against label value length limit (`-validation.max-length-label-value`). #3668
* [CHANGE] Distributor: `extend_writes` field in YAML configuration has moved from `lifecycler` (inside `ingester_config`) to `distributor_config`. This doesn't affect command line option `-distributor.extend-writes`, which stays the same. #3719
* [CHANGE] Alertmanager: Deprecated `-cluster.` CLI flags in favor of their `-alertmanager.cluster.` equivalent. The deprecated flags (and their respective YAML config options) are: #3677
  * `-cluster.listen-address` in favor of `-alertmanager.cluster.listen-address`
  * `-cluster.advertise-address` in favor of `-alertmanager.cluster.advertise-address`
  * `-cluster.peer` in favor of `-alertmanager.cluster.peers`
  * `-cluster.peer-timeout` in favor of `-alertmanager.cluster.peer-timeout`
* [CHANGE] Blocks storage: the default value of `-blocks-storage.bucket-store.sync-interval` has been changed from `5m` to `15m`. #3724
* [FEATURE] Querier: Queries can be federated across multiple tenants. The tenants IDs involved need to be specified separated by a `|` character in the `X-Scope-OrgID` request header. This is an experimental feature, which can be enabled by setting `-tenant-federation.enabled=true` on all Cortex services. #3250
* [FEATURE] Alertmanager: introduced the experimental option `-alertmanager.sharding-enabled` to shard tenants across multiple Alertmanager instances. This feature is still under heavy development and its usage is discouraged. The following new metrics are exported by the Alertmanager: #3664
  * `cortex_alertmanager_ring_check_errors_total`
  * `cortex_alertmanager_sync_configs_total`
  * `cortex_alertmanager_sync_configs_failed_total`
  * `cortex_alertmanager_tenants_discovered`
  * `cortex_alertmanager_tenants_owned`
* [ENHANCEMENT] Allow specifying JAEGER_ENDPOINT instead of sampling server or local agent port. #3682
* [ENHANCEMENT] Blocks storage: introduced a per-tenant bucket index, periodically updated by the compactor, used to avoid full bucket scanning done by queriers, store-gateways and rulers. The bucket index is updated by the compactor during blocks cleanup, on every `-compactor.cleanup-interval`. #3553 #3555 #3561 #3583 #3625 #3711 #3715
* [ENHANCEMENT] Blocks storage: introduced an option `-blocks-storage.bucket-store.bucket-index.enabled` to enable the usage of the bucket index in the querier, store-gateway and ruler. When enabled, the querier, store-gateway and ruler will use the bucket index to find a tenant's blocks instead of running the periodic bucket scan. The following new metrics are exported by the querier and ruler: #3614 #3625
  * `cortex_bucket_index_loads_total`
  * `cortex_bucket_index_load_failures_total`
  * `cortex_bucket_index_load_duration_seconds`
  * `cortex_bucket_index_loaded`
* [ENHANCEMENT] Compactor: exported the following metrics. #3583 #3625
  * `cortex_bucket_blocks_count`: Total number of blocks per tenant in the bucket. Includes blocks marked for deletion, but not partial blocks.
  * `cortex_bucket_blocks_marked_for_deletion_count`: Total number of blocks per tenant marked for deletion in the bucket.
  * `cortex_bucket_blocks_partials_count`: Total number of partial blocks.
  * `cortex_bucket_index_last_successful_update_timestamp_seconds`: Timestamp of the last successful update of a tenant's bucket index.
* [ENHANCEMENT] Ruler: Add `cortex_prometheus_last_evaluation_samples` to expose the number of samples generated by a rule group per tenant. #3582
* [ENHANCEMENT] Memberlist: add status page (/memberlist) with available details about memberlist-based KV store and memberlist cluster. It's also possible to view KV values in Go struct or JSON format, or download for inspection. #3575
* [ENHANCEMENT] Memberlist: client can now keep a size-bounded buffer with sent and received messages and display them in the admin UI (/memberlist) for troubleshooting. #3581 #3602
* [ENHANCEMENT] Blocks storage: added block index attributes caching support to metadata cache. The TTL can be configured via `-blocks-storage.bucket-store.metadata-cache.block-index-attributes-ttl`. #3629
* [ENHANCEMENT] Alertmanager: Add support for Azure blob storage. #3634
* [ENHANCEMENT] Compactor: tenants marked for deletion will now be fully cleaned up after some delay since deletion of last block. Cleanup includes removal of remaining marker files (including tenant deletion mark file) and files under `debug/metas`. #3613
* [ENHANCEMENT] Compactor: retry compaction of a single tenant on failure instead of re-running compaction for all tenants. #3627
* [ENHANCEMENT] Querier: Implement result caching for tenant query federation. #3640
* [ENHANCEMENT] API: Add a `mode` query parameter for the config endpoint: #3645
  * `/config?mode=diff`: Shows the YAML configuration with all values that differ from the defaults.
  * `/config?mode=defaults`: Shows the YAML configuration with all the default values.
* [ENHANCEMENT] OpenStack Swift: added the following config options to OpenStack Swift backend client: #3660
  - Chunks storage: `-swift.auth-version`, `-swift.max-retries`, `-swift.connect-timeout`, `-swift.request-timeout`.
  - Blocks storage: ` -blocks-storage.swift.auth-version`, ` -blocks-storage.swift.max-retries`, ` -blocks-storage.swift.connect-timeout`, ` -blocks-storage.swift.request-timeout`.
  - Ruler: `-ruler.storage.swift.auth-version`, `-ruler.storage.swift.max-retries`, `-ruler.storage.swift.connect-timeout`, `-ruler.storage.swift.request-timeout`.
* [ENHANCEMENT] Disabled in-memory shuffle-sharding subring cache in the store-gateway, ruler and compactor. This should reduce the memory utilisation in these services when shuffle-sharding is enabled, without introducing a significantly increase CPU utilisation. #3601
* [ENHANCEMENT] Shuffle sharding: optimised subring generation used by shuffle sharding. #3601
* [ENHANCEMENT] New /runtime_config endpoint that returns the defined runtime configuration in YAML format. The returned configuration includes overrides. #3639
* [ENHANCEMENT] Query-frontend: included the parameter name failed to validate in HTTP 400 message. #3703
* [ENHANCEMENT] Fail to startup Cortex if provided runtime config is invalid. #3707
* [ENHANCEMENT] Alertmanager: Add flags to customize the cluster configuration: #3667
  * `-alertmanager.cluster.gossip-interval`: The interval between sending gossip messages. By lowering this value (more frequent) gossip messages are propagated across cluster more quickly at the expense of increased bandwidth usage.
  * `-alertmanager.cluster.push-pull-interval`: The interval between gossip state syncs. Setting this interval lower (more frequent) will increase convergence speeds across larger clusters at the expense of increased bandwidth usage.
* [ENHANCEMENT] Distributor: change the error message returned when a received series has too many label values. The new message format has the series at the end and this plays better with Prometheus logs truncation. #3718
  - From: `sample for '<series>' has <value> label names; limit <value>`
  - To: `series has too many labels (actual: <value>, limit: <value>) series: '<series>'`
* [ENHANCEMENT] Improve bucket index loader to handle edge case where new tenant has not had blocks uploaded to storage yet. #3717
* [BUGFIX] Allow `-querier.max-query-lookback` use `y|w|d` suffix like deprecated `-store.max-look-back-period`. #3598
* [BUGFIX] Memberlist: Entry in the ring should now not appear again after using "Forget" feature (unless it's still heartbeating). #3603
* [BUGFIX] Ingester: do not close idle TSDBs while blocks shipping is in progress. #3630 #3632
* [BUGFIX] Ingester: correctly update `cortex_ingester_memory_users` and `cortex_ingester_active_series` when a tenant's idle TSDB is closed, when running Cortex with the blocks storage. #3646
* [BUGFIX] Querier: fix default value incorrectly overriding `-querier.frontend-address` in single-binary mode. #3650
* [BUGFIX] Compactor: delete `deletion-mark.json` at last when deleting a block in order to not leave partial blocks without deletion mark in the bucket if the compactor is interrupted while deleting a block. #3660
* [BUGFIX] Blocks storage: do not cleanup a partially uploaded block when `meta.json` upload fails. Despite failure to upload `meta.json`, this file may in some cases still appear in the bucket later. By skipping early cleanup, we avoid having corrupted blocks in the storage. #3660
* [BUGFIX] Alertmanager: disable access to `/alertmanager/metrics` (which exposes all Cortex metrics), `/alertmanager/-/reload` and `/alertmanager/debug/*`, which were available to any authenticated user with enabled AlertManager. #3678
* [BUGFIX] Query-Frontend: avoid creating many small sub-queries by discarding cache extents under 5 minutes #3653
* [BUGFIX] Ruler: Ensure the stale markers generated for evaluated rules respect the configured `-ruler.evaluation-delay-duration`. This will avoid issues with samples with NaN be persisted with timestamps set ahead of the next rule evaluation. #3687
* [BUGFIX] Alertmanager: don't serve HTTP requests until Alertmanager has fully started. Serving HTTP requests earlier may result in loss of configuration for the user. #3679
* [BUGFIX] Do not log "failed to load config" if runtime config file is empty. #3706
* [BUGFIX] Do not allow to use a runtime config file containing multiple YAML documents. #3706
* [BUGFIX] HA Tracker: don't track as error in the `cortex_kv_request_duration_seconds` metric a CAS operation intentionally aborted. #3745

## 1.6.0 / 2020-12-29

* [CHANGE] Query Frontend: deprecate `-querier.compress-http-responses` in favour of `-api.response-compression-enabled`. #3544
* [CHANGE] Querier: deprecated `-store.max-look-back-period`. You should use `-querier.max-query-lookback` instead. #3452
* [CHANGE] Blocks storage: increased `-blocks-storage.bucket-store.chunks-cache.attributes-ttl` default from `24h` to `168h` (1 week). #3528
* [CHANGE] Blocks storage: the config option `-blocks-storage.bucket-store.index-cache.postings-compression-enabled` has been deprecated and postings compression is always enabled. #3538
* [CHANGE] Ruler: gRPC message size default limits on the Ruler-client side have changed: #3523
  - limit for outgoing gRPC messages has changed from 2147483647 to 16777216 bytes
  - limit for incoming gRPC messages has changed from 4194304 to 104857600 bytes
* [FEATURE] Distributor/Ingester: Provide ability to not overflow writes in the presence of a leaving or unhealthy ingester. This allows for more efficient ingester rolling restarts. #3305
* [FEATURE] Query-frontend: introduced query statistics logged in the query-frontend when enabled via `-frontend.query-stats-enabled=true`. When enabled, the metric `cortex_query_seconds_total` is tracked, counting the sum of the wall time spent across all queriers while running queries (on a per-tenant basis). The metrics `cortex_request_duration_seconds` and `cortex_query_seconds_total` are different: the first one tracks the request duration (eg. HTTP request from the client), while the latter tracks the sum of the wall time on all queriers involved executing the query. #3539
* [ENHANCEMENT] API: Add GZIP HTTP compression to the API responses. Compression can be enabled via `-api.response-compression-enabled`. #3536
* [ENHANCEMENT] Added zone-awareness support on queries. When zone-awareness is enabled, queries will still succeed if all ingesters in a single zone will fail. #3414
* [ENHANCEMENT] Blocks storage ingester: exported more TSDB-related metrics. #3412
  - `cortex_ingester_tsdb_wal_corruptions_total`
  - `cortex_ingester_tsdb_head_truncations_failed_total`
  - `cortex_ingester_tsdb_head_truncations_total`
  - `cortex_ingester_tsdb_head_gc_duration_seconds`
* [ENHANCEMENT] Enforced keepalive on all gRPC clients used for inter-service communication. #3431
* [ENHANCEMENT] Added `cortex_alertmanager_config_hash` metric to expose hash of Alertmanager Config loaded per user. #3388
* [ENHANCEMENT] Query-Frontend / Query-Scheduler: New component called "Query-Scheduler" has been introduced. Query-Scheduler is simply a queue of requests, moved outside of Query-Frontend. This allows Query-Frontend to be scaled separately from number of queues. To make Query-Frontend and Querier use Query-Scheduler, they need to be started with `-frontend.scheduler-address` and `-querier.scheduler-address` options respectively. #3374 #3471
* [ENHANCEMENT] Query-frontend / Querier / Ruler: added `-querier.max-query-lookback` to limit how long back data (series and metadata) can be queried. This setting can be overridden on a per-tenant basis and is enforced in the query-frontend, querier and ruler. #3452 #3458
* [ENHANCEMENT] Querier: added `-querier.query-store-for-labels-enabled` to query store for label names, label values and series APIs. Only works with blocks storage engine. #3461 #3520
* [ENHANCEMENT] Ingester: exposed `-blocks-storage.tsdb.wal-segment-size-bytes` config option to customise the TSDB WAL segment max size. #3476
* [ENHANCEMENT] Compactor: concurrently run blocks cleaner for multiple tenants. Concurrency can be configured via `-compactor.cleanup-concurrency`. #3483
* [ENHANCEMENT] Compactor: shuffle tenants before running compaction. #3483
* [ENHANCEMENT] Compactor: wait for a stable ring at startup, when sharding is enabled. #3484
* [ENHANCEMENT] Store-gateway: added `-blocks-storage.bucket-store.index-header-lazy-loading-enabled` to enable index-header lazy loading (experimental). When enabled, index-headers will be mmap-ed only once required by a query and will be automatically released after `-blocks-storage.bucket-store.index-header-lazy-loading-idle-timeout` time of inactivity. #3498
* [ENHANCEMENT] Alertmanager: added metrics `cortex_alertmanager_notification_requests_total` and `cortex_alertmanager_notification_requests_failed_total`. #3518
* [ENHANCEMENT] Ingester: added `-blocks-storage.tsdb.head-chunks-write-buffer-size-bytes` to fine-tune the TSDB head chunks write buffer size when running Cortex blocks storage. #3518
* [ENHANCEMENT] /metrics now supports OpenMetrics output. HTTP and gRPC servers metrics can now include exemplars. #3524
* [ENHANCEMENT] Expose gRPC keepalive policy options by gRPC server. #3524
* [ENHANCEMENT] Blocks storage: enabled caching of `meta.json` attributes, configurable via `-blocks-storage.bucket-store.metadata-cache.metafile-attributes-ttl`. #3528
* [ENHANCEMENT] Compactor: added a config validation check to fail fast if the compactor has been configured invalid block range periods (each period is expected to be a multiple of the previous one). #3534
* [ENHANCEMENT] Blocks storage: concurrently fetch deletion marks from object storage. #3538
* [ENHANCEMENT] Blocks storage ingester: ingester can now close idle TSDB and delete local data. #3491 #3552
* [ENHANCEMENT] Blocks storage: add option to use V2 signatures for S3 authentication. #3540
* [ENHANCEMENT] Exported process metrics to monitor the number of memory map areas allocated. #3537
  * - `process_memory_map_areas`
  * - `process_memory_map_areas_limit`
* [ENHANCEMENT] Ruler: Expose gRPC client options. #3523
* [ENHANCEMENT] Compactor: added metrics to track on-going compaction. #3535
  * `cortex_compactor_tenants_discovered`
  * `cortex_compactor_tenants_skipped`
  * `cortex_compactor_tenants_processing_succeeded`
  * `cortex_compactor_tenants_processing_failed`
* [ENHANCEMENT] Added new experimental API endpoints: `POST /purger/delete_tenant` and `GET /purger/delete_tenant_status` for deleting all tenant data. Only works with blocks storage. Compactor removes blocks that belong to user marked for deletion. #3549 #3558
* [ENHANCEMENT] Chunks storage: add option to use V2 signatures for S3 authentication. #3560
* [ENHANCEMENT] HA Tracker: Added new limit `ha_max_clusters` to set the max number of clusters tracked for single user. This limit is disabled by default. #3668
* [BUGFIX] Query-Frontend: `cortex_query_seconds_total` now return seconds not nanoseconds. #3589
* [BUGFIX] Blocks storage ingester: fixed some cases leading to a TSDB WAL corruption after a partial write to disk. #3423
* [BUGFIX] Blocks storage: Fix the race between ingestion and `/flush` call resulting in overlapping blocks. #3422
* [BUGFIX] Querier: fixed `-querier.max-query-into-future` which wasn't correctly enforced on range queries. #3452
* [BUGFIX] Fixed float64 precision stability when aggregating metrics before exposing them. This could have lead to false counters resets when querying some metrics exposed by Cortex. #3506
* [BUGFIX] Querier: the meta.json sync concurrency done when running Cortex with the blocks storage is now controlled by `-blocks-storage.bucket-store.meta-sync-concurrency` instead of the incorrect `-blocks-storage.bucket-store.block-sync-concurrency` (default values are the same). #3531
* [BUGFIX] Querier: fixed initialization order of querier module when using blocks storage. It now (again) waits until blocks have been synchronized. #3551

## Blocksconvert

* [ENHANCEMENT] Scheduler: ability to ignore users based on regexp, using `-scheduler.ignore-users-regex` flag. #3477
* [ENHANCEMENT] Builder: Parallelize reading chunks in the final stage of building block. #3470
* [ENHANCEMENT] Builder: remove duplicate label names from chunk. #3547

## 1.5.0 / 2020-11-09

### Cortex

* [CHANGE] Blocks storage: update the default HTTP configuration values for the S3 client to the upstream Thanos default values. #3244
  - `-blocks-storage.s3.http.idle-conn-timeout` is set 90 seconds.
  - `-blocks-storage.s3.http.response-header-timeout` is set to 2 minutes.
* [CHANGE] Improved shuffle sharding support in the write path. This work introduced some config changes: #3090
  * Introduced `-distributor.sharding-strategy` CLI flag (and its respective `sharding_strategy` YAML config option) to explicitly specify which sharding strategy should be used in the write path
  * `-experimental.distributor.user-subring-size` flag renamed to `-distributor.ingestion-tenant-shard-size`
  * `user_subring_size` limit YAML config option renamed to `ingestion_tenant_shard_size`
* [CHANGE] Dropped "blank Alertmanager configuration; using fallback" message from Info to Debug level. #3205
* [CHANGE] Zone-awareness replication for time-series now should be explicitly enabled in the distributor via the `-distributor.zone-awareness-enabled` CLI flag (or its respective YAML config option). Before, zone-aware replication was implicitly enabled if a zone was set on ingesters. #3200
* [CHANGE] Removed the deprecated CLI flag `-config-yaml`. You should use `-schema-config-file` instead. #3225
* [CHANGE] Enforced the HTTP method required by some API endpoints which did (incorrectly) allow any method before that. #3228
  - `GET /`
  - `GET /config`
  - `GET /debug/fgprof`
  - `GET /distributor/all_user_stats`
  - `GET /distributor/ha_tracker`
  - `GET /all_user_stats`
  - `GET /ha-tracker`
  - `GET /api/v1/user_stats`
  - `GET /api/v1/chunks`
  - `GET <legacy-http-prefix>/user_stats`
  - `GET <legacy-http-prefix>/chunks`
  - `GET /services`
  - `GET /multitenant_alertmanager/status`
  - `GET /status` (alertmanager microservice)
  - `GET|POST /ingester/ring`
  - `GET|POST /ring`
  - `GET|POST /store-gateway/ring`
  - `GET|POST /compactor/ring`
  - `GET|POST /ingester/flush`
  - `GET|POST /ingester/shutdown`
  - `GET|POST /flush`
  - `GET|POST /shutdown`
  - `GET|POST /ruler/ring`
  - `POST /api/v1/push`
  - `POST <legacy-http-prefix>/push`
  - `POST /push`
  - `POST /ingester/push`
* [CHANGE] Renamed CLI flags to configure the network interface names from which automatically detect the instance IP. #3295
  - `-compactor.ring.instance-interface` renamed to `-compactor.ring.instance-interface-names`
  - `-store-gateway.sharding-ring.instance-interface` renamed to `-store-gateway.sharding-ring.instance-interface-names`
  - `-distributor.ring.instance-interface` renamed to `-distributor.ring.instance-interface-names`
  - `-ruler.ring.instance-interface` renamed to `-ruler.ring.instance-interface-names`
* [CHANGE] Renamed `-<prefix>.redis.enable-tls` CLI flag to `-<prefix>.redis.tls-enabled`, and its respective YAML config option from `enable_tls` to `tls_enabled`. #3298
* [CHANGE] Increased default `-<prefix>.redis.timeout` from `100ms` to `500ms`. #3301
* [CHANGE] `cortex_alertmanager_config_invalid` has been removed in favor of `cortex_alertmanager_config_last_reload_successful`. #3289
* [CHANGE] Query-frontend: POST requests whose body size exceeds 10MiB will be rejected. The max body size can be customised via `-frontend.max-body-size`. #3276
* [FEATURE] Shuffle sharding: added support for shuffle-sharding queriers in the query-frontend. When configured (`-frontend.max-queriers-per-tenant` globally, or using per-tenant limit `max_queriers_per_tenant`), each tenants's requests will be handled by different set of queriers. #3113 #3257
* [FEATURE] Shuffle sharding: added support for shuffle-sharding ingesters on the read path. When ingesters shuffle-sharding is enabled and `-querier.shuffle-sharding-ingesters-lookback-period` is set, queriers will fetch in-memory series from the minimum set of required ingesters, selecting only ingesters which may have received series since 'now - lookback period'. #3252
* [FEATURE] Query-frontend: added `compression` config to support results cache with compression. #3217
* [FEATURE] Add OpenStack Swift support to blocks storage. #3303
* [FEATURE] Added support for applying Prometheus relabel configs on series received by the distributor. A `metric_relabel_configs` field has been added to the per-tenant limits configuration. #3329
* [FEATURE] Support for Cassandra client SSL certificates. #3384
* [ENHANCEMENT] Ruler: Introduces two new limits `-ruler.max-rules-per-rule-group` and `-ruler.max-rule-groups-per-tenant` to control the number of rules per rule group and the total number of rule groups for a given user. They are disabled by default. #3366
* [ENHANCEMENT] Allow to specify multiple comma-separated Cortex services to `-target` CLI option (or its respective YAML config option). For example, `-target=all,compactor` can be used to start Cortex single-binary with compactor as well. #3275
* [ENHANCEMENT] Expose additional HTTP configs for the S3 backend client. New flag are listed below: #3244
  - `-blocks-storage.s3.http.idle-conn-timeout`
  - `-blocks-storage.s3.http.response-header-timeout`
  - `-blocks-storage.s3.http.insecure-skip-verify`
* [ENHANCEMENT] Added `cortex_query_frontend_connected_clients` metric to show the number of workers currently connected to the frontend. #3207
* [ENHANCEMENT] Shuffle sharding: improved shuffle sharding in the write path. Shuffle sharding now should be explicitly enabled via `-distributor.sharding-strategy` CLI flag (or its respective YAML config option) and guarantees stability, consistency, shuffling and balanced zone-awareness properties. #3090 #3214
* [ENHANCEMENT] Ingester: added new metric `cortex_ingester_active_series` to track active series more accurately. Also added options to control whether active series tracking is enabled (`-ingester.active-series-metrics-enabled`, defaults to false), and how often this metric is updated (`-ingester.active-series-metrics-update-period`) and max idle time for series to be considered inactive (`-ingester.active-series-metrics-idle-timeout`). #3153
* [ENHANCEMENT] Store-gateway: added zone-aware replication support to blocks replication in the store-gateway. #3200
* [ENHANCEMENT] Store-gateway: exported new metrics. #3231
  - `cortex_bucket_store_cached_series_fetch_duration_seconds`
  - `cortex_bucket_store_cached_postings_fetch_duration_seconds`
  - `cortex_bucket_stores_gate_queries_max`
* [ENHANCEMENT] Added `-version` flag to Cortex. #3233
* [ENHANCEMENT] Hash ring: added instance registered timestamp to the ring. #3248
* [ENHANCEMENT] Reduce tail latency by smoothing out spikes in rate of chunk flush operations. #3191
* [ENHANCEMENT] User Cortex as User Agent in http requests issued by Configs DB client. #3264
* [ENHANCEMENT] Experimental Ruler API: Fetch rule groups from object storage in parallel. #3218
* [ENHANCEMENT] Chunks GCS object storage client uses the `fields` selector to limit the payload size when listing objects in the bucket. #3218 #3292
* [ENHANCEMENT] Added shuffle sharding support to ruler. Added new metric `cortex_ruler_sync_rules_total`. #3235
* [ENHANCEMENT] Return an explicit error when the store-gateway is explicitly requested without a blocks storage engine. #3287
* [ENHANCEMENT] Ruler: only load rules that belong to the ruler. Improves rules synching performances when ruler sharding is enabled. #3269
* [ENHANCEMENT] Added `-<prefix>.redis.tls-insecure-skip-verify` flag. #3298
* [ENHANCEMENT] Added `cortex_alertmanager_config_last_reload_successful_seconds` metric to show timestamp of last successful AM config reload. #3289
* [ENHANCEMENT] Blocks storage: reduced number of bucket listing operations to list block content (applies to newly created blocks only). #3363
* [ENHANCEMENT] Ruler: Include the tenant ID on the notifier logs. #3372
* [ENHANCEMENT] Blocks storage Compactor: Added `-compactor.enabled-tenants` and `-compactor.disabled-tenants` to explicitly enable or disable compaction of specific tenants. #3385
* [ENHANCEMENT] Blocks storage ingester: Creating checkpoint only once even when there are multiple Head compactions in a single `Compact()` call. #3373
* [BUGFIX] Blocks storage ingester: Read repair memory-mapped chunks file which can end up being empty on abrupt shutdowns combined with faulty disks. #3373
* [BUGFIX] Blocks storage ingester: Close TSDB resources on failed startup preventing ingester OOMing. #3373
* [BUGFIX] No-longer-needed ingester operations for queries triggered by queriers and rulers are now canceled. #3178
* [BUGFIX] Ruler: directories in the configured `rules-path` will be removed on startup and shutdown in order to ensure they don't persist between runs. #3195
* [BUGFIX] Handle hash-collisions in the query path. #3192
* [BUGFIX] Check for postgres rows errors. #3197
* [BUGFIX] Ruler Experimental API: Don't allow rule groups without names or empty rule groups. #3210
* [BUGFIX] Experimental Alertmanager API: Do not allow empty Alertmanager configurations or bad template filenames to be submitted through the configuration API. #3185
* [BUGFIX] Reduce failures to update heartbeat when using Consul. #3259
* [BUGFIX] When using ruler sharding, moving all user rule groups from ruler to a different one and then back could end up with some user groups not being evaluated at all. #3235
* [BUGFIX] Fixed shuffle sharding consistency when zone-awareness is enabled and the shard size is increased or instances in a new zone are added. #3299
* [BUGFIX] Use a valid grpc header when logging IP addresses. #3307
* [BUGFIX] Fixed the metric `cortex_prometheus_rule_group_duration_seconds` in the Ruler, it wouldn't report any values. #3310
* [BUGFIX] Fixed gRPC connections leaking in rulers when rulers sharding is enabled and APIs called. #3314
* [BUGFIX] Fixed shuffle sharding consistency when zone-awareness is enabled and the shard size is increased or instances in a new zone are added. #3299
* [BUGFIX] Fixed Gossip memberlist members joining when addresses are configured using DNS-based service discovery. #3360
* [BUGFIX] Ingester: fail to start an ingester running the blocks storage, if unable to load any existing TSDB at startup. #3354
* [BUGFIX] Blocks storage: Avoid deletion of blocks in the ingester which are not shipped to the storage yet. #3346
* [BUGFIX] Fix common prefixes returned by List method of S3 client. #3358
* [BUGFIX] Honor configured timeout in Azure and GCS object clients. #3285
* [BUGFIX] Blocks storage: Avoid creating blocks larger than configured block range period on forced compaction and when TSDB is idle. #3344
* [BUGFIX] Shuffle sharding: fixed max global series per user/metric limit when shuffle sharding and `-distributor.shard-by-all-labels=true` are both enabled in distributor. When using these global limits you should now set `-distributor.sharding-strategy` and `-distributor.zone-awareness-enabled` to ingesters too. #3369
* [BUGFIX] Slow query logging: when using downstream server request parameters were not logged. #3276
* [BUGFIX] Fixed tenant detection in the ruler and alertmanager API when running without auth. #3343

### Blocksconvert

* [ENHANCEMENT] Blocksconvert – Builder: download plan file locally before processing it. #3209
* [ENHANCEMENT] Blocksconvert – Cleaner: added new tool for deleting chunks data. #3283
* [ENHANCEMENT] Blocksconvert – Scanner: support for scanning specific date-range only. #3222
* [ENHANCEMENT] Blocksconvert – Scanner: metrics for tracking progress. #3222
* [ENHANCEMENT] Blocksconvert – Builder: retry block upload before giving up. #3245
* [ENHANCEMENT] Blocksconvert – Scanner: upload plans concurrently. #3340
* [BUGFIX] Blocksconvert: fix chunks ordering in the block. Chunks in different order than series work just fine in TSDB blocks at the moment, but it's not consistent with what Prometheus does and future Prometheus and Cortex optimizations may rely on this ordering. #3371

## 1.4.0 / 2020-10-02

* [CHANGE] TLS configuration for gRPC, HTTP and etcd clients is now marked as experimental. These features are not yet fully baked, and we expect possible small breaking changes in Cortex 1.5. #3198
* [CHANGE] Cassandra backend support is now GA (stable). #3180
* [CHANGE] Blocks storage is now GA (stable). The `-experimental` prefix has been removed from all CLI flags related to the blocks storage (no YAML config changes). #3180 #3201
  - `-experimental.blocks-storage.*` flags renamed to `-blocks-storage.*`
  - `-experimental.store-gateway.*` flags renamed to `-store-gateway.*`
  - `-experimental.querier.store-gateway-client.*` flags renamed to `-querier.store-gateway-client.*`
  - `-experimental.querier.store-gateway-addresses` flag renamed to `-querier.store-gateway-addresses`
  - `-store-gateway.replication-factor` flag renamed to `-store-gateway.sharding-ring.replication-factor`
  - `-store-gateway.tokens-file-path` flag renamed to `store-gateway.sharding-ring.tokens-file-path`
* [CHANGE] Ingester: Removed deprecated untyped record from chunks WAL. Only if you are running `v1.0` or below, it is recommended to first upgrade to `v1.1`/`v1.2`/`v1.3` and run it for a day before upgrading to `v1.4` to avoid data loss. #3115
* [CHANGE] Distributor API endpoints are no longer served unless target is set to `distributor` or `all`. #3112
* [CHANGE] Increase the default Cassandra client replication factor to 3. #3007
* [CHANGE] Blocks storage: removed the support to transfer blocks between ingesters on shutdown. When running the Cortex blocks storage, ingesters are expected to run with a persistent disk. The following metrics have been removed: #2996
  * `cortex_ingester_sent_files`
  * `cortex_ingester_received_files`
  * `cortex_ingester_received_bytes_total`
  * `cortex_ingester_sent_bytes_total`
* [CHANGE] The buckets for the `cortex_chunk_store_index_lookups_per_query` metric have been changed to 1, 2, 4, 8, 16. #3021
* [CHANGE] Blocks storage: the `operation` label value `getrange` has changed into `get_range` for the metrics `thanos_store_bucket_cache_operation_requests_total` and `thanos_store_bucket_cache_operation_hits_total`. #3000
* [CHANGE] Experimental Delete Series: `/api/v1/admin/tsdb/delete_series` and `/api/v1/admin/tsdb/cancel_delete_request` purger APIs to return status code `204` instead of `200` for success. #2946
* [CHANGE] Histogram `cortex_memcache_request_duration_seconds` `method` label value changes from `Memcached.Get` to `Memcached.GetBatched` for batched lookups, and is not reported for non-batched lookups (label value `Memcached.GetMulti` remains, and had exactly the same value as `Get` in nonbatched lookups).  The same change applies to tracing spans. #3046
* [CHANGE] TLS server validation is now enabled by default, a new parameter `tls_insecure_skip_verify` can be set to true to skip validation optionally. #3030
* [CHANGE] `cortex_ruler_config_update_failures_total` has been removed in favor of `cortex_ruler_config_last_reload_successful`. #3056
* [CHANGE] `ruler.evaluation_delay_duration` field in YAML config has been moved and renamed to `limits.ruler_evaluation_delay_duration`. #3098
* [CHANGE] Removed obsolete `results_cache.max_freshness` from YAML config (deprecated since Cortex 1.2). #3145
* [CHANGE] Removed obsolete `-promql.lookback-delta` option (deprecated since Cortex 1.2, replaced with `-querier.lookback-delta`). #3144
* [CHANGE] Cache: added support for Redis Cluster and Redis Sentinel. #2961
  - The following changes have been made in Redis configuration:
   - `-redis.master_name` added
   - `-redis.db` added
   - `-redis.max-active-conns` changed to `-redis.pool-size`
   - `-redis.max-conn-lifetime` changed to `-redis.max-connection-age`
   - `-redis.max-idle-conns` removed
   - `-redis.wait-on-pool-exhaustion` removed
* [CHANGE] TLS configuration for gRPC, HTTP and etcd clients is now marked as experimental. These features are not yet fully baked, and we expect possible small breaking changes in Cortex 1.5. #3198
* [CHANGE] Fixed store-gateway CLI flags inconsistencies. #3201
  - `-store-gateway.replication-factor` flag renamed to `-store-gateway.sharding-ring.replication-factor`
  - `-store-gateway.tokens-file-path` flag renamed to `store-gateway.sharding-ring.tokens-file-path`
* [FEATURE] Logging of the source IP passed along by a reverse proxy is now supported by setting the `-server.log-source-ips-enabled`. For non standard headers the settings `-server.log-source-ips-header` and `-server.log-source-ips-regex` can be used. #2985
* [FEATURE] Blocks storage: added shuffle sharding support to store-gateway blocks sharding. Added the following additional metrics to store-gateway: #3069
  * `cortex_bucket_stores_tenants_discovered`
  * `cortex_bucket_stores_tenants_synced`
* [FEATURE] Experimental blocksconvert: introduce an experimental tool `blocksconvert` to migrate long-term storage chunks to blocks. #3092 #3122 #3127 #3162
* [ENHANCEMENT] Improve the Alertmanager logging when serving requests from its API / UI. #3397
* [ENHANCEMENT] Add support for azure storage in China, German and US Government environments. #2988
* [ENHANCEMENT] Query-tee: added a small tolerance to floating point sample values comparison. #2994
* [ENHANCEMENT] Query-tee: add support for doing a passthrough of requests to preferred backend for unregistered routes #3018
* [ENHANCEMENT] Expose `storage.aws.dynamodb.backoff_config` configuration file field. #3026
* [ENHANCEMENT] Added `cortex_request_message_bytes` and `cortex_response_message_bytes` histograms to track received and sent gRPC message and HTTP request/response sizes. Added `cortex_inflight_requests` gauge to track number of inflight gRPC and HTTP requests. #3064
* [ENHANCEMENT] Publish ruler's ring metrics. #3074
* [ENHANCEMENT] Add config validation to the experimental Alertmanager API. Invalid configs are no longer accepted. #3053
* [ENHANCEMENT] Add "integration" as a label for `cortex_alertmanager_notifications_total` and `cortex_alertmanager_notifications_failed_total` metrics. #3056
* [ENHANCEMENT] Add `cortex_ruler_config_last_reload_successful` and `cortex_ruler_config_last_reload_successful_seconds` to check status of users rule manager. #3056
* [ENHANCEMENT] The configuration validation now fails if an empty YAML node has been set for a root YAML config property. #3080
* [ENHANCEMENT] Memcached dial() calls now have a circuit-breaker to avoid hammering a broken cache. #3051, #3189
* [ENHANCEMENT] `-ruler.evaluation-delay-duration` is now overridable as a per-tenant limit, `ruler_evaluation_delay_duration`. #3098
* [ENHANCEMENT] Add TLS support to etcd client. #3102
* [ENHANCEMENT] When a tenant accesses the Alertmanager UI or its API, if we have valid `-alertmanager.configs.fallback` we'll use that to start the manager and avoid failing the request. #3073
* [ENHANCEMENT] Add `DELETE api/v1/rules/{namespace}` to the Ruler. It allows all the rule groups of a namespace to be deleted. #3120
* [ENHANCEMENT] Experimental Delete Series: Retry processing of Delete requests during failures. #2926
* [ENHANCEMENT] Improve performance of QueryStream() in ingesters. #3177
* [ENHANCEMENT] Modules included in "All" target are now visible in output of `-modules` CLI flag. #3155
* [ENHANCEMENT] Added `/debug/fgprof` endpoint to debug running Cortex process using `fgprof`. This adds up to the existing `/debug/...` endpoints. #3131
* [ENHANCEMENT] Blocks storage: optimised `/api/v1/series` for blocks storage. (#2976)
* [BUGFIX] Ruler: when loading rules from "local" storage, check for directory after resolving symlink. #3137
* [BUGFIX] Query-frontend: Fixed rounding for incoming query timestamps, to be 100% Prometheus compatible. #2990
* [BUGFIX] Querier: Merge results from chunks and blocks ingesters when using streaming of results. #3013
* [BUGFIX] Querier: query /series from ingesters regardless the `-querier.query-ingesters-within` setting. #3035
* [BUGFIX] Blocks storage: Ingester is less likely to hit gRPC message size limit when streaming data to queriers. #3015
* [BUGFIX] Blocks storage: fixed memberlist support for the store-gateways and compactors ring used when blocks sharding is enabled. #3058 #3095
* [BUGFIX] Fix configuration for TLS server validation, TLS skip verify was hardcoded to true for all TLS configurations and prevented validation of server certificates. #3030
* [BUGFIX] Fixes the Alertmanager panicking when no `-alertmanager.web.external-url` is provided. #3017
* [BUGFIX] Fixes the registration of the Alertmanager API metrics `cortex_alertmanager_alerts_received_total` and `cortex_alertmanager_alerts_invalid_total`. #3065
* [BUGFIX] Fixes `flag needs an argument: -config.expand-env` error. #3087
* [BUGFIX] An index optimisation actually slows things down when using caching. Moved it to the right location. #2973
* [BUGFIX] Ingester: If push request contained both valid and invalid samples, valid samples were ingested but not stored to WAL of the chunks storage. This has been fixed. #3067
* [BUGFIX] Cassandra: fixed consistency setting in the CQL session when creating the keyspace. #3105
* [BUGFIX] Ruler: Config API would return both the `record` and `alert` in `YAML` response keys even when one of them must be empty. #3120
* [BUGFIX] Index page now uses configured HTTP path prefix when creating links. #3126
* [BUGFIX] Purger: fixed deadlock when reloading of tombstones failed. #3182
* [BUGFIX] Fixed panic in flusher job, when error writing chunks to the store would cause "idle" chunks to be flushed, which triggered panic. #3140
* [BUGFIX] Index page no longer shows links that are not valid for running Cortex instance. #3133
* [BUGFIX] Configs: prevent validation of templates to fail when using template functions. #3157
* [BUGFIX] Configuring the S3 URL with an `@` but without username and password doesn't enable the AWS static credentials anymore. #3170
* [BUGFIX] Limit errors on ranged queries (`api/v1/query_range`) no longer return a status code `500` but `422` instead. #3167
* [BUGFIX] Handle hash-collisions in the query path. Before this fix, Cortex could occasionally mix up two different series in a query, leading to invalid results, when `-querier.ingester-streaming` was used. #3192

## 1.3.0 / 2020-08-21

* [CHANGE] Replace the metric `cortex_alertmanager_configs` with `cortex_alertmanager_config_invalid` exposed by Alertmanager. #2960
* [CHANGE] Experimental Delete Series: Change target flag for purger from `data-purger` to `purger`. #2777
* [CHANGE] Experimental blocks storage: The max concurrent queries against the long-term storage, configured via `-experimental.blocks-storage.bucket-store.max-concurrent`, is now a limit shared across all tenants and not a per-tenant limit anymore. The default value has changed from `20` to `100` and the following new metrics have been added: #2797
  * `cortex_bucket_stores_gate_queries_concurrent_max`
  * `cortex_bucket_stores_gate_queries_in_flight`
  * `cortex_bucket_stores_gate_duration_seconds`
* [CHANGE] Metric `cortex_ingester_flush_reasons` has been renamed to `cortex_ingester_flushing_enqueued_series_total`, and new metric `cortex_ingester_flushing_dequeued_series_total` with `outcome` label (superset of reason) has been added. #2802 #2818 #2998
* [CHANGE] Experimental Delete Series: Metric `cortex_purger_oldest_pending_delete_request_age_seconds` would track age of delete requests since they are over their cancellation period instead of their creation time. #2806
* [CHANGE] Experimental blocks storage: the store-gateway service is required in a Cortex cluster running with the experimental blocks storage. Removed the `-experimental.tsdb.store-gateway-enabled` CLI flag and `store_gateway_enabled` YAML config option. The store-gateway is now always enabled when the storage engine is `blocks`. #2822
* [CHANGE] Experimental blocks storage: removed support for `-experimental.blocks-storage.bucket-store.max-sample-count` flag because the implementation was flawed. To limit the number of samples/chunks processed by a single query you can set `-store.query-chunk-limit`, which is now supported by the blocks storage too. #2852
* [CHANGE] Ingester: Chunks flushed via /flush stay in memory until retention period is reached. This affects `cortex_ingester_memory_chunks` metric. #2778
* [CHANGE] Querier: the error message returned when the query time range exceeds `-store.max-query-length` has changed from `invalid query, length > limit (X > Y)` to `the query time range exceeds the limit (query length: X, limit: Y)`. #2826
* [CHANGE] Add `component` label to metrics exposed by chunk, delete and index store clients. #2774
* [CHANGE] Querier: when `-querier.query-ingesters-within` is configured, the time range of the query sent to ingesters is now manipulated to ensure the query start time is not older than 'now - query-ingesters-within'. #2904
* [CHANGE] KV: The `role` label which was a label of `multi` KV store client only has been added to metrics of every KV store client. If KV store client is not `multi`, then the value of `role` label is `primary`. #2837
* [CHANGE] Added the `engine` label to the metrics exposed by the Prometheus query engine, to distinguish between `ruler` and `querier` metrics. #2854
* [CHANGE] Added ruler to the single binary when started with `-target=all` (default). #2854
* [CHANGE] Experimental blocks storage: compact head when opening TSDB. This should only affect ingester startup after it was unable to compact head in previous run. #2870
* [CHANGE] Metric `cortex_overrides_last_reload_successful` has been renamed to `cortex_runtime_config_last_reload_successful`. #2874
* [CHANGE] HipChat support has been removed from the alertmanager (because removed from the Prometheus upstream too). #2902
* [CHANGE] Add constant label `name` to metric `cortex_cache_request_duration_seconds`. #2903
* [CHANGE] Add `user` label to metric `cortex_query_frontend_queue_length`. #2939
* [CHANGE] Experimental blocks storage: cleaned up the config and renamed "TSDB" to "blocks storage". #2937
  - The storage engine setting value has been changed from `tsdb` to `blocks`; this affects `-store.engine` CLI flag and its respective YAML option.
  - The root level YAML config has changed from `tsdb` to `blocks_storage`
  - The prefix of all CLI flags has changed from `-experimental.tsdb.` to `-experimental.blocks-storage.`
  - The following settings have been grouped under `tsdb` property in the YAML config and their CLI flags changed:
    - `-experimental.tsdb.dir` changed to `-experimental.blocks-storage.tsdb.dir`
    - `-experimental.tsdb.block-ranges-period` changed to `-experimental.blocks-storage.tsdb.block-ranges-period`
    - `-experimental.tsdb.retention-period` changed to `-experimental.blocks-storage.tsdb.retention-period`
    - `-experimental.tsdb.ship-interval` changed to `-experimental.blocks-storage.tsdb.ship-interval`
    - `-experimental.tsdb.ship-concurrency` changed to `-experimental.blocks-storage.tsdb.ship-concurrency`
    - `-experimental.tsdb.max-tsdb-opening-concurrency-on-startup` changed to `-experimental.blocks-storage.tsdb.max-tsdb-opening-concurrency-on-startup`
    - `-experimental.tsdb.head-compaction-interval` changed to `-experimental.blocks-storage.tsdb.head-compaction-interval`
    - `-experimental.tsdb.head-compaction-concurrency` changed to `-experimental.blocks-storage.tsdb.head-compaction-concurrency`
    - `-experimental.tsdb.head-compaction-idle-timeout` changed to `-experimental.blocks-storage.tsdb.head-compaction-idle-timeout`
    - `-experimental.tsdb.stripe-size` changed to `-experimental.blocks-storage.tsdb.stripe-size`
    - `-experimental.tsdb.wal-compression-enabled` changed to `-experimental.blocks-storage.tsdb.wal-compression-enabled`
    - `-experimental.tsdb.flush-blocks-on-shutdown` changed to `-experimental.blocks-storage.tsdb.flush-blocks-on-shutdown`
* [CHANGE] Flags `-bigtable.grpc-use-gzip-compression`, `-ingester.client.grpc-use-gzip-compression`, `-querier.frontend-client.grpc-use-gzip-compression` are now deprecated. #2940
* [CHANGE] Limit errors reported by ingester during query-time now return HTTP status code 422. #2941
* [FEATURE] Introduced `ruler.for-outage-tolerance`, Max time to tolerate outage for restoring "for" state of alert. #2783
* [FEATURE] Introduced `ruler.for-grace-period`, Minimum duration between alert and restored "for" state. This is maintained only for alerts with configured "for" time greater than grace period. #2783
* [FEATURE] Introduced `ruler.resend-delay`, Minimum amount of time to wait before resending an alert to Alertmanager. #2783
* [FEATURE] Ruler: added `local` filesystem support to store rules (read-only). #2854
* [ENHANCEMENT] Upgraded Docker base images to `alpine:3.12`. #2862
* [ENHANCEMENT] Experimental: Querier can now optionally query secondary store. This is specified by using `-querier.second-store-engine` option, with values `chunks` or `blocks`. Standard configuration options for this store are used. Additionally, this querying can be configured to happen only for queries that need data older than `-querier.use-second-store-before-time`. Default value of zero will always query secondary store. #2747
* [ENHANCEMENT] Query-tee: increased the `cortex_querytee_request_duration_seconds` metric buckets granularity. #2799
* [ENHANCEMENT] Query-tee: fail to start if the configured `-backend.preferred` is unknown. #2799
* [ENHANCEMENT] Ruler: Added the following metrics: #2786
  * `cortex_prometheus_notifications_latency_seconds`
  * `cortex_prometheus_notifications_errors_total`
  * `cortex_prometheus_notifications_sent_total`
  * `cortex_prometheus_notifications_dropped_total`
  * `cortex_prometheus_notifications_queue_length`
  * `cortex_prometheus_notifications_queue_capacity`
  * `cortex_prometheus_notifications_alertmanagers_discovered`
* [ENHANCEMENT] The behavior of the `/ready` was changed for the query frontend to indicate when it was ready to accept queries. This is intended for use by a read path load balancer that would want to wait for the frontend to have attached queriers before including it in the backend. #2733
* [ENHANCEMENT] Experimental Delete Series: Add support for deletion of chunks for remaining stores. #2801
* [ENHANCEMENT] Add `-modules` command line flag to list possible values for `-target`. Also, log warning if given target is internal component. #2752
* [ENHANCEMENT] Added `-ingester.flush-on-shutdown-with-wal-enabled` option to enable chunks flushing even when WAL is enabled. #2780
* [ENHANCEMENT] Query-tee: Support for custom API prefix by using `-server.path-prefix` option. #2814
* [ENHANCEMENT] Query-tee: Forward `X-Scope-OrgId` header to backend, if present in the request. #2815
* [ENHANCEMENT] Experimental blocks storage: Added `-experimental.blocks-storage.tsdb.head-compaction-idle-timeout` option to force compaction of data in memory into a block. #2803
* [ENHANCEMENT] Experimental blocks storage: Added support for flushing blocks via `/flush`, `/shutdown` (previously these only worked for chunks storage) and by using `-experimental.blocks-storage.tsdb.flush-blocks-on-shutdown` option. #2794
* [ENHANCEMENT] Experimental blocks storage: Added support to enforce max query time range length via `-store.max-query-length`. #2826
* [ENHANCEMENT] Experimental blocks storage: Added support to limit the max number of chunks that can be fetched from the long-term storage while executing a query. The limit is enforced both in the querier and store-gateway, and is configurable via `-store.query-chunk-limit`. #2852 #2922
* [ENHANCEMENT] Ingester: Added new metric `cortex_ingester_flush_series_in_progress` that reports number of ongoing flush-series operations. Useful when calling `/flush` handler: if `cortex_ingester_flush_queue_length + cortex_ingester_flush_series_in_progress` is 0, all flushes are finished. #2778
* [ENHANCEMENT] Memberlist members can join cluster via SRV records. #2788
* [ENHANCEMENT] Added configuration options for chunks s3 client. #2831
  * `s3.endpoint`
  * `s3.region`
  * `s3.access-key-id`
  * `s3.secret-access-key`
  * `s3.insecure`
  * `s3.sse-encryption`
  * `s3.http.idle-conn-timeout`
  * `s3.http.response-header-timeout`
  * `s3.http.insecure-skip-verify`
* [ENHANCEMENT] Prometheus upgraded. #2798 #2849 #2867 #2902 #2918
  * Optimized labels regex matchers for patterns containing literals (eg. `foo.*`, `.*foo`, `.*foo.*`)
* [ENHANCEMENT] Add metric `cortex_ruler_config_update_failures_total` to Ruler to track failures of loading rules files. #2857
* [ENHANCEMENT] Experimental Alertmanager: Alertmanager configuration persisted to object storage using an experimental API that accepts and returns YAML-based Alertmanager configuration. #2768
* [ENHANCEMENT] Ruler: `-ruler.alertmanager-url` now supports multiple URLs. Each URL is treated as a separate Alertmanager group. Support for multiple Alertmanagers in a group can be achieved by using DNS service discovery. #2851
* [ENHANCEMENT] Experimental blocks storage: Cortex Flusher now works with blocks engine. Flusher needs to be provided with blocks-engine configuration, existing Flusher flags are not used (they are only relevant for chunks engine). Note that flush errors are only reported via log. #2877
* [ENHANCEMENT] Flusher: Added `-flusher.exit-after-flush` option (defaults to true) to control whether Cortex should stop completely after Flusher has finished its work. #2877
* [ENHANCEMENT] Added metrics `cortex_config_hash` and `cortex_runtime_config_hash` to expose hash of the currently active config file. #2874
* [ENHANCEMENT] Logger: added JSON logging support, configured via the `-log.format=json` CLI flag or its respective YAML config option. #2386
* [ENHANCEMENT] Added new flags `-bigtable.grpc-compression`, `-ingester.client.grpc-compression`, `-querier.frontend-client.grpc-compression` to configure compression used by gRPC. Valid values are `gzip`, `snappy`, or empty string (no compression, default). #2940
* [ENHANCEMENT] Clarify limitations of the `/api/v1/series`, `/api/v1/labels` and `/api/v1/label/{name}/values` endpoints. #2953
* [ENHANCEMENT] Ingester: added `Dropped` outcome to metric `cortex_ingester_flushing_dequeued_series_total`. #2998
* [BUGFIX] Fixed a bug with `api/v1/query_range` where no responses would return null values for `result` and empty values for `resultType`. #2962
* [BUGFIX] Fixed a bug in the index intersect code causing storage to return more chunks/series than required. #2796
* [BUGFIX] Fixed the number of reported keys in the background cache queue. #2764
* [BUGFIX] Fix race in processing of headers in sharded queries. #2762
* [BUGFIX] Query Frontend: Do not re-split sharded requests around ingester boundaries. #2766
* [BUGFIX] Experimental Delete Series: Fixed a problem with cache generation numbers prefixed to cache keys. #2800
* [BUGFIX] Ingester: Flushing chunks via `/flush` endpoint could previously lead to panic, if chunks were already flushed before and then removed from memory during the flush caused by `/flush` handler. Immediate flush now doesn't cause chunks to be flushed again. Samples received during flush triggered via `/flush` handler are no longer discarded. #2778
* [BUGFIX] Prometheus upgraded. #2849
  * Fixed unknown symbol error during head compaction
* [BUGFIX] Fix panic when using cassandra as store for both index and delete requests. #2774
* [BUGFIX] Experimental Delete Series: Fixed a data race in Purger. #2817
* [BUGFIX] KV: Fixed a bug that triggered a panic due to metrics being registered with the same name but different labels when using a `multi` configured KV client. #2837
* [BUGFIX] Query-frontend: Fix passing HTTP `Host` header if `-frontend.downstream-url` is configured. #2880
* [BUGFIX] Ingester: Improve time-series distribution when `-experimental.distributor.user-subring-size` is enabled. #2887
* [BUGFIX] Set content type to `application/x-protobuf` for remote_read responses. #2915
* [BUGFIX] Fixed ruler and store-gateway instance registration in the ring (when sharding is enabled) when a new instance replaces abruptly terminated one, and the only difference between the two instances is the address. #2954
* [BUGFIX] Fixed `Missing chunks and index config causing silent failure` Absence of chunks and index from schema config is not validated. #2732
* [BUGFIX] Fix panic caused by KVs from boltdb being used beyond their life. #2971
* [BUGFIX] Experimental blocks storage: `/api/v1/series`, `/api/v1/labels` and `/api/v1/label/{name}/values` only query the TSDB head regardless of the configured `-experimental.blocks-storage.tsdb.retention-period`. #2974
* [BUGFIX] Ingester: Avoid indefinite checkpointing in case of surge in number of series. #2955
* [BUGFIX] Querier: query /series from ingesters regardless the `-querier.query-ingesters-within` setting. #3035
* [BUGFIX] Ruler: fixed an unintentional breaking change introduced in the ruler's `alertmanager_url` YAML config option, which changed the value from a string to a list of strings. #2989

## 1.2.0 / 2020-07-01

* [CHANGE] Metric `cortex_kv_request_duration_seconds` now includes `name` label to denote which client is being used as well as the `backend` label to denote the KV backend implementation in use. #2648
* [CHANGE] Experimental Ruler: Rule groups persisted to object storage using the experimental API have an updated object key encoding to better handle special characters. Rule groups previously-stored using object storage must be renamed to the new format. #2646
* [CHANGE] Query Frontend now uses Round Robin to choose a tenant queue to service next. #2553
* [CHANGE] `-promql.lookback-delta` is now deprecated and has been replaced by `-querier.lookback-delta` along with `lookback_delta` entry under `querier` in the config file. `-promql.lookback-delta` will be removed in v1.4.0. #2604
* [CHANGE] Experimental TSDB: removed `-experimental.tsdb.bucket-store.binary-index-header-enabled` flag. Now the binary index-header is always enabled.
* [CHANGE] Experimental TSDB: Renamed index-cache metrics to use original metric names from Thanos, as Cortex is not aggregating them in any way: #2627
  * `cortex_<service>_blocks_index_cache_items_evicted_total` => `thanos_store_index_cache_items_evicted_total{name="index-cache"}`
  * `cortex_<service>_blocks_index_cache_items_added_total` => `thanos_store_index_cache_items_added_total{name="index-cache"}`
  * `cortex_<service>_blocks_index_cache_requests_total` => `thanos_store_index_cache_requests_total{name="index-cache"}`
  * `cortex_<service>_blocks_index_cache_items_overflowed_total` => `thanos_store_index_cache_items_overflowed_total{name="index-cache"}`
  * `cortex_<service>_blocks_index_cache_hits_total` => `thanos_store_index_cache_hits_total{name="index-cache"}`
  * `cortex_<service>_blocks_index_cache_items` => `thanos_store_index_cache_items{name="index-cache"}`
  * `cortex_<service>_blocks_index_cache_items_size_bytes` => `thanos_store_index_cache_items_size_bytes{name="index-cache"}`
  * `cortex_<service>_blocks_index_cache_total_size_bytes` => `thanos_store_index_cache_total_size_bytes{name="index-cache"}`
  * `cortex_<service>_blocks_index_cache_memcached_operations_total` =>  `thanos_memcached_operations_total{name="index-cache"}`
  * `cortex_<service>_blocks_index_cache_memcached_operation_failures_total` =>  `thanos_memcached_operation_failures_total{name="index-cache"}`
  * `cortex_<service>_blocks_index_cache_memcached_operation_duration_seconds` =>  `thanos_memcached_operation_duration_seconds{name="index-cache"}`
  * `cortex_<service>_blocks_index_cache_memcached_operation_skipped_total` =>  `thanos_memcached_operation_skipped_total{name="index-cache"}`
* [CHANGE] Experimental TSDB: Renamed metrics in bucket stores: #2627
  * `cortex_<service>_blocks_meta_syncs_total` => `cortex_blocks_meta_syncs_total{component="<service>"}`
  * `cortex_<service>_blocks_meta_sync_failures_total` => `cortex_blocks_meta_sync_failures_total{component="<service>"}`
  * `cortex_<service>_blocks_meta_sync_duration_seconds` => `cortex_blocks_meta_sync_duration_seconds{component="<service>"}`
  * `cortex_<service>_blocks_meta_sync_consistency_delay_seconds` => `cortex_blocks_meta_sync_consistency_delay_seconds{component="<service>"}`
  * `cortex_<service>_blocks_meta_synced` => `cortex_blocks_meta_synced{component="<service>"}`
  * `cortex_<service>_bucket_store_block_loads_total` => `cortex_bucket_store_block_loads_total{component="<service>"}`
  * `cortex_<service>_bucket_store_block_load_failures_total` => `cortex_bucket_store_block_load_failures_total{component="<service>"}`
  * `cortex_<service>_bucket_store_block_drops_total` => `cortex_bucket_store_block_drops_total{component="<service>"}`
  * `cortex_<service>_bucket_store_block_drop_failures_total` => `cortex_bucket_store_block_drop_failures_total{component="<service>"}`
  * `cortex_<service>_bucket_store_blocks_loaded` => `cortex_bucket_store_blocks_loaded{component="<service>"}`
  * `cortex_<service>_bucket_store_series_data_touched` => `cortex_bucket_store_series_data_touched{component="<service>"}`
  * `cortex_<service>_bucket_store_series_data_fetched` => `cortex_bucket_store_series_data_fetched{component="<service>"}`
  * `cortex_<service>_bucket_store_series_data_size_touched_bytes` => `cortex_bucket_store_series_data_size_touched_bytes{component="<service>"}`
  * `cortex_<service>_bucket_store_series_data_size_fetched_bytes` => `cortex_bucket_store_series_data_size_fetched_bytes{component="<service>"}`
  * `cortex_<service>_bucket_store_series_blocks_queried` => `cortex_bucket_store_series_blocks_queried{component="<service>"}`
  * `cortex_<service>_bucket_store_series_get_all_duration_seconds` => `cortex_bucket_store_series_get_all_duration_seconds{component="<service>"}`
  * `cortex_<service>_bucket_store_series_merge_duration_seconds` => `cortex_bucket_store_series_merge_duration_seconds{component="<service>"}`
  * `cortex_<service>_bucket_store_series_refetches_total` => `cortex_bucket_store_series_refetches_total{component="<service>"}`
  * `cortex_<service>_bucket_store_series_result_series` => `cortex_bucket_store_series_result_series{component="<service>"}`
  * `cortex_<service>_bucket_store_cached_postings_compressions_total` => `cortex_bucket_store_cached_postings_compressions_total{component="<service>"}`
  * `cortex_<service>_bucket_store_cached_postings_compression_errors_total` => `cortex_bucket_store_cached_postings_compression_errors_total{component="<service>"}`
  * `cortex_<service>_bucket_store_cached_postings_compression_time_seconds` => `cortex_bucket_store_cached_postings_compression_time_seconds{component="<service>"}`
  * `cortex_<service>_bucket_store_cached_postings_original_size_bytes_total` => `cortex_bucket_store_cached_postings_original_size_bytes_total{component="<service>"}`
  * `cortex_<service>_bucket_store_cached_postings_compressed_size_bytes_total` => `cortex_bucket_store_cached_postings_compressed_size_bytes_total{component="<service>"}`
  * `cortex_<service>_blocks_sync_seconds` => `cortex_bucket_stores_blocks_sync_seconds{component="<service>"}`
  * `cortex_<service>_blocks_last_successful_sync_timestamp_seconds` => `cortex_bucket_stores_blocks_last_successful_sync_timestamp_seconds{component="<service>"}`
* [CHANGE] Available command-line flags are printed to stdout, and only when requested via `-help`. Using invalid flag no longer causes printing of all available flags. #2691
* [CHANGE] Experimental Memberlist ring: randomize gossip node names to avoid conflicts when running multiple clients on the same host, or reusing host names (eg. pods in statefulset). Node name randomization can be disabled by using `-memberlist.randomize-node-name=false`. #2715
* [CHANGE] Memberlist KV client is no longer considered experimental. #2725
* [CHANGE] Experimental Delete Series: Make delete request cancellation duration configurable. #2760
* [CHANGE] Removed `-store.fullsize-chunks` option which was undocumented and unused (it broke ingester hand-overs). #2656
* [CHANGE] Query with no metric name that has previously resulted in HTTP status code 500 now returns status code 422 instead. #2571
* [FEATURE] TLS config options added for GRPC clients in Querier (Query-frontend client & Ingester client), Ruler, Store Gateway, as well as HTTP client in Config store client. #2502
* [FEATURE] The flag `-frontend.max-cache-freshness` is now supported within the limits overrides, to specify per-tenant max cache freshness values. The corresponding YAML config parameter has been changed from `results_cache.max_freshness` to `limits_config.max_cache_freshness`. The legacy YAML config parameter (`results_cache.max_freshness`) will continue to be supported till Cortex release `v1.4.0`. #2609
* [FEATURE] Experimental gRPC Store: Added support to 3rd parties index and chunk stores using gRPC client/server plugin mechanism. #2220
* [FEATURE] Add `-cassandra.table-options` flag to customize table options of Cassandra when creating the index or chunk table. #2575
* [ENHANCEMENT] Propagate GOPROXY value when building `build-image`. This is to help the builders building the code in a Network where default Go proxy is not accessible (e.g. when behind some corporate VPN). #2741
* [ENHANCEMENT] Querier: Added metric `cortex_querier_request_duration_seconds` for all requests to the querier. #2708
* [ENHANCEMENT] Cortex is now built with Go 1.14. #2480 #2749 #2753
* [ENHANCEMENT] Experimental TSDB: added the following metrics to the ingester: #2580 #2583 #2589 #2654
  * `cortex_ingester_tsdb_appender_add_duration_seconds`
  * `cortex_ingester_tsdb_appender_commit_duration_seconds`
  * `cortex_ingester_tsdb_refcache_purge_duration_seconds`
  * `cortex_ingester_tsdb_compactions_total`
  * `cortex_ingester_tsdb_compaction_duration_seconds`
  * `cortex_ingester_tsdb_wal_fsync_duration_seconds`
  * `cortex_ingester_tsdb_wal_page_flushes_total`
  * `cortex_ingester_tsdb_wal_completed_pages_total`
  * `cortex_ingester_tsdb_wal_truncations_failed_total`
  * `cortex_ingester_tsdb_wal_truncations_total`
  * `cortex_ingester_tsdb_wal_writes_failed_total`
  * `cortex_ingester_tsdb_checkpoint_deletions_failed_total`
  * `cortex_ingester_tsdb_checkpoint_deletions_total`
  * `cortex_ingester_tsdb_checkpoint_creations_failed_total`
  * `cortex_ingester_tsdb_checkpoint_creations_total`
  * `cortex_ingester_tsdb_wal_truncate_duration_seconds`
  * `cortex_ingester_tsdb_head_active_appenders`
  * `cortex_ingester_tsdb_head_series_not_found_total`
  * `cortex_ingester_tsdb_head_chunks`
  * `cortex_ingester_tsdb_mmap_chunk_corruptions_total`
  * `cortex_ingester_tsdb_head_chunks_created_total`
  * `cortex_ingester_tsdb_head_chunks_removed_total`
* [ENHANCEMENT] Experimental TSDB: added metrics useful to alert on critical conditions of the blocks storage: #2573
  * `cortex_compactor_last_successful_run_timestamp_seconds`
  * `cortex_querier_blocks_last_successful_sync_timestamp_seconds` (when store-gateway is disabled)
  * `cortex_querier_blocks_last_successful_scan_timestamp_seconds` (when store-gateway is enabled)
  * `cortex_storegateway_blocks_last_successful_sync_timestamp_seconds`
* [ENHANCEMENT] Experimental TSDB: added the flag `-experimental.tsdb.wal-compression-enabled` to allow to enable TSDB WAL compression. #2585
* [ENHANCEMENT] Experimental TSDB: Querier and store-gateway components can now use so-called "caching bucket", which can currently cache fetched chunks into shared memcached server. #2572
* [ENHANCEMENT] Ruler: Automatically remove unhealthy rulers from the ring. #2587
* [ENHANCEMENT] Query-tee: added support to `/metadata`, `/alerts`, and `/rules` endpoints #2600
* [ENHANCEMENT] Query-tee: added support to query results comparison between two different backends. The comparison is disabled by default and can be enabled via `-proxy.compare-responses=true`. #2611
* [ENHANCEMENT] Query-tee: improved the query-tee to not wait all backend responses before sending back the response to the client. The query-tee now sends back to the client first successful response, while honoring the `-backend.preferred` option. #2702
* [ENHANCEMENT] Thanos and Prometheus upgraded. #2602 #2604 #2634 #2659 #2686 #2756
  * TSDB now holds less WAL files after Head Truncation.
  * TSDB now does memory-mapping of Head chunks and reduces memory usage.
* [ENHANCEMENT] Experimental TSDB: decoupled blocks deletion from blocks compaction in the compactor, so that blocks deletion is not blocked by a busy compactor. The following metrics have been added: #2623
  * `cortex_compactor_block_cleanup_started_total`
  * `cortex_compactor_block_cleanup_completed_total`
  * `cortex_compactor_block_cleanup_failed_total`
  * `cortex_compactor_block_cleanup_last_successful_run_timestamp_seconds`
* [ENHANCEMENT] Experimental TSDB: Use shared cache for metadata. This is especially useful when running multiple querier and store-gateway components to reduce number of object store API calls. #2626 #2640
* [ENHANCEMENT] Experimental TSDB: when `-querier.query-store-after` is configured and running the experimental blocks storage, the time range of the query sent to the store is now manipulated to ensure the query end time is not more recent than 'now - query-store-after'. #2642
* [ENHANCEMENT] Experimental TSDB: small performance improvement in concurrent usage of RefCache, used during samples ingestion. #2651
* [ENHANCEMENT] The following endpoints now respond appropriately to an `Accept` header with the value `application/json` #2673
  * `/distributor/all_user_stats`
  * `/distributor/ha_tracker`
  * `/ingester/ring`
  * `/store-gateway/ring`
  * `/compactor/ring`
  * `/ruler/ring`
  * `/services`
* [ENHANCEMENT] Experimental Cassandra backend: Add `-cassandra.num-connections` to allow increasing the number of TCP connections to each Cassandra server. #2666
* [ENHANCEMENT] Experimental Cassandra backend: Use separate Cassandra clients and connections for reads and writes. #2666
* [ENHANCEMENT] Experimental Cassandra backend: Add `-cassandra.reconnect-interval` to allow specifying the reconnect interval to a Cassandra server that has been marked `DOWN` by the gocql driver. Also change the default value of the reconnect interval from `60s` to `1s`. #2687
* [ENHANCEMENT] Experimental Cassandra backend: Add option `-cassandra.convict-hosts-on-failure=false` to not convict host of being down when a request fails. #2684
* [ENHANCEMENT] Experimental TSDB: Applied a jitter to the period bucket scans in order to better distribute bucket operations over the time and increase the probability of hitting the shared cache (if configured). #2693
* [ENHANCEMENT] Experimental TSDB: Series limit per user and per metric now work in TSDB blocks. #2676
* [ENHANCEMENT] Experimental Memberlist: Added ability to periodically rejoin the memberlist cluster. #2724
* [ENHANCEMENT] Experimental Delete Series: Added the following metrics for monitoring processing of delete requests: #2730
  - `cortex_purger_load_pending_requests_attempts_total`: Number of attempts that were made to load pending requests with status.
  - `cortex_purger_oldest_pending_delete_request_age_seconds`: Age of oldest pending delete request in seconds.
  - `cortex_purger_pending_delete_requests_count`: Count of requests which are in process or are ready to be processed.
* [ENHANCEMENT] Experimental TSDB: Improved compactor to hard-delete also partial blocks with an deletion mark (even if the deletion mark threshold has not been reached). #2751
* [ENHANCEMENT] Experimental TSDB: Introduced a consistency check done by the querier to ensure all expected blocks have been queried via the store-gateway. If a block is missing on a store-gateway, the querier retries fetching series from missing blocks up to 3 times. If the consistency check fails once all retries have been exhausted, the query execution fails. The following metrics have been added: #2593 #2630 #2689 #2695
  * `cortex_querier_blocks_consistency_checks_total`
  * `cortex_querier_blocks_consistency_checks_failed_total`
  * `cortex_querier_storegateway_refetches_per_query`
* [ENHANCEMENT] Delete requests can now be canceled #2555
* [ENHANCEMENT] Table manager can now provision tables for delete store #2546
* [BUGFIX] Ruler: Ensure temporary rule files with special characters are properly mapped and cleaned up. #2506
* [BUGFIX] Fixes #2411, Ensure requests are properly routed to the prometheus api embedded in the query if `-server.path-prefix` is set. #2372
* [BUGFIX] Experimental TSDB: fixed chunk data corruption when querying back series using the experimental blocks storage. #2400
* [BUGFIX] Fixed collection of tracing spans from Thanos components used internally. #2655
* [BUGFIX] Experimental TSDB: fixed memory leak in ingesters. #2586
* [BUGFIX] QueryFrontend: fixed a situation where HTTP error is ignored and an incorrect status code is set. #2590
* [BUGFIX] Ingester: Fix an ingester starting up in the JOINING state and staying there forever. #2565
* [BUGFIX] QueryFrontend: fixed a panic (`integer divide by zero`) in the query-frontend. The query-frontend now requires the `-querier.default-evaluation-interval` config to be set to the same value of the querier. #2614
* [BUGFIX] Experimental TSDB: when the querier receives a `/series` request with a time range older than the data stored in the ingester, it now ignores the requested time range and returns known series anyway instead of returning an empty response. This aligns the behaviour with the chunks storage. #2617
* [BUGFIX] Cassandra: fixed an edge case leading to an invalid CQL query when querying the index on a Cassandra store. #2639
* [BUGFIX] Ingester: increment series per metric when recovering from WAL or transfer. #2674
* [BUGFIX] Fixed `wrong number of arguments for 'mget' command` Redis error when a query has no chunks to lookup from storage. #2700 #2796
* [BUGFIX] Ingester: Automatically remove old tmp checkpoints, fixing a potential disk space leak after an ingester crashes. #2726

## 1.1.0 / 2020-05-21

This release brings the usual mix of bugfixes and improvements. The biggest change is that WAL support for chunks is now considered to be production-ready!

Please make sure to review renamed metrics, and update your dashboards and alerts accordingly.

* [CHANGE] Added v1 API routes documented in #2327. #2372
  * Added `-http.alertmanager-http-prefix` flag which allows the configuration of the path where the Alertmanager API and UI can be reached. The default is set to `/alertmanager`.
  * Added `-http.prometheus-http-prefix` flag which allows the configuration of the path where the Prometheus API and UI can be reached. The default is set to `/prometheus`.
  * Updated the index hosted at the root prefix to point to the updated routes.
  * Legacy routes hardcoded with the `/api/prom` prefix now respect the `-http.prefix` flag.
* [CHANGE] The metrics `cortex_distributor_ingester_appends_total` and `distributor_ingester_append_failures_total` now include a `type` label to differentiate between `samples` and `metadata`. #2336
* [CHANGE] The metrics for number of chunks and bytes flushed to the chunk store are renamed. Note that previous metrics were counted pre-deduplication, while new metrics are counted after deduplication. #2463
  * `cortex_ingester_chunks_stored_total` > `cortex_chunk_store_stored_chunks_total`
  * `cortex_ingester_chunk_stored_bytes_total` > `cortex_chunk_store_stored_chunk_bytes_total`
* [CHANGE] Experimental TSDB: renamed blocks meta fetcher metrics: #2375
  * `cortex_querier_bucket_store_blocks_meta_syncs_total` > `cortex_querier_blocks_meta_syncs_total`
  * `cortex_querier_bucket_store_blocks_meta_sync_failures_total` > `cortex_querier_blocks_meta_sync_failures_total`
  * `cortex_querier_bucket_store_blocks_meta_sync_duration_seconds` > `cortex_querier_blocks_meta_sync_duration_seconds`
  * `cortex_querier_bucket_store_blocks_meta_sync_consistency_delay_seconds` > `cortex_querier_blocks_meta_sync_consistency_delay_seconds`
* [CHANGE] Experimental TSDB: Modified default values for `compactor.deletion-delay` option from 48h to 12h and `-experimental.tsdb.bucket-store.ignore-deletion-marks-delay` from 24h to 6h. #2414
* [CHANGE] WAL: Default value of `-ingester.checkpoint-enabled` changed to `true`. #2416
* [CHANGE] `trace_id` field in log files has been renamed to `traceID`. #2518
* [CHANGE] Slow query log has a different output now. Previously used `url` field has been replaced with `host` and `path`, and query parameters are logged as individual log fields with `qs_` prefix. #2520
* [CHANGE] WAL: WAL and checkpoint compression is now disabled. #2436
* [CHANGE] Update in dependency `go-kit/kit` from `v0.9.0` to `v0.10.0`. HTML escaping disabled in JSON Logger. #2535
* [CHANGE] Experimental TSDB: Removed `cortex_<service>_` prefix from Thanos objstore metrics and added `component` label to distinguish which Cortex component is doing API calls to the object storage when running in single-binary mode: #2568
  - `cortex_<service>_thanos_objstore_bucket_operations_total` renamed to `thanos_objstore_bucket_operations_total{component="<name>"}`
  - `cortex_<service>_thanos_objstore_bucket_operation_failures_total` renamed to `thanos_objstore_bucket_operation_failures_total{component="<name>"}`
  - `cortex_<service>_thanos_objstore_bucket_operation_duration_seconds` renamed to `thanos_objstore_bucket_operation_duration_seconds{component="<name>"}`
  - `cortex_<service>_thanos_objstore_bucket_last_successful_upload_time` renamed to `thanos_objstore_bucket_last_successful_upload_time{component="<name>"}`
* [CHANGE] FIFO cache: The `-<prefix>.fifocache.size` CLI flag has been renamed to `-<prefix>.fifocache.max-size-items` as well as its YAML config option `size` renamed to `max_size_items`. #2319
* [FEATURE] Ruler: The `-ruler.evaluation-delay` flag was added to allow users to configure a default evaluation delay for all rules in cortex. The default value is 0 which is the current behavior. #2423
* [FEATURE] Experimental: Added a new object storage client for OpenStack Swift. #2440
* [FEATURE] TLS config options added to the Server. #2535
* [FEATURE] Experimental: Added support for `/api/v1/metadata` Prometheus-based endpoint. #2549
* [FEATURE] Add ability to limit concurrent queries to Cassandra with `-cassandra.query-concurrency` flag. #2562
* [FEATURE] Experimental TSDB: Introduced store-gateway service used by the experimental blocks storage to load and query blocks. The store-gateway optionally supports blocks sharding and replication via a dedicated hash ring, configurable via `-experimental.store-gateway.sharding-enabled` and `-experimental.store-gateway.sharding-ring.*` flags. The following metrics have been added: #2433 #2458 #2469 #2523
  * `cortex_querier_storegateway_instances_hit_per_query`
* [ENHANCEMENT] Experimental TSDB: sample ingestion errors are now reported via existing `cortex_discarded_samples_total` metric. #2370
* [ENHANCEMENT] Failures on samples at distributors and ingesters return the first validation error as opposed to the last. #2383
* [ENHANCEMENT] Experimental TSDB: Added `cortex_querier_blocks_meta_synced`, which reflects current state of synced blocks over all tenants. #2392
* [ENHANCEMENT] Added `cortex_distributor_latest_seen_sample_timestamp_seconds` metric to see how far behind Prometheus servers are in sending data. #2371
* [ENHANCEMENT] FIFO cache to support eviction based on memory usage. Added `-<prefix>.fifocache.max-size-bytes` CLI flag and YAML config option `max_size_bytes` to specify memory limit of the cache. #2319, #2527
* [ENHANCEMENT] Added `-querier.worker-match-max-concurrent`. Force worker concurrency to match the `-querier.max-concurrent` option.  Overrides `-querier.worker-parallelism`.  #2456
* [ENHANCEMENT] Added the following metrics for monitoring delete requests: #2445
  - `cortex_purger_delete_requests_received_total`: Number of delete requests received per user.
  - `cortex_purger_delete_requests_processed_total`: Number of delete requests processed per user.
  - `cortex_purger_delete_requests_chunks_selected_total`: Number of chunks selected while building delete plans per user.
  - `cortex_purger_delete_requests_processing_failures_total`: Number of delete requests processing failures per user.
* [ENHANCEMENT] Single Binary: Added query-frontend to the single binary.  Single binary users will now benefit from various query-frontend features.  Primarily: sharding, parallelization, load shedding, additional caching (if configured), and query retries. #2437
* [ENHANCEMENT] Allow 1w (where w denotes week) and 1y (where y denotes year) when setting `-store.cache-lookups-older-than` and `-store.max-look-back-period`. #2454
* [ENHANCEMENT] Optimize index queries for matchers using "a|b|c"-type regex. #2446 #2475
* [ENHANCEMENT] Added per tenant metrics for queries and chunks and bytes read from chunk store: #2463
  * `cortex_chunk_store_fetched_chunks_total` and `cortex_chunk_store_fetched_chunk_bytes_total`
  * `cortex_query_frontend_queries_total` (per tenant queries counted by the frontend)
* [ENHANCEMENT] WAL: New metrics `cortex_ingester_wal_logged_bytes_total` and `cortex_ingester_checkpoint_logged_bytes_total` added to track total bytes logged to disk for WAL and checkpoints. #2497
* [ENHANCEMENT] Add de-duplicated chunks counter `cortex_chunk_store_deduped_chunks_total` which counts every chunk not sent to the store because it was already sent by another replica. #2485
* [ENHANCEMENT] Query-frontend now also logs the POST data of long queries. #2481
* [ENHANCEMENT] WAL: Ingester WAL records now have type header and the custom WAL records have been replaced by Prometheus TSDB's WAL records. Old records will not be supported from 1.3 onwards. Note: once this is deployed, you cannot downgrade without data loss. #2436
* [ENHANCEMENT] Redis Cache: Added `idle_timeout`, `wait_on_pool_exhaustion` and `max_conn_lifetime` options to redis cache configuration. #2550
* [ENHANCEMENT] WAL: the experimental tag has been removed on the WAL in ingesters. #2560
* [ENHANCEMENT] Use newer AWS API for paginated queries - removes 'Deprecated' message from logfiles. #2452
* [ENHANCEMENT] Experimental memberlist: Add retry with backoff on memberlist join other members. #2705
* [ENHANCEMENT] Experimental TSDB: when the store-gateway sharding is enabled, unhealthy store-gateway instances are automatically removed from the ring after 10 consecutive `-experimental.store-gateway.sharding-ring.heartbeat-timeout` periods. #2526
* [BUGFIX] Ruler: Ensure temporary rule files with special characters are properly mapped and cleaned up. #2506
* [BUGFIX] Ensure requests are properly routed to the prometheus api embedded in the query if `-server.path-prefix` is set. Fixes #2411. #2372
* [BUGFIX] Experimental TSDB: Fixed chunk data corruption when querying back series using the experimental blocks storage. #2400
* [BUGFIX] Cassandra Storage: Fix endpoint TLS host verification. #2109
* [BUGFIX] Experimental TSDB: Fixed response status code from `422` to `500` when an error occurs while iterating chunks with the experimental blocks storage. #2402
* [BUGFIX] Ring: Fixed a situation where upgrading from pre-1.0 cortex with a rolling strategy caused new 1.0 ingesters to lose their zone value in the ring until manually forced to re-register. #2404
* [BUGFIX] Distributor: `/all_user_stats` now show API and Rule Ingest Rate correctly. #2457
* [BUGFIX] Fixed `version`, `revision` and `branch` labels exported by the `cortex_build_info` metric. #2468
* [BUGFIX] QueryFrontend: fixed a situation where span context missed when downstream_url is used. #2539
* [BUGFIX] Querier: Fixed a situation where querier would crash because of an unresponsive frontend instance. #2569

## 1.0.1 / 2020-04-23

* [BUGFIX] Fix gaps when querying ingesters with replication factor = 3 and 2 ingesters in the cluster. #2503

## 1.0.0 / 2020-04-02

This is the first major release of Cortex. We made a lot of **breaking changes** in this release which have been detailed below. Please also see the stability guarantees we provide as part of a major release: https://cortexmetrics.io/docs/configuration/v1guarantees/

* [CHANGE] Remove the following deprecated flags: #2339
  - `-metrics.error-rate-query` (use `-metrics.write-throttle-query` instead).
  - `-store.cardinality-cache-size` (use `-store.index-cache-read.enable-fifocache` and `-store.index-cache-read.fifocache.size` instead).
  - `-store.cardinality-cache-validity` (use `-store.index-cache-read.enable-fifocache` and `-store.index-cache-read.fifocache.duration` instead).
  - `-distributor.limiter-reload-period` (flag unused)
  - `-ingester.claim-on-rollout` (flag unused)
  - `-ingester.normalise-tokens` (flag unused)
* [CHANGE] Renamed YAML file options to be more consistent. See [full config file changes below](#config-file-breaking-changes). #2273
* [CHANGE] AWS based autoscaling has been removed. You can only use metrics based autoscaling now. `-applicationautoscaling.url` has been removed. See https://cortexmetrics.io/docs/production/aws/#dynamodb-capacity-provisioning on how to migrate. #2328
* [CHANGE] Renamed the `memcache.write-back-goroutines` and `memcache.write-back-buffer` flags to `background.write-back-concurrency` and `background.write-back-buffer`. This affects the following flags: #2241
  - `-frontend.memcache.write-back-buffer` --> `-frontend.background.write-back-buffer`
  - `-frontend.memcache.write-back-goroutines` --> `-frontend.background.write-back-concurrency`
  - `-store.index-cache-read.memcache.write-back-buffer` --> `-store.index-cache-read.background.write-back-buffer`
  - `-store.index-cache-read.memcache.write-back-goroutines` --> `-store.index-cache-read.background.write-back-concurrency`
  - `-store.index-cache-write.memcache.write-back-buffer` --> `-store.index-cache-write.background.write-back-buffer`
  - `-store.index-cache-write.memcache.write-back-goroutines` --> `-store.index-cache-write.background.write-back-concurrency`
  - `-memcache.write-back-buffer` --> `-store.chunks-cache.background.write-back-buffer`. Note the next change log for the difference.
  - `-memcache.write-back-goroutines` --> `-store.chunks-cache.background.write-back-concurrency`. Note the next change log for the difference.

* [CHANGE] Renamed the chunk cache flags to have `store.chunks-cache.` as prefix. This means the following flags have been changed: #2241
  - `-cache.enable-fifocache` --> `-store.chunks-cache.cache.enable-fifocache`
  - `-default-validity` --> `-store.chunks-cache.default-validity`
  - `-fifocache.duration` --> `-store.chunks-cache.fifocache.duration`
  - `-fifocache.size` --> `-store.chunks-cache.fifocache.size`
  - `-memcache.write-back-buffer` --> `-store.chunks-cache.background.write-back-buffer`. Note the previous change log for the difference.
  - `-memcache.write-back-goroutines` --> `-store.chunks-cache.background.write-back-concurrency`. Note the previous change log for the difference.
  - `-memcached.batchsize` --> `-store.chunks-cache.memcached.batchsize`
  - `-memcached.consistent-hash` --> `-store.chunks-cache.memcached.consistent-hash`
  - `-memcached.expiration` --> `-store.chunks-cache.memcached.expiration`
  - `-memcached.hostname` --> `-store.chunks-cache.memcached.hostname`
  - `-memcached.max-idle-conns` --> `-store.chunks-cache.memcached.max-idle-conns`
  - `-memcached.parallelism` --> `-store.chunks-cache.memcached.parallelism`
  - `-memcached.service` --> `-store.chunks-cache.memcached.service`
  - `-memcached.timeout` --> `-store.chunks-cache.memcached.timeout`
  - `-memcached.update-interval` --> `-store.chunks-cache.memcached.update-interval`
  - `-redis.enable-tls` --> `-store.chunks-cache.redis.enable-tls`
  - `-redis.endpoint` --> `-store.chunks-cache.redis.endpoint`
  - `-redis.expiration` --> `-store.chunks-cache.redis.expiration`
  - `-redis.max-active-conns` --> `-store.chunks-cache.redis.max-active-conns`
  - `-redis.max-idle-conns` --> `-store.chunks-cache.redis.max-idle-conns`
  - `-redis.password` --> `-store.chunks-cache.redis.password`
  - `-redis.timeout` --> `-store.chunks-cache.redis.timeout`
* [CHANGE] Rename the `-store.chunk-cache-stubs` to `-store.chunks-cache.cache-stubs` to be more inline with above. #2241
* [CHANGE] Change prefix of flags `-dynamodb.periodic-table.*` to `-table-manager.index-table.*`. #2359
* [CHANGE] Change prefix of flags `-dynamodb.chunk-table.*` to `-table-manager.chunk-table.*`. #2359
* [CHANGE] Change the following flags: #2359
  - `-dynamodb.poll-interval` --> `-table-manager.poll-interval`
  - `-dynamodb.periodic-table.grace-period` --> `-table-manager.periodic-table.grace-period`
* [CHANGE] Renamed the following flags: #2273
  - `-dynamodb.chunk.gang.size` --> `-dynamodb.chunk-gang-size`
  - `-dynamodb.chunk.get.max.parallelism` --> `-dynamodb.chunk-get-max-parallelism`
* [CHANGE] Don't support mixed time units anymore for duration. For example, 168h5m0s doesn't work anymore, please use just one unit (s|m|h|d|w|y). #2252
* [CHANGE] Utilize separate protos for rule state and storage. Experimental ruler API will not be functional until the rollout is complete. #2226
* [CHANGE] Frontend worker in querier now starts after all Querier module dependencies are started. This fixes issue where frontend worker started to send queries to querier before it was ready to serve them (mostly visible when using experimental blocks storage). #2246
* [CHANGE] Lifecycler component now enters Failed state on errors, and doesn't exit the process. (Important if you're vendoring Cortex and use Lifecycler) #2251
* [CHANGE] `/ready` handler now returns 200 instead of 204. #2330
* [CHANGE] Better defaults for the following options: #2344
  - `-<prefix>.consul.consistent-reads`: Old default: `true`, new default: `false`. This reduces the load on Consul.
  - `-<prefix>.consul.watch-rate-limit`: Old default: 0, new default: 1. This rate limits the reads to 1 per second. Which is good enough for ring watches.
  - `-distributor.health-check-ingesters`: Old default: `false`, new default: `true`.
  - `-ingester.max-stale-chunk-idle`: Old default: 0, new default: 2m. This lets us expire series that we know are stale early.
  - `-ingester.spread-flushes`: Old default: false, new default: true. This allows to better de-duplicate data and use less space.
  - `-ingester.chunk-age-jitter`: Old default: 20mins, new default: 0. This is to enable the `-ingester.spread-flushes` to true.
  - `-<prefix>.memcached.batchsize`: Old default: 0, new default: 1024. This allows batching of requests and keeps the concurrent requests low.
  - `-<prefix>.memcached.consistent-hash`: Old default: false, new default: true. This allows for better cache hits when the memcaches are scaled up and down.
  - `-querier.batch-iterators`: Old default: false, new default: true.
  - `-querier.ingester-streaming`: Old default: false, new default: true.
* [CHANGE] Experimental TSDB: Added `-experimental.tsdb.bucket-store.postings-cache-compression-enabled` to enable postings compression when storing to cache. #2335
* [CHANGE] Experimental TSDB: Added `-compactor.deletion-delay`, which is time before a block marked for deletion is deleted from bucket. If not 0, blocks will be marked for deletion and compactor component will delete blocks marked for deletion from the bucket. If delete-delay is 0, blocks will be deleted straight away. Note that deleting blocks immediately can cause query failures, if store gateway / querier still has the block loaded, or compactor is ignoring the deletion because it's compacting the block at the same time. Default value is 48h. #2335
* [CHANGE] Experimental TSDB: Added `-experimental.tsdb.bucket-store.index-cache.postings-compression-enabled`, to set duration after which the blocks marked for deletion will be filtered out while fetching blocks used for querying. This option allows querier to ignore blocks that are marked for deletion with some delay. This ensures store can still serve blocks that are meant to be deleted but do not have a replacement yet. Default is 24h, half of the default value for `-compactor.deletion-delay`. #2335
* [CHANGE] Experimental TSDB: Added `-experimental.tsdb.bucket-store.index-cache.memcached.max-item-size` to control maximum size of item that is stored to memcached. Defaults to 1 MiB. #2335
* [FEATURE] Added experimental storage API to the ruler service that is enabled when the `-experimental.ruler.enable-api` is set to true #2269
  * `-ruler.storage.type` flag now allows `s3`,`gcs`, and `azure` values
  * `-ruler.storage.(s3|gcs|azure)` flags exist to allow the configuration of object clients set for rule storage
* [CHANGE] Renamed table manager metrics. #2307 #2359
  * `cortex_dynamo_sync_tables_seconds` -> `cortex_table_manager_sync_duration_seconds`
  * `cortex_dynamo_table_capacity_units` -> `cortex_table_capacity_units`
* [FEATURE] Flusher target to flush the WAL. #2075
  * `-flusher.wal-dir` for the WAL directory to recover from.
  * `-flusher.concurrent-flushes` for number of concurrent flushes.
  * `-flusher.flush-op-timeout` is duration after which a flush should timeout.
* [FEATURE] Ingesters can now have an optional availability zone set, to ensure metric replication is distributed across zones. This is set via the `-ingester.availability-zone` flag or the `availability_zone` field in the config file. #2317
* [ENHANCEMENT] Better re-use of connections to DynamoDB and S3. #2268
* [ENHANCEMENT] Reduce number of goroutines used while executing a single index query. #2280
* [ENHANCEMENT] Experimental TSDB: Add support for local `filesystem` backend. #2245
* [ENHANCEMENT] Experimental TSDB: Added memcached support for the TSDB index cache. #2290
* [ENHANCEMENT] Experimental TSDB: Removed gRPC server to communicate between querier and BucketStore. #2324
* [ENHANCEMENT] Allow 1w (where w denotes week) and 1y (where y denotes year) when setting table period and retention. #2252
* [ENHANCEMENT] Added FIFO cache metrics for current number of entries and memory usage. #2270
* [ENHANCEMENT] Output all config fields to /config API, including those with empty value. #2209
* [ENHANCEMENT] Add "missing_metric_name" and "metric_name_invalid" reasons to cortex_discarded_samples_total metric. #2346
* [ENHANCEMENT] Experimental TSDB: sample ingestion errors are now reported via existing `cortex_discarded_samples_total` metric. #2370
* [BUGFIX] Ensure user state metrics are updated if a transfer fails. #2338
* [BUGFIX] Fixed etcd client keepalive settings. #2278
* [BUGFIX] Register the metrics of the WAL. #2295
* [BUXFIX] Experimental TSDB: fixed error handling when ingesting out of bound samples. #2342

### Known issues

- This experimental blocks storage in Cortex `1.0.0` has a bug which may lead to the error `cannot iterate chunk for series` when running queries. This bug has been fixed in #2400. If you're running the experimental blocks storage, please build Cortex from `master`.

### Config file breaking changes

In this section you can find a config file diff showing the breaking changes introduced in Cortex. You can also find the [full configuration file reference doc](https://cortexmetrics.io/docs/configuration/configuration-file/) in the website.

```diff
### ingester_config

 # Period with which to attempt to flush chunks.
 # CLI flag: -ingester.flush-period
-[flushcheckperiod: <duration> | default = 1m0s]
+[flush_period: <duration> | default = 1m0s]

 # Period chunks will remain in memory after flushing.
 # CLI flag: -ingester.retain-period
-[retainperiod: <duration> | default = 5m0s]
+[retain_period: <duration> | default = 5m0s]

 # Maximum chunk idle time before flushing.
 # CLI flag: -ingester.max-chunk-idle
-[maxchunkidle: <duration> | default = 5m0s]
+[max_chunk_idle_time: <duration> | default = 5m0s]

 # Maximum chunk idle time for chunks terminating in stale markers before
 # flushing. 0 disables it and a stale series is not flushed until the
 # max-chunk-idle timeout is reached.
 # CLI flag: -ingester.max-stale-chunk-idle
-[maxstalechunkidle: <duration> | default = 0s]
+[max_stale_chunk_idle_time: <duration> | default = 2m0s]

 # Timeout for individual flush operations.
 # CLI flag: -ingester.flush-op-timeout
-[flushoptimeout: <duration> | default = 1m0s]
+[flush_op_timeout: <duration> | default = 1m0s]

 # Maximum chunk age before flushing.
 # CLI flag: -ingester.max-chunk-age
-[maxchunkage: <duration> | default = 12h0m0s]
+[max_chunk_age: <duration> | default = 12h0m0s]

-# Range of time to subtract from MaxChunkAge to spread out flushes
+# Range of time to subtract from -ingester.max-chunk-age to spread out flushes
 # CLI flag: -ingester.chunk-age-jitter
-[chunkagejitter: <duration> | default = 20m0s]
+[chunk_age_jitter: <duration> | default = 0]

 # Number of concurrent goroutines flushing to dynamodb.
 # CLI flag: -ingester.concurrent-flushes
-[concurrentflushes: <int> | default = 50]
+[concurrent_flushes: <int> | default = 50]

-# If true, spread series flushes across the whole period of MaxChunkAge
+# If true, spread series flushes across the whole period of
+# -ingester.max-chunk-age.
 # CLI flag: -ingester.spread-flushes
-[spreadflushes: <boolean> | default = false]
+[spread_flushes: <boolean> | default = true]

 # Period with which to update the per-user ingestion rates.
 # CLI flag: -ingester.rate-update-period
-[rateupdateperiod: <duration> | default = 15s]
+[rate_update_period: <duration> | default = 15s]


### querier_config

 # The maximum number of concurrent queries.
 # CLI flag: -querier.max-concurrent
-[maxconcurrent: <int> | default = 20]
+[max_concurrent: <int> | default = 20]

 # Use batch iterators to execute query, as opposed to fully materialising the
 # series in memory.  Takes precedent over the -querier.iterators flag.
 # CLI flag: -querier.batch-iterators
-[batchiterators: <boolean> | default = false]
+[batch_iterators: <boolean> | default = true]

 # Use streaming RPCs to query ingester.
 # CLI flag: -querier.ingester-streaming
-[ingesterstreaming: <boolean> | default = false]
+[ingester_streaming: <boolean> | default = true]

 # Maximum number of samples a single query can load into memory.
 # CLI flag: -querier.max-samples
-[maxsamples: <int> | default = 50000000]
+[max_samples: <int> | default = 50000000]

 # The default evaluation interval or step size for subqueries.
 # CLI flag: -querier.default-evaluation-interval
-[defaultevaluationinterval: <duration> | default = 1m0s]
+[default_evaluation_interval: <duration> | default = 1m0s]

### query_frontend_config

 # URL of downstream Prometheus.
 # CLI flag: -frontend.downstream-url
-[downstream: <string> | default = ""]
+[downstream_url: <string> | default = ""]


### ruler_config

 # URL of alerts return path.
 # CLI flag: -ruler.external.url
-[externalurl: <url> | default = ]
+[external_url: <url> | default = ]

 # How frequently to evaluate rules
 # CLI flag: -ruler.evaluation-interval
-[evaluationinterval: <duration> | default = 1m0s]
+[evaluation_interval: <duration> | default = 1m0s]

 # How frequently to poll for rule changes
 # CLI flag: -ruler.poll-interval
-[pollinterval: <duration> | default = 1m0s]
+[poll_interval: <duration> | default = 1m0s]

-storeconfig:
+storage:

 # file path to store temporary rule files for the prometheus rule managers
 # CLI flag: -ruler.rule-path
-[rulepath: <string> | default = "/rules"]
+[rule_path: <string> | default = "/rules"]

 # URL of the Alertmanager to send notifications to.
 # CLI flag: -ruler.alertmanager-url
-[alertmanagerurl: <url> | default = ]
+[alertmanager_url: <url> | default = ]

 # Use DNS SRV records to discover alertmanager hosts.
 # CLI flag: -ruler.alertmanager-discovery
-[alertmanagerdiscovery: <boolean> | default = false]
+[enable_alertmanager_discovery: <boolean> | default = false]

 # How long to wait between refreshing alertmanager hosts.
 # CLI flag: -ruler.alertmanager-refresh-interval
-[alertmanagerrefreshinterval: <duration> | default = 1m0s]
+[alertmanager_refresh_interval: <duration> | default = 1m0s]

 # If enabled requests to alertmanager will utilize the V2 API.
 # CLI flag: -ruler.alertmanager-use-v2
-[alertmanangerenablev2api: <boolean> | default = false]
+[enable_alertmanager_v2: <boolean> | default = false]

 # Capacity of the queue for notifications to be sent to the Alertmanager.
 # CLI flag: -ruler.notification-queue-capacity
-[notificationqueuecapacity: <int> | default = 10000]
+[notification_queue_capacity: <int> | default = 10000]

 # HTTP timeout duration when sending notifications to the Alertmanager.
 # CLI flag: -ruler.notification-timeout
-[notificationtimeout: <duration> | default = 10s]
+[notification_timeout: <duration> | default = 10s]

 # Distribute rule evaluation using ring backend
 # CLI flag: -ruler.enable-sharding
-[enablesharding: <boolean> | default = false]
+[enable_sharding: <boolean> | default = false]

 # Time to spend searching for a pending ruler when shutting down.
 # CLI flag: -ruler.search-pending-for
-[searchpendingfor: <duration> | default = 5m0s]
+[search_pending_for: <duration> | default = 5m0s]

 # Period with which to attempt to flush rule groups.
 # CLI flag: -ruler.flush-period
-[flushcheckperiod: <duration> | default = 1m0s]
+[flush_period: <duration> | default = 1m0s]

### alertmanager_config

 # Base path for data storage.
 # CLI flag: -alertmanager.storage.path
-[datadir: <string> | default = "data/"]
+[data_dir: <string> | default = "data/"]

 # will be used to prefix all HTTP endpoints served by Alertmanager. If omitted,
 # relevant URL components will be derived automatically.
 # CLI flag: -alertmanager.web.external-url
-[externalurl: <url> | default = ]
+[external_url: <url> | default = ]

 # How frequently to poll Cortex configs
 # CLI flag: -alertmanager.configs.poll-interval
-[pollinterval: <duration> | default = 15s]
+[poll_interval: <duration> | default = 15s]

 # Listen address for cluster.
 # CLI flag: -cluster.listen-address
-[clusterbindaddr: <string> | default = "0.0.0.0:9094"]
+[cluster_bind_address: <string> | default = "0.0.0.0:9094"]

 # Explicit address to advertise in cluster.
 # CLI flag: -cluster.advertise-address
-[clusteradvertiseaddr: <string> | default = ""]
+[cluster_advertise_address: <string> | default = ""]

 # Time to wait between peers to send notifications.
 # CLI flag: -cluster.peer-timeout
-[peertimeout: <duration> | default = 15s]
+[peer_timeout: <duration> | default = 15s]

 # Filename of fallback config to use if none specified for instance.
 # CLI flag: -alertmanager.configs.fallback
-[fallbackconfigfile: <string> | default = ""]
+[fallback_config_file: <string> | default = ""]

 # Root of URL to generate if config is http://internal.monitor
 # CLI flag: -alertmanager.configs.auto-webhook-root
-[autowebhookroot: <string> | default = ""]
+[auto_webhook_root: <string> | default = ""]

### table_manager_config

-store:
+storage:

-# How frequently to poll DynamoDB to learn our capacity.
-# CLI flag: -dynamodb.poll-interval
-[dynamodb_poll_interval: <duration> | default = 2m0s]
+# How frequently to poll backend to learn our capacity.
+# CLI flag: -table-manager.poll-interval
+[poll_interval: <duration> | default = 2m0s]

-# DynamoDB periodic tables grace period (duration which table will be
-# created/deleted before/after it's needed).
-# CLI flag: -dynamodb.periodic-table.grace-period
+# Periodic tables grace period (duration which table will be created/deleted
+# before/after it's needed).
+# CLI flag: -table-manager.periodic-table.grace-period
 [creation_grace_period: <duration> | default = 10m0s]

 index_tables_provisioning:
   # Enables on demand throughput provisioning for the storage provider (if
-  # supported). Applies only to tables which are not autoscaled
-  # CLI flag: -dynamodb.periodic-table.enable-ondemand-throughput-mode
-  [provisioned_throughput_on_demand_mode: <boolean> | default = false]
+  # supported). Applies only to tables which are not autoscaled. Supported by
+  # DynamoDB
+  # CLI flag: -table-manager.index-table.enable-ondemand-throughput-mode
+  [enable_ondemand_throughput_mode: <boolean> | default = false]


   # Enables on demand throughput provisioning for the storage provider (if
-  # supported). Applies only to tables which are not autoscaled
-  # CLI flag: -dynamodb.periodic-table.inactive-enable-ondemand-throughput-mode
-  [inactive_throughput_on_demand_mode: <boolean> | default = false]
+  # supported). Applies only to tables which are not autoscaled. Supported by
+  # DynamoDB
+  # CLI flag: -table-manager.index-table.inactive-enable-ondemand-throughput-mode
+  [enable_inactive_throughput_on_demand_mode: <boolean> | default = false]


 chunk_tables_provisioning:
   # Enables on demand throughput provisioning for the storage provider (if
-  # supported). Applies only to tables which are not autoscaled
-  # CLI flag: -dynamodb.chunk-table.enable-ondemand-throughput-mode
-  [provisioned_throughput_on_demand_mode: <boolean> | default = false]
+  # supported). Applies only to tables which are not autoscaled. Supported by
+  # DynamoDB
+  # CLI flag: -table-manager.chunk-table.enable-ondemand-throughput-mode
+  [enable_ondemand_throughput_mode: <boolean> | default = false]

### storage_config

 aws:
-  dynamodbconfig:
+  dynamodb:
     # DynamoDB endpoint URL with escaped Key and Secret encoded. If only region
     # is specified as a host, proper endpoint will be deduced. Use
     # inmemory:///<table-name> to use a mock in-memory implementation.
     # CLI flag: -dynamodb.url
-    [dynamodb: <url> | default = ]
+    [dynamodb_url: <url> | default = ]

     # DynamoDB table management requests per second limit.
     # CLI flag: -dynamodb.api-limit
-    [apilimit: <float> | default = 2]
+    [api_limit: <float> | default = 2]

     # DynamoDB rate cap to back off when throttled.
     # CLI flag: -dynamodb.throttle-limit
-    [throttlelimit: <float> | default = 10]
+    [throttle_limit: <float> | default = 10]
-
-    # ApplicationAutoscaling endpoint URL with escaped Key and Secret encoded.
-    # CLI flag: -applicationautoscaling.url
-    [applicationautoscaling: <url> | default = ]


       # Queue length above which we will scale up capacity
       # CLI flag: -metrics.target-queue-length
-      [targetqueuelen: <int> | default = 100000]
+      [target_queue_length: <int> | default = 100000]

       # Scale up capacity by this multiple
       # CLI flag: -metrics.scale-up-factor
-      [scaleupfactor: <float> | default = 1.3]
+      [scale_up_factor: <float> | default = 1.3]

       # Ignore throttling below this level (rate per second)
       # CLI flag: -metrics.ignore-throttle-below
-      [minthrottling: <float> | default = 1]
+      [ignore_throttle_below: <float> | default = 1]

       # query to fetch ingester queue length
       # CLI flag: -metrics.queue-length-query
-      [queuelengthquery: <string> | default = "sum(avg_over_time(cortex_ingester_flush_queue_length{job=\"cortex/ingester\"}[2m]))"]
+      [queue_length_query: <string> | default = "sum(avg_over_time(cortex_ingester_flush_queue_length{job=\"cortex/ingester\"}[2m]))"]

       # query to fetch throttle rates per table
       # CLI flag: -metrics.write-throttle-query
-      [throttlequery: <string> | default = "sum(rate(cortex_dynamo_throttled_total{operation=\"DynamoDB.BatchWriteItem\"}[1m])) by (table) > 0"]
+      [write_throttle_query: <string> | default = "sum(rate(cortex_dynamo_throttled_total{operation=\"DynamoDB.BatchWriteItem\"}[1m])) by (table) > 0"]

       # query to fetch write capacity usage per table
       # CLI flag: -metrics.usage-query
-      [usagequery: <string> | default = "sum(rate(cortex_dynamo_consumed_capacity_total{operation=\"DynamoDB.BatchWriteItem\"}[15m])) by (table) > 0"]
+      [write_usage_query: <string> | default = "sum(rate(cortex_dynamo_consumed_capacity_total{operation=\"DynamoDB.BatchWriteItem\"}[15m])) by (table) > 0"]

       # query to fetch read capacity usage per table
       # CLI flag: -metrics.read-usage-query
-      [readusagequery: <string> | default = "sum(rate(cortex_dynamo_consumed_capacity_total{operation=\"DynamoDB.QueryPages\"}[1h])) by (table) > 0"]
+      [read_usage_query: <string> | default = "sum(rate(cortex_dynamo_consumed_capacity_total{operation=\"DynamoDB.QueryPages\"}[1h])) by (table) > 0"]

       # query to fetch read errors per table
       # CLI flag: -metrics.read-error-query
-      [readerrorquery: <string> | default = "sum(increase(cortex_dynamo_failures_total{operation=\"DynamoDB.QueryPages\",error=\"ProvisionedThroughputExceededException\"}[1m])) by (table) > 0"]
+      [read_error_query: <string> | default = "sum(increase(cortex_dynamo_failures_total{operation=\"DynamoDB.QueryPages\",error=\"ProvisionedThroughputExceededException\"}[1m])) by (table) > 0"]

     # Number of chunks to group together to parallelise fetches (zero to
     # disable)
-    # CLI flag: -dynamodb.chunk.gang.size
-    [chunkgangsize: <int> | default = 10]
+    # CLI flag: -dynamodb.chunk-gang-size
+    [chunk_gang_size: <int> | default = 10]

     # Max number of chunk-get operations to start in parallel
-    # CLI flag: -dynamodb.chunk.get.max.parallelism
-    [chunkgetmaxparallelism: <int> | default = 32]
+    # CLI flag: -dynamodb.chunk.get-max-parallelism
+    [chunk_get_max_parallelism: <int> | default = 32]

     backoff_config:
       # Minimum delay when backing off.
       # CLI flag: -bigtable.backoff-min-period
-      [minbackoff: <duration> | default = 100ms]
+      [min_period: <duration> | default = 100ms]

       # Maximum delay when backing off.
       # CLI flag: -bigtable.backoff-max-period
-      [maxbackoff: <duration> | default = 10s]
+      [max_period: <duration> | default = 10s]

       # Number of times to backoff and retry before failing.
       # CLI flag: -bigtable.backoff-retries
-      [maxretries: <int> | default = 10]
+      [max_retries: <int> | default = 10]

   # If enabled, once a tables info is fetched, it is cached.
   # CLI flag: -bigtable.table-cache.enabled
-  [tablecacheenabled: <boolean> | default = true]
+  [table_cache_enabled: <boolean> | default = true]

   # Duration to cache tables before checking again.
   # CLI flag: -bigtable.table-cache.expiration
-  [tablecacheexpiration: <duration> | default = 30m0s]
+  [table_cache_expiration: <duration> | default = 30m0s]

 # Cache validity for active index entries. Should be no higher than
 # -ingester.max-chunk-idle.
 # CLI flag: -store.index-cache-validity
-[indexcachevalidity: <duration> | default = 5m0s]
+[index_cache_validity: <duration> | default = 5m0s]

### ingester_client_config

 grpc_client_config:
   backoff_config:
     # Minimum delay when backing off.
     # CLI flag: -ingester.client.backoff-min-period
-    [minbackoff: <duration> | default = 100ms]
+    [min_period: <duration> | default = 100ms]

     # Maximum delay when backing off.
     # CLI flag: -ingester.client.backoff-max-period
-    [maxbackoff: <duration> | default = 10s]
+    [max_period: <duration> | default = 10s]

     # Number of times to backoff and retry before failing.
     # CLI flag: -ingester.client.backoff-retries
-    [maxretries: <int> | default = 10]
+    [max_retries: <int> | default = 10]

### frontend_worker_config

-# Address of query frontend service.
+# Address of query frontend service, in host:port format.
 # CLI flag: -querier.frontend-address
-[address: <string> | default = ""]
+[frontend_address: <string> | default = ""]

 # How often to query DNS.
 # CLI flag: -querier.dns-lookup-period
-[dnslookupduration: <duration> | default = 10s]
+[dns_lookup_duration: <duration> | default = 10s]

 grpc_client_config:
   backoff_config:
     # Minimum delay when backing off.
     # CLI flag: -querier.frontend-client.backoff-min-period
-    [minbackoff: <duration> | default = 100ms]
+    [min_period: <duration> | default = 100ms]

     # Maximum delay when backing off.
     # CLI flag: -querier.frontend-client.backoff-max-period
-    [maxbackoff: <duration> | default = 10s]
+    [max_period: <duration> | default = 10s]

     # Number of times to backoff and retry before failing.
     # CLI flag: -querier.frontend-client.backoff-retries
-    [maxretries: <int> | default = 10]
+    [max_retries: <int> | default = 10]

### consul_config

 # ACL Token used to interact with Consul.
-# CLI flag: -<prefix>.consul.acltoken
-[acltoken: <string> | default = ""]
+# CLI flag: -<prefix>.consul.acl-token
+[acl_token: <string> | default = ""]

 # HTTP timeout when talking to Consul
 # CLI flag: -<prefix>.consul.client-timeout
-[httpclienttimeout: <duration> | default = 20s]
+[http_client_timeout: <duration> | default = 20s]

 # Enable consistent reads to Consul.
 # CLI flag: -<prefix>.consul.consistent-reads
-[consistentreads: <boolean> | default = true]
+[consistent_reads: <boolean> | default = false]

 # Rate limit when watching key or prefix in Consul, in requests per second. 0
 # disables the rate limit.
 # CLI flag: -<prefix>.consul.watch-rate-limit
-[watchkeyratelimit: <float> | default = 0]
+[watch_rate_limit: <float> | default = 1]

 # Burst size used in rate limit. Values less than 1 are treated as 1.
 # CLI flag: -<prefix>.consul.watch-burst-size
-[watchkeyburstsize: <int> | default = 1]
+[watch_burst_size: <int> | default = 1]


### configstore_config
 # URL of configs API server.
 # CLI flag: -<prefix>.configs.url
-[configsapiurl: <url> | default = ]
+[configs_api_url: <url> | default = ]

 # Timeout for requests to Weave Cloud configs service.
 # CLI flag: -<prefix>.configs.client-timeout
-[clienttimeout: <duration> | default = 5s]
+[client_timeout: <duration> | default = 5s]
```

## 0.7.0 / 2020-03-16

Cortex `0.7.0` is a major step forward the upcoming `1.0` release. In this release, we've got 164 contributions from 26 authors. Thanks to all contributors! ❤️

Please be aware that Cortex `0.7.0` introduces some **breaking changes**. You're encouraged to read all the `[CHANGE]` entries below before upgrading your Cortex cluster. In particular:

- Cleaned up some configuration options in preparation for the Cortex `1.0.0` release (see also the [annotated config file breaking changes](#annotated-config-file-breaking-changes) below):
  - Removed CLI flags support to configure the schema (see [how to migrate from flags to schema file](https://cortexmetrics.io/docs/configuration/schema-configuration/#migrating-from-flags-to-schema-file))
  - Renamed CLI flag `-config-yaml` to `-schema-config-file`
  - Removed CLI flag `-store.min-chunk-age` in favor of `-querier.query-store-after`. The corresponding YAML config option `ingestermaxquerylookback` has been renamed to [`query_ingesters_within`](https://cortexmetrics.io/docs/configuration/configuration-file/#querier-config)
  - Deprecated CLI flag `-frontend.cache-split-interval` in favor of `-querier.split-queries-by-interval`
  - Renamed the YAML config option `defaul_validity` to `default_validity`
  - Removed the YAML config option `config_store` (in the [`alertmanager YAML config`](https://cortexmetrics.io/docs/configuration/configuration-file/#alertmanager-config)) in favor of `store`
  - Removed the YAML config root block `configdb` in favor of [`configs`](https://cortexmetrics.io/docs/configuration/configuration-file/#configs-config). This change is also reflected in the following CLI flags renaming:
      * `-database.*` -> `-configs.database.*`
      * `-database.migrations` -> `-configs.database.migrations-dir`
  - Removed the fluentd-based billing infrastructure including the CLI flags:
      * `-distributor.enable-billing`
      * `-billing.max-buffered-events`
      * `-billing.retry-delay`
      * `-billing.ingester`
- Removed support for using denormalised tokens in the ring. Before upgrading, make sure your Cortex cluster is already running `v0.6.0` or an earlier version with `-ingester.normalise-tokens=true`

### Full changelog

* [CHANGE] Removed support for flags to configure schema. Further, the flag for specifying the config file (`-config-yaml`) has been deprecated. Please use `-schema-config-file`. See the [Schema Configuration documentation](https://cortexmetrics.io/docs/configuration/schema-configuration/) for more details on how to configure the schema using the YAML file. #2221
* [CHANGE] In the config file, the root level `config_store` config option has been moved to `alertmanager` > `store` > `configdb`. #2125
* [CHANGE] Removed unnecessary `frontend.cache-split-interval` in favor of `querier.split-queries-by-interval` both to reduce configuration complexity and guarantee alignment of these two configs. Starting from now, `-querier.cache-results` may only be enabled in conjunction with `-querier.split-queries-by-interval` (previously the cache interval default was `24h` so if you want to preserve the same behaviour you should set `-querier.split-queries-by-interval=24h`). #2040
* [CHANGE] Renamed Configs configuration options. #2187
  * configuration options
    * `-database.*` -> `-configs.database.*`
    * `-database.migrations` -> `-configs.database.migrations-dir`
  * config file
    * `configdb.uri:` -> `configs.database.uri:`
    * `configdb.migrationsdir:` -> `configs.database.migrations_dir:`
    * `configdb.passwordfile:` -> `configs.database.password_file:`
* [CHANGE] Moved `-store.min-chunk-age` to the Querier config as `-querier.query-store-after`, allowing the store to be skipped during query time if the metrics wouldn't be found. The YAML config option `ingestermaxquerylookback` has been renamed to `query_ingesters_within` to match its CLI flag. #1893
* [CHANGE] Renamed the cache configuration setting `defaul_validity` to `default_validity`. #2140
* [CHANGE] Remove fluentd-based billing infrastructure and flags such as `-distributor.enable-billing`. #1491
* [CHANGE] Removed remaining support for using denormalised tokens in the ring. If you're still running ingesters with denormalised tokens (Cortex 0.4 or earlier, with `-ingester.normalise-tokens=false`), such ingesters will now be completely invisible to distributors and need to be either switched to Cortex 0.6.0 or later, or be configured to use normalised tokens. #2034
* [CHANGE] The frontend http server will now send 502 in case of deadline exceeded and 499 if the user requested cancellation. #2156
* [CHANGE] We now enforce queries to be up to `-querier.max-query-into-future` into the future (defaults to 10m). #1929
  * `-store.min-chunk-age` has been removed
  * `-querier.query-store-after` has been added in it's place.
* [CHANGE] Removed unused `/validate_expr endpoint`. #2152
* [CHANGE] Updated Prometheus dependency to v2.16.0. This Prometheus version uses Active Query Tracker to limit concurrent queries. In order to keep `-querier.max-concurrent` working, Active Query Tracker is enabled by default, and is configured to store its data to `active-query-tracker` directory (relative to current directory when Cortex started). This can be changed by using `-querier.active-query-tracker-dir` option. Purpose of Active Query Tracker is to log queries that were running when Cortex crashes. This logging happens on next Cortex start. #2088
* [CHANGE] Default to BigChunk encoding; may result in slightly higher disk usage if many timeseries have a constant value, but should generally result in fewer, bigger chunks. #2207
* [CHANGE] WAL replays are now done while the rest of Cortex is starting, and more specifically, when HTTP server is running. This makes it possible to scrape metrics during WAL replays. Applies to both chunks and experimental blocks storage. #2222
* [CHANGE] Cortex now has `/ready` probe for all services, not just ingester and querier as before. In single-binary mode, /ready reports 204 only if all components are running properly. #2166
* [CHANGE] If you are vendoring Cortex and use its components in your project, be aware that many Cortex components no longer start automatically when they are created. You may want to review PR and attached document. #2166
* [CHANGE] Experimental TSDB: the querier in-memory index cache used by the experimental blocks storage shifted from per-tenant to per-querier. The `-experimental.tsdb.bucket-store.index-cache-size-bytes` now configures the per-querier index cache max size instead of a per-tenant cache and its default has been increased to 1GB. #2189
* [CHANGE] Experimental TSDB: TSDB head compaction interval and concurrency is now configurable (defaults to 1 min interval and 5 concurrent head compactions). New options: `-experimental.tsdb.head-compaction-interval` and `-experimental.tsdb.head-compaction-concurrency`. #2172
* [CHANGE] Experimental TSDB: switched the blocks storage index header to the binary format. This change is expected to have no visible impact, except lower startup times and memory usage in the queriers. It's possible to switch back to the old JSON format via the flag `-experimental.tsdb.bucket-store.binary-index-header-enabled=false`. #2223
* [CHANGE] Experimental Memberlist KV store can now be used in single-binary Cortex. Attempts to use it previously would fail with panic. This change also breaks existing binary protocol used to exchange gossip messages, so this version will not be able to understand gossiped Ring when used in combination with the previous version of Cortex. Easiest way to upgrade is to shutdown old Cortex installation, and restart it with new version. Incremental rollout works too, but with reduced functionality until all components run the same version. #2016
* [FEATURE] Added a read-only local alertmanager config store using files named corresponding to their tenant id. #2125
* [FEATURE] Added flag `-experimental.ruler.enable-api` to enable the ruler api which implements the Prometheus API `/api/v1/rules` and `/api/v1/alerts` endpoints under the configured `-http.prefix`. #1999
* [FEATURE] Added sharding support to compactor when using the experimental TSDB blocks storage. #2113
* [FEATURE] Added ability to override YAML config file settings using environment variables. #2147
  * `-config.expand-env`
* [FEATURE] Added flags to disable Alertmanager notifications methods. #2187
  * `-configs.notifications.disable-email`
  * `-configs.notifications.disable-webhook`
* [FEATURE] Add /config HTTP endpoint which exposes the current Cortex configuration as YAML. #2165
* [FEATURE] Allow Prometheus remote write directly to ingesters. #1491
* [FEATURE] Introduced new standalone service `query-tee` that can be used for testing purposes to send the same Prometheus query to multiple backends (ie. two Cortex clusters ingesting the same metrics) and compare the performances. #2203
* [FEATURE] Fan out parallelizable queries to backend queriers concurrently. #1878
  * `querier.parallelise-shardable-queries` (bool)
  * Requires a shard-compatible schema (v10+)
  * This causes the number of traces to increase accordingly.
  * The query-frontend now requires a schema config to determine how/when to shard queries, either from a file or from flags (i.e. by the `config-yaml` CLI flag). This is the same schema config the queriers consume. The schema is only required to use this option.
  * It's also advised to increase downstream concurrency controls as well:
    * `querier.max-outstanding-requests-per-tenant`
    * `querier.max-query-parallelism`
    * `querier.max-concurrent`
    * `server.grpc-max-concurrent-streams` (for both query-frontends and queriers)
* [FEATURE] Added user sub rings to distribute users to a subset of ingesters. #1947
  * `-experimental.distributor.user-subring-size`
* [FEATURE] Add flag `-experimental.tsdb.stripe-size` to expose TSDB stripe size option. #2185
* [FEATURE] Experimental Delete Series: Added support for Deleting Series with Prometheus style API. Needs to be enabled first by setting `-purger.enable` to `true`. Deletion only supported when using `boltdb` and `filesystem` as index and object store respectively. Support for other stores to follow in separate PRs #2103
* [ENHANCEMENT] Alertmanager: Expose Per-tenant alertmanager metrics #2124
* [ENHANCEMENT] Add `status` label to `cortex_alertmanager_configs` metric to gauge the number of valid and invalid configs. #2125
* [ENHANCEMENT] Cassandra Authentication: added the `custom_authenticators` config option that allows users to authenticate with cassandra clusters using password authenticators that are not approved by default in [gocql](https://github.com/gocql/gocql/blob/81b8263d9fe526782a588ef94d3fa5c6148e5d67/conn.go#L27) #2093
* [ENHANCEMENT] Cassandra Storage: added `max_retries`, `retry_min_backoff` and `retry_max_backoff` configuration options to enable retrying recoverable errors. #2054
* [ENHANCEMENT] Allow to configure HTTP and gRPC server listen address, maximum number of simultaneous connections and connection keepalive settings.
  * `-server.http-listen-address`
  * `-server.http-conn-limit`
  * `-server.grpc-listen-address`
  * `-server.grpc-conn-limit`
  * `-server.grpc.keepalive.max-connection-idle`
  * `-server.grpc.keepalive.max-connection-age`
  * `-server.grpc.keepalive.max-connection-age-grace`
  * `-server.grpc.keepalive.time`
  * `-server.grpc.keepalive.timeout`
* [ENHANCEMENT] PostgreSQL: Bump up `github.com/lib/pq` from `v1.0.0` to `v1.3.0` to support PostgreSQL SCRAM-SHA-256 authentication. #2097
* [ENHANCEMENT] Cassandra Storage: User no longer need `CREATE` privilege on `<all keyspaces>` if given keyspace exists. #2032
* [ENHANCEMENT] Cassandra Storage: added `password_file` configuration options to enable reading Cassandra password from file. #2096
* [ENHANCEMENT] Configs API: Allow GET/POST configs in YAML format. #2181
* [ENHANCEMENT] Background cache writes are batched to improve parallelism and observability. #2135
* [ENHANCEMENT] Add automatic repair for checkpoint and WAL. #2105
* [ENHANCEMENT] Support `lastEvaluation` and `evaluationTime` in `/api/v1/rules` endpoints and make order of groups stable. #2196
* [ENHANCEMENT] Skip expired requests in query-frontend scheduling. #2082
* [ENHANCEMENT] Add ability to configure gRPC keepalive settings. #2066
* [ENHANCEMENT] Experimental TSDB: Export TSDB Syncer metrics from Compactor component, they are prefixed with `cortex_compactor_`. #2023
* [ENHANCEMENT] Experimental TSDB: Added dedicated flag `-experimental.tsdb.bucket-store.tenant-sync-concurrency` to configure the maximum number of concurrent tenants for which blocks are synched. #2026
* [ENHANCEMENT] Experimental TSDB: Expose metrics for objstore operations (prefixed with `cortex_<component>_thanos_objstore_`, component being one of `ingester`, `querier` and `compactor`). #2027
* [ENHANCEMENT] Experimental TSDB: Added support for Azure Storage to be used for block storage, in addition to S3 and GCS. #2083
* [ENHANCEMENT] Experimental TSDB: Reduced memory allocations in the ingesters when using the experimental blocks storage. #2057
* [ENHANCEMENT] Experimental Memberlist KV: expose `-memberlist.gossip-to-dead-nodes-time` and `-memberlist.dead-node-reclaim-time` options to control how memberlist library handles dead nodes and name reuse. #2131
* [BUGFIX] Alertmanager: fixed panic upon applying a new config, caused by duplicate metrics registration in the `NewPipelineBuilder` function. #211
* [BUGFIX] Azure Blob ChunkStore: Fixed issue causing `invalid chunk checksum` errors. #2074
* [BUGFIX] The gauge `cortex_overrides_last_reload_successful` is now only exported by components that use a `RuntimeConfigManager`. Previously, for components that do not initialize a `RuntimeConfigManager` (such as the compactor) the gauge was initialized with 0 (indicating error state) and then never updated, resulting in a false-negative permanent error state. #2092
* [BUGFIX] Fixed WAL metric names, added the `cortex_` prefix.
* [BUGFIX] Restored histogram `cortex_configs_request_duration_seconds` #2138
* [BUGFIX] Fix wrong syntax for `url` in config-file-reference. #2148
* [BUGFIX] Fixed some 5xx status code returned by the query-frontend when they should actually be 4xx. #2122
* [BUGFIX] Fixed leaked goroutines in the querier. #2070
* [BUGFIX] Experimental TSDB: fixed `/all_user_stats` and `/api/prom/user_stats` endpoints when using the experimental TSDB blocks storage. #2042
* [BUGFIX] Experimental TSDB: fixed ruler to correctly work with the experimental TSDB blocks storage. #2101

### Changes to denormalised tokens in the ring

Cortex 0.4.0 is the last version that can *write* denormalised tokens. Cortex 0.5.0 and above always write normalised tokens.

Cortex 0.6.0 is the last version that can *read* denormalised tokens. Starting with Cortex 0.7.0 only normalised tokens are supported, and ingesters writing denormalised tokens to the ring (running Cortex 0.4.0 or earlier with `-ingester.normalise-tokens=false`) are ignored by distributors. Such ingesters should either switch to using normalised tokens, or be upgraded to Cortex 0.5.0 or later.

### Known issues

- The gRPC streaming for ingesters doesn't work when using the experimental TSDB blocks storage. Please do not enable `-querier.ingester-streaming` if you're using the TSDB blocks storage. If you want to enable it, you can build Cortex from `master` given the issue has been fixed after Cortex `0.7` branch has been cut and the fix wasn't included in the `0.7` because related to an experimental feature.

### Annotated config file breaking changes

In this section you can find a config file diff showing the breaking changes introduced in Cortex `0.7`. You can also find the [full configuration file reference doc](https://cortexmetrics.io/docs/configuration/configuration-file/) in the website.

 ```diff
### Root level config

 # "configdb" has been moved to "alertmanager > store > configdb".
-[configdb: <configdb_config>]

 # "config_store" has been renamed to "configs".
-[config_store: <configstore_config>]
+[configs: <configs_config>]


### `distributor_config`

 # The support to hook an external billing system has been removed.
-[enable_billing: <boolean> | default = false]
-billing:
-  [maxbufferedevents: <int> | default = 1024]
-  [retrydelay: <duration> | default = 500ms]
-  [ingesterhostport: <string> | default = "localhost:24225"]


### `querier_config`

 # "ingestermaxquerylookback" has been renamed to "query_ingesters_within".
-[ingestermaxquerylookback: <duration> | default = 0s]
+[query_ingesters_within: <duration> | default = 0s]


### `queryrange_config`

results_cache:
  cache:
     # "defaul_validity" has been renamed to "default_validity".
-    [defaul_validity: <duration> | default = 0s]
+    [default_validity: <duration> | default = 0s]

   # "cache_split_interval" has been deprecated in favor of "split_queries_by_interval".
-  [cache_split_interval: <duration> | default = 24h0m0s]


### `alertmanager_config`

# The "store" config block has been added. This includes "configdb" which previously
# was the "configdb" root level config block.
+store:
+  [type: <string> | default = "configdb"]
+  [configdb: <configstore_config>]
+  local:
+    [path: <string> | default = ""]


### `storage_config`

index_queries_cache_config:
   # "defaul_validity" has been renamed to "default_validity".
-  [defaul_validity: <duration> | default = 0s]
+  [default_validity: <duration> | default = 0s]


### `chunk_store_config`

chunk_cache_config:
   # "defaul_validity" has been renamed to "default_validity".
-  [defaul_validity: <duration> | default = 0s]
+  [default_validity: <duration> | default = 0s]

write_dedupe_cache_config:
   # "defaul_validity" has been renamed to "default_validity".
-  [defaul_validity: <duration> | default = 0s]
+  [default_validity: <duration> | default = 0s]

 # "min_chunk_age" has been removed in favor of "querier > query_store_after".
-[min_chunk_age: <duration> | default = 0s]


### `configs_config`

-# "uri" has been moved to "database > uri".
-[uri: <string> | default = "postgres://postgres@configs-db.weave.local/configs?sslmode=disable"]

-# "migrationsdir" has been moved to "database > migrations_dir".
-[migrationsdir: <string> | default = ""]

-# "passwordfile" has been moved to "database > password_file".
-[passwordfile: <string> | default = ""]

+database:
+  [uri: <string> | default = "postgres://postgres@configs-db.weave.local/configs?sslmode=disable"]
+  [migrations_dir: <string> | default = ""]
+  [password_file: <string> | default = ""]
```

## 0.6.1 / 2020-02-05

* [BUGFIX] Fixed parsing of the WAL configuration when specified in the YAML config file. #2071

## 0.6.0 / 2020-01-28

Note that the ruler flags need to be changed in this upgrade. You're moving from a single node ruler to something that might need to be sharded.
Further, if you're using the configs service, we've upgraded the migration library and this requires some manual intervention. See full instructions below to upgrade your PostgreSQL.

* [CHANGE] The frontend component now does not cache results if it finds a `Cache-Control` header and if one of its values is `no-store`. #1974
* [CHANGE] Flags changed with transition to upstream Prometheus rules manager:
  * `-ruler.client-timeout` is now `ruler.configs.client-timeout` in order to match `ruler.configs.url`.
  * `-ruler.group-timeout`has been removed.
  * `-ruler.num-workers` has been removed.
  * `-ruler.rule-path` has been added to specify where the prometheus rule manager will sync rule files.
  * `-ruler.storage.type` has beem added to specify the rule store backend type, currently only the configdb.
  * `-ruler.poll-interval` has been added to specify the interval in which to poll new rule groups.
  * `-ruler.evaluation-interval` default value has changed from `15s` to `1m` to match the default evaluation interval in Prometheus.
  * Ruler sharding requires a ring which can be configured via the ring flags prefixed by `ruler.ring.`. #1987
* [CHANGE] Use relative links from /ring page to make it work when used behind reverse proxy. #1896
* [CHANGE] Deprecated `-distributor.limiter-reload-period` flag. #1766
* [CHANGE] Ingesters now write only normalised tokens to the ring, although they can still read denormalised tokens used by other ingesters. `-ingester.normalise-tokens` is now deprecated, and ignored. If you want to switch back to using denormalised tokens, you need to downgrade to Cortex 0.4.0. Previous versions don't handle claiming tokens from normalised ingesters correctly. #1809
* [CHANGE] Overrides mechanism has been renamed to "runtime config", and is now separate from limits. Runtime config is simply a file that is reloaded by Cortex every couple of seconds. Limits and now also multi KV use this mechanism.<br />New arguments were introduced: `-runtime-config.file` (defaults to empty) and `-runtime-config.reload-period` (defaults to 10 seconds), which replace previously used `-limits.per-user-override-config` and `-limits.per-user-override-period` options. Old options are still used if `-runtime-config.file` is not specified. This change is also reflected in YAML configuration, where old `limits.per_tenant_override_config` and `limits.per_tenant_override_period` fields are replaced with `runtime_config.file` and `runtime_config.period` respectively. #1749
* [CHANGE] Cortex now rejects data with duplicate labels. Previously, such data was accepted, with duplicate labels removed with only one value left. #1964
* [CHANGE] Changed the default value for `-distributor.ha-tracker.prefix` from `collectors/` to `ha-tracker/` in order to not clash with other keys (ie. ring) stored in the same key-value store. #1940
* [FEATURE] Experimental: Write-Ahead-Log added in ingesters for more data reliability against ingester crashes. #1103
  * `--ingester.wal-enabled`: Setting this to `true` enables writing to WAL during ingestion.
  * `--ingester.wal-dir`: Directory where the WAL data should be stored and/or recovered from.
  * `--ingester.checkpoint-enabled`: Set this to `true` to enable checkpointing of in-memory chunks to disk.
  * `--ingester.checkpoint-duration`: This is the interval at which checkpoints should be created.
  * `--ingester.recover-from-wal`: Set this to `true` to recover data from an existing WAL.
  * For more information, please checkout the ["Ingesters with WAL" guide](https://cortexmetrics.io/docs/guides/ingesters-with-wal/).
* [FEATURE] The distributor can now drop labels from samples (similar to the removal of the replica label for HA ingestion) per user via the `distributor.drop-label` flag. #1726
* [FEATURE] Added flag `debug.mutex-profile-fraction` to enable mutex profiling #1969
* [FEATURE] Added `global` ingestion rate limiter strategy. Deprecated `-distributor.limiter-reload-period` flag. #1766
* [FEATURE] Added support for Microsoft Azure blob storage to be used for storing chunk data. #1913
* [FEATURE] Added readiness probe endpoint`/ready` to queriers. #1934
* [FEATURE] Added "multi" KV store that can interact with two other KV stores, primary one for all reads and writes, and secondary one, which only receives writes. Primary/secondary store can be modified in runtime via runtime-config mechanism (previously "overrides"). #1749
* [FEATURE] Added support to store ring tokens to a file and read it back on startup, instead of generating/fetching the tokens to/from the ring. This feature can be enabled with the flag `-ingester.tokens-file-path`. #1750
* [FEATURE] Experimental TSDB: Added `/series` API endpoint support with TSDB blocks storage. #1830
* [FEATURE] Experimental TSDB: Added TSDB blocks `compactor` component, which iterates over users blocks stored in the bucket and compact them according to the configured block ranges. #1942
* [ENHANCEMENT] metric `cortex_ingester_flush_reasons` gets a new `reason` value: `Spread`, when `-ingester.spread-flushes` option is enabled. #1978
* [ENHANCEMENT] Added `password` and `enable_tls` options to redis cache configuration. Enables usage of Microsoft Azure Cache for Redis service. #1923
* [ENHANCEMENT] Upgraded Kubernetes API version for deployments from `extensions/v1beta1` to `apps/v1`. #1941
* [ENHANCEMENT] Experimental TSDB: Open existing TSDB on startup to prevent ingester from becoming ready before it can accept writes. The max concurrency is set via `--experimental.tsdb.max-tsdb-opening-concurrency-on-startup`. #1917
* [ENHANCEMENT] Experimental TSDB: Querier now exports aggregate metrics from Thanos bucket store and in memory index cache (many metrics to list, but all have `cortex_querier_bucket_store_` or `cortex_querier_blocks_index_cache_` prefix). #1996
* [ENHANCEMENT] Experimental TSDB: Improved multi-tenant bucket store. #1991
  * Allowed to configure the blocks sync interval via `-experimental.tsdb.bucket-store.sync-interval` (0 disables the sync)
  * Limited the number of tenants concurrently synched by `-experimental.tsdb.bucket-store.block-sync-concurrency`
  * Renamed `cortex_querier_sync_seconds` metric to `cortex_querier_blocks_sync_seconds`
  * Track `cortex_querier_blocks_sync_seconds` metric for the initial sync too
* [BUGFIX] Fixed unnecessary CAS operations done by the HA tracker when the jitter is enabled. #1861
* [BUGFIX] Fixed ingesters getting stuck in a LEAVING state after coming up from an ungraceful exit. #1921
* [BUGFIX] Reduce memory usage when ingester Push() errors. #1922
* [BUGFIX] Table Manager: Fixed calculation of expected tables and creation of tables from next active schema considering grace period. #1976
* [BUGFIX] Experimental TSDB: Fixed ingesters consistency during hand-over when using experimental TSDB blocks storage. #1854 #1818
* [BUGFIX] Experimental TSDB: Fixed metrics when using experimental TSDB blocks storage. #1981 #1982 #1990 #1983
* [BUGFIX] Experimental memberlist: Use the advertised address when sending packets to other peers of the Gossip memberlist. #1857
* [BUGFIX] Experimental TSDB: Fixed incorrect query results introduced in #2604 caused by a buffer incorrectly reused while iterating samples. #2697

### Upgrading PostgreSQL (if you're using configs service)

Reference: <https://github.com/golang-migrate/migrate/tree/master/database/postgres#upgrading-from-v1>

1. Install the migrate package cli tool: <https://github.com/golang-migrate/migrate/tree/master/cmd/migrate#installation>
2. Drop the `schema_migrations` table: `DROP TABLE schema_migrations;`.
2. Run the migrate command:

```bash
migrate  -path <absolute_path_to_cortex>/cmd/cortex/migrations -database postgres://localhost:5432/database force 2
```

### Known issues

- The `cortex_prometheus_rule_group_last_evaluation_timestamp_seconds` metric, tracked by the ruler, is not unregistered for rule groups not being used anymore. This issue will be fixed in the next Cortex release (see [2033](https://github.com/cortexproject/cortex/issues/2033)).

- Write-Ahead-Log (WAL) does not have automatic repair of corrupt checkpoint or WAL segments, which is possible if ingester crashes abruptly or the underlying disk corrupts. Currently the only way to resolve this is to manually delete the affected checkpoint and/or WAL segments. Automatic repair will be added in the future releases.

## 0.4.0 / 2019-12-02

* [CHANGE] The frontend component has been refactored to be easier to re-use. When upgrading the frontend, cache entries will be discarded and re-created with the new protobuf schema. #1734
* [CHANGE] Removed direct DB/API access from the ruler. `-ruler.configs.url` has been now deprecated. #1579
* [CHANGE] Removed `Delta` encoding. Any old chunks with `Delta` encoding cannot be read anymore. If `ingester.chunk-encoding` is set to `Delta` the ingester will fail to start. #1706
* [CHANGE] Setting `-ingester.max-transfer-retries` to 0 now disables hand-over when ingester is shutting down. Previously, zero meant infinite number of attempts. #1771
* [CHANGE] `dynamo` has been removed as a valid storage name to make it consistent for all components. `aws` and `aws-dynamo` remain as valid storage names.
* [CHANGE/FEATURE] The frontend split and cache intervals can now be configured using the respective flag `--querier.split-queries-by-interval` and `--frontend.cache-split-interval`.
  * If `--querier.split-queries-by-interval` is not provided request splitting is disabled by default.
  * __`--querier.split-queries-by-day` is still accepted for backward compatibility but has been deprecated. You should now use `--querier.split-queries-by-interval`. We recommend a to use a multiple of 24 hours.__
* [FEATURE] Global limit on the max series per user and metric #1760
  * `-ingester.max-global-series-per-user`
  * `-ingester.max-global-series-per-metric`
  * Requires `-distributor.replication-factor` and `-distributor.shard-by-all-labels` set for the ingesters too
* [FEATURE] Flush chunks with stale markers early with `ingester.max-stale-chunk-idle`. #1759
* [FEATURE] EXPERIMENTAL: Added new KV Store backend based on memberlist library. Components can gossip about tokens and ingester states, instead of using Consul or Etcd. #1721
* [FEATURE] EXPERIMENTAL: Use TSDB in the ingesters & flush blocks to S3/GCS ala Thanos. This will let us use an Object Store more efficiently and reduce costs. #1695
* [FEATURE] Allow Query Frontend to log slow queries with `frontend.log-queries-longer-than`. #1744
* [FEATURE] Add HTTP handler to trigger ingester flush & shutdown - used when running as a stateful set with the WAL enabled.  #1746
* [FEATURE] EXPERIMENTAL: Added GCS support to TSDB blocks storage. #1772
* [ENHANCEMENT] Reduce memory allocations in the write path. #1706
* [ENHANCEMENT] Consul client now follows recommended practices for blocking queries wrt returned Index value. #1708
* [ENHANCEMENT] Consul client can optionally rate-limit itself during Watch (used e.g. by ring watchers) and WatchPrefix (used by HA feature) operations. Rate limiting is disabled by default. New flags added: `--consul.watch-rate-limit`, and `--consul.watch-burst-size`. #1708
* [ENHANCEMENT] Added jitter to HA deduping heartbeats, configure using `distributor.ha-tracker.update-timeout-jitter-max` #1534
* [ENHANCEMENT] Add ability to flush chunks with stale markers early. #1759
* [BUGFIX] Stop reporting successful actions as 500 errors in KV store metrics. #1798
* [BUGFIX] Fix bug where duplicate labels can be returned through metadata APIs. #1790
* [BUGFIX] Fix reading of old, v3 chunk data. #1779
* [BUGFIX] Now support IAM roles in service accounts in AWS EKS. #1803
* [BUGFIX] Fixed duplicated series returned when querying both ingesters and store with the experimental TSDB blocks storage. #1778

In this release we updated the following dependencies:

- gRPC v1.25.0  (resulted in a drop of 30% CPU usage when compression is on)
- jaeger-client v2.20.0
- aws-sdk-go to v1.25.22

## 0.3.0 / 2019-10-11

This release adds support for Redis as an alternative to Memcached, and also includes many optimisations which reduce CPU and memory usage.

* [CHANGE] Gauge metrics were renamed to drop the `_total` suffix. #1685
  * In Alertmanager, `alertmanager_configs_total` is now `alertmanager_configs`
  * In Ruler, `scheduler_configs_total` is now `scheduler_configs`
  * `scheduler_groups_total` is now `scheduler_groups`.
* [CHANGE] `--alertmanager.configs.auto-slack-root` flag was dropped as auto Slack root is not supported anymore. #1597
* [CHANGE] In table-manager, default DynamoDB capacity was reduced from 3,000 units to 1,000 units. We recommend you do not run with the defaults: find out what figures are needed for your environment and set that via `-dynamodb.periodic-table.write-throughput` and `-dynamodb.chunk-table.write-throughput`.
* [FEATURE] Add Redis support for caching #1612
* [FEATURE] Allow spreading chunk writes across multiple S3 buckets #1625
* [FEATURE] Added `/shutdown` endpoint for ingester to shutdown all operations of the ingester. #1746
* [ENHANCEMENT] Upgraded Prometheus to 2.12.0 and Alertmanager to 0.19.0. #1597
* [ENHANCEMENT] Cortex is now built with Go 1.13 #1675, #1676, #1679
* [ENHANCEMENT] Many optimisations, mostly impacting ingester and querier: #1574, #1624, #1638, #1644, #1649, #1654, #1702

Full list of changes: <https://github.com/cortexproject/cortex/compare/v0.2.0...v0.3.0>

## 0.2.0 / 2019-09-05

This release has several exciting features, the most notable of them being setting `-ingester.spread-flushes` to potentially reduce your storage space by upto 50%.

* [CHANGE] Flags changed due to changes upstream in Prometheus Alertmanager #929:
  * `alertmanager.mesh.listen-address` is now `cluster.listen-address`
  * `alertmanager.mesh.peer.host` and `alertmanager.mesh.peer.service` can be replaced by `cluster.peer`
  * `alertmanager.mesh.hardware-address`, `alertmanager.mesh.nickname`, `alertmanager.mesh.password`, and `alertmanager.mesh.peer.refresh-interval` all disappear.
* [CHANGE] --claim-on-rollout flag deprecated; feature is now always on #1566
* [CHANGE] Retention period must now be a multiple of periodic table duration #1564
* [CHANGE] The value for the name label for the chunks memcache in all `cortex_cache_` metrics is now `chunksmemcache` (before it was `memcache`) #1569
* [FEATURE] Makes the ingester flush each timeseries at a specific point in the max-chunk-age cycle with `-ingester.spread-flushes`. This means multiple replicas of a chunk are very likely to contain the same contents which cuts chunk storage space by up to 66%. #1578
* [FEATURE] Make minimum number of chunk samples configurable per user #1620
* [FEATURE] Honor HTTPS for custom S3 URLs #1603
* [FEATURE] You can now point the query-frontend at a normal Prometheus for parallelisation and caching #1441
* [FEATURE] You can now specify `http_config` on alert receivers #929
* [FEATURE] Add option to use jump hashing to load balance requests to memcached #1554
* [FEATURE] Add status page for HA tracker to distributors #1546
* [FEATURE] The distributor ring page is now easier to read with alternate rows grayed out #1621

## 0.1.0 / 2019-08-07

* [CHANGE] HA Tracker flags were renamed to provide more clarity #1465
  * `distributor.accept-ha-labels` is now `distributor.ha-tracker.enable`
  * `distributor.accept-ha-samples` is now `distributor.ha-tracker.enable-for-all-users`
  * `ha-tracker.replica` is now `distributor.ha-tracker.replica`
  * `ha-tracker.cluster` is now `distributor.ha-tracker.cluster`
* [FEATURE] You can specify "heap ballast" to reduce Go GC Churn #1489
* [BUGFIX] HA Tracker no longer always makes a request to Consul/Etcd when a request is not from the active replica #1516
* [BUGFIX] Queries are now correctly cancelled by the query-frontend #1508<|MERGE_RESOLUTION|>--- conflicted
+++ resolved
@@ -38,12 +38,9 @@
 * [BUGFIX] Tracing: Fix missing object storage span instrumentation. #5074
 * [BUGFIX] Ingester: Ingesters returning empty response for metadata APIs. #5081
 * [BUGFIX] Ingester: Fix panic when querying metadata from blocks that are being deleted. #5119
-<<<<<<< HEAD
-* [BUGFIX] Alertmanager: Route web-ui requests to the alertmanager distributor when sharding is enabled. #5120
-=======
 * [BUGFIX] Ring: Fix case when dynamodb kv reaches the limit of 25 actions per batch call. #5136
 * [BUGFIX] Query-frontend:  Fix sorted queries do not produce sorted results for shardable queries. #5148
->>>>>>> 1da8a0ff
+* [BUGFIX] Alertmanager: Route web-ui requests to the alertmanager distributor when sharding is enabled. #5120
 * [FEATURE] Alertmanager: Add support for time_intervals. #5102
 
 ## 1.14.0 2022-12-02
