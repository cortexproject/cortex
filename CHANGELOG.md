--- conflicted
+++ resolved
@@ -21,11 +21,8 @@
 * [FEATURE] Query Frontend: Add `cortex_query_fetched_series_total` and `cortex_query_fetched_chunks_bytes_total` per-user counters to expose the number of series and bytes fetched as part of queries. These metrics can be enabled with the `-frontend.query-stats-enabled` flag (or its respective YAML config option `query_stats_enabled`). #4343
 * [FEATURE] AlertManager: Add support for SNS Receiver. #4382
 * [FEATURE] Distributor: Add label `status` to metric `cortex_distributor_ingester_append_failures_total` #4442
-<<<<<<< HEAD
 * [ENHANCEMENT] Querier: Retain Headers from request while decoding http requests to PrometheusRequests by prometheusCodec. #4416
-=======
 * [FEATURE] Queries: Added `present_over_time` PromQL function, also some TSDB optimisations. #4505
->>>>>>> 62022c83
 * [ENHANCEMENT] Add timeout for waiting on compactor to become ACTIVE in the ring. #4262
 * [ENHANCEMENT] Reduce memory used by streaming queries, particularly in ruler. #4341
 * [ENHANCEMENT] Ring: allow experimental configuration of disabling of heartbeat timeouts by setting the relevant configuration value to zero. Applies to the following: #4342
