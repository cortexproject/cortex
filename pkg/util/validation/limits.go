--- conflicted
+++ resolved
@@ -220,15 +220,9 @@
 	CompactorPartitionSeriesCount    int64          `yaml:"compactor_partition_series_count" json:"compactor_partition_series_count"`
 
 	// Parquet converter
-<<<<<<< HEAD
-	ParquetConverterEnabled         bool     `yaml:"parquet_converter_enabled" json:"parquet_converter_enabled" doc:"hidden"`
-	ParquetConverterTenantShardSize float64  `yaml:"parquet_converter_tenant_shard_size" json:"parquet_converter_tenant_shard_size" doc:"hidden"`
-	ParquetConverterSortColumns     []string `yaml:"parquet_converter_sort_columns" json:"parquet_converter_sort_columns" doc:"hidden"`
-=======
-	ParquetConverterEnabled         bool    `yaml:"parquet_converter_enabled" json:"parquet_converter_enabled"`
-	ParquetConverterTenantShardSize float64 `yaml:"parquet_converter_tenant_shard_size" json:"parquet_converter_tenant_shard_size"`
->>>>>>> 4fee6f11
-
+	ParquetConverterEnabled         bool     `yaml:"parquet_converter_enabled" json:"parquet_converter_enabled"`
+	ParquetConverterTenantShardSize float64  `yaml:"parquet_converter_tenant_shard_size" json:"parquet_converter_tenant_shard_size"`
+	ParquetConverterSortColumns     []string `yaml:"parquet_converter_sort_columns" json:"parquet_converter_sort_columns"`
 	// This config doesn't have a CLI flag registered here because they're registered in
 	// their own original config struct.
 	S3SSEType                 string `yaml:"s3_sse_type" json:"s3_sse_type" doc:"nocli|description=S3 server-side encryption type. Required to enable server-side encryption overrides for a specific tenant. If not set, the default S3 client settings are used."`
