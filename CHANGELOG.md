--- conflicted
+++ resolved
@@ -24,11 +24,8 @@
 * [FEATURE] Querier: Support for configuring query optimizers and enabling XFunctions in the Thanos engine. #6873
 * [FEATURE] Query Frontend: Add support /api/v1/format_query API for formatting queries. #6893
 * [FEATURE] Query Frontend: Add support for /api/v1/parse_query API (experimental) to parse a PromQL expression and return it as a JSON-formatted AST (abstract syntax tree). #6978
-<<<<<<< HEAD
 * [ENHANCEMENT] Modernizes the entire codebase by using go modernize tool. #7005
-=======
 * [ENHANCEMENT] Overrides Exporter: Expose all fields that can be converted to float64. Also, the label value `max_local_series_per_metric` got renamed to `max_series_per_metric`, and `max_local_series_per_user` got renamed to `max_series_per_user`. #6979
->>>>>>> 95a097ad
 * [ENHANCEMENT] Ingester: Add `cortex_ingester_tsdb_wal_replay_unknown_refs_total` and `cortex_ingester_tsdb_wbl_replay_unknown_refs_total` metrics to track unknown series references during wal/wbl replaying. #6945
 * [ENHANCEMENT] Ruler: Emit an error message when the rule synchronization fails. #6902
 * [ENHANCEMENT] Querier: Support snappy and zstd response compression for `-querier.response-compression` flag. #6848
