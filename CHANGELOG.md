# Changelog

## master / unreleased

* [CHANGE] Changed default for `-ingester.min-ready-duration` from 1 minute to 15 seconds. #4539
<<<<<<< HEAD
* [ENHANCEMENT] Ruler: Add `ruler.disable-rule-group-label` to disable the `rule_group` label on exported metrics. #4571
=======
* [ENHANCEMENT] Query federation: improve performance in MergeQueryable by memoizing labels. #4502
>>>>>>> b525af59
* [ENHANCEMENT] Added new ring related config `-ingester.readiness-check-ring-health` when enabled the readiness probe will succeed only after all instances are ACTIVE and healthy in the ring, this is enabled by default. #4539
* [CHANGE] query-frontend: Do not print anything in the logs of `query-frontend` if a in-progress query has been canceled (context canceled). #4562
* [ENHANCEMENT] Added new ring related config `-distributor.excluded-zones` when set this will exclude the comma-separated zones from the ring, default is "". #4539
* [ENHANCEMENT] Upgraded Docker base images to `alpine:3.14`. #4514
* [ENHANCEMENT] Updated Prometheus to latest. Includes changes from prometheus#9239, adding 15 new functions. Multiple TSDB bugfixes prometheus#9438 & prometheus#9381. #4524
* [ENHANCEMENT] Query Frontend: Add setting `-frontend.forward-headers-list` in frontend  to configure the set of headers from the requests to be forwarded to downstream requests. #4486
* [BUGFIX] AlertManager: remove stale template files. #4495

## 1.11.0 2021-11-25

* [CHANGE] Memberlist: Expose default configuration values to the command line options. Note that setting these explicitly to zero will no longer cause the default to be used. If the default is desired, then do set the option. The following are affected: #4276
  - `-memberlist.stream-timeout`
  - `-memberlist.retransmit-factor`
  - `-memberlist.pull-push-interval`
  - `-memberlist.gossip-interval`
  - `-memberlist.gossip-nodes`
  - `-memberlist.gossip-to-dead-nodes-time`
  - `-memberlist.dead-node-reclaim-time`
* [CHANGE] `-querier.max-fetched-chunks-per-query` previously applied to chunks from ingesters and store separately; now the two combined should not exceed the limit. #4260
* [CHANGE] Memberlist: the metric `memberlist_kv_store_value_bytes` has been removed due to values no longer being stored in-memory as encoded bytes. #4345
* [CHANGE] Some files and directories created by Cortex components on local disk now have stricter permissions, and are only readable by owner, but not group or others. #4394
* [CHANGE] The metric `cortex_deprecated_flags_inuse_total` has been renamed to `deprecated_flags_inuse_total` as part of using grafana/dskit functionality. #4443
* [FEATURE] Ruler: Add new `-ruler.query-stats-enabled` which when enabled will report the `cortex_ruler_query_seconds_total` as a per-user metric that tracks the sum of the wall time of executing queries in the ruler in seconds. #4317
* [FEATURE] Query Frontend: Add `cortex_query_fetched_series_total` and `cortex_query_fetched_chunks_bytes_total` per-user counters to expose the number of series and bytes fetched as part of queries. These metrics can be enabled with the `-frontend.query-stats-enabled` flag (or its respective YAML config option `query_stats_enabled`). #4343
* [FEATURE] AlertManager: Add support for SNS Receiver. #4382
* [FEATURE] Distributor: Add label `status` to metric `cortex_distributor_ingester_append_failures_total` #4442
* [FEATURE] Queries: Added `present_over_time` PromQL function, also some TSDB optimisations. #4505
* [ENHANCEMENT] Add timeout for waiting on compactor to become ACTIVE in the ring. #4262
* [ENHANCEMENT] Reduce memory used by streaming queries, particularly in ruler. #4341
* [ENHANCEMENT] Ring: allow experimental configuration of disabling of heartbeat timeouts by setting the relevant configuration value to zero. Applies to the following: #4342
  * `-distributor.ring.heartbeat-timeout`
  * `-ring.heartbeat-timeout`
  * `-ruler.ring.heartbeat-timeout`
  * `-alertmanager.sharding-ring.heartbeat-timeout`
  * `-compactor.ring.heartbeat-timeout`
  * `-store-gateway.sharding-ring.heartbeat-timeout`
* [ENHANCEMENT] Ring: allow heartbeats to be explicitly disabled by setting the interval to zero. This is considered experimental. This applies to the following configuration options: #4344
  * `-distributor.ring.heartbeat-period`
  * `-ingester.heartbeat-period`
  * `-ruler.ring.heartbeat-period`
  * `-alertmanager.sharding-ring.heartbeat-period`
  * `-compactor.ring.heartbeat-period`
  * `-store-gateway.sharding-ring.heartbeat-period`
* [ENHANCEMENT] Memberlist: optimized receive path for processing ring state updates, to help reduce CPU utilization in large clusters. #4345
* [ENHANCEMENT] Memberlist: expose configuration of memberlist packet compression via `-memberlist.compression=enabled`. #4346
* [ENHANCEMENT] Update Go version to 1.16.6. #4362
* [ENHANCEMENT] Updated Prometheus to include changes from prometheus/prometheus#9083. Now whenever `/labels` API calls include matchers, blocks store is queried for `LabelNames` with matchers instead of `Series` calls which was inefficient. #4380
* [ENHANCEMENT] Querier: performance improvements in socket and memory handling. #4429 #4377
* [ENHANCEMENT] Exemplars are now emitted for all gRPC calls and many operations tracked by histograms. #4462
* [ENHANCEMENT] New options `-server.http-listen-network` and `-server.grpc-listen-network` allow binding as 'tcp4' or 'tcp6'. #4462
* [ENHANCEMENT] Rulers: Using shuffle sharding subring on GetRules API. #4466
* [ENHANCEMENT] Support memcached auto-discovery via `auto-discovery` flag, introduced by thanos in https://github.com/thanos-io/thanos/pull/4487. Both AWS and Google Cloud memcached service support auto-discovery, which returns a list of nodes of the memcached cluster. #4412
* [BUGFIX] Fixes a panic in the query-tee when comparing result. #4465
* [BUGFIX] Frontend: Fixes @ modifier functions (start/end) when splitting queries by time. #4464
* [BUGFIX] Compactor: compactor will no longer try to compact blocks that are already marked for deletion. Previously compactor would consider blocks marked for deletion within `-compactor.deletion-delay / 2` period as eligible for compaction. #4328
* [BUGFIX] HA Tracker: when cleaning up obsolete elected replicas from KV store, tracker didn't update number of cluster per user correctly. #4336
* [BUGFIX] Ruler: fixed counting of PromQL evaluation errors as user-errors when updating `cortex_ruler_queries_failed_total`. #4335
* [BUGFIX] Ingester: When using block storage, prevent any reads or writes while the ingester is stopping. This will prevent accessing TSDB blocks once they have been already closed. #4304
* [BUGFIX] Ingester: fixed ingester stuck on start up (LEAVING ring state) when `-ingester.heartbeat-period=0` and `-ingester.unregister-on-shutdown=false`. #4366
* [BUGFIX] Ingester: panic during shutdown while fetching batches from cache. #4397
* [BUGFIX] Querier: After query-frontend restart, querier may have lower than configured concurrency. #4417
* [BUGFIX] Memberlist: forward only changes, not entire original message. #4419
* [BUGFIX] Memberlist: don't accept old tombstones as incoming change, and don't forward such messages to other gossip members. #4420
* [BUGFIX] Querier: fixed panic when querying exemplars and using `-distributor.shard-by-all-labels=false`. #4473
* [BUGFIX] Querier: honor querier minT,maxT if `nil` SelectHints are passed to Select(). #4413
* [BUGFIX] Compactor: fixed panic while collecting Prometheus metrics. #4483
* [BUGFIX] Update go-kit package to fix spurious log messages #4544


## 1.10.0 / 2021-08-03

* [CHANGE] Prevent path traversal attack from users able to control the HTTP header `X-Scope-OrgID`. #4375 (CVE-2021-36157)
  * Users only have control of the HTTP header when Cortex is not frontend by an auth proxy validating the tenant IDs
* [CHANGE] Enable strict JSON unmarshal for `pkg/util/validation.Limits` struct. The custom `UnmarshalJSON()` will now fail if the input has unknown fields. #4298
* [CHANGE] Cortex chunks storage has been deprecated and it's now in maintenance mode: all Cortex users are encouraged to migrate to the blocks storage. No new features will be added to the chunks storage. The default Cortex configuration still runs the chunks engine; please check out the [blocks storage doc](https://cortexmetrics.io/docs/blocks-storage/) on how to configure Cortex to run with the blocks storage.  #4268
* [CHANGE] The example Kubernetes manifests (stored at `k8s/`) have been removed due to a lack of proper support and maintenance. #4268
* [CHANGE] Querier / ruler: deprecated `-store.query-chunk-limit` CLI flag (and its respective YAML config option `max_chunks_per_query`) in favour of `-querier.max-fetched-chunks-per-query` (and its respective YAML config option `max_fetched_chunks_per_query`). The new limit specifies the maximum number of chunks that can be fetched in a single query from ingesters and long-term storage: the total number of actual fetched chunks could be 2x the limit, being independently applied when querying ingesters and long-term storage. #4125
* [CHANGE] Alertmanager: allowed to configure the experimental receivers firewall on a per-tenant basis. The following CLI flags (and their respective YAML config options) have been changed and moved to the limits config section: #4143
  - `-alertmanager.receivers-firewall.block.cidr-networks` renamed to `-alertmanager.receivers-firewall-block-cidr-networks`
  - `-alertmanager.receivers-firewall.block.private-addresses` renamed to `-alertmanager.receivers-firewall-block-private-addresses`
* [CHANGE] Change default value of `-server.grpc.keepalive.min-time-between-pings` from `5m` to `10s` and `-server.grpc.keepalive.ping-without-stream-allowed` to `true`. #4168
* [CHANGE] Ingester: Change default value of `-ingester.active-series-metrics-enabled` to `true`. This incurs a small increase in memory usage, between 1.2% and 1.6% as measured on ingesters with 1.3M active series. #4257
* [CHANGE] Dependency: update go-redis from v8.2.3 to v8.9.0. #4236
* [FEATURE] Querier: Added new `-querier.max-fetched-series-per-query` flag. When Cortex is running with blocks storage, the max series per query limit is enforced in the querier and applies to unique series received from ingesters and store-gateway (long-term storage). #4179
* [FEATURE] Querier/Ruler: Added new `-querier.max-fetched-chunk-bytes-per-query` flag. When Cortex is running with blocks storage, the max chunk bytes limit is enforced in the querier and ruler and limits the size of all aggregated chunks returned from ingesters and storage as bytes for a query. #4216
* [FEATURE] Alertmanager: support negative matchers, time-based muting - [upstream release notes](https://github.com/prometheus/alertmanager/releases/tag/v0.22.0). #4237
* [FEATURE] Alertmanager: Added rate-limits to notifiers. Rate limits used by all integrations can be configured using `-alertmanager.notification-rate-limit`, while per-integration rate limits can be specified via `-alertmanager.notification-rate-limit-per-integration` parameter. Both shared and per-integration limits can be overwritten using overrides mechanism. These limits are applied on individual (per-tenant) alertmanagers. Rate-limited notifications are failed notifications. It is possible to monitor rate-limited notifications via new `cortex_alertmanager_notification_rate_limited_total` metric. #4135 #4163
* [FEATURE] Alertmanager: Added `-alertmanager.max-config-size-bytes` limit to control size of configuration files that Cortex users can upload to Alertmanager via API. This limit is configurable per-tenant. #4201
* [FEATURE] Alertmanager: Added `-alertmanager.max-templates-count` and `-alertmanager.max-template-size-bytes` options to control number and size of templates uploaded to Alertmanager via API. These limits are configurable per-tenant. #4223
* [FEATURE] Added flag `-debug.block-profile-rate` to enable goroutine blocking events profiling. #4217
* [FEATURE] Alertmanager: The experimental sharding feature is now considered complete. Detailed information about the configuration options can be found [here for alertmanager](https://cortexmetrics.io/docs/configuration/configuration-file/#alertmanager_config) and [here for the alertmanager storage](https://cortexmetrics.io/docs/configuration/configuration-file/#alertmanager_storage_config). To use the feature: #3925 #4020 #4021 #4031 #4084 #4110 #4126 #4127 #4141 #4146 #4161 #4162 #4222
  * Ensure that a remote storage backend is configured for Alertmanager to store state using `-alertmanager-storage.backend`, and flags related to the backend. Note that the `local` and `configdb` storage backends are not supported.
  * Ensure that a ring store is configured using `-alertmanager.sharding-ring.store`, and set the flags relevant to the chosen store type.
  * Enable the feature using `-alertmanager.sharding-enabled`.
  * Note the prior addition of a new configuration option `-alertmanager.persist-interval`. This sets the interval between persisting the current alertmanager state (notification log and silences) to object storage. See the [configuration file reference](https://cortexmetrics.io/docs/configuration/configuration-file/#alertmanager_config) for more information.
* [ENHANCEMENT] Alertmanager: Cleanup persisted state objects from remote storage when a tenant configuration is deleted. #4167
* [ENHANCEMENT] Storage: Added the ability to disable Open Census within GCS client (e.g `-gcs.enable-opencensus=false`). #4219
* [ENHANCEMENT] Etcd: Added username and password to etcd config. #4205
* [ENHANCEMENT] Alertmanager: introduced new metrics to monitor operation when using `-alertmanager.sharding-enabled`: #4149
  * `cortex_alertmanager_state_fetch_replica_state_total`
  * `cortex_alertmanager_state_fetch_replica_state_failed_total`
  * `cortex_alertmanager_state_initial_sync_total`
  * `cortex_alertmanager_state_initial_sync_completed_total`
  * `cortex_alertmanager_state_initial_sync_duration_seconds`
  * `cortex_alertmanager_state_persist_total`
  * `cortex_alertmanager_state_persist_failed_total`
* [ENHANCEMENT] Blocks storage: support ingesting exemplars and querying of exemplars.  Enabled by setting new CLI flag `-blocks-storage.tsdb.max-exemplars=<n>` or config option `blocks_storage.tsdb.max_exemplars` to positive value. #4124 #4181
* [ENHANCEMENT] Distributor: Added distributors ring status section in the admin page. #4151
* [ENHANCEMENT] Added zone-awareness support to alertmanager for use when sharding is enabled. When zone-awareness is enabled, alerts will be replicated across availability zones. #4204
* [ENHANCEMENT] Added `tenant_ids` tag to tracing spans #4186
* [ENHANCEMENT] Ring, query-frontend: Avoid using automatic private IPs (APIPA) when discovering IP address from the interface during the registration of the instance in the ring, or by query-frontend when used with query-scheduler. APIPA still used as last resort with logging indicating usage. #4032
* [ENHANCEMENT] Memberlist: introduced new metrics to aid troubleshooting tombstone convergence: #4231
  * `memberlist_client_kv_store_value_tombstones`
  * `memberlist_client_kv_store_value_tombstones_removed_total`
  * `memberlist_client_messages_to_broadcast_dropped_total`
* [ENHANCEMENT] Alertmanager: Added `-alertmanager.max-dispatcher-aggregation-groups` option to control max number of active dispatcher groups in Alertmanager (per tenant, also overrideable). When the limit is reached, Dispatcher produces log message and increases `cortex_alertmanager_dispatcher_aggregation_group_limit_reached_total` metric. #4254
* [ENHANCEMENT] Alertmanager: Added `-alertmanager.max-alerts-count` and `-alertmanager.max-alerts-size-bytes` to control max number of alerts and total size of alerts that a single user can have in Alertmanager's memory. Adding more alerts will fail with a log message and incrementing `cortex_alertmanager_alerts_insert_limited_total` metric (per-user). These limits can be overrided by using per-tenant overrides. Current values are tracked in `cortex_alertmanager_alerts_limiter_current_alerts` and `cortex_alertmanager_alerts_limiter_current_alerts_size_bytes` metrics. #4253
* [ENHANCEMENT] Store-gateway: added `-store-gateway.sharding-ring.wait-stability-min-duration` and `-store-gateway.sharding-ring.wait-stability-max-duration` support to store-gateway, to wait for ring stability at startup. #4271
* [ENHANCEMENT] Ruler: added `rule_group` label to metrics `cortex_prometheus_rule_group_iterations_total` and `cortex_prometheus_rule_group_iterations_missed_total`. #4121
* [ENHANCEMENT] Ruler: added new metrics for tracking total number of queries and push requests sent to ingester, as well as failed queries and push requests. Failures are only counted for internal errors, but not user-errors like limits or invalid query. This is in contrast to existing `cortex_prometheus_rule_evaluation_failures_total`, which is incremented also when query or samples appending fails due to user-errors. #4281
  * `cortex_ruler_write_requests_total`
  * `cortex_ruler_write_requests_failed_total`
  * `cortex_ruler_queries_total`
  * `cortex_ruler_queries_failed_total`
* [ENHANCEMENT] Ingester: Added option `-ingester.ignore-series-limit-for-metric-names` with comma-separated list of metric names that will be ignored in max series per metric limit. #4302
* [ENHANCEMENT] Added instrumentation to Redis client, with the following metrics: #3976
  - `cortex_rediscache_request_duration_seconds`
* [BUGFIX] Purger: fix `Invalid null value in condition for column range` caused by `nil` value in range for WriteBatch query. #4128
* [BUGFIX] Ingester: fixed infrequent panic caused by a race condition between TSDB mmap-ed head chunks truncation and queries. #4176
* [BUGFIX] Alertmanager: fix Alertmanager status page if clustering via gossip is disabled or sharding is enabled. #4184
* [BUGFIX] Ruler: fix `/ruler/rule_groups` endpoint doesn't work when used with object store. #4182
* [BUGFIX] Ruler: Honor the evaluation delay for the `ALERTS` and `ALERTS_FOR_STATE` series. #4227
* [BUGFIX] Make multiple Get requests instead of MGet on Redis Cluster. #4056
* [BUGFIX] Ingester: fix issue where runtime limits erroneously override default limits. #4246
* [BUGFIX] Ruler: fix startup in single-binary mode when the new `ruler_storage` is used. #4252
* [BUGFIX] Querier: fix queries failing with "at least 1 healthy replica required, could only find 0" error right after scaling up store-gateways until they're ACTIVE in the ring. #4263
* [BUGFIX] Store-gateway: when blocks sharding is enabled, do not load all blocks in each store-gateway in case of a cold startup, but load only blocks owned by the store-gateway replica. #4271
* [BUGFIX] Memberlist: fix to setting the default configuration value for `-memberlist.retransmit-factor` when not provided. This should improve propagation delay of the ring state (including, but not limited to, tombstones). Note that if the configuration is already explicitly given, this fix has no effect. #4269
* [BUGFIX] Querier: Fix issue where samples in a chunk might get skipped by batch iterator. #4218

## Blocksconvert

* [ENHANCEMENT] Scanner: add support for DynamoDB (v9 schema only). #3828
* [ENHANCEMENT] Add Cassandra support. #3795
* [ENHANCEMENT] Scanner: retry failed uploads. #4188

## 1.9.0 / 2021-05-14

* [CHANGE] Alertmanager now removes local files after Alertmanager is no longer running for removed or resharded user. #3910
* [CHANGE] Alertmanager now stores local files in per-tenant folders. Files stored by Alertmanager previously are migrated to new hierarchy. Support for this migration will be removed in Cortex 1.11. #3910
* [CHANGE] Ruler: deprecated `-ruler.storage.*` CLI flags (and their respective YAML config options) in favour of `-ruler-storage.*`. The deprecated config will be removed in Cortex 1.11. #3945
* [CHANGE] Alertmanager: deprecated `-alertmanager.storage.*` CLI flags (and their respective YAML config options) in favour of `-alertmanager-storage.*`. This change doesn't apply to `alertmanager.storage.path` and `alertmanager.storage.retention`. The deprecated config will be removed in Cortex 1.11. #4002
* [CHANGE] Alertmanager: removed `-cluster.` CLI flags deprecated in Cortex 1.7. The new config options to use are: #3946
  * `-alertmanager.cluster.listen-address` instead of `-cluster.listen-address`
  * `-alertmanager.cluster.advertise-address` instead of `-cluster.advertise-address`
  * `-alertmanager.cluster.peers` instead of `-cluster.peer`
  * `-alertmanager.cluster.peer-timeout` instead of `-cluster.peer-timeout`
* [CHANGE] Blocks storage: removed the config option `-blocks-storage.bucket-store.index-cache.postings-compression-enabled`, which was deprecated in Cortex 1.6. Postings compression is always enabled. #4101
* [CHANGE] Querier: removed the config option `-store.max-look-back-period`, which was deprecated in Cortex 1.6 and was used only by the chunks storage. You should use `-querier.max-query-lookback` instead. #4101
* [CHANGE] Query Frontend: removed the config option `-querier.compress-http-responses`, which was deprecated in Cortex 1.6. You should use`-api.response-compression-enabled` instead. #4101
* [CHANGE] Runtime-config / overrides: removed the config options `-limits.per-user-override-config` (use `-runtime-config.file`) and `-limits.per-user-override-period` (use `-runtime-config.reload-period`), both deprecated since Cortex 0.6.0. #4112
* [CHANGE] Cortex now fails fast on startup if unable to connect to the ring backend. #4068
* [FEATURE] The following features have been marked as stable: #4101
  - Shuffle-sharding
  - Querier support for querying chunks and blocks store at the same time
  - Tracking of active series and exporting them as metrics (`-ingester.active-series-metrics-enabled` and related flags)
  - Blocks storage: lazy mmap of block indexes in the store-gateway (`-blocks-storage.bucket-store.index-header-lazy-loading-enabled`)
  - Ingester: close idle TSDB and remove them from local disk (`-blocks-storage.tsdb.close-idle-tsdb-timeout`)
* [FEATURE] Memberlist: add TLS configuration options for the memberlist transport layer used by the gossip KV store. #4046
  * New flags added for memberlist communication:
    * `-memberlist.tls-enabled`
    * `-memberlist.tls-cert-path`
    * `-memberlist.tls-key-path`
    * `-memberlist.tls-ca-path`
    * `-memberlist.tls-server-name`
    * `-memberlist.tls-insecure-skip-verify`
* [FEATURE] Ruler: added `local` backend support to the ruler storage configuration under the `-ruler-storage.` flag prefix. #3932
* [ENHANCEMENT] Upgraded Docker base images to `alpine:3.13`. #4042
* [ENHANCEMENT] Blocks storage: reduce ingester memory by eliminating series reference cache. #3951
* [ENHANCEMENT] Ruler: optimized `<prefix>/api/v1/rules` and `<prefix>/api/v1/alerts` when ruler sharding is enabled. #3916
* [ENHANCEMENT] Ruler: added the following metrics when ruler sharding is enabled: #3916
  * `cortex_ruler_clients`
  * `cortex_ruler_client_request_duration_seconds`
* [ENHANCEMENT] Alertmanager: Add API endpoint to list all tenant alertmanager configs: `GET /multitenant_alertmanager/configs`. #3529
* [ENHANCEMENT] Ruler: Add API endpoint to list all tenant ruler rule groups: `GET /ruler/rule_groups`. #3529
* [ENHANCEMENT] Query-frontend/scheduler: added querier forget delay (`-query-frontend.querier-forget-delay` and `-query-scheduler.querier-forget-delay`) to mitigate the blast radius in the event queriers crash because of a repeatedly sent "query of death" when shuffle-sharding is enabled. #3901
* [ENHANCEMENT] Query-frontend: reduced memory allocations when serializing query response. #3964
* [ENHANCEMENT] Querier / ruler: some optimizations to PromQL query engine. #3934 #3989
* [ENHANCEMENT] Ingester: reduce CPU and memory when an high number of errors are returned by the ingester on the write path with the blocks storage. #3969 #3971 #3973
* [ENHANCEMENT] Distributor: reduce CPU and memory when an high number of errors are returned by the distributor on the write path. #3990
* [ENHANCEMENT] Put metric before label value in the "label value too long" error message. #4018
* [ENHANCEMENT] Allow use of `y|w|d` suffixes for duration related limits and per-tenant limits. #4044
* [ENHANCEMENT] Query-frontend: Small optimization on top of PR #3968 to avoid unnecessary Extents merging. #4026
* [ENHANCEMENT] Add a metric `cortex_compactor_compaction_interval_seconds` for the compaction interval config value. #4040
* [ENHANCEMENT] Ingester: added following per-ingester (instance) experimental limits: max number of series in memory (`-ingester.instance-limits.max-series`), max number of users in memory (`-ingester.instance-limits.max-tenants`), max ingestion rate (`-ingester.instance-limits.max-ingestion-rate`), and max inflight requests (`-ingester.instance-limits.max-inflight-push-requests`). These limits are only used when using blocks storage. Limits can also be configured using runtime-config feature, and current values are exported as `cortex_ingester_instance_limits` metric. #3992.
* [ENHANCEMENT] Cortex is now built with Go 1.16. #4062
* [ENHANCEMENT] Distributor: added per-distributor experimental limits: max number of inflight requests (`-distributor.instance-limits.max-inflight-push-requests`) and max ingestion rate in samples/sec (`-distributor.instance-limits.max-ingestion-rate`). If not set, these two are unlimited. Also added metrics to expose current values (`cortex_distributor_inflight_push_requests`, `cortex_distributor_ingestion_rate_samples_per_second`) as well as limits (`cortex_distributor_instance_limits` with various `limit` label values). #4071
* [ENHANCEMENT] Ruler: Added `-ruler.enabled-tenants` and `-ruler.disabled-tenants` to explicitly enable or disable rules processing for specific tenants. #4074
* [ENHANCEMENT] Block Storage Ingester: `/flush` now accepts two new parameters: `tenant` to specify tenant to flush and `wait=true` to make call synchronous. Multiple tenants can be specified by repeating `tenant` parameter. If no `tenant` is specified, all tenants are flushed, as before. #4073
* [ENHANCEMENT] Alertmanager: validate configured `-alertmanager.web.external-url` and fail if ends with `/`. #4081
* [ENHANCEMENT] Alertmanager: added `-alertmanager.receivers-firewall.block.cidr-networks` and `-alertmanager.receivers-firewall.block.private-addresses` to block specific network addresses in HTTP-based Alertmanager receiver integrations. #4085
* [ENHANCEMENT] Allow configuration of Cassandra's host selection policy. #4069
* [ENHANCEMENT] Store-gateway: retry synching blocks if a per-tenant sync fails. #3975 #4088
* [ENHANCEMENT] Add metric `cortex_tcp_connections` exposing the current number of accepted TCP connections. #4099
* [ENHANCEMENT] Querier: Allow federated queries to run concurrently. #4065
* [ENHANCEMENT] Label Values API call now supports `match[]` parameter when querying blocks on storage (assuming `-querier.query-store-for-labels-enabled` is enabled). #4133
* [BUGFIX] Ruler-API: fix bug where `/api/v1/rules/<namespace>/<group_name>` endpoint return `400` instead of `404`. #4013
* [BUGFIX] Distributor: reverted changes done to rate limiting in #3825. #3948
* [BUGFIX] Ingester: Fix race condition when opening and closing tsdb concurrently. #3959
* [BUGFIX] Querier: streamline tracing spans. #3924
* [BUGFIX] Ruler Storage: ignore objects with empty namespace or group in the name. #3999
* [BUGFIX] Distributor: fix issue causing distributors to not extend the replication set because of failing instances when zone-aware replication is enabled. #3977
* [BUGFIX] Query-frontend: Fix issue where cached entry size keeps increasing when making tiny query repeatedly. #3968
* [BUGFIX] Compactor: `-compactor.blocks-retention-period` now supports weeks (`w`) and years (`y`). #4027
* [BUGFIX] Querier: returning 422 (instead of 500) when query hits `max_chunks_per_query` limit with block storage, when the limit is hit in the store-gateway. #3937
* [BUGFIX] Ruler: Rule group limit enforcement should now allow the same number of rules in a group as the limit. #3616
* [BUGFIX] Frontend, Query-scheduler: allow querier to notify about shutdown without providing any authentication. #4066
* [BUGFIX] Querier: fixed race condition causing queries to fail right after querier startup with the "empty ring" error. #4068
* [BUGFIX] Compactor: Increment `cortex_compactor_runs_failed_total` if compactor failed compact a single tenant. #4094
* [BUGFIX] Tracing: hot fix to avoid the Jaeger tracing client to indefinitely block the Cortex process shutdown in case the HTTP connection to the tracing backend is blocked. #4134
* [BUGFIX] Forward proper EndsAt from ruler to Alertmanager inline with Prometheus behaviour. #4017
* [BUGFIX] Querier: support filtering LabelValues with matchers when using tenant federation. #4277

## Blocksconvert

* [ENHANCEMENT] Builder: add `-builder.timestamp-tolerance` option which may reduce block size by rounding timestamps to make difference whole seconds. #3891

## 1.8.1 / 2021-04-27

* [CHANGE] Fix for CVE-2021-31232: Local file disclosure vulnerability when `-experimental.alertmanager.enable-api` is used. The HTTP basic auth `password_file` can be used as an attack vector to send any file content via a webhook. The alertmanager templates can be used as an attack vector to send any file content because the alertmanager can load any text file specified in the templates list.

## 1.8.0 / 2021-03-24

* [CHANGE] Alertmanager: Don't expose cluster information to tenants via the `/alertmanager/api/v1/status` API endpoint when operating with clustering enabled. #3903
* [CHANGE] Ingester: don't update internal "last updated" timestamp of TSDB if tenant only sends invalid samples. This affects how "idle" time is computed. #3727
* [CHANGE] Require explicit flag `-<prefix>.tls-enabled` to enable TLS in GRPC clients. Previously it was enough to specify a TLS flag to enable TLS validation. #3156
* [CHANGE] Query-frontend: removed `-querier.split-queries-by-day` (deprecated in Cortex 0.4.0). Please use `-querier.split-queries-by-interval` instead. #3813
* [CHANGE] Store-gateway: the chunks pool controlled by `-blocks-storage.bucket-store.max-chunk-pool-bytes` is now shared across all tenants. #3830
* [CHANGE] Ingester: return error code 400 instead of 429 when per-user/per-tenant series/metadata limits are reached. #3833
* [CHANGE] Compactor: add `reason` label to `cortex_compactor_blocks_marked_for_deletion_total` metric. Source blocks marked for deletion by compactor are labelled as `compaction`, while blocks passing the retention period are labelled as `retention`. #3879
* [CHANGE] Alertmanager: the `DELETE /api/v1/alerts` is now idempotent. No error is returned if the alertmanager config doesn't exist. #3888
* [FEATURE] Experimental Ruler Storage: Add a separate set of configuration options to configure the ruler storage backend under the `-ruler-storage.` flag prefix. All blocks storage bucket clients and the config service are currently supported. Clients using this implementation will only be enabled if the existing `-ruler.storage` flags are left unset. #3805 #3864
* [FEATURE] Experimental Alertmanager Storage: Add a separate set of configuration options to configure the alertmanager storage backend under the `-alertmanager-storage.` flag prefix. All blocks storage bucket clients and the config service are currently supported. Clients using this implementation will only be enabled if the existing `-alertmanager.storage` flags are left unset. #3888
* [FEATURE] Adds support to S3 server-side encryption using KMS. The S3 server-side encryption config can be overridden on a per-tenant basis for the blocks storage, ruler and alertmanager. Deprecated `-<prefix>.s3.sse-encryption`, please use the following CLI flags that have been added. #3651 #3810 #3811 #3870 #3886 #3906
  - `-<prefix>.s3.sse.type`
  - `-<prefix>.s3.sse.kms-key-id`
  - `-<prefix>.s3.sse.kms-encryption-context`
* [FEATURE] Querier: Enable `@ <timestamp>` modifier in PromQL using the new `-querier.at-modifier-enabled` flag. #3744
* [FEATURE] Overrides Exporter: Add `overrides-exporter` module for exposing per-tenant resource limit overrides as metrics. It is not included in `all` target (single-binary mode), and must be explicitly enabled. #3785
* [FEATURE] Experimental thanosconvert: introduce an experimental tool `thanosconvert` to migrate Thanos block metadata to Cortex metadata. #3770
* [FEATURE] Alertmanager: It now shards the `/api/v1/alerts` API using the ring when sharding is enabled. #3671
  * Added `-alertmanager.max-recv-msg-size` (defaults to 16M) to limit the size of HTTP request body handled by the alertmanager.
  * New flags added for communication between alertmanagers:
    * `-alertmanager.max-recv-msg-size`
    * `-alertmanager.alertmanager-client.remote-timeout`
    * `-alertmanager.alertmanager-client.tls-enabled`
    * `-alertmanager.alertmanager-client.tls-cert-path`
    * `-alertmanager.alertmanager-client.tls-key-path`
    * `-alertmanager.alertmanager-client.tls-ca-path`
    * `-alertmanager.alertmanager-client.tls-server-name`
    * `-alertmanager.alertmanager-client.tls-insecure-skip-verify`
* [FEATURE] Compactor: added blocks storage per-tenant retention support. This is configured via `-compactor.retention-period`, and can be overridden on a per-tenant basis. #3879
* [ENHANCEMENT] Queries: Instrument queries that were discarded due to the configured `max_outstanding_requests_per_tenant`. #3894
  * `cortex_query_frontend_discarded_requests_total`
  * `cortex_query_scheduler_discarded_requests_total`
* [ENHANCEMENT] Ruler: Add TLS and explicit basis authentication configuration options for the HTTP client the ruler uses to communicate with the alertmanager. #3752
  * `-ruler.alertmanager-client.basic-auth-username`: Configure the basic authentication username used by the client. Takes precedent over a URL configured username.
  * `-ruler.alertmanager-client.basic-auth-password`: Configure the basic authentication password used by the client. Takes precedent over a URL configured password.
  * `-ruler.alertmanager-client.tls-ca-path`: File path to the CA file.
  * `-ruler.alertmanager-client.tls-cert-path`: File path to the TLS certificate.
  * `-ruler.alertmanager-client.tls-insecure-skip-verify`: Boolean to disable verifying the certificate.
  * `-ruler.alertmanager-client.tls-key-path`: File path to the TLS key certificate.
  * `-ruler.alertmanager-client.tls-server-name`: Expected name on the TLS certificate.
* [ENHANCEMENT] Ingester: exposed metric `cortex_ingester_oldest_unshipped_block_timestamp_seconds`, tracking the unix timestamp of the oldest TSDB block not shipped to the storage yet. #3705
* [ENHANCEMENT] Prometheus upgraded. #3739 #3806
  * Avoid unnecessary `runtime.GC()` during compactions.
  * Prevent compaction loop in TSDB on data gap.
* [ENHANCEMENT] Query-Frontend now returns server side performance metrics using `Server-Timing` header when query stats is enabled. #3685
* [ENHANCEMENT] Runtime Config: Add a `mode` query parameter for the runtime config endpoint. `/runtime_config?mode=diff` now shows the YAML runtime configuration with all values that differ from the defaults. #3700
* [ENHANCEMENT] Distributor: Enable downstream projects to wrap distributor push function and access the deserialized write requests berfore/after they are pushed. #3755
* [ENHANCEMENT] Add flag `-<prefix>.tls-server-name` to require a specific server name instead of the hostname on the certificate. #3156
* [ENHANCEMENT] Alertmanager: Remove a tenant's alertmanager instead of pausing it as we determine it is no longer needed. #3722
* [ENHANCEMENT] Blocks storage: added more configuration options to S3 client. #3775
  * `-blocks-storage.s3.tls-handshake-timeout`: Maximum time to wait for a TLS handshake. 0 means no limit.
  * `-blocks-storage.s3.expect-continue-timeout`: The time to wait for a server's first response headers after fully writing the request headers if the request has an Expect header. 0 to send the request body immediately.
  * `-blocks-storage.s3.max-idle-connections`: Maximum number of idle (keep-alive) connections across all hosts. 0 means no limit.
  * `-blocks-storage.s3.max-idle-connections-per-host`: Maximum number of idle (keep-alive) connections to keep per-host. If 0, a built-in default value is used.
  * `-blocks-storage.s3.max-connections-per-host`: Maximum number of connections per host. 0 means no limit.
* [ENHANCEMENT] Ingester: when tenant's TSDB is closed, Ingester now removes pushed metrics-metadata from memory, and removes metadata (`cortex_ingester_memory_metadata`, `cortex_ingester_memory_metadata_created_total`, `cortex_ingester_memory_metadata_removed_total`) and validation metrics (`cortex_discarded_samples_total`, `cortex_discarded_metadata_total`). #3782
* [ENHANCEMENT] Distributor: cleanup metrics for inactive tenants. #3784
* [ENHANCEMENT] Ingester: Have ingester to re-emit following TSDB metrics. #3800
  * `cortex_ingester_tsdb_blocks_loaded`
  * `cortex_ingester_tsdb_reloads_total`
  * `cortex_ingester_tsdb_reloads_failures_total`
  * `cortex_ingester_tsdb_symbol_table_size_bytes`
  * `cortex_ingester_tsdb_storage_blocks_bytes`
  * `cortex_ingester_tsdb_time_retentions_total`
* [ENHANCEMENT] Querier: distribute workload across `-store-gateway.sharding-ring.replication-factor` store-gateway replicas when querying blocks and `-store-gateway.sharding-enabled=true`. #3824
* [ENHANCEMENT] Distributor / HA Tracker: added cleanup of unused elected HA replicas from KV store. Added following metrics to monitor this process: #3809
  * `cortex_ha_tracker_replicas_cleanup_started_total`
  * `cortex_ha_tracker_replicas_cleanup_marked_for_deletion_total`
  * `cortex_ha_tracker_replicas_cleanup_deleted_total`
  * `cortex_ha_tracker_replicas_cleanup_delete_failed_total`
* [ENHANCEMENT] Ruler now has new API endpoint `/ruler/delete_tenant_config` that can be used to delete all ruler groups for tenant. It is intended to be used by administrators who wish to clean up state after removed user. Note that this endpoint is enabled regardless of `-experimental.ruler.enable-api`. #3750 #3899
* [ENHANCEMENT] Query-frontend, query-scheduler: cleanup metrics for inactive tenants. #3826
* [ENHANCEMENT] Blocks storage: added `-blocks-storage.s3.region` support to S3 client configuration. #3811
* [ENHANCEMENT] Distributor: Remove cached subrings for inactive users when using shuffle sharding. #3849
* [ENHANCEMENT] Store-gateway: Reduced memory used to fetch chunks at query time. #3855
* [ENHANCEMENT] Ingester: attempt to prevent idle compaction from happening in concurrent ingesters by introducing a 25% jitter to the configured idle timeout (`-blocks-storage.tsdb.head-compaction-idle-timeout`). #3850
* [ENHANCEMENT] Compactor: cleanup local files for users that are no longer owned by compactor. #3851
* [ENHANCEMENT] Store-gateway: close empty bucket stores, and delete leftover local files for tenants that no longer belong to store-gateway. #3853
* [ENHANCEMENT] Store-gateway: added metrics to track partitioner behaviour. #3877
  * `cortex_bucket_store_partitioner_requested_bytes_total`
  * `cortex_bucket_store_partitioner_requested_ranges_total`
  * `cortex_bucket_store_partitioner_expanded_bytes_total`
  * `cortex_bucket_store_partitioner_expanded_ranges_total`
* [ENHANCEMENT] Store-gateway: added metrics to monitor chunk buffer pool behaviour. #3880
  * `cortex_bucket_store_chunk_pool_requested_bytes_total`
  * `cortex_bucket_store_chunk_pool_returned_bytes_total`
* [ENHANCEMENT] Alertmanager: load alertmanager configurations from object storage concurrently, and only load necessary configurations, speeding configuration synchronization process and executing fewer "GET object" operations to the storage when sharding is enabled. #3898
* [ENHANCEMENT] Ingester (blocks storage): Ingester can now stream entire chunks instead of individual samples to the querier. At the moment this feature must be explicitly enabled either by using `-ingester.stream-chunks-when-using-blocks` flag or `ingester_stream_chunks_when_using_blocks` (boolean) field in runtime config file, but these configuration options are temporary and will be removed when feature is stable. #3889
* [ENHANCEMENT] Alertmanager: New endpoint `/multitenant_alertmanager/delete_tenant_config` to delete configuration for tenant identified by `X-Scope-OrgID` header. This is an internal endpoint, available even if Alertmanager API is not enabled by using `-experimental.alertmanager.enable-api`. #3900
* [ENHANCEMENT] MemCached: Add `max_item_size` support. #3929
* [BUGFIX] Cortex: Fixed issue where fatal errors and various log messages where not logged. #3778
* [BUGFIX] HA Tracker: don't track as error in the `cortex_kv_request_duration_seconds` metric a CAS operation intentionally aborted. #3745
* [BUGFIX] Querier / ruler: do not log "error removing stale clients" if the ring is empty. #3761
* [BUGFIX] Store-gateway: fixed a panic caused by a race condition when the index-header lazy loading is enabled. #3775 #3789
* [BUGFIX] Compactor: fixed "could not guess file size" log when uploading blocks deletion marks to the global location. #3807
* [BUGFIX] Prevent panic at start if the http_prefix setting doesn't have a valid value. #3796
* [BUGFIX] Memberlist: fixed panic caused by race condition in `armon/go-metrics` used by memberlist client. #3725
* [BUGFIX] Querier: returning 422 (instead of 500) when query hits `max_chunks_per_query` limit with block storage. #3895
* [BUGFIX] Alertmanager: Ensure that experimental `/api/v1/alerts` endpoints work when `-http.prefix` is empty. #3905
* [BUGFIX] Chunk store: fix panic in inverted index when deleted fingerprint is no longer in the index. #3543

## 1.7.1 / 2021-04-27

* [CHANGE] Fix for CVE-2021-31232: Local file disclosure vulnerability when `-experimental.alertmanager.enable-api` is used. The HTTP basic auth `password_file` can be used as an attack vector to send any file content via a webhook. The alertmanager templates can be used as an attack vector to send any file content because the alertmanager can load any text file specified in the templates list.

## 1.7.0 / 2021-02-23

Note the blocks storage compactor runs a migration task at startup in this version, which can take many minutes and use a lot of RAM.
[Turn this off after first run](https://cortexmetrics.io/docs/blocks-storage/production-tips/#ensure-deletion-marks-migration-is-disabled-after-first-run).

* [CHANGE] FramedSnappy encoding support has been removed from Push and Remote Read APIs. This means Prometheus 1.6 support has been removed and the oldest Prometheus version supported in the remote write is 1.7. #3682
* [CHANGE] Ruler: removed the flag `-ruler.evaluation-delay-duration-deprecated` which was deprecated in 1.4.0. Please use the `ruler_evaluation_delay_duration` per-tenant limit instead. #3694
* [CHANGE] Removed the flags `-<prefix>.grpc-use-gzip-compression` which were deprecated in 1.3.0: #3694
  * `-query-scheduler.grpc-client-config.grpc-use-gzip-compression`: use `-query-scheduler.grpc-client-config.grpc-compression` instead
  * `-frontend.grpc-client-config.grpc-use-gzip-compression`: use `-frontend.grpc-client-config.grpc-compression` instead
  * `-ruler.client.grpc-use-gzip-compression`: use `-ruler.client.grpc-compression` instead
  * `-bigtable.grpc-use-gzip-compression`: use `-bigtable.grpc-compression` instead
  * `-ingester.client.grpc-use-gzip-compression`: use `-ingester.client.grpc-compression` instead
  * `-querier.frontend-client.grpc-use-gzip-compression`: use `-querier.frontend-client.grpc-compression` instead
* [CHANGE] Querier: it's not required to set `-frontend.query-stats-enabled=true` in the querier anymore to enable query statistics logging in the query-frontend. The flag is now required to be configured only in the query-frontend and it will be propagated to the queriers. #3595 #3695
* [CHANGE] Blocks storage: compactor is now required when running a Cortex cluster with the blocks storage, because it also keeps the bucket index updated. #3583
* [CHANGE] Blocks storage: block deletion marks are now stored in a per-tenant global markers/ location too, other than within the block location. The compactor, at startup, will copy deletion marks from the block location to the global location. This migration is required only once, so it can be safely disabled via `-compactor.block-deletion-marks-migration-enabled=false` after new compactor has successfully started at least once in the cluster. #3583
* [CHANGE] OpenStack Swift: the default value for the `-ruler.storage.swift.container-name` and `-swift.container-name` config options has changed from `cortex` to empty string. If you were relying on the default value, please set it back to `cortex`. #3660
* [CHANGE] HA Tracker: configured replica label is now verified against label value length limit (`-validation.max-length-label-value`). #3668
* [CHANGE] Distributor: `extend_writes` field in YAML configuration has moved from `lifecycler` (inside `ingester_config`) to `distributor_config`. This doesn't affect command line option `-distributor.extend-writes`, which stays the same. #3719
* [CHANGE] Alertmanager: Deprecated `-cluster.` CLI flags in favor of their `-alertmanager.cluster.` equivalent. The deprecated flags (and their respective YAML config options) are: #3677
  * `-cluster.listen-address` in favor of `-alertmanager.cluster.listen-address`
  * `-cluster.advertise-address` in favor of `-alertmanager.cluster.advertise-address`
  * `-cluster.peer` in favor of `-alertmanager.cluster.peers`
  * `-cluster.peer-timeout` in favor of `-alertmanager.cluster.peer-timeout`
* [CHANGE] Blocks storage: the default value of `-blocks-storage.bucket-store.sync-interval` has been changed from `5m` to `15m`. #3724
* [FEATURE] Querier: Queries can be federated across multiple tenants. The tenants IDs involved need to be specified separated by a `|` character in the `X-Scope-OrgID` request header. This is an experimental feature, which can be enabled by setting `-tenant-federation.enabled=true` on all Cortex services. #3250
* [FEATURE] Alertmanager: introduced the experimental option `-alertmanager.sharding-enabled` to shard tenants across multiple Alertmanager instances. This feature is still under heavy development and its usage is discouraged. The following new metrics are exported by the Alertmanager: #3664
  * `cortex_alertmanager_ring_check_errors_total`
  * `cortex_alertmanager_sync_configs_total`
  * `cortex_alertmanager_sync_configs_failed_total`
  * `cortex_alertmanager_tenants_discovered`
  * `cortex_alertmanager_tenants_owned`
* [ENHANCEMENT] Allow specifying JAEGER_ENDPOINT instead of sampling server or local agent port. #3682
* [ENHANCEMENT] Blocks storage: introduced a per-tenant bucket index, periodically updated by the compactor, used to avoid full bucket scanning done by queriers, store-gateways and rulers. The bucket index is updated by the compactor during blocks cleanup, on every `-compactor.cleanup-interval`. #3553 #3555 #3561 #3583 #3625 #3711 #3715
* [ENHANCEMENT] Blocks storage: introduced an option `-blocks-storage.bucket-store.bucket-index.enabled` to enable the usage of the bucket index in the querier, store-gateway and ruler. When enabled, the querier, store-gateway and ruler will use the bucket index to find a tenant's blocks instead of running the periodic bucket scan. The following new metrics are exported by the querier and ruler: #3614 #3625
  * `cortex_bucket_index_loads_total`
  * `cortex_bucket_index_load_failures_total`
  * `cortex_bucket_index_load_duration_seconds`
  * `cortex_bucket_index_loaded`
* [ENHANCEMENT] Compactor: exported the following metrics. #3583 #3625
  * `cortex_bucket_blocks_count`: Total number of blocks per tenant in the bucket. Includes blocks marked for deletion, but not partial blocks.
  * `cortex_bucket_blocks_marked_for_deletion_count`: Total number of blocks per tenant marked for deletion in the bucket.
  * `cortex_bucket_blocks_partials_count`: Total number of partial blocks.
  * `cortex_bucket_index_last_successful_update_timestamp_seconds`: Timestamp of the last successful update of a tenant's bucket index.
* [ENHANCEMENT] Ruler: Add `cortex_prometheus_last_evaluation_samples` to expose the number of samples generated by a rule group per tenant. #3582
* [ENHANCEMENT] Memberlist: add status page (/memberlist) with available details about memberlist-based KV store and memberlist cluster. It's also possible to view KV values in Go struct or JSON format, or download for inspection. #3575
* [ENHANCEMENT] Memberlist: client can now keep a size-bounded buffer with sent and received messages and display them in the admin UI (/memberlist) for troubleshooting. #3581 #3602
* [ENHANCEMENT] Blocks storage: added block index attributes caching support to metadata cache. The TTL can be configured via `-blocks-storage.bucket-store.metadata-cache.block-index-attributes-ttl`. #3629
* [ENHANCEMENT] Alertmanager: Add support for Azure blob storage. #3634
* [ENHANCEMENT] Compactor: tenants marked for deletion will now be fully cleaned up after some delay since deletion of last block. Cleanup includes removal of remaining marker files (including tenant deletion mark file) and files under `debug/metas`. #3613
* [ENHANCEMENT] Compactor: retry compaction of a single tenant on failure instead of re-running compaction for all tenants. #3627
* [ENHANCEMENT] Querier: Implement result caching for tenant query federation. #3640
* [ENHANCEMENT] API: Add a `mode` query parameter for the config endpoint: #3645
  * `/config?mode=diff`: Shows the YAML configuration with all values that differ from the defaults.
  * `/config?mode=defaults`: Shows the YAML configuration with all the default values.
* [ENHANCEMENT] OpenStack Swift: added the following config options to OpenStack Swift backend client: #3660
  - Chunks storage: `-swift.auth-version`, `-swift.max-retries`, `-swift.connect-timeout`, `-swift.request-timeout`.
  - Blocks storage: ` -blocks-storage.swift.auth-version`, ` -blocks-storage.swift.max-retries`, ` -blocks-storage.swift.connect-timeout`, ` -blocks-storage.swift.request-timeout`.
  - Ruler: `-ruler.storage.swift.auth-version`, `-ruler.storage.swift.max-retries`, `-ruler.storage.swift.connect-timeout`, `-ruler.storage.swift.request-timeout`.
* [ENHANCEMENT] Disabled in-memory shuffle-sharding subring cache in the store-gateway, ruler and compactor. This should reduce the memory utilisation in these services when shuffle-sharding is enabled, without introducing a significantly increase CPU utilisation. #3601
* [ENHANCEMENT] Shuffle sharding: optimised subring generation used by shuffle sharding. #3601
* [ENHANCEMENT] New /runtime_config endpoint that returns the defined runtime configuration in YAML format. The returned configuration includes overrides. #3639
* [ENHANCEMENT] Query-frontend: included the parameter name failed to validate in HTTP 400 message. #3703
* [ENHANCEMENT] Fail to startup Cortex if provided runtime config is invalid. #3707
* [ENHANCEMENT] Alertmanager: Add flags to customize the cluster configuration: #3667
  * `-alertmanager.cluster.gossip-interval`: The interval between sending gossip messages. By lowering this value (more frequent) gossip messages are propagated across cluster more quickly at the expense of increased bandwidth usage.
  * `-alertmanager.cluster.push-pull-interval`: The interval between gossip state syncs. Setting this interval lower (more frequent) will increase convergence speeds across larger clusters at the expense of increased bandwidth usage.
* [ENHANCEMENT] Distributor: change the error message returned when a received series has too many label values. The new message format has the series at the end and this plays better with Prometheus logs truncation. #3718
  - From: `sample for '<series>' has <value> label names; limit <value>`
  - To: `series has too many labels (actual: <value>, limit: <value>) series: '<series>'`
* [ENHANCEMENT] Improve bucket index loader to handle edge case where new tenant has not had blocks uploaded to storage yet. #3717
* [BUGFIX] Allow `-querier.max-query-lookback` use `y|w|d` suffix like deprecated `-store.max-look-back-period`. #3598
* [BUGFIX] Memberlist: Entry in the ring should now not appear again after using "Forget" feature (unless it's still heartbeating). #3603
* [BUGFIX] Ingester: do not close idle TSDBs while blocks shipping is in progress. #3630 #3632
* [BUGFIX] Ingester: correctly update `cortex_ingester_memory_users` and `cortex_ingester_active_series` when a tenant's idle TSDB is closed, when running Cortex with the blocks storage. #3646
* [BUGFIX] Querier: fix default value incorrectly overriding `-querier.frontend-address` in single-binary mode. #3650
* [BUGFIX] Compactor: delete `deletion-mark.json` at last when deleting a block in order to not leave partial blocks without deletion mark in the bucket if the compactor is interrupted while deleting a block. #3660
* [BUGFIX] Blocks storage: do not cleanup a partially uploaded block when `meta.json` upload fails. Despite failure to upload `meta.json`, this file may in some cases still appear in the bucket later. By skipping early cleanup, we avoid having corrupted blocks in the storage. #3660
* [BUGFIX] Alertmanager: disable access to `/alertmanager/metrics` (which exposes all Cortex metrics), `/alertmanager/-/reload` and `/alertmanager/debug/*`, which were available to any authenticated user with enabled AlertManager. #3678
* [BUGFIX] Query-Frontend: avoid creating many small sub-queries by discarding cache extents under 5 minutes #3653
* [BUGFIX] Ruler: Ensure the stale markers generated for evaluated rules respect the configured `-ruler.evaluation-delay-duration`. This will avoid issues with samples with NaN be persisted with timestamps set ahead of the next rule evaluation. #3687
* [BUGFIX] Alertmanager: don't serve HTTP requests until Alertmanager has fully started. Serving HTTP requests earlier may result in loss of configuration for the user. #3679
* [BUGFIX] Do not log "failed to load config" if runtime config file is empty. #3706
* [BUGFIX] Do not allow to use a runtime config file containing multiple YAML documents. #3706
* [BUGFIX] HA Tracker: don't track as error in the `cortex_kv_request_duration_seconds` metric a CAS operation intentionally aborted. #3745

## 1.6.0 / 2020-12-29

* [CHANGE] Query Frontend: deprecate `-querier.compress-http-responses` in favour of `-api.response-compression-enabled`. #3544
* [CHANGE] Querier: deprecated `-store.max-look-back-period`. You should use `-querier.max-query-lookback` instead. #3452
* [CHANGE] Blocks storage: increased `-blocks-storage.bucket-store.chunks-cache.attributes-ttl` default from `24h` to `168h` (1 week). #3528
* [CHANGE] Blocks storage: the config option `-blocks-storage.bucket-store.index-cache.postings-compression-enabled` has been deprecated and postings compression is always enabled. #3538
* [CHANGE] Ruler: gRPC message size default limits on the Ruler-client side have changed: #3523
  - limit for outgoing gRPC messages has changed from 2147483647 to 16777216 bytes
  - limit for incoming gRPC messages has changed from 4194304 to 104857600 bytes
* [FEATURE] Distributor/Ingester: Provide ability to not overflow writes in the presence of a leaving or unhealthy ingester. This allows for more efficient ingester rolling restarts. #3305
* [FEATURE] Query-frontend: introduced query statistics logged in the query-frontend when enabled via `-frontend.query-stats-enabled=true`. When enabled, the metric `cortex_query_seconds_total` is tracked, counting the sum of the wall time spent across all queriers while running queries (on a per-tenant basis). The metrics `cortex_request_duration_seconds` and `cortex_query_seconds_total` are different: the first one tracks the request duration (eg. HTTP request from the client), while the latter tracks the sum of the wall time on all queriers involved executing the query. #3539
* [ENHANCEMENT] API: Add GZIP HTTP compression to the API responses. Compression can be enabled via `-api.response-compression-enabled`. #3536
* [ENHANCEMENT] Added zone-awareness support on queries. When zone-awareness is enabled, queries will still succeed if all ingesters in a single zone will fail. #3414
* [ENHANCEMENT] Blocks storage ingester: exported more TSDB-related metrics. #3412
  - `cortex_ingester_tsdb_wal_corruptions_total`
  - `cortex_ingester_tsdb_head_truncations_failed_total`
  - `cortex_ingester_tsdb_head_truncations_total`
  - `cortex_ingester_tsdb_head_gc_duration_seconds`
* [ENHANCEMENT] Enforced keepalive on all gRPC clients used for inter-service communication. #3431
* [ENHANCEMENT] Added `cortex_alertmanager_config_hash` metric to expose hash of Alertmanager Config loaded per user. #3388
* [ENHANCEMENT] Query-Frontend / Query-Scheduler: New component called "Query-Scheduler" has been introduced. Query-Scheduler is simply a queue of requests, moved outside of Query-Frontend. This allows Query-Frontend to be scaled separately from number of queues. To make Query-Frontend and Querier use Query-Scheduler, they need to be started with `-frontend.scheduler-address` and `-querier.scheduler-address` options respectively. #3374 #3471
* [ENHANCEMENT] Query-frontend / Querier / Ruler: added `-querier.max-query-lookback` to limit how long back data (series and metadata) can be queried. This setting can be overridden on a per-tenant basis and is enforced in the query-frontend, querier and ruler. #3452 #3458
* [ENHANCEMENT] Querier: added `-querier.query-store-for-labels-enabled` to query store for label names, label values and series APIs. Only works with blocks storage engine. #3461 #3520
* [ENHANCEMENT] Ingester: exposed `-blocks-storage.tsdb.wal-segment-size-bytes` config option to customise the TSDB WAL segment max size. #3476
* [ENHANCEMENT] Compactor: concurrently run blocks cleaner for multiple tenants. Concurrency can be configured via `-compactor.cleanup-concurrency`. #3483
* [ENHANCEMENT] Compactor: shuffle tenants before running compaction. #3483
* [ENHANCEMENT] Compactor: wait for a stable ring at startup, when sharding is enabled. #3484
* [ENHANCEMENT] Store-gateway: added `-blocks-storage.bucket-store.index-header-lazy-loading-enabled` to enable index-header lazy loading (experimental). When enabled, index-headers will be mmap-ed only once required by a query and will be automatically released after `-blocks-storage.bucket-store.index-header-lazy-loading-idle-timeout` time of inactivity. #3498
* [ENHANCEMENT] Alertmanager: added metrics `cortex_alertmanager_notification_requests_total` and `cortex_alertmanager_notification_requests_failed_total`. #3518
* [ENHANCEMENT] Ingester: added `-blocks-storage.tsdb.head-chunks-write-buffer-size-bytes` to fine-tune the TSDB head chunks write buffer size when running Cortex blocks storage. #3518
* [ENHANCEMENT] /metrics now supports OpenMetrics output. HTTP and gRPC servers metrics can now include exemplars. #3524
* [ENHANCEMENT] Expose gRPC keepalive policy options by gRPC server. #3524
* [ENHANCEMENT] Blocks storage: enabled caching of `meta.json` attributes, configurable via `-blocks-storage.bucket-store.metadata-cache.metafile-attributes-ttl`. #3528
* [ENHANCEMENT] Compactor: added a config validation check to fail fast if the compactor has been configured invalid block range periods (each period is expected to be a multiple of the previous one). #3534
* [ENHANCEMENT] Blocks storage: concurrently fetch deletion marks from object storage. #3538
* [ENHANCEMENT] Blocks storage ingester: ingester can now close idle TSDB and delete local data. #3491 #3552
* [ENHANCEMENT] Blocks storage: add option to use V2 signatures for S3 authentication. #3540
* [ENHANCEMENT] Exported process metrics to monitor the number of memory map areas allocated. #3537
  * - `process_memory_map_areas`
  * - `process_memory_map_areas_limit`
* [ENHANCEMENT] Ruler: Expose gRPC client options. #3523
* [ENHANCEMENT] Compactor: added metrics to track on-going compaction. #3535
  * `cortex_compactor_tenants_discovered`
  * `cortex_compactor_tenants_skipped`
  * `cortex_compactor_tenants_processing_succeeded`
  * `cortex_compactor_tenants_processing_failed`
* [ENHANCEMENT] Added new experimental API endpoints: `POST /purger/delete_tenant` and `GET /purger/delete_tenant_status` for deleting all tenant data. Only works with blocks storage. Compactor removes blocks that belong to user marked for deletion. #3549 #3558
* [ENHANCEMENT] Chunks storage: add option to use V2 signatures for S3 authentication. #3560
* [ENHANCEMENT] HA Tracker: Added new limit `ha_max_clusters` to set the max number of clusters tracked for single user. This limit is disabled by default. #3668
* [BUGFIX] Query-Frontend: `cortex_query_seconds_total` now return seconds not nanoseconds. #3589
* [BUGFIX] Blocks storage ingester: fixed some cases leading to a TSDB WAL corruption after a partial write to disk. #3423
* [BUGFIX] Blocks storage: Fix the race between ingestion and `/flush` call resulting in overlapping blocks. #3422
* [BUGFIX] Querier: fixed `-querier.max-query-into-future` which wasn't correctly enforced on range queries. #3452
* [BUGFIX] Fixed float64 precision stability when aggregating metrics before exposing them. This could have lead to false counters resets when querying some metrics exposed by Cortex. #3506
* [BUGFIX] Querier: the meta.json sync concurrency done when running Cortex with the blocks storage is now controlled by `-blocks-storage.bucket-store.meta-sync-concurrency` instead of the incorrect `-blocks-storage.bucket-store.block-sync-concurrency` (default values are the same). #3531
* [BUGFIX] Querier: fixed initialization order of querier module when using blocks storage. It now (again) waits until blocks have been synchronized. #3551

## Blocksconvert

* [ENHANCEMENT] Scheduler: ability to ignore users based on regexp, using `-scheduler.ignore-users-regex` flag. #3477
* [ENHANCEMENT] Builder: Parallelize reading chunks in the final stage of building block. #3470
* [ENHANCEMENT] Builder: remove duplicate label names from chunk. #3547

## 1.5.0 / 2020-11-09

### Cortex

* [CHANGE] Blocks storage: update the default HTTP configuration values for the S3 client to the upstream Thanos default values. #3244
  - `-blocks-storage.s3.http.idle-conn-timeout` is set 90 seconds.
  - `-blocks-storage.s3.http.response-header-timeout` is set to 2 minutes.
* [CHANGE] Improved shuffle sharding support in the write path. This work introduced some config changes: #3090
  * Introduced `-distributor.sharding-strategy` CLI flag (and its respective `sharding_strategy` YAML config option) to explicitly specify which sharding strategy should be used in the write path
  * `-experimental.distributor.user-subring-size` flag renamed to `-distributor.ingestion-tenant-shard-size`
  * `user_subring_size` limit YAML config option renamed to `ingestion_tenant_shard_size`
* [CHANGE] Dropped "blank Alertmanager configuration; using fallback" message from Info to Debug level. #3205
* [CHANGE] Zone-awareness replication for time-series now should be explicitly enabled in the distributor via the `-distributor.zone-awareness-enabled` CLI flag (or its respective YAML config option). Before, zone-aware replication was implicitly enabled if a zone was set on ingesters. #3200
* [CHANGE] Removed the deprecated CLI flag `-config-yaml`. You should use `-schema-config-file` instead. #3225
* [CHANGE] Enforced the HTTP method required by some API endpoints which did (incorrectly) allow any method before that. #3228
  - `GET /`
  - `GET /config`
  - `GET /debug/fgprof`
  - `GET /distributor/all_user_stats`
  - `GET /distributor/ha_tracker`
  - `GET /all_user_stats`
  - `GET /ha-tracker`
  - `GET /api/v1/user_stats`
  - `GET /api/v1/chunks`
  - `GET <legacy-http-prefix>/user_stats`
  - `GET <legacy-http-prefix>/chunks`
  - `GET /services`
  - `GET /multitenant_alertmanager/status`
  - `GET /status` (alertmanager microservice)
  - `GET|POST /ingester/ring`
  - `GET|POST /ring`
  - `GET|POST /store-gateway/ring`
  - `GET|POST /compactor/ring`
  - `GET|POST /ingester/flush`
  - `GET|POST /ingester/shutdown`
  - `GET|POST /flush`
  - `GET|POST /shutdown`
  - `GET|POST /ruler/ring`
  - `POST /api/v1/push`
  - `POST <legacy-http-prefix>/push`
  - `POST /push`
  - `POST /ingester/push`
* [CHANGE] Renamed CLI flags to configure the network interface names from which automatically detect the instance IP. #3295
  - `-compactor.ring.instance-interface` renamed to `-compactor.ring.instance-interface-names`
  - `-store-gateway.sharding-ring.instance-interface` renamed to `-store-gateway.sharding-ring.instance-interface-names`
  - `-distributor.ring.instance-interface` renamed to `-distributor.ring.instance-interface-names`
  - `-ruler.ring.instance-interface` renamed to `-ruler.ring.instance-interface-names`
* [CHANGE] Renamed `-<prefix>.redis.enable-tls` CLI flag to `-<prefix>.redis.tls-enabled`, and its respective YAML config option from `enable_tls` to `tls_enabled`. #3298
* [CHANGE] Increased default `-<prefix>.redis.timeout` from `100ms` to `500ms`. #3301
* [CHANGE] `cortex_alertmanager_config_invalid` has been removed in favor of `cortex_alertmanager_config_last_reload_successful`. #3289
* [CHANGE] Query-frontend: POST requests whose body size exceeds 10MiB will be rejected. The max body size can be customised via `-frontend.max-body-size`. #3276
* [FEATURE] Shuffle sharding: added support for shuffle-sharding queriers in the query-frontend. When configured (`-frontend.max-queriers-per-tenant` globally, or using per-tenant limit `max_queriers_per_tenant`), each tenants's requests will be handled by different set of queriers. #3113 #3257
* [FEATURE] Shuffle sharding: added support for shuffle-sharding ingesters on the read path. When ingesters shuffle-sharding is enabled and `-querier.shuffle-sharding-ingesters-lookback-period` is set, queriers will fetch in-memory series from the minimum set of required ingesters, selecting only ingesters which may have received series since 'now - lookback period'. #3252
* [FEATURE] Query-frontend: added `compression` config to support results cache with compression. #3217
* [FEATURE] Add OpenStack Swift support to blocks storage. #3303
* [FEATURE] Added support for applying Prometheus relabel configs on series received by the distributor. A `metric_relabel_configs` field has been added to the per-tenant limits configuration. #3329
* [FEATURE] Support for Cassandra client SSL certificates. #3384
* [ENHANCEMENT] Ruler: Introduces two new limits `-ruler.max-rules-per-rule-group` and `-ruler.max-rule-groups-per-tenant` to control the number of rules per rule group and the total number of rule groups for a given user. They are disabled by default. #3366
* [ENHANCEMENT] Allow to specify multiple comma-separated Cortex services to `-target` CLI option (or its respective YAML config option). For example, `-target=all,compactor` can be used to start Cortex single-binary with compactor as well. #3275
* [ENHANCEMENT] Expose additional HTTP configs for the S3 backend client. New flag are listed below: #3244
  - `-blocks-storage.s3.http.idle-conn-timeout`
  - `-blocks-storage.s3.http.response-header-timeout`
  - `-blocks-storage.s3.http.insecure-skip-verify`
* [ENHANCEMENT] Added `cortex_query_frontend_connected_clients` metric to show the number of workers currently connected to the frontend. #3207
* [ENHANCEMENT] Shuffle sharding: improved shuffle sharding in the write path. Shuffle sharding now should be explicitly enabled via `-distributor.sharding-strategy` CLI flag (or its respective YAML config option) and guarantees stability, consistency, shuffling and balanced zone-awareness properties. #3090 #3214
* [ENHANCEMENT] Ingester: added new metric `cortex_ingester_active_series` to track active series more accurately. Also added options to control whether active series tracking is enabled (`-ingester.active-series-metrics-enabled`, defaults to false), and how often this metric is updated (`-ingester.active-series-metrics-update-period`) and max idle time for series to be considered inactive (`-ingester.active-series-metrics-idle-timeout`). #3153
* [ENHANCEMENT] Store-gateway: added zone-aware replication support to blocks replication in the store-gateway. #3200
* [ENHANCEMENT] Store-gateway: exported new metrics. #3231
  - `cortex_bucket_store_cached_series_fetch_duration_seconds`
  - `cortex_bucket_store_cached_postings_fetch_duration_seconds`
  - `cortex_bucket_stores_gate_queries_max`
* [ENHANCEMENT] Added `-version` flag to Cortex. #3233
* [ENHANCEMENT] Hash ring: added instance registered timestamp to the ring. #3248
* [ENHANCEMENT] Reduce tail latency by smoothing out spikes in rate of chunk flush operations. #3191
* [ENHANCEMENT] User Cortex as User Agent in http requests issued by Configs DB client. #3264
* [ENHANCEMENT] Experimental Ruler API: Fetch rule groups from object storage in parallel. #3218
* [ENHANCEMENT] Chunks GCS object storage client uses the `fields` selector to limit the payload size when listing objects in the bucket. #3218 #3292
* [ENHANCEMENT] Added shuffle sharding support to ruler. Added new metric `cortex_ruler_sync_rules_total`. #3235
* [ENHANCEMENT] Return an explicit error when the store-gateway is explicitly requested without a blocks storage engine. #3287
* [ENHANCEMENT] Ruler: only load rules that belong to the ruler. Improves rules synching performances when ruler sharding is enabled. #3269
* [ENHANCEMENT] Added `-<prefix>.redis.tls-insecure-skip-verify` flag. #3298
* [ENHANCEMENT] Added `cortex_alertmanager_config_last_reload_successful_seconds` metric to show timestamp of last successful AM config reload. #3289
* [ENHANCEMENT] Blocks storage: reduced number of bucket listing operations to list block content (applies to newly created blocks only). #3363
* [ENHANCEMENT] Ruler: Include the tenant ID on the notifier logs. #3372
* [ENHANCEMENT] Blocks storage Compactor: Added `-compactor.enabled-tenants` and `-compactor.disabled-tenants` to explicitly enable or disable compaction of specific tenants. #3385
* [ENHANCEMENT] Blocks storage ingester: Creating checkpoint only once even when there are multiple Head compactions in a single `Compact()` call. #3373
* [BUGFIX] Blocks storage ingester: Read repair memory-mapped chunks file which can end up being empty on abrupt shutdowns combined with faulty disks. #3373
* [BUGFIX] Blocks storage ingester: Close TSDB resources on failed startup preventing ingester OOMing. #3373
* [BUGFIX] No-longer-needed ingester operations for queries triggered by queriers and rulers are now canceled. #3178
* [BUGFIX] Ruler: directories in the configured `rules-path` will be removed on startup and shutdown in order to ensure they don't persist between runs. #3195
* [BUGFIX] Handle hash-collisions in the query path. #3192
* [BUGFIX] Check for postgres rows errors. #3197
* [BUGFIX] Ruler Experimental API: Don't allow rule groups without names or empty rule groups. #3210
* [BUGFIX] Experimental Alertmanager API: Do not allow empty Alertmanager configurations or bad template filenames to be submitted through the configuration API. #3185
* [BUGFIX] Reduce failures to update heartbeat when using Consul. #3259
* [BUGFIX] When using ruler sharding, moving all user rule groups from ruler to a different one and then back could end up with some user groups not being evaluated at all. #3235
* [BUGFIX] Fixed shuffle sharding consistency when zone-awareness is enabled and the shard size is increased or instances in a new zone are added. #3299
* [BUGFIX] Use a valid grpc header when logging IP addresses. #3307
* [BUGFIX] Fixed the metric `cortex_prometheus_rule_group_duration_seconds` in the Ruler, it wouldn't report any values. #3310
* [BUGFIX] Fixed gRPC connections leaking in rulers when rulers sharding is enabled and APIs called. #3314
* [BUGFIX] Fixed shuffle sharding consistency when zone-awareness is enabled and the shard size is increased or instances in a new zone are added. #3299
* [BUGFIX] Fixed Gossip memberlist members joining when addresses are configured using DNS-based service discovery. #3360
* [BUGFIX] Ingester: fail to start an ingester running the blocks storage, if unable to load any existing TSDB at startup. #3354
* [BUGFIX] Blocks storage: Avoid deletion of blocks in the ingester which are not shipped to the storage yet. #3346
* [BUGFIX] Fix common prefixes returned by List method of S3 client. #3358
* [BUGFIX] Honor configured timeout in Azure and GCS object clients. #3285
* [BUGFIX] Blocks storage: Avoid creating blocks larger than configured block range period on forced compaction and when TSDB is idle. #3344
* [BUGFIX] Shuffle sharding: fixed max global series per user/metric limit when shuffle sharding and `-distributor.shard-by-all-labels=true` are both enabled in distributor. When using these global limits you should now set `-distributor.sharding-strategy` and `-distributor.zone-awareness-enabled` to ingesters too. #3369
* [BUGFIX] Slow query logging: when using downstream server request parameters were not logged. #3276
* [BUGFIX] Fixed tenant detection in the ruler and alertmanager API when running without auth. #3343

### Blocksconvert

* [ENHANCEMENT] Blocksconvert – Builder: download plan file locally before processing it. #3209
* [ENHANCEMENT] Blocksconvert – Cleaner: added new tool for deleting chunks data. #3283
* [ENHANCEMENT] Blocksconvert – Scanner: support for scanning specific date-range only. #3222
* [ENHANCEMENT] Blocksconvert – Scanner: metrics for tracking progress. #3222
* [ENHANCEMENT] Blocksconvert – Builder: retry block upload before giving up. #3245
* [ENHANCEMENT] Blocksconvert – Scanner: upload plans concurrently. #3340
* [BUGFIX] Blocksconvert: fix chunks ordering in the block. Chunks in different order than series work just fine in TSDB blocks at the moment, but it's not consistent with what Prometheus does and future Prometheus and Cortex optimizations may rely on this ordering. #3371

## 1.4.0 / 2020-10-02

* [CHANGE] TLS configuration for gRPC, HTTP and etcd clients is now marked as experimental. These features are not yet fully baked, and we expect possible small breaking changes in Cortex 1.5. #3198
* [CHANGE] Cassandra backend support is now GA (stable). #3180
* [CHANGE] Blocks storage is now GA (stable). The `-experimental` prefix has been removed from all CLI flags related to the blocks storage (no YAML config changes). #3180 #3201
  - `-experimental.blocks-storage.*` flags renamed to `-blocks-storage.*`
  - `-experimental.store-gateway.*` flags renamed to `-store-gateway.*`
  - `-experimental.querier.store-gateway-client.*` flags renamed to `-querier.store-gateway-client.*`
  - `-experimental.querier.store-gateway-addresses` flag renamed to `-querier.store-gateway-addresses`
  - `-store-gateway.replication-factor` flag renamed to `-store-gateway.sharding-ring.replication-factor`
  - `-store-gateway.tokens-file-path` flag renamed to `store-gateway.sharding-ring.tokens-file-path`
* [CHANGE] Ingester: Removed deprecated untyped record from chunks WAL. Only if you are running `v1.0` or below, it is recommended to first upgrade to `v1.1`/`v1.2`/`v1.3` and run it for a day before upgrading to `v1.4` to avoid data loss. #3115
* [CHANGE] Distributor API endpoints are no longer served unless target is set to `distributor` or `all`. #3112
* [CHANGE] Increase the default Cassandra client replication factor to 3. #3007
* [CHANGE] Blocks storage: removed the support to transfer blocks between ingesters on shutdown. When running the Cortex blocks storage, ingesters are expected to run with a persistent disk. The following metrics have been removed: #2996
  * `cortex_ingester_sent_files`
  * `cortex_ingester_received_files`
  * `cortex_ingester_received_bytes_total`
  * `cortex_ingester_sent_bytes_total`
* [CHANGE] The buckets for the `cortex_chunk_store_index_lookups_per_query` metric have been changed to 1, 2, 4, 8, 16. #3021
* [CHANGE] Blocks storage: the `operation` label value `getrange` has changed into `get_range` for the metrics `thanos_store_bucket_cache_operation_requests_total` and `thanos_store_bucket_cache_operation_hits_total`. #3000
* [CHANGE] Experimental Delete Series: `/api/v1/admin/tsdb/delete_series` and `/api/v1/admin/tsdb/cancel_delete_request` purger APIs to return status code `204` instead of `200` for success. #2946
* [CHANGE] Histogram `cortex_memcache_request_duration_seconds` `method` label value changes from `Memcached.Get` to `Memcached.GetBatched` for batched lookups, and is not reported for non-batched lookups (label value `Memcached.GetMulti` remains, and had exactly the same value as `Get` in nonbatched lookups).  The same change applies to tracing spans. #3046
* [CHANGE] TLS server validation is now enabled by default, a new parameter `tls_insecure_skip_verify` can be set to true to skip validation optionally. #3030
* [CHANGE] `cortex_ruler_config_update_failures_total` has been removed in favor of `cortex_ruler_config_last_reload_successful`. #3056
* [CHANGE] `ruler.evaluation_delay_duration` field in YAML config has been moved and renamed to `limits.ruler_evaluation_delay_duration`. #3098
* [CHANGE] Removed obsolete `results_cache.max_freshness` from YAML config (deprecated since Cortex 1.2). #3145
* [CHANGE] Removed obsolete `-promql.lookback-delta` option (deprecated since Cortex 1.2, replaced with `-querier.lookback-delta`). #3144
* [CHANGE] Cache: added support for Redis Cluster and Redis Sentinel. #2961
  - The following changes have been made in Redis configuration:
   - `-redis.master_name` added
   - `-redis.db` added
   - `-redis.max-active-conns` changed to `-redis.pool-size`
   - `-redis.max-conn-lifetime` changed to `-redis.max-connection-age`
   - `-redis.max-idle-conns` removed
   - `-redis.wait-on-pool-exhaustion` removed
* [CHANGE] TLS configuration for gRPC, HTTP and etcd clients is now marked as experimental. These features are not yet fully baked, and we expect possible small breaking changes in Cortex 1.5. #3198
* [CHANGE] Fixed store-gateway CLI flags inconsistencies. #3201
  - `-store-gateway.replication-factor` flag renamed to `-store-gateway.sharding-ring.replication-factor`
  - `-store-gateway.tokens-file-path` flag renamed to `store-gateway.sharding-ring.tokens-file-path`
* [FEATURE] Logging of the source IP passed along by a reverse proxy is now supported by setting the `-server.log-source-ips-enabled`. For non standard headers the settings `-server.log-source-ips-header` and `-server.log-source-ips-regex` can be used. #2985
* [FEATURE] Blocks storage: added shuffle sharding support to store-gateway blocks sharding. Added the following additional metrics to store-gateway: #3069
  * `cortex_bucket_stores_tenants_discovered`
  * `cortex_bucket_stores_tenants_synced`
* [FEATURE] Experimental blocksconvert: introduce an experimental tool `blocksconvert` to migrate long-term storage chunks to blocks. #3092 #3122 #3127 #3162
* [ENHANCEMENT] Improve the Alertmanager logging when serving requests from its API / UI. #3397
* [ENHANCEMENT] Add support for azure storage in China, German and US Government environments. #2988
* [ENHANCEMENT] Query-tee: added a small tolerance to floating point sample values comparison. #2994
* [ENHANCEMENT] Query-tee: add support for doing a passthrough of requests to preferred backend for unregistered routes #3018
* [ENHANCEMENT] Expose `storage.aws.dynamodb.backoff_config` configuration file field. #3026
* [ENHANCEMENT] Added `cortex_request_message_bytes` and `cortex_response_message_bytes` histograms to track received and sent gRPC message and HTTP request/response sizes. Added `cortex_inflight_requests` gauge to track number of inflight gRPC and HTTP requests. #3064
* [ENHANCEMENT] Publish ruler's ring metrics. #3074
* [ENHANCEMENT] Add config validation to the experimental Alertmanager API. Invalid configs are no longer accepted. #3053
* [ENHANCEMENT] Add "integration" as a label for `cortex_alertmanager_notifications_total` and `cortex_alertmanager_notifications_failed_total` metrics. #3056
* [ENHANCEMENT] Add `cortex_ruler_config_last_reload_successful` and `cortex_ruler_config_last_reload_successful_seconds` to check status of users rule manager. #3056
* [ENHANCEMENT] The configuration validation now fails if an empty YAML node has been set for a root YAML config property. #3080
* [ENHANCEMENT] Memcached dial() calls now have a circuit-breaker to avoid hammering a broken cache. #3051, #3189
* [ENHANCEMENT] `-ruler.evaluation-delay-duration` is now overridable as a per-tenant limit, `ruler_evaluation_delay_duration`. #3098
* [ENHANCEMENT] Add TLS support to etcd client. #3102
* [ENHANCEMENT] When a tenant accesses the Alertmanager UI or its API, if we have valid `-alertmanager.configs.fallback` we'll use that to start the manager and avoid failing the request. #3073
* [ENHANCEMENT] Add `DELETE api/v1/rules/{namespace}` to the Ruler. It allows all the rule groups of a namespace to be deleted. #3120
* [ENHANCEMENT] Experimental Delete Series: Retry processing of Delete requests during failures. #2926
* [ENHANCEMENT] Improve performance of QueryStream() in ingesters. #3177
* [ENHANCEMENT] Modules included in "All" target are now visible in output of `-modules` CLI flag. #3155
* [ENHANCEMENT] Added `/debug/fgprof` endpoint to debug running Cortex process using `fgprof`. This adds up to the existing `/debug/...` endpoints. #3131
* [ENHANCEMENT] Blocks storage: optimised `/api/v1/series` for blocks storage. (#2976)
* [BUGFIX] Ruler: when loading rules from "local" storage, check for directory after resolving symlink. #3137
* [BUGFIX] Query-frontend: Fixed rounding for incoming query timestamps, to be 100% Prometheus compatible. #2990
* [BUGFIX] Querier: Merge results from chunks and blocks ingesters when using streaming of results. #3013
* [BUGFIX] Querier: query /series from ingesters regardless the `-querier.query-ingesters-within` setting. #3035
* [BUGFIX] Blocks storage: Ingester is less likely to hit gRPC message size limit when streaming data to queriers. #3015
* [BUGFIX] Blocks storage: fixed memberlist support for the store-gateways and compactors ring used when blocks sharding is enabled. #3058 #3095
* [BUGFIX] Fix configuration for TLS server validation, TLS skip verify was hardcoded to true for all TLS configurations and prevented validation of server certificates. #3030
* [BUGFIX] Fixes the Alertmanager panicking when no `-alertmanager.web.external-url` is provided. #3017
* [BUGFIX] Fixes the registration of the Alertmanager API metrics `cortex_alertmanager_alerts_received_total` and `cortex_alertmanager_alerts_invalid_total`. #3065
* [BUGFIX] Fixes `flag needs an argument: -config.expand-env` error. #3087
* [BUGFIX] An index optimisation actually slows things down when using caching. Moved it to the right location. #2973
* [BUGFIX] Ingester: If push request contained both valid and invalid samples, valid samples were ingested but not stored to WAL of the chunks storage. This has been fixed. #3067
* [BUGFIX] Cassandra: fixed consistency setting in the CQL session when creating the keyspace. #3105
* [BUGFIX] Ruler: Config API would return both the `record` and `alert` in `YAML` response keys even when one of them must be empty. #3120
* [BUGFIX] Index page now uses configured HTTP path prefix when creating links. #3126
* [BUGFIX] Purger: fixed deadlock when reloading of tombstones failed. #3182
* [BUGFIX] Fixed panic in flusher job, when error writing chunks to the store would cause "idle" chunks to be flushed, which triggered panic. #3140
* [BUGFIX] Index page no longer shows links that are not valid for running Cortex instance. #3133
* [BUGFIX] Configs: prevent validation of templates to fail when using template functions. #3157
* [BUGFIX] Configuring the S3 URL with an `@` but without username and password doesn't enable the AWS static credentials anymore. #3170
* [BUGFIX] Limit errors on ranged queries (`api/v1/query_range`) no longer return a status code `500` but `422` instead. #3167
* [BUGFIX] Handle hash-collisions in the query path. Before this fix, Cortex could occasionally mix up two different series in a query, leading to invalid results, when `-querier.ingester-streaming` was used. #3192

## 1.3.0 / 2020-08-21

* [CHANGE] Replace the metric `cortex_alertmanager_configs` with `cortex_alertmanager_config_invalid` exposed by Alertmanager. #2960
* [CHANGE] Experimental Delete Series: Change target flag for purger from `data-purger` to `purger`. #2777
* [CHANGE] Experimental blocks storage: The max concurrent queries against the long-term storage, configured via `-experimental.blocks-storage.bucket-store.max-concurrent`, is now a limit shared across all tenants and not a per-tenant limit anymore. The default value has changed from `20` to `100` and the following new metrics have been added: #2797
  * `cortex_bucket_stores_gate_queries_concurrent_max`
  * `cortex_bucket_stores_gate_queries_in_flight`
  * `cortex_bucket_stores_gate_duration_seconds`
* [CHANGE] Metric `cortex_ingester_flush_reasons` has been renamed to `cortex_ingester_flushing_enqueued_series_total`, and new metric `cortex_ingester_flushing_dequeued_series_total` with `outcome` label (superset of reason) has been added. #2802 #2818 #2998
* [CHANGE] Experimental Delete Series: Metric `cortex_purger_oldest_pending_delete_request_age_seconds` would track age of delete requests since they are over their cancellation period instead of their creation time. #2806
* [CHANGE] Experimental blocks storage: the store-gateway service is required in a Cortex cluster running with the experimental blocks storage. Removed the `-experimental.tsdb.store-gateway-enabled` CLI flag and `store_gateway_enabled` YAML config option. The store-gateway is now always enabled when the storage engine is `blocks`. #2822
* [CHANGE] Experimental blocks storage: removed support for `-experimental.blocks-storage.bucket-store.max-sample-count` flag because the implementation was flawed. To limit the number of samples/chunks processed by a single query you can set `-store.query-chunk-limit`, which is now supported by the blocks storage too. #2852
* [CHANGE] Ingester: Chunks flushed via /flush stay in memory until retention period is reached. This affects `cortex_ingester_memory_chunks` metric. #2778
* [CHANGE] Querier: the error message returned when the query time range exceeds `-store.max-query-length` has changed from `invalid query, length > limit (X > Y)` to `the query time range exceeds the limit (query length: X, limit: Y)`. #2826
* [CHANGE] Add `component` label to metrics exposed by chunk, delete and index store clients. #2774
* [CHANGE] Querier: when `-querier.query-ingesters-within` is configured, the time range of the query sent to ingesters is now manipulated to ensure the query start time is not older than 'now - query-ingesters-within'. #2904
* [CHANGE] KV: The `role` label which was a label of `multi` KV store client only has been added to metrics of every KV store client. If KV store client is not `multi`, then the value of `role` label is `primary`. #2837
* [CHANGE] Added the `engine` label to the metrics exposed by the Prometheus query engine, to distinguish between `ruler` and `querier` metrics. #2854
* [CHANGE] Added ruler to the single binary when started with `-target=all` (default). #2854
* [CHANGE] Experimental blocks storage: compact head when opening TSDB. This should only affect ingester startup after it was unable to compact head in previous run. #2870
* [CHANGE] Metric `cortex_overrides_last_reload_successful` has been renamed to `cortex_runtime_config_last_reload_successful`. #2874
* [CHANGE] HipChat support has been removed from the alertmanager (because removed from the Prometheus upstream too). #2902
* [CHANGE] Add constant label `name` to metric `cortex_cache_request_duration_seconds`. #2903
* [CHANGE] Add `user` label to metric `cortex_query_frontend_queue_length`. #2939
* [CHANGE] Experimental blocks storage: cleaned up the config and renamed "TSDB" to "blocks storage". #2937
  - The storage engine setting value has been changed from `tsdb` to `blocks`; this affects `-store.engine` CLI flag and its respective YAML option.
  - The root level YAML config has changed from `tsdb` to `blocks_storage`
  - The prefix of all CLI flags has changed from `-experimental.tsdb.` to `-experimental.blocks-storage.`
  - The following settings have been grouped under `tsdb` property in the YAML config and their CLI flags changed:
    - `-experimental.tsdb.dir` changed to `-experimental.blocks-storage.tsdb.dir`
    - `-experimental.tsdb.block-ranges-period` changed to `-experimental.blocks-storage.tsdb.block-ranges-period`
    - `-experimental.tsdb.retention-period` changed to `-experimental.blocks-storage.tsdb.retention-period`
    - `-experimental.tsdb.ship-interval` changed to `-experimental.blocks-storage.tsdb.ship-interval`
    - `-experimental.tsdb.ship-concurrency` changed to `-experimental.blocks-storage.tsdb.ship-concurrency`
    - `-experimental.tsdb.max-tsdb-opening-concurrency-on-startup` changed to `-experimental.blocks-storage.tsdb.max-tsdb-opening-concurrency-on-startup`
    - `-experimental.tsdb.head-compaction-interval` changed to `-experimental.blocks-storage.tsdb.head-compaction-interval`
    - `-experimental.tsdb.head-compaction-concurrency` changed to `-experimental.blocks-storage.tsdb.head-compaction-concurrency`
    - `-experimental.tsdb.head-compaction-idle-timeout` changed to `-experimental.blocks-storage.tsdb.head-compaction-idle-timeout`
    - `-experimental.tsdb.stripe-size` changed to `-experimental.blocks-storage.tsdb.stripe-size`
    - `-experimental.tsdb.wal-compression-enabled` changed to `-experimental.blocks-storage.tsdb.wal-compression-enabled`
    - `-experimental.tsdb.flush-blocks-on-shutdown` changed to `-experimental.blocks-storage.tsdb.flush-blocks-on-shutdown`
* [CHANGE] Flags `-bigtable.grpc-use-gzip-compression`, `-ingester.client.grpc-use-gzip-compression`, `-querier.frontend-client.grpc-use-gzip-compression` are now deprecated. #2940
* [CHANGE] Limit errors reported by ingester during query-time now return HTTP status code 422. #2941
* [FEATURE] Introduced `ruler.for-outage-tolerance`, Max time to tolerate outage for restoring "for" state of alert. #2783
* [FEATURE] Introduced `ruler.for-grace-period`, Minimum duration between alert and restored "for" state. This is maintained only for alerts with configured "for" time greater than grace period. #2783
* [FEATURE] Introduced `ruler.resend-delay`, Minimum amount of time to wait before resending an alert to Alertmanager. #2783
* [FEATURE] Ruler: added `local` filesystem support to store rules (read-only). #2854
* [ENHANCEMENT] Upgraded Docker base images to `alpine:3.12`. #2862
* [ENHANCEMENT] Experimental: Querier can now optionally query secondary store. This is specified by using `-querier.second-store-engine` option, with values `chunks` or `blocks`. Standard configuration options for this store are used. Additionally, this querying can be configured to happen only for queries that need data older than `-querier.use-second-store-before-time`. Default value of zero will always query secondary store. #2747
* [ENHANCEMENT] Query-tee: increased the `cortex_querytee_request_duration_seconds` metric buckets granularity. #2799
* [ENHANCEMENT] Query-tee: fail to start if the configured `-backend.preferred` is unknown. #2799
* [ENHANCEMENT] Ruler: Added the following metrics: #2786
  * `cortex_prometheus_notifications_latency_seconds`
  * `cortex_prometheus_notifications_errors_total`
  * `cortex_prometheus_notifications_sent_total`
  * `cortex_prometheus_notifications_dropped_total`
  * `cortex_prometheus_notifications_queue_length`
  * `cortex_prometheus_notifications_queue_capacity`
  * `cortex_prometheus_notifications_alertmanagers_discovered`
* [ENHANCEMENT] The behavior of the `/ready` was changed for the query frontend to indicate when it was ready to accept queries. This is intended for use by a read path load balancer that would want to wait for the frontend to have attached queriers before including it in the backend. #2733
* [ENHANCEMENT] Experimental Delete Series: Add support for deletion of chunks for remaining stores. #2801
* [ENHANCEMENT] Add `-modules` command line flag to list possible values for `-target`. Also, log warning if given target is internal component. #2752
* [ENHANCEMENT] Added `-ingester.flush-on-shutdown-with-wal-enabled` option to enable chunks flushing even when WAL is enabled. #2780
* [ENHANCEMENT] Query-tee: Support for custom API prefix by using `-server.path-prefix` option. #2814
* [ENHANCEMENT] Query-tee: Forward `X-Scope-OrgId` header to backend, if present in the request. #2815
* [ENHANCEMENT] Experimental blocks storage: Added `-experimental.blocks-storage.tsdb.head-compaction-idle-timeout` option to force compaction of data in memory into a block. #2803
* [ENHANCEMENT] Experimental blocks storage: Added support for flushing blocks via `/flush`, `/shutdown` (previously these only worked for chunks storage) and by using `-experimental.blocks-storage.tsdb.flush-blocks-on-shutdown` option. #2794
* [ENHANCEMENT] Experimental blocks storage: Added support to enforce max query time range length via `-store.max-query-length`. #2826
* [ENHANCEMENT] Experimental blocks storage: Added support to limit the max number of chunks that can be fetched from the long-term storage while executing a query. The limit is enforced both in the querier and store-gateway, and is configurable via `-store.query-chunk-limit`. #2852 #2922
* [ENHANCEMENT] Ingester: Added new metric `cortex_ingester_flush_series_in_progress` that reports number of ongoing flush-series operations. Useful when calling `/flush` handler: if `cortex_ingester_flush_queue_length + cortex_ingester_flush_series_in_progress` is 0, all flushes are finished. #2778
* [ENHANCEMENT] Memberlist members can join cluster via SRV records. #2788
* [ENHANCEMENT] Added configuration options for chunks s3 client. #2831
  * `s3.endpoint`
  * `s3.region`
  * `s3.access-key-id`
  * `s3.secret-access-key`
  * `s3.insecure`
  * `s3.sse-encryption`
  * `s3.http.idle-conn-timeout`
  * `s3.http.response-header-timeout`
  * `s3.http.insecure-skip-verify`
* [ENHANCEMENT] Prometheus upgraded. #2798 #2849 #2867 #2902 #2918
  * Optimized labels regex matchers for patterns containing literals (eg. `foo.*`, `.*foo`, `.*foo.*`)
* [ENHANCEMENT] Add metric `cortex_ruler_config_update_failures_total` to Ruler to track failures of loading rules files. #2857
* [ENHANCEMENT] Experimental Alertmanager: Alertmanager configuration persisted to object storage using an experimental API that accepts and returns YAML-based Alertmanager configuration. #2768
* [ENHANCEMENT] Ruler: `-ruler.alertmanager-url` now supports multiple URLs. Each URL is treated as a separate Alertmanager group. Support for multiple Alertmanagers in a group can be achieved by using DNS service discovery. #2851
* [ENHANCEMENT] Experimental blocks storage: Cortex Flusher now works with blocks engine. Flusher needs to be provided with blocks-engine configuration, existing Flusher flags are not used (they are only relevant for chunks engine). Note that flush errors are only reported via log. #2877
* [ENHANCEMENT] Flusher: Added `-flusher.exit-after-flush` option (defaults to true) to control whether Cortex should stop completely after Flusher has finished its work. #2877
* [ENHANCEMENT] Added metrics `cortex_config_hash` and `cortex_runtime_config_hash` to expose hash of the currently active config file. #2874
* [ENHANCEMENT] Logger: added JSON logging support, configured via the `-log.format=json` CLI flag or its respective YAML config option. #2386
* [ENHANCEMENT] Added new flags `-bigtable.grpc-compression`, `-ingester.client.grpc-compression`, `-querier.frontend-client.grpc-compression` to configure compression used by gRPC. Valid values are `gzip`, `snappy`, or empty string (no compression, default). #2940
* [ENHANCEMENT] Clarify limitations of the `/api/v1/series`, `/api/v1/labels` and `/api/v1/label/{name}/values` endpoints. #2953
* [ENHANCEMENT] Ingester: added `Dropped` outcome to metric `cortex_ingester_flushing_dequeued_series_total`. #2998
* [BUGFIX] Fixed a bug with `api/v1/query_range` where no responses would return null values for `result` and empty values for `resultType`. #2962
* [BUGFIX] Fixed a bug in the index intersect code causing storage to return more chunks/series than required. #2796
* [BUGFIX] Fixed the number of reported keys in the background cache queue. #2764
* [BUGFIX] Fix race in processing of headers in sharded queries. #2762
* [BUGFIX] Query Frontend: Do not re-split sharded requests around ingester boundaries. #2766
* [BUGFIX] Experimental Delete Series: Fixed a problem with cache generation numbers prefixed to cache keys. #2800
* [BUGFIX] Ingester: Flushing chunks via `/flush` endpoint could previously lead to panic, if chunks were already flushed before and then removed from memory during the flush caused by `/flush` handler. Immediate flush now doesn't cause chunks to be flushed again. Samples received during flush triggered via `/flush` handler are no longer discarded. #2778
* [BUGFIX] Prometheus upgraded. #2849
  * Fixed unknown symbol error during head compaction
* [BUGFIX] Fix panic when using cassandra as store for both index and delete requests. #2774
* [BUGFIX] Experimental Delete Series: Fixed a data race in Purger. #2817
* [BUGFIX] KV: Fixed a bug that triggered a panic due to metrics being registered with the same name but different labels when using a `multi` configured KV client. #2837
* [BUGFIX] Query-frontend: Fix passing HTTP `Host` header if `-frontend.downstream-url` is configured. #2880
* [BUGFIX] Ingester: Improve time-series distribution when `-experimental.distributor.user-subring-size` is enabled. #2887
* [BUGFIX] Set content type to `application/x-protobuf` for remote_read responses. #2915
* [BUGFIX] Fixed ruler and store-gateway instance registration in the ring (when sharding is enabled) when a new instance replaces abruptly terminated one, and the only difference between the two instances is the address. #2954
* [BUGFIX] Fixed `Missing chunks and index config causing silent failure` Absence of chunks and index from schema config is not validated. #2732
* [BUGFIX] Fix panic caused by KVs from boltdb being used beyond their life. #2971
* [BUGFIX] Experimental blocks storage: `/api/v1/series`, `/api/v1/labels` and `/api/v1/label/{name}/values` only query the TSDB head regardless of the configured `-experimental.blocks-storage.tsdb.retention-period`. #2974
* [BUGFIX] Ingester: Avoid indefinite checkpointing in case of surge in number of series. #2955
* [BUGFIX] Querier: query /series from ingesters regardless the `-querier.query-ingesters-within` setting. #3035
* [BUGFIX] Ruler: fixed an unintentional breaking change introduced in the ruler's `alertmanager_url` YAML config option, which changed the value from a string to a list of strings. #2989

## 1.2.0 / 2020-07-01

* [CHANGE] Metric `cortex_kv_request_duration_seconds` now includes `name` label to denote which client is being used as well as the `backend` label to denote the KV backend implementation in use. #2648
* [CHANGE] Experimental Ruler: Rule groups persisted to object storage using the experimental API have an updated object key encoding to better handle special characters. Rule groups previously-stored using object storage must be renamed to the new format. #2646
* [CHANGE] Query Frontend now uses Round Robin to choose a tenant queue to service next. #2553
* [CHANGE] `-promql.lookback-delta` is now deprecated and has been replaced by `-querier.lookback-delta` along with `lookback_delta` entry under `querier` in the config file. `-promql.lookback-delta` will be removed in v1.4.0. #2604
* [CHANGE] Experimental TSDB: removed `-experimental.tsdb.bucket-store.binary-index-header-enabled` flag. Now the binary index-header is always enabled.
* [CHANGE] Experimental TSDB: Renamed index-cache metrics to use original metric names from Thanos, as Cortex is not aggregating them in any way: #2627
  * `cortex_<service>_blocks_index_cache_items_evicted_total` => `thanos_store_index_cache_items_evicted_total{name="index-cache"}`
  * `cortex_<service>_blocks_index_cache_items_added_total` => `thanos_store_index_cache_items_added_total{name="index-cache"}`
  * `cortex_<service>_blocks_index_cache_requests_total` => `thanos_store_index_cache_requests_total{name="index-cache"}`
  * `cortex_<service>_blocks_index_cache_items_overflowed_total` => `thanos_store_index_cache_items_overflowed_total{name="index-cache"}`
  * `cortex_<service>_blocks_index_cache_hits_total` => `thanos_store_index_cache_hits_total{name="index-cache"}`
  * `cortex_<service>_blocks_index_cache_items` => `thanos_store_index_cache_items{name="index-cache"}`
  * `cortex_<service>_blocks_index_cache_items_size_bytes` => `thanos_store_index_cache_items_size_bytes{name="index-cache"}`
  * `cortex_<service>_blocks_index_cache_total_size_bytes` => `thanos_store_index_cache_total_size_bytes{name="index-cache"}`
  * `cortex_<service>_blocks_index_cache_memcached_operations_total` =>  `thanos_memcached_operations_total{name="index-cache"}`
  * `cortex_<service>_blocks_index_cache_memcached_operation_failures_total` =>  `thanos_memcached_operation_failures_total{name="index-cache"}`
  * `cortex_<service>_blocks_index_cache_memcached_operation_duration_seconds` =>  `thanos_memcached_operation_duration_seconds{name="index-cache"}`
  * `cortex_<service>_blocks_index_cache_memcached_operation_skipped_total` =>  `thanos_memcached_operation_skipped_total{name="index-cache"}`
* [CHANGE] Experimental TSDB: Renamed metrics in bucket stores: #2627
  * `cortex_<service>_blocks_meta_syncs_total` => `cortex_blocks_meta_syncs_total{component="<service>"}`
  * `cortex_<service>_blocks_meta_sync_failures_total` => `cortex_blocks_meta_sync_failures_total{component="<service>"}`
  * `cortex_<service>_blocks_meta_sync_duration_seconds` => `cortex_blocks_meta_sync_duration_seconds{component="<service>"}`
  * `cortex_<service>_blocks_meta_sync_consistency_delay_seconds` => `cortex_blocks_meta_sync_consistency_delay_seconds{component="<service>"}`
  * `cortex_<service>_blocks_meta_synced` => `cortex_blocks_meta_synced{component="<service>"}`
  * `cortex_<service>_bucket_store_block_loads_total` => `cortex_bucket_store_block_loads_total{component="<service>"}`
  * `cortex_<service>_bucket_store_block_load_failures_total` => `cortex_bucket_store_block_load_failures_total{component="<service>"}`
  * `cortex_<service>_bucket_store_block_drops_total` => `cortex_bucket_store_block_drops_total{component="<service>"}`
  * `cortex_<service>_bucket_store_block_drop_failures_total` => `cortex_bucket_store_block_drop_failures_total{component="<service>"}`
  * `cortex_<service>_bucket_store_blocks_loaded` => `cortex_bucket_store_blocks_loaded{component="<service>"}`
  * `cortex_<service>_bucket_store_series_data_touched` => `cortex_bucket_store_series_data_touched{component="<service>"}`
  * `cortex_<service>_bucket_store_series_data_fetched` => `cortex_bucket_store_series_data_fetched{component="<service>"}`
  * `cortex_<service>_bucket_store_series_data_size_touched_bytes` => `cortex_bucket_store_series_data_size_touched_bytes{component="<service>"}`
  * `cortex_<service>_bucket_store_series_data_size_fetched_bytes` => `cortex_bucket_store_series_data_size_fetched_bytes{component="<service>"}`
  * `cortex_<service>_bucket_store_series_blocks_queried` => `cortex_bucket_store_series_blocks_queried{component="<service>"}`
  * `cortex_<service>_bucket_store_series_get_all_duration_seconds` => `cortex_bucket_store_series_get_all_duration_seconds{component="<service>"}`
  * `cortex_<service>_bucket_store_series_merge_duration_seconds` => `cortex_bucket_store_series_merge_duration_seconds{component="<service>"}`
  * `cortex_<service>_bucket_store_series_refetches_total` => `cortex_bucket_store_series_refetches_total{component="<service>"}`
  * `cortex_<service>_bucket_store_series_result_series` => `cortex_bucket_store_series_result_series{component="<service>"}`
  * `cortex_<service>_bucket_store_cached_postings_compressions_total` => `cortex_bucket_store_cached_postings_compressions_total{component="<service>"}`
  * `cortex_<service>_bucket_store_cached_postings_compression_errors_total` => `cortex_bucket_store_cached_postings_compression_errors_total{component="<service>"}`
  * `cortex_<service>_bucket_store_cached_postings_compression_time_seconds` => `cortex_bucket_store_cached_postings_compression_time_seconds{component="<service>"}`
  * `cortex_<service>_bucket_store_cached_postings_original_size_bytes_total` => `cortex_bucket_store_cached_postings_original_size_bytes_total{component="<service>"}`
  * `cortex_<service>_bucket_store_cached_postings_compressed_size_bytes_total` => `cortex_bucket_store_cached_postings_compressed_size_bytes_total{component="<service>"}`
  * `cortex_<service>_blocks_sync_seconds` => `cortex_bucket_stores_blocks_sync_seconds{component="<service>"}`
  * `cortex_<service>_blocks_last_successful_sync_timestamp_seconds` => `cortex_bucket_stores_blocks_last_successful_sync_timestamp_seconds{component="<service>"}`
* [CHANGE] Available command-line flags are printed to stdout, and only when requested via `-help`. Using invalid flag no longer causes printing of all available flags. #2691
* [CHANGE] Experimental Memberlist ring: randomize gossip node names to avoid conflicts when running multiple clients on the same host, or reusing host names (eg. pods in statefulset). Node name randomization can be disabled by using `-memberlist.randomize-node-name=false`. #2715
* [CHANGE] Memberlist KV client is no longer considered experimental. #2725
* [CHANGE] Experimental Delete Series: Make delete request cancellation duration configurable. #2760
* [CHANGE] Removed `-store.fullsize-chunks` option which was undocumented and unused (it broke ingester hand-overs). #2656
* [CHANGE] Query with no metric name that has previously resulted in HTTP status code 500 now returns status code 422 instead. #2571
* [FEATURE] TLS config options added for GRPC clients in Querier (Query-frontend client & Ingester client), Ruler, Store Gateway, as well as HTTP client in Config store client. #2502
* [FEATURE] The flag `-frontend.max-cache-freshness` is now supported within the limits overrides, to specify per-tenant max cache freshness values. The corresponding YAML config parameter has been changed from `results_cache.max_freshness` to `limits_config.max_cache_freshness`. The legacy YAML config parameter (`results_cache.max_freshness`) will continue to be supported till Cortex release `v1.4.0`. #2609
* [FEATURE] Experimental gRPC Store: Added support to 3rd parties index and chunk stores using gRPC client/server plugin mechanism. #2220
* [FEATURE] Add `-cassandra.table-options` flag to customize table options of Cassandra when creating the index or chunk table. #2575
* [ENHANCEMENT] Propagate GOPROXY value when building `build-image`. This is to help the builders building the code in a Network where default Go proxy is not accessible (e.g. when behind some corporate VPN). #2741
* [ENHANCEMENT] Querier: Added metric `cortex_querier_request_duration_seconds` for all requests to the querier. #2708
* [ENHANCEMENT] Cortex is now built with Go 1.14. #2480 #2749 #2753
* [ENHANCEMENT] Experimental TSDB: added the following metrics to the ingester: #2580 #2583 #2589 #2654
  * `cortex_ingester_tsdb_appender_add_duration_seconds`
  * `cortex_ingester_tsdb_appender_commit_duration_seconds`
  * `cortex_ingester_tsdb_refcache_purge_duration_seconds`
  * `cortex_ingester_tsdb_compactions_total`
  * `cortex_ingester_tsdb_compaction_duration_seconds`
  * `cortex_ingester_tsdb_wal_fsync_duration_seconds`
  * `cortex_ingester_tsdb_wal_page_flushes_total`
  * `cortex_ingester_tsdb_wal_completed_pages_total`
  * `cortex_ingester_tsdb_wal_truncations_failed_total`
  * `cortex_ingester_tsdb_wal_truncations_total`
  * `cortex_ingester_tsdb_wal_writes_failed_total`
  * `cortex_ingester_tsdb_checkpoint_deletions_failed_total`
  * `cortex_ingester_tsdb_checkpoint_deletions_total`
  * `cortex_ingester_tsdb_checkpoint_creations_failed_total`
  * `cortex_ingester_tsdb_checkpoint_creations_total`
  * `cortex_ingester_tsdb_wal_truncate_duration_seconds`
  * `cortex_ingester_tsdb_head_active_appenders`
  * `cortex_ingester_tsdb_head_series_not_found_total`
  * `cortex_ingester_tsdb_head_chunks`
  * `cortex_ingester_tsdb_mmap_chunk_corruptions_total`
  * `cortex_ingester_tsdb_head_chunks_created_total`
  * `cortex_ingester_tsdb_head_chunks_removed_total`
* [ENHANCEMENT] Experimental TSDB: added metrics useful to alert on critical conditions of the blocks storage: #2573
  * `cortex_compactor_last_successful_run_timestamp_seconds`
  * `cortex_querier_blocks_last_successful_sync_timestamp_seconds` (when store-gateway is disabled)
  * `cortex_querier_blocks_last_successful_scan_timestamp_seconds` (when store-gateway is enabled)
  * `cortex_storegateway_blocks_last_successful_sync_timestamp_seconds`
* [ENHANCEMENT] Experimental TSDB: added the flag `-experimental.tsdb.wal-compression-enabled` to allow to enable TSDB WAL compression. #2585
* [ENHANCEMENT] Experimental TSDB: Querier and store-gateway components can now use so-called "caching bucket", which can currently cache fetched chunks into shared memcached server. #2572
* [ENHANCEMENT] Ruler: Automatically remove unhealthy rulers from the ring. #2587
* [ENHANCEMENT] Query-tee: added support to `/metadata`, `/alerts`, and `/rules` endpoints #2600
* [ENHANCEMENT] Query-tee: added support to query results comparison between two different backends. The comparison is disabled by default and can be enabled via `-proxy.compare-responses=true`. #2611
* [ENHANCEMENT] Query-tee: improved the query-tee to not wait all backend responses before sending back the response to the client. The query-tee now sends back to the client first successful response, while honoring the `-backend.preferred` option. #2702
* [ENHANCEMENT] Thanos and Prometheus upgraded. #2602 #2604 #2634 #2659 #2686 #2756
  * TSDB now holds less WAL files after Head Truncation.
  * TSDB now does memory-mapping of Head chunks and reduces memory usage.
* [ENHANCEMENT] Experimental TSDB: decoupled blocks deletion from blocks compaction in the compactor, so that blocks deletion is not blocked by a busy compactor. The following metrics have been added: #2623
  * `cortex_compactor_block_cleanup_started_total`
  * `cortex_compactor_block_cleanup_completed_total`
  * `cortex_compactor_block_cleanup_failed_total`
  * `cortex_compactor_block_cleanup_last_successful_run_timestamp_seconds`
* [ENHANCEMENT] Experimental TSDB: Use shared cache for metadata. This is especially useful when running multiple querier and store-gateway components to reduce number of object store API calls. #2626 #2640
* [ENHANCEMENT] Experimental TSDB: when `-querier.query-store-after` is configured and running the experimental blocks storage, the time range of the query sent to the store is now manipulated to ensure the query end time is not more recent than 'now - query-store-after'. #2642
* [ENHANCEMENT] Experimental TSDB: small performance improvement in concurrent usage of RefCache, used during samples ingestion. #2651
* [ENHANCEMENT] The following endpoints now respond appropriately to an `Accept` header with the value `application/json` #2673
  * `/distributor/all_user_stats`
  * `/distributor/ha_tracker`
  * `/ingester/ring`
  * `/store-gateway/ring`
  * `/compactor/ring`
  * `/ruler/ring`
  * `/services`
* [ENHANCEMENT] Experimental Cassandra backend: Add `-cassandra.num-connections` to allow increasing the number of TCP connections to each Cassandra server. #2666
* [ENHANCEMENT] Experimental Cassandra backend: Use separate Cassandra clients and connections for reads and writes. #2666
* [ENHANCEMENT] Experimental Cassandra backend: Add `-cassandra.reconnect-interval` to allow specifying the reconnect interval to a Cassandra server that has been marked `DOWN` by the gocql driver. Also change the default value of the reconnect interval from `60s` to `1s`. #2687
* [ENHANCEMENT] Experimental Cassandra backend: Add option `-cassandra.convict-hosts-on-failure=false` to not convict host of being down when a request fails. #2684
* [ENHANCEMENT] Experimental TSDB: Applied a jitter to the period bucket scans in order to better distribute bucket operations over the time and increase the probability of hitting the shared cache (if configured). #2693
* [ENHANCEMENT] Experimental TSDB: Series limit per user and per metric now work in TSDB blocks. #2676
* [ENHANCEMENT] Experimental Memberlist: Added ability to periodically rejoin the memberlist cluster. #2724
* [ENHANCEMENT] Experimental Delete Series: Added the following metrics for monitoring processing of delete requests: #2730
  - `cortex_purger_load_pending_requests_attempts_total`: Number of attempts that were made to load pending requests with status.
  - `cortex_purger_oldest_pending_delete_request_age_seconds`: Age of oldest pending delete request in seconds.
  - `cortex_purger_pending_delete_requests_count`: Count of requests which are in process or are ready to be processed.
* [ENHANCEMENT] Experimental TSDB: Improved compactor to hard-delete also partial blocks with an deletion mark (even if the deletion mark threshold has not been reached). #2751
* [ENHANCEMENT] Experimental TSDB: Introduced a consistency check done by the querier to ensure all expected blocks have been queried via the store-gateway. If a block is missing on a store-gateway, the querier retries fetching series from missing blocks up to 3 times. If the consistency check fails once all retries have been exhausted, the query execution fails. The following metrics have been added: #2593 #2630 #2689 #2695
  * `cortex_querier_blocks_consistency_checks_total`
  * `cortex_querier_blocks_consistency_checks_failed_total`
  * `cortex_querier_storegateway_refetches_per_query`
* [ENHANCEMENT] Delete requests can now be canceled #2555
* [ENHANCEMENT] Table manager can now provision tables for delete store #2546
* [BUGFIX] Ruler: Ensure temporary rule files with special characters are properly mapped and cleaned up. #2506
* [BUGFIX] Fixes #2411, Ensure requests are properly routed to the prometheus api embedded in the query if `-server.path-prefix` is set. #2372
* [BUGFIX] Experimental TSDB: fixed chunk data corruption when querying back series using the experimental blocks storage. #2400
* [BUGFIX] Fixed collection of tracing spans from Thanos components used internally. #2655
* [BUGFIX] Experimental TSDB: fixed memory leak in ingesters. #2586
* [BUGFIX] QueryFrontend: fixed a situation where HTTP error is ignored and an incorrect status code is set. #2590
* [BUGFIX] Ingester: Fix an ingester starting up in the JOINING state and staying there forever. #2565
* [BUGFIX] QueryFrontend: fixed a panic (`integer divide by zero`) in the query-frontend. The query-frontend now requires the `-querier.default-evaluation-interval` config to be set to the same value of the querier. #2614
* [BUGFIX] Experimental TSDB: when the querier receives a `/series` request with a time range older than the data stored in the ingester, it now ignores the requested time range and returns known series anyway instead of returning an empty response. This aligns the behaviour with the chunks storage. #2617
* [BUGFIX] Cassandra: fixed an edge case leading to an invalid CQL query when querying the index on a Cassandra store. #2639
* [BUGFIX] Ingester: increment series per metric when recovering from WAL or transfer. #2674
* [BUGFIX] Fixed `wrong number of arguments for 'mget' command` Redis error when a query has no chunks to lookup from storage. #2700 #2796
* [BUGFIX] Ingester: Automatically remove old tmp checkpoints, fixing a potential disk space leak after an ingester crashes. #2726

## 1.1.0 / 2020-05-21

This release brings the usual mix of bugfixes and improvements. The biggest change is that WAL support for chunks is now considered to be production-ready!

Please make sure to review renamed metrics, and update your dashboards and alerts accordingly.

* [CHANGE] Added v1 API routes documented in #2327. #2372
  * Added `-http.alertmanager-http-prefix` flag which allows the configuration of the path where the Alertmanager API and UI can be reached. The default is set to `/alertmanager`.
  * Added `-http.prometheus-http-prefix` flag which allows the configuration of the path where the Prometheus API and UI can be reached. The default is set to `/prometheus`.
  * Updated the index hosted at the root prefix to point to the updated routes.
  * Legacy routes hardcoded with the `/api/prom` prefix now respect the `-http.prefix` flag.
* [CHANGE] The metrics `cortex_distributor_ingester_appends_total` and `distributor_ingester_append_failures_total` now include a `type` label to differentiate between `samples` and `metadata`. #2336
* [CHANGE] The metrics for number of chunks and bytes flushed to the chunk store are renamed. Note that previous metrics were counted pre-deduplication, while new metrics are counted after deduplication. #2463
  * `cortex_ingester_chunks_stored_total` > `cortex_chunk_store_stored_chunks_total`
  * `cortex_ingester_chunk_stored_bytes_total` > `cortex_chunk_store_stored_chunk_bytes_total`
* [CHANGE] Experimental TSDB: renamed blocks meta fetcher metrics: #2375
  * `cortex_querier_bucket_store_blocks_meta_syncs_total` > `cortex_querier_blocks_meta_syncs_total`
  * `cortex_querier_bucket_store_blocks_meta_sync_failures_total` > `cortex_querier_blocks_meta_sync_failures_total`
  * `cortex_querier_bucket_store_blocks_meta_sync_duration_seconds` > `cortex_querier_blocks_meta_sync_duration_seconds`
  * `cortex_querier_bucket_store_blocks_meta_sync_consistency_delay_seconds` > `cortex_querier_blocks_meta_sync_consistency_delay_seconds`
* [CHANGE] Experimental TSDB: Modified default values for `compactor.deletion-delay` option from 48h to 12h and `-experimental.tsdb.bucket-store.ignore-deletion-marks-delay` from 24h to 6h. #2414
* [CHANGE] WAL: Default value of `-ingester.checkpoint-enabled` changed to `true`. #2416
* [CHANGE] `trace_id` field in log files has been renamed to `traceID`. #2518
* [CHANGE] Slow query log has a different output now. Previously used `url` field has been replaced with `host` and `path`, and query parameters are logged as individual log fields with `qs_` prefix. #2520
* [CHANGE] WAL: WAL and checkpoint compression is now disabled. #2436
* [CHANGE] Update in dependency `go-kit/kit` from `v0.9.0` to `v0.10.0`. HTML escaping disabled in JSON Logger. #2535
* [CHANGE] Experimental TSDB: Removed `cortex_<service>_` prefix from Thanos objstore metrics and added `component` label to distinguish which Cortex component is doing API calls to the object storage when running in single-binary mode: #2568
  - `cortex_<service>_thanos_objstore_bucket_operations_total` renamed to `thanos_objstore_bucket_operations_total{component="<name>"}`
  - `cortex_<service>_thanos_objstore_bucket_operation_failures_total` renamed to `thanos_objstore_bucket_operation_failures_total{component="<name>"}`
  - `cortex_<service>_thanos_objstore_bucket_operation_duration_seconds` renamed to `thanos_objstore_bucket_operation_duration_seconds{component="<name>"}`
  - `cortex_<service>_thanos_objstore_bucket_last_successful_upload_time` renamed to `thanos_objstore_bucket_last_successful_upload_time{component="<name>"}`
* [CHANGE] FIFO cache: The `-<prefix>.fifocache.size` CLI flag has been renamed to `-<prefix>.fifocache.max-size-items` as well as its YAML config option `size` renamed to `max_size_items`. #2319
* [FEATURE] Ruler: The `-ruler.evaluation-delay` flag was added to allow users to configure a default evaluation delay for all rules in cortex. The default value is 0 which is the current behavior. #2423
* [FEATURE] Experimental: Added a new object storage client for OpenStack Swift. #2440
* [FEATURE] TLS config options added to the Server. #2535
* [FEATURE] Experimental: Added support for `/api/v1/metadata` Prometheus-based endpoint. #2549
* [FEATURE] Add ability to limit concurrent queries to Cassandra with `-cassandra.query-concurrency` flag. #2562
* [FEATURE] Experimental TSDB: Introduced store-gateway service used by the experimental blocks storage to load and query blocks. The store-gateway optionally supports blocks sharding and replication via a dedicated hash ring, configurable via `-experimental.store-gateway.sharding-enabled` and `-experimental.store-gateway.sharding-ring.*` flags. The following metrics have been added: #2433 #2458 #2469 #2523
  * `cortex_querier_storegateway_instances_hit_per_query`
* [ENHANCEMENT] Experimental TSDB: sample ingestion errors are now reported via existing `cortex_discarded_samples_total` metric. #2370
* [ENHANCEMENT] Failures on samples at distributors and ingesters return the first validation error as opposed to the last. #2383
* [ENHANCEMENT] Experimental TSDB: Added `cortex_querier_blocks_meta_synced`, which reflects current state of synced blocks over all tenants. #2392
* [ENHANCEMENT] Added `cortex_distributor_latest_seen_sample_timestamp_seconds` metric to see how far behind Prometheus servers are in sending data. #2371
* [ENHANCEMENT] FIFO cache to support eviction based on memory usage. Added `-<prefix>.fifocache.max-size-bytes` CLI flag and YAML config option `max_size_bytes` to specify memory limit of the cache. #2319, #2527
* [ENHANCEMENT] Added `-querier.worker-match-max-concurrent`. Force worker concurrency to match the `-querier.max-concurrent` option.  Overrides `-querier.worker-parallelism`.  #2456
* [ENHANCEMENT] Added the following metrics for monitoring delete requests: #2445
  - `cortex_purger_delete_requests_received_total`: Number of delete requests received per user.
  - `cortex_purger_delete_requests_processed_total`: Number of delete requests processed per user.
  - `cortex_purger_delete_requests_chunks_selected_total`: Number of chunks selected while building delete plans per user.
  - `cortex_purger_delete_requests_processing_failures_total`: Number of delete requests processing failures per user.
* [ENHANCEMENT] Single Binary: Added query-frontend to the single binary.  Single binary users will now benefit from various query-frontend features.  Primarily: sharding, parallelization, load shedding, additional caching (if configured), and query retries. #2437
* [ENHANCEMENT] Allow 1w (where w denotes week) and 1y (where y denotes year) when setting `-store.cache-lookups-older-than` and `-store.max-look-back-period`. #2454
* [ENHANCEMENT] Optimize index queries for matchers using "a|b|c"-type regex. #2446 #2475
* [ENHANCEMENT] Added per tenant metrics for queries and chunks and bytes read from chunk store: #2463
  * `cortex_chunk_store_fetched_chunks_total` and `cortex_chunk_store_fetched_chunk_bytes_total`
  * `cortex_query_frontend_queries_total` (per tenant queries counted by the frontend)
* [ENHANCEMENT] WAL: New metrics `cortex_ingester_wal_logged_bytes_total` and `cortex_ingester_checkpoint_logged_bytes_total` added to track total bytes logged to disk for WAL and checkpoints. #2497
* [ENHANCEMENT] Add de-duplicated chunks counter `cortex_chunk_store_deduped_chunks_total` which counts every chunk not sent to the store because it was already sent by another replica. #2485
* [ENHANCEMENT] Query-frontend now also logs the POST data of long queries. #2481
* [ENHANCEMENT] WAL: Ingester WAL records now have type header and the custom WAL records have been replaced by Prometheus TSDB's WAL records. Old records will not be supported from 1.3 onwards. Note: once this is deployed, you cannot downgrade without data loss. #2436
* [ENHANCEMENT] Redis Cache: Added `idle_timeout`, `wait_on_pool_exhaustion` and `max_conn_lifetime` options to redis cache configuration. #2550
* [ENHANCEMENT] WAL: the experimental tag has been removed on the WAL in ingesters. #2560
* [ENHANCEMENT] Use newer AWS API for paginated queries - removes 'Deprecated' message from logfiles. #2452
* [ENHANCEMENT] Experimental memberlist: Add retry with backoff on memberlist join other members. #2705
* [ENHANCEMENT] Experimental TSDB: when the store-gateway sharding is enabled, unhealthy store-gateway instances are automatically removed from the ring after 10 consecutive `-experimental.store-gateway.sharding-ring.heartbeat-timeout` periods. #2526
* [BUGFIX] Ruler: Ensure temporary rule files with special characters are properly mapped and cleaned up. #2506
* [BUGFIX] Ensure requests are properly routed to the prometheus api embedded in the query if `-server.path-prefix` is set. Fixes #2411. #2372
* [BUGFIX] Experimental TSDB: Fixed chunk data corruption when querying back series using the experimental blocks storage. #2400
* [BUGFIX] Cassandra Storage: Fix endpoint TLS host verification. #2109
* [BUGFIX] Experimental TSDB: Fixed response status code from `422` to `500` when an error occurs while iterating chunks with the experimental blocks storage. #2402
* [BUGFIX] Ring: Fixed a situation where upgrading from pre-1.0 cortex with a rolling strategy caused new 1.0 ingesters to lose their zone value in the ring until manually forced to re-register. #2404
* [BUGFIX] Distributor: `/all_user_stats` now show API and Rule Ingest Rate correctly. #2457
* [BUGFIX] Fixed `version`, `revision` and `branch` labels exported by the `cortex_build_info` metric. #2468
* [BUGFIX] QueryFrontend: fixed a situation where span context missed when downstream_url is used. #2539
* [BUGFIX] Querier: Fixed a situation where querier would crash because of an unresponsive frontend instance. #2569

## 1.0.1 / 2020-04-23

* [BUGFIX] Fix gaps when querying ingesters with replication factor = 3 and 2 ingesters in the cluster. #2503

## 1.0.0 / 2020-04-02

This is the first major release of Cortex. We made a lot of **breaking changes** in this release which have been detailed below. Please also see the stability guarantees we provide as part of a major release: https://cortexmetrics.io/docs/configuration/v1guarantees/

* [CHANGE] Remove the following deprecated flags: #2339
  - `-metrics.error-rate-query` (use `-metrics.write-throttle-query` instead).
  - `-store.cardinality-cache-size` (use `-store.index-cache-read.enable-fifocache` and `-store.index-cache-read.fifocache.size` instead).
  - `-store.cardinality-cache-validity` (use `-store.index-cache-read.enable-fifocache` and `-store.index-cache-read.fifocache.duration` instead).
  - `-distributor.limiter-reload-period` (flag unused)
  - `-ingester.claim-on-rollout` (flag unused)
  - `-ingester.normalise-tokens` (flag unused)
* [CHANGE] Renamed YAML file options to be more consistent. See [full config file changes below](#config-file-breaking-changes). #2273
* [CHANGE] AWS based autoscaling has been removed. You can only use metrics based autoscaling now. `-applicationautoscaling.url` has been removed. See https://cortexmetrics.io/docs/production/aws/#dynamodb-capacity-provisioning on how to migrate. #2328
* [CHANGE] Renamed the `memcache.write-back-goroutines` and `memcache.write-back-buffer` flags to `background.write-back-concurrency` and `background.write-back-buffer`. This affects the following flags: #2241
  - `-frontend.memcache.write-back-buffer` --> `-frontend.background.write-back-buffer`
  - `-frontend.memcache.write-back-goroutines` --> `-frontend.background.write-back-concurrency`
  - `-store.index-cache-read.memcache.write-back-buffer` --> `-store.index-cache-read.background.write-back-buffer`
  - `-store.index-cache-read.memcache.write-back-goroutines` --> `-store.index-cache-read.background.write-back-concurrency`
  - `-store.index-cache-write.memcache.write-back-buffer` --> `-store.index-cache-write.background.write-back-buffer`
  - `-store.index-cache-write.memcache.write-back-goroutines` --> `-store.index-cache-write.background.write-back-concurrency`
  - `-memcache.write-back-buffer` --> `-store.chunks-cache.background.write-back-buffer`. Note the next change log for the difference.
  - `-memcache.write-back-goroutines` --> `-store.chunks-cache.background.write-back-concurrency`. Note the next change log for the difference.

* [CHANGE] Renamed the chunk cache flags to have `store.chunks-cache.` as prefix. This means the following flags have been changed: #2241
  - `-cache.enable-fifocache` --> `-store.chunks-cache.cache.enable-fifocache`
  - `-default-validity` --> `-store.chunks-cache.default-validity`
  - `-fifocache.duration` --> `-store.chunks-cache.fifocache.duration`
  - `-fifocache.size` --> `-store.chunks-cache.fifocache.size`
  - `-memcache.write-back-buffer` --> `-store.chunks-cache.background.write-back-buffer`. Note the previous change log for the difference.
  - `-memcache.write-back-goroutines` --> `-store.chunks-cache.background.write-back-concurrency`. Note the previous change log for the difference.
  - `-memcached.batchsize` --> `-store.chunks-cache.memcached.batchsize`
  - `-memcached.consistent-hash` --> `-store.chunks-cache.memcached.consistent-hash`
  - `-memcached.expiration` --> `-store.chunks-cache.memcached.expiration`
  - `-memcached.hostname` --> `-store.chunks-cache.memcached.hostname`
  - `-memcached.max-idle-conns` --> `-store.chunks-cache.memcached.max-idle-conns`
  - `-memcached.parallelism` --> `-store.chunks-cache.memcached.parallelism`
  - `-memcached.service` --> `-store.chunks-cache.memcached.service`
  - `-memcached.timeout` --> `-store.chunks-cache.memcached.timeout`
  - `-memcached.update-interval` --> `-store.chunks-cache.memcached.update-interval`
  - `-redis.enable-tls` --> `-store.chunks-cache.redis.enable-tls`
  - `-redis.endpoint` --> `-store.chunks-cache.redis.endpoint`
  - `-redis.expiration` --> `-store.chunks-cache.redis.expiration`
  - `-redis.max-active-conns` --> `-store.chunks-cache.redis.max-active-conns`
  - `-redis.max-idle-conns` --> `-store.chunks-cache.redis.max-idle-conns`
  - `-redis.password` --> `-store.chunks-cache.redis.password`
  - `-redis.timeout` --> `-store.chunks-cache.redis.timeout`
* [CHANGE] Rename the `-store.chunk-cache-stubs` to `-store.chunks-cache.cache-stubs` to be more inline with above. #2241
* [CHANGE] Change prefix of flags `-dynamodb.periodic-table.*` to `-table-manager.index-table.*`. #2359
* [CHANGE] Change prefix of flags `-dynamodb.chunk-table.*` to `-table-manager.chunk-table.*`. #2359
* [CHANGE] Change the following flags: #2359
  - `-dynamodb.poll-interval` --> `-table-manager.poll-interval`
  - `-dynamodb.periodic-table.grace-period` --> `-table-manager.periodic-table.grace-period`
* [CHANGE] Renamed the following flags: #2273
  - `-dynamodb.chunk.gang.size` --> `-dynamodb.chunk-gang-size`
  - `-dynamodb.chunk.get.max.parallelism` --> `-dynamodb.chunk-get-max-parallelism`
* [CHANGE] Don't support mixed time units anymore for duration. For example, 168h5m0s doesn't work anymore, please use just one unit (s|m|h|d|w|y). #2252
* [CHANGE] Utilize separate protos for rule state and storage. Experimental ruler API will not be functional until the rollout is complete. #2226
* [CHANGE] Frontend worker in querier now starts after all Querier module dependencies are started. This fixes issue where frontend worker started to send queries to querier before it was ready to serve them (mostly visible when using experimental blocks storage). #2246
* [CHANGE] Lifecycler component now enters Failed state on errors, and doesn't exit the process. (Important if you're vendoring Cortex and use Lifecycler) #2251
* [CHANGE] `/ready` handler now returns 200 instead of 204. #2330
* [CHANGE] Better defaults for the following options: #2344
  - `-<prefix>.consul.consistent-reads`: Old default: `true`, new default: `false`. This reduces the load on Consul.
  - `-<prefix>.consul.watch-rate-limit`: Old default: 0, new default: 1. This rate limits the reads to 1 per second. Which is good enough for ring watches.
  - `-distributor.health-check-ingesters`: Old default: `false`, new default: `true`.
  - `-ingester.max-stale-chunk-idle`: Old default: 0, new default: 2m. This lets us expire series that we know are stale early.
  - `-ingester.spread-flushes`: Old default: false, new default: true. This allows to better de-duplicate data and use less space.
  - `-ingester.chunk-age-jitter`: Old default: 20mins, new default: 0. This is to enable the `-ingester.spread-flushes` to true.
  - `-<prefix>.memcached.batchsize`: Old default: 0, new default: 1024. This allows batching of requests and keeps the concurrent requests low.
  - `-<prefix>.memcached.consistent-hash`: Old default: false, new default: true. This allows for better cache hits when the memcaches are scaled up and down.
  - `-querier.batch-iterators`: Old default: false, new default: true.
  - `-querier.ingester-streaming`: Old default: false, new default: true.
* [CHANGE] Experimental TSDB: Added `-experimental.tsdb.bucket-store.postings-cache-compression-enabled` to enable postings compression when storing to cache. #2335
* [CHANGE] Experimental TSDB: Added `-compactor.deletion-delay`, which is time before a block marked for deletion is deleted from bucket. If not 0, blocks will be marked for deletion and compactor component will delete blocks marked for deletion from the bucket. If delete-delay is 0, blocks will be deleted straight away. Note that deleting blocks immediately can cause query failures, if store gateway / querier still has the block loaded, or compactor is ignoring the deletion because it's compacting the block at the same time. Default value is 48h. #2335
* [CHANGE] Experimental TSDB: Added `-experimental.tsdb.bucket-store.index-cache.postings-compression-enabled`, to set duration after which the blocks marked for deletion will be filtered out while fetching blocks used for querying. This option allows querier to ignore blocks that are marked for deletion with some delay. This ensures store can still serve blocks that are meant to be deleted but do not have a replacement yet. Default is 24h, half of the default value for `-compactor.deletion-delay`. #2335
* [CHANGE] Experimental TSDB: Added `-experimental.tsdb.bucket-store.index-cache.memcached.max-item-size` to control maximum size of item that is stored to memcached. Defaults to 1 MiB. #2335
* [FEATURE] Added experimental storage API to the ruler service that is enabled when the `-experimental.ruler.enable-api` is set to true #2269
  * `-ruler.storage.type` flag now allows `s3`,`gcs`, and `azure` values
  * `-ruler.storage.(s3|gcs|azure)` flags exist to allow the configuration of object clients set for rule storage
* [CHANGE] Renamed table manager metrics. #2307 #2359
  * `cortex_dynamo_sync_tables_seconds` -> `cortex_table_manager_sync_duration_seconds`
  * `cortex_dynamo_table_capacity_units` -> `cortex_table_capacity_units`
* [FEATURE] Flusher target to flush the WAL. #2075
  * `-flusher.wal-dir` for the WAL directory to recover from.
  * `-flusher.concurrent-flushes` for number of concurrent flushes.
  * `-flusher.flush-op-timeout` is duration after which a flush should timeout.
* [FEATURE] Ingesters can now have an optional availability zone set, to ensure metric replication is distributed across zones. This is set via the `-ingester.availability-zone` flag or the `availability_zone` field in the config file. #2317
* [ENHANCEMENT] Better re-use of connections to DynamoDB and S3. #2268
* [ENHANCEMENT] Reduce number of goroutines used while executing a single index query. #2280
* [ENHANCEMENT] Experimental TSDB: Add support for local `filesystem` backend. #2245
* [ENHANCEMENT] Experimental TSDB: Added memcached support for the TSDB index cache. #2290
* [ENHANCEMENT] Experimental TSDB: Removed gRPC server to communicate between querier and BucketStore. #2324
* [ENHANCEMENT] Allow 1w (where w denotes week) and 1y (where y denotes year) when setting table period and retention. #2252
* [ENHANCEMENT] Added FIFO cache metrics for current number of entries and memory usage. #2270
* [ENHANCEMENT] Output all config fields to /config API, including those with empty value. #2209
* [ENHANCEMENT] Add "missing_metric_name" and "metric_name_invalid" reasons to cortex_discarded_samples_total metric. #2346
* [ENHANCEMENT] Experimental TSDB: sample ingestion errors are now reported via existing `cortex_discarded_samples_total` metric. #2370
* [BUGFIX] Ensure user state metrics are updated if a transfer fails. #2338
* [BUGFIX] Fixed etcd client keepalive settings. #2278
* [BUGFIX] Register the metrics of the WAL. #2295
* [BUXFIX] Experimental TSDB: fixed error handling when ingesting out of bound samples. #2342

### Known issues

- This experimental blocks storage in Cortex `1.0.0` has a bug which may lead to the error `cannot iterate chunk for series` when running queries. This bug has been fixed in #2400. If you're running the experimental blocks storage, please build Cortex from `master`.

### Config file breaking changes

In this section you can find a config file diff showing the breaking changes introduced in Cortex. You can also find the [full configuration file reference doc](https://cortexmetrics.io/docs/configuration/configuration-file/) in the website.

```diff
### ingester_config

 # Period with which to attempt to flush chunks.
 # CLI flag: -ingester.flush-period
-[flushcheckperiod: <duration> | default = 1m0s]
+[flush_period: <duration> | default = 1m0s]

 # Period chunks will remain in memory after flushing.
 # CLI flag: -ingester.retain-period
-[retainperiod: <duration> | default = 5m0s]
+[retain_period: <duration> | default = 5m0s]

 # Maximum chunk idle time before flushing.
 # CLI flag: -ingester.max-chunk-idle
-[maxchunkidle: <duration> | default = 5m0s]
+[max_chunk_idle_time: <duration> | default = 5m0s]

 # Maximum chunk idle time for chunks terminating in stale markers before
 # flushing. 0 disables it and a stale series is not flushed until the
 # max-chunk-idle timeout is reached.
 # CLI flag: -ingester.max-stale-chunk-idle
-[maxstalechunkidle: <duration> | default = 0s]
+[max_stale_chunk_idle_time: <duration> | default = 2m0s]

 # Timeout for individual flush operations.
 # CLI flag: -ingester.flush-op-timeout
-[flushoptimeout: <duration> | default = 1m0s]
+[flush_op_timeout: <duration> | default = 1m0s]

 # Maximum chunk age before flushing.
 # CLI flag: -ingester.max-chunk-age
-[maxchunkage: <duration> | default = 12h0m0s]
+[max_chunk_age: <duration> | default = 12h0m0s]

-# Range of time to subtract from MaxChunkAge to spread out flushes
+# Range of time to subtract from -ingester.max-chunk-age to spread out flushes
 # CLI flag: -ingester.chunk-age-jitter
-[chunkagejitter: <duration> | default = 20m0s]
+[chunk_age_jitter: <duration> | default = 0]

 # Number of concurrent goroutines flushing to dynamodb.
 # CLI flag: -ingester.concurrent-flushes
-[concurrentflushes: <int> | default = 50]
+[concurrent_flushes: <int> | default = 50]

-# If true, spread series flushes across the whole period of MaxChunkAge
+# If true, spread series flushes across the whole period of
+# -ingester.max-chunk-age.
 # CLI flag: -ingester.spread-flushes
-[spreadflushes: <boolean> | default = false]
+[spread_flushes: <boolean> | default = true]

 # Period with which to update the per-user ingestion rates.
 # CLI flag: -ingester.rate-update-period
-[rateupdateperiod: <duration> | default = 15s]
+[rate_update_period: <duration> | default = 15s]


### querier_config

 # The maximum number of concurrent queries.
 # CLI flag: -querier.max-concurrent
-[maxconcurrent: <int> | default = 20]
+[max_concurrent: <int> | default = 20]

 # Use batch iterators to execute query, as opposed to fully materialising the
 # series in memory.  Takes precedent over the -querier.iterators flag.
 # CLI flag: -querier.batch-iterators
-[batchiterators: <boolean> | default = false]
+[batch_iterators: <boolean> | default = true]

 # Use streaming RPCs to query ingester.
 # CLI flag: -querier.ingester-streaming
-[ingesterstreaming: <boolean> | default = false]
+[ingester_streaming: <boolean> | default = true]

 # Maximum number of samples a single query can load into memory.
 # CLI flag: -querier.max-samples
-[maxsamples: <int> | default = 50000000]
+[max_samples: <int> | default = 50000000]

 # The default evaluation interval or step size for subqueries.
 # CLI flag: -querier.default-evaluation-interval
-[defaultevaluationinterval: <duration> | default = 1m0s]
+[default_evaluation_interval: <duration> | default = 1m0s]

### query_frontend_config

 # URL of downstream Prometheus.
 # CLI flag: -frontend.downstream-url
-[downstream: <string> | default = ""]
+[downstream_url: <string> | default = ""]


### ruler_config

 # URL of alerts return path.
 # CLI flag: -ruler.external.url
-[externalurl: <url> | default = ]
+[external_url: <url> | default = ]

 # How frequently to evaluate rules
 # CLI flag: -ruler.evaluation-interval
-[evaluationinterval: <duration> | default = 1m0s]
+[evaluation_interval: <duration> | default = 1m0s]

 # How frequently to poll for rule changes
 # CLI flag: -ruler.poll-interval
-[pollinterval: <duration> | default = 1m0s]
+[poll_interval: <duration> | default = 1m0s]

-storeconfig:
+storage:

 # file path to store temporary rule files for the prometheus rule managers
 # CLI flag: -ruler.rule-path
-[rulepath: <string> | default = "/rules"]
+[rule_path: <string> | default = "/rules"]

 # URL of the Alertmanager to send notifications to.
 # CLI flag: -ruler.alertmanager-url
-[alertmanagerurl: <url> | default = ]
+[alertmanager_url: <url> | default = ]

 # Use DNS SRV records to discover alertmanager hosts.
 # CLI flag: -ruler.alertmanager-discovery
-[alertmanagerdiscovery: <boolean> | default = false]
+[enable_alertmanager_discovery: <boolean> | default = false]

 # How long to wait between refreshing alertmanager hosts.
 # CLI flag: -ruler.alertmanager-refresh-interval
-[alertmanagerrefreshinterval: <duration> | default = 1m0s]
+[alertmanager_refresh_interval: <duration> | default = 1m0s]

 # If enabled requests to alertmanager will utilize the V2 API.
 # CLI flag: -ruler.alertmanager-use-v2
-[alertmanangerenablev2api: <boolean> | default = false]
+[enable_alertmanager_v2: <boolean> | default = false]

 # Capacity of the queue for notifications to be sent to the Alertmanager.
 # CLI flag: -ruler.notification-queue-capacity
-[notificationqueuecapacity: <int> | default = 10000]
+[notification_queue_capacity: <int> | default = 10000]

 # HTTP timeout duration when sending notifications to the Alertmanager.
 # CLI flag: -ruler.notification-timeout
-[notificationtimeout: <duration> | default = 10s]
+[notification_timeout: <duration> | default = 10s]

 # Distribute rule evaluation using ring backend
 # CLI flag: -ruler.enable-sharding
-[enablesharding: <boolean> | default = false]
+[enable_sharding: <boolean> | default = false]

 # Time to spend searching for a pending ruler when shutting down.
 # CLI flag: -ruler.search-pending-for
-[searchpendingfor: <duration> | default = 5m0s]
+[search_pending_for: <duration> | default = 5m0s]

 # Period with which to attempt to flush rule groups.
 # CLI flag: -ruler.flush-period
-[flushcheckperiod: <duration> | default = 1m0s]
+[flush_period: <duration> | default = 1m0s]

### alertmanager_config

 # Base path for data storage.
 # CLI flag: -alertmanager.storage.path
-[datadir: <string> | default = "data/"]
+[data_dir: <string> | default = "data/"]

 # will be used to prefix all HTTP endpoints served by Alertmanager. If omitted,
 # relevant URL components will be derived automatically.
 # CLI flag: -alertmanager.web.external-url
-[externalurl: <url> | default = ]
+[external_url: <url> | default = ]

 # How frequently to poll Cortex configs
 # CLI flag: -alertmanager.configs.poll-interval
-[pollinterval: <duration> | default = 15s]
+[poll_interval: <duration> | default = 15s]

 # Listen address for cluster.
 # CLI flag: -cluster.listen-address
-[clusterbindaddr: <string> | default = "0.0.0.0:9094"]
+[cluster_bind_address: <string> | default = "0.0.0.0:9094"]

 # Explicit address to advertise in cluster.
 # CLI flag: -cluster.advertise-address
-[clusteradvertiseaddr: <string> | default = ""]
+[cluster_advertise_address: <string> | default = ""]

 # Time to wait between peers to send notifications.
 # CLI flag: -cluster.peer-timeout
-[peertimeout: <duration> | default = 15s]
+[peer_timeout: <duration> | default = 15s]

 # Filename of fallback config to use if none specified for instance.
 # CLI flag: -alertmanager.configs.fallback
-[fallbackconfigfile: <string> | default = ""]
+[fallback_config_file: <string> | default = ""]

 # Root of URL to generate if config is http://internal.monitor
 # CLI flag: -alertmanager.configs.auto-webhook-root
-[autowebhookroot: <string> | default = ""]
+[auto_webhook_root: <string> | default = ""]

### table_manager_config

-store:
+storage:

-# How frequently to poll DynamoDB to learn our capacity.
-# CLI flag: -dynamodb.poll-interval
-[dynamodb_poll_interval: <duration> | default = 2m0s]
+# How frequently to poll backend to learn our capacity.
+# CLI flag: -table-manager.poll-interval
+[poll_interval: <duration> | default = 2m0s]

-# DynamoDB periodic tables grace period (duration which table will be
-# created/deleted before/after it's needed).
-# CLI flag: -dynamodb.periodic-table.grace-period
+# Periodic tables grace period (duration which table will be created/deleted
+# before/after it's needed).
+# CLI flag: -table-manager.periodic-table.grace-period
 [creation_grace_period: <duration> | default = 10m0s]

 index_tables_provisioning:
   # Enables on demand throughput provisioning for the storage provider (if
-  # supported). Applies only to tables which are not autoscaled
-  # CLI flag: -dynamodb.periodic-table.enable-ondemand-throughput-mode
-  [provisioned_throughput_on_demand_mode: <boolean> | default = false]
+  # supported). Applies only to tables which are not autoscaled. Supported by
+  # DynamoDB
+  # CLI flag: -table-manager.index-table.enable-ondemand-throughput-mode
+  [enable_ondemand_throughput_mode: <boolean> | default = false]


   # Enables on demand throughput provisioning for the storage provider (if
-  # supported). Applies only to tables which are not autoscaled
-  # CLI flag: -dynamodb.periodic-table.inactive-enable-ondemand-throughput-mode
-  [inactive_throughput_on_demand_mode: <boolean> | default = false]
+  # supported). Applies only to tables which are not autoscaled. Supported by
+  # DynamoDB
+  # CLI flag: -table-manager.index-table.inactive-enable-ondemand-throughput-mode
+  [enable_inactive_throughput_on_demand_mode: <boolean> | default = false]


 chunk_tables_provisioning:
   # Enables on demand throughput provisioning for the storage provider (if
-  # supported). Applies only to tables which are not autoscaled
-  # CLI flag: -dynamodb.chunk-table.enable-ondemand-throughput-mode
-  [provisioned_throughput_on_demand_mode: <boolean> | default = false]
+  # supported). Applies only to tables which are not autoscaled. Supported by
+  # DynamoDB
+  # CLI flag: -table-manager.chunk-table.enable-ondemand-throughput-mode
+  [enable_ondemand_throughput_mode: <boolean> | default = false]

### storage_config

 aws:
-  dynamodbconfig:
+  dynamodb:
     # DynamoDB endpoint URL with escaped Key and Secret encoded. If only region
     # is specified as a host, proper endpoint will be deduced. Use
     # inmemory:///<table-name> to use a mock in-memory implementation.
     # CLI flag: -dynamodb.url
-    [dynamodb: <url> | default = ]
+    [dynamodb_url: <url> | default = ]

     # DynamoDB table management requests per second limit.
     # CLI flag: -dynamodb.api-limit
-    [apilimit: <float> | default = 2]
+    [api_limit: <float> | default = 2]

     # DynamoDB rate cap to back off when throttled.
     # CLI flag: -dynamodb.throttle-limit
-    [throttlelimit: <float> | default = 10]
+    [throttle_limit: <float> | default = 10]
-
-    # ApplicationAutoscaling endpoint URL with escaped Key and Secret encoded.
-    # CLI flag: -applicationautoscaling.url
-    [applicationautoscaling: <url> | default = ]


       # Queue length above which we will scale up capacity
       # CLI flag: -metrics.target-queue-length
-      [targetqueuelen: <int> | default = 100000]
+      [target_queue_length: <int> | default = 100000]

       # Scale up capacity by this multiple
       # CLI flag: -metrics.scale-up-factor
-      [scaleupfactor: <float> | default = 1.3]
+      [scale_up_factor: <float> | default = 1.3]

       # Ignore throttling below this level (rate per second)
       # CLI flag: -metrics.ignore-throttle-below
-      [minthrottling: <float> | default = 1]
+      [ignore_throttle_below: <float> | default = 1]

       # query to fetch ingester queue length
       # CLI flag: -metrics.queue-length-query
-      [queuelengthquery: <string> | default = "sum(avg_over_time(cortex_ingester_flush_queue_length{job=\"cortex/ingester\"}[2m]))"]
+      [queue_length_query: <string> | default = "sum(avg_over_time(cortex_ingester_flush_queue_length{job=\"cortex/ingester\"}[2m]))"]

       # query to fetch throttle rates per table
       # CLI flag: -metrics.write-throttle-query
-      [throttlequery: <string> | default = "sum(rate(cortex_dynamo_throttled_total{operation=\"DynamoDB.BatchWriteItem\"}[1m])) by (table) > 0"]
+      [write_throttle_query: <string> | default = "sum(rate(cortex_dynamo_throttled_total{operation=\"DynamoDB.BatchWriteItem\"}[1m])) by (table) > 0"]

       # query to fetch write capacity usage per table
       # CLI flag: -metrics.usage-query
-      [usagequery: <string> | default = "sum(rate(cortex_dynamo_consumed_capacity_total{operation=\"DynamoDB.BatchWriteItem\"}[15m])) by (table) > 0"]
+      [write_usage_query: <string> | default = "sum(rate(cortex_dynamo_consumed_capacity_total{operation=\"DynamoDB.BatchWriteItem\"}[15m])) by (table) > 0"]

       # query to fetch read capacity usage per table
       # CLI flag: -metrics.read-usage-query
-      [readusagequery: <string> | default = "sum(rate(cortex_dynamo_consumed_capacity_total{operation=\"DynamoDB.QueryPages\"}[1h])) by (table) > 0"]
+      [read_usage_query: <string> | default = "sum(rate(cortex_dynamo_consumed_capacity_total{operation=\"DynamoDB.QueryPages\"}[1h])) by (table) > 0"]

       # query to fetch read errors per table
       # CLI flag: -metrics.read-error-query
-      [readerrorquery: <string> | default = "sum(increase(cortex_dynamo_failures_total{operation=\"DynamoDB.QueryPages\",error=\"ProvisionedThroughputExceededException\"}[1m])) by (table) > 0"]
+      [read_error_query: <string> | default = "sum(increase(cortex_dynamo_failures_total{operation=\"DynamoDB.QueryPages\",error=\"ProvisionedThroughputExceededException\"}[1m])) by (table) > 0"]

     # Number of chunks to group together to parallelise fetches (zero to
     # disable)
-    # CLI flag: -dynamodb.chunk.gang.size
-    [chunkgangsize: <int> | default = 10]
+    # CLI flag: -dynamodb.chunk-gang-size
+    [chunk_gang_size: <int> | default = 10]

     # Max number of chunk-get operations to start in parallel
-    # CLI flag: -dynamodb.chunk.get.max.parallelism
-    [chunkgetmaxparallelism: <int> | default = 32]
+    # CLI flag: -dynamodb.chunk.get-max-parallelism
+    [chunk_get_max_parallelism: <int> | default = 32]

     backoff_config:
       # Minimum delay when backing off.
       # CLI flag: -bigtable.backoff-min-period
-      [minbackoff: <duration> | default = 100ms]
+      [min_period: <duration> | default = 100ms]

       # Maximum delay when backing off.
       # CLI flag: -bigtable.backoff-max-period
-      [maxbackoff: <duration> | default = 10s]
+      [max_period: <duration> | default = 10s]

       # Number of times to backoff and retry before failing.
       # CLI flag: -bigtable.backoff-retries
-      [maxretries: <int> | default = 10]
+      [max_retries: <int> | default = 10]

   # If enabled, once a tables info is fetched, it is cached.
   # CLI flag: -bigtable.table-cache.enabled
-  [tablecacheenabled: <boolean> | default = true]
+  [table_cache_enabled: <boolean> | default = true]

   # Duration to cache tables before checking again.
   # CLI flag: -bigtable.table-cache.expiration
-  [tablecacheexpiration: <duration> | default = 30m0s]
+  [table_cache_expiration: <duration> | default = 30m0s]

 # Cache validity for active index entries. Should be no higher than
 # -ingester.max-chunk-idle.
 # CLI flag: -store.index-cache-validity
-[indexcachevalidity: <duration> | default = 5m0s]
+[index_cache_validity: <duration> | default = 5m0s]

### ingester_client_config

 grpc_client_config:
   backoff_config:
     # Minimum delay when backing off.
     # CLI flag: -ingester.client.backoff-min-period
-    [minbackoff: <duration> | default = 100ms]
+    [min_period: <duration> | default = 100ms]

     # Maximum delay when backing off.
     # CLI flag: -ingester.client.backoff-max-period
-    [maxbackoff: <duration> | default = 10s]
+    [max_period: <duration> | default = 10s]

     # Number of times to backoff and retry before failing.
     # CLI flag: -ingester.client.backoff-retries
-    [maxretries: <int> | default = 10]
+    [max_retries: <int> | default = 10]

### frontend_worker_config

-# Address of query frontend service.
+# Address of query frontend service, in host:port format.
 # CLI flag: -querier.frontend-address
-[address: <string> | default = ""]
+[frontend_address: <string> | default = ""]

 # How often to query DNS.
 # CLI flag: -querier.dns-lookup-period
-[dnslookupduration: <duration> | default = 10s]
+[dns_lookup_duration: <duration> | default = 10s]

 grpc_client_config:
   backoff_config:
     # Minimum delay when backing off.
     # CLI flag: -querier.frontend-client.backoff-min-period
-    [minbackoff: <duration> | default = 100ms]
+    [min_period: <duration> | default = 100ms]

     # Maximum delay when backing off.
     # CLI flag: -querier.frontend-client.backoff-max-period
-    [maxbackoff: <duration> | default = 10s]
+    [max_period: <duration> | default = 10s]

     # Number of times to backoff and retry before failing.
     # CLI flag: -querier.frontend-client.backoff-retries
-    [maxretries: <int> | default = 10]
+    [max_retries: <int> | default = 10]

### consul_config

 # ACL Token used to interact with Consul.
-# CLI flag: -<prefix>.consul.acltoken
-[acltoken: <string> | default = ""]
+# CLI flag: -<prefix>.consul.acl-token
+[acl_token: <string> | default = ""]

 # HTTP timeout when talking to Consul
 # CLI flag: -<prefix>.consul.client-timeout
-[httpclienttimeout: <duration> | default = 20s]
+[http_client_timeout: <duration> | default = 20s]

 # Enable consistent reads to Consul.
 # CLI flag: -<prefix>.consul.consistent-reads
-[consistentreads: <boolean> | default = true]
+[consistent_reads: <boolean> | default = false]

 # Rate limit when watching key or prefix in Consul, in requests per second. 0
 # disables the rate limit.
 # CLI flag: -<prefix>.consul.watch-rate-limit
-[watchkeyratelimit: <float> | default = 0]
+[watch_rate_limit: <float> | default = 1]

 # Burst size used in rate limit. Values less than 1 are treated as 1.
 # CLI flag: -<prefix>.consul.watch-burst-size
-[watchkeyburstsize: <int> | default = 1]
+[watch_burst_size: <int> | default = 1]


### configstore_config
 # URL of configs API server.
 # CLI flag: -<prefix>.configs.url
-[configsapiurl: <url> | default = ]
+[configs_api_url: <url> | default = ]

 # Timeout for requests to Weave Cloud configs service.
 # CLI flag: -<prefix>.configs.client-timeout
-[clienttimeout: <duration> | default = 5s]
+[client_timeout: <duration> | default = 5s]
```

## 0.7.0 / 2020-03-16

Cortex `0.7.0` is a major step forward the upcoming `1.0` release. In this release, we've got 164 contributions from 26 authors. Thanks to all contributors! ❤️

Please be aware that Cortex `0.7.0` introduces some **breaking changes**. You're encouraged to read all the `[CHANGE]` entries below before upgrading your Cortex cluster. In particular:

- Cleaned up some configuration options in preparation for the Cortex `1.0.0` release (see also the [annotated config file breaking changes](#annotated-config-file-breaking-changes) below):
  - Removed CLI flags support to configure the schema (see [how to migrate from flags to schema file](https://cortexmetrics.io/docs/configuration/schema-configuration/#migrating-from-flags-to-schema-file))
  - Renamed CLI flag `-config-yaml` to `-schema-config-file`
  - Removed CLI flag `-store.min-chunk-age` in favor of `-querier.query-store-after`. The corresponding YAML config option `ingestermaxquerylookback` has been renamed to [`query_ingesters_within`](https://cortexmetrics.io/docs/configuration/configuration-file/#querier-config)
  - Deprecated CLI flag `-frontend.cache-split-interval` in favor of `-querier.split-queries-by-interval`
  - Renamed the YAML config option `defaul_validity` to `default_validity`
  - Removed the YAML config option `config_store` (in the [`alertmanager YAML config`](https://cortexmetrics.io/docs/configuration/configuration-file/#alertmanager-config)) in favor of `store`
  - Removed the YAML config root block `configdb` in favor of [`configs`](https://cortexmetrics.io/docs/configuration/configuration-file/#configs-config). This change is also reflected in the following CLI flags renaming:
      * `-database.*` -> `-configs.database.*`
      * `-database.migrations` -> `-configs.database.migrations-dir`
  - Removed the fluentd-based billing infrastructure including the CLI flags:
      * `-distributor.enable-billing`
      * `-billing.max-buffered-events`
      * `-billing.retry-delay`
      * `-billing.ingester`
- Removed support for using denormalised tokens in the ring. Before upgrading, make sure your Cortex cluster is already running `v0.6.0` or an earlier version with `-ingester.normalise-tokens=true`

### Full changelog

* [CHANGE] Removed support for flags to configure schema. Further, the flag for specifying the config file (`-config-yaml`) has been deprecated. Please use `-schema-config-file`. See the [Schema Configuration documentation](https://cortexmetrics.io/docs/configuration/schema-configuration/) for more details on how to configure the schema using the YAML file. #2221
* [CHANGE] In the config file, the root level `config_store` config option has been moved to `alertmanager` > `store` > `configdb`. #2125
* [CHANGE] Removed unnecessary `frontend.cache-split-interval` in favor of `querier.split-queries-by-interval` both to reduce configuration complexity and guarantee alignment of these two configs. Starting from now, `-querier.cache-results` may only be enabled in conjunction with `-querier.split-queries-by-interval` (previously the cache interval default was `24h` so if you want to preserve the same behaviour you should set `-querier.split-queries-by-interval=24h`). #2040
* [CHANGE] Renamed Configs configuration options. #2187
  * configuration options
    * `-database.*` -> `-configs.database.*`
    * `-database.migrations` -> `-configs.database.migrations-dir`
  * config file
    * `configdb.uri:` -> `configs.database.uri:`
    * `configdb.migrationsdir:` -> `configs.database.migrations_dir:`
    * `configdb.passwordfile:` -> `configs.database.password_file:`
* [CHANGE] Moved `-store.min-chunk-age` to the Querier config as `-querier.query-store-after`, allowing the store to be skipped during query time if the metrics wouldn't be found. The YAML config option `ingestermaxquerylookback` has been renamed to `query_ingesters_within` to match its CLI flag. #1893
* [CHANGE] Renamed the cache configuration setting `defaul_validity` to `default_validity`. #2140
* [CHANGE] Remove fluentd-based billing infrastructure and flags such as `-distributor.enable-billing`. #1491
* [CHANGE] Removed remaining support for using denormalised tokens in the ring. If you're still running ingesters with denormalised tokens (Cortex 0.4 or earlier, with `-ingester.normalise-tokens=false`), such ingesters will now be completely invisible to distributors and need to be either switched to Cortex 0.6.0 or later, or be configured to use normalised tokens. #2034
* [CHANGE] The frontend http server will now send 502 in case of deadline exceeded and 499 if the user requested cancellation. #2156
* [CHANGE] We now enforce queries to be up to `-querier.max-query-into-future` into the future (defaults to 10m). #1929
  * `-store.min-chunk-age` has been removed
  * `-querier.query-store-after` has been added in it's place.
* [CHANGE] Removed unused `/validate_expr endpoint`. #2152
* [CHANGE] Updated Prometheus dependency to v2.16.0. This Prometheus version uses Active Query Tracker to limit concurrent queries. In order to keep `-querier.max-concurrent` working, Active Query Tracker is enabled by default, and is configured to store its data to `active-query-tracker` directory (relative to current directory when Cortex started). This can be changed by using `-querier.active-query-tracker-dir` option. Purpose of Active Query Tracker is to log queries that were running when Cortex crashes. This logging happens on next Cortex start. #2088
* [CHANGE] Default to BigChunk encoding; may result in slightly higher disk usage if many timeseries have a constant value, but should generally result in fewer, bigger chunks. #2207
* [CHANGE] WAL replays are now done while the rest of Cortex is starting, and more specifically, when HTTP server is running. This makes it possible to scrape metrics during WAL replays. Applies to both chunks and experimental blocks storage. #2222
* [CHANGE] Cortex now has `/ready` probe for all services, not just ingester and querier as before. In single-binary mode, /ready reports 204 only if all components are running properly. #2166
* [CHANGE] If you are vendoring Cortex and use its components in your project, be aware that many Cortex components no longer start automatically when they are created. You may want to review PR and attached document. #2166
* [CHANGE] Experimental TSDB: the querier in-memory index cache used by the experimental blocks storage shifted from per-tenant to per-querier. The `-experimental.tsdb.bucket-store.index-cache-size-bytes` now configures the per-querier index cache max size instead of a per-tenant cache and its default has been increased to 1GB. #2189
* [CHANGE] Experimental TSDB: TSDB head compaction interval and concurrency is now configurable (defaults to 1 min interval and 5 concurrent head compactions). New options: `-experimental.tsdb.head-compaction-interval` and `-experimental.tsdb.head-compaction-concurrency`. #2172
* [CHANGE] Experimental TSDB: switched the blocks storage index header to the binary format. This change is expected to have no visible impact, except lower startup times and memory usage in the queriers. It's possible to switch back to the old JSON format via the flag `-experimental.tsdb.bucket-store.binary-index-header-enabled=false`. #2223
* [CHANGE] Experimental Memberlist KV store can now be used in single-binary Cortex. Attempts to use it previously would fail with panic. This change also breaks existing binary protocol used to exchange gossip messages, so this version will not be able to understand gossiped Ring when used in combination with the previous version of Cortex. Easiest way to upgrade is to shutdown old Cortex installation, and restart it with new version. Incremental rollout works too, but with reduced functionality until all components run the same version. #2016
* [FEATURE] Added a read-only local alertmanager config store using files named corresponding to their tenant id. #2125
* [FEATURE] Added flag `-experimental.ruler.enable-api` to enable the ruler api which implements the Prometheus API `/api/v1/rules` and `/api/v1/alerts` endpoints under the configured `-http.prefix`. #1999
* [FEATURE] Added sharding support to compactor when using the experimental TSDB blocks storage. #2113
* [FEATURE] Added ability to override YAML config file settings using environment variables. #2147
  * `-config.expand-env`
* [FEATURE] Added flags to disable Alertmanager notifications methods. #2187
  * `-configs.notifications.disable-email`
  * `-configs.notifications.disable-webhook`
* [FEATURE] Add /config HTTP endpoint which exposes the current Cortex configuration as YAML. #2165
* [FEATURE] Allow Prometheus remote write directly to ingesters. #1491
* [FEATURE] Introduced new standalone service `query-tee` that can be used for testing purposes to send the same Prometheus query to multiple backends (ie. two Cortex clusters ingesting the same metrics) and compare the performances. #2203
* [FEATURE] Fan out parallelizable queries to backend queriers concurrently. #1878
  * `querier.parallelise-shardable-queries` (bool)
  * Requires a shard-compatible schema (v10+)
  * This causes the number of traces to increase accordingly.
  * The query-frontend now requires a schema config to determine how/when to shard queries, either from a file or from flags (i.e. by the `config-yaml` CLI flag). This is the same schema config the queriers consume. The schema is only required to use this option.
  * It's also advised to increase downstream concurrency controls as well:
    * `querier.max-outstanding-requests-per-tenant`
    * `querier.max-query-parallelism`
    * `querier.max-concurrent`
    * `server.grpc-max-concurrent-streams` (for both query-frontends and queriers)
* [FEATURE] Added user sub rings to distribute users to a subset of ingesters. #1947
  * `-experimental.distributor.user-subring-size`
* [FEATURE] Add flag `-experimental.tsdb.stripe-size` to expose TSDB stripe size option. #2185
* [FEATURE] Experimental Delete Series: Added support for Deleting Series with Prometheus style API. Needs to be enabled first by setting `-purger.enable` to `true`. Deletion only supported when using `boltdb` and `filesystem` as index and object store respectively. Support for other stores to follow in separate PRs #2103
* [ENHANCEMENT] Alertmanager: Expose Per-tenant alertmanager metrics #2124
* [ENHANCEMENT] Add `status` label to `cortex_alertmanager_configs` metric to gauge the number of valid and invalid configs. #2125
* [ENHANCEMENT] Cassandra Authentication: added the `custom_authenticators` config option that allows users to authenticate with cassandra clusters using password authenticators that are not approved by default in [gocql](https://github.com/gocql/gocql/blob/81b8263d9fe526782a588ef94d3fa5c6148e5d67/conn.go#L27) #2093
* [ENHANCEMENT] Cassandra Storage: added `max_retries`, `retry_min_backoff` and `retry_max_backoff` configuration options to enable retrying recoverable errors. #2054
* [ENHANCEMENT] Allow to configure HTTP and gRPC server listen address, maximum number of simultaneous connections and connection keepalive settings.
  * `-server.http-listen-address`
  * `-server.http-conn-limit`
  * `-server.grpc-listen-address`
  * `-server.grpc-conn-limit`
  * `-server.grpc.keepalive.max-connection-idle`
  * `-server.grpc.keepalive.max-connection-age`
  * `-server.grpc.keepalive.max-connection-age-grace`
  * `-server.grpc.keepalive.time`
  * `-server.grpc.keepalive.timeout`
* [ENHANCEMENT] PostgreSQL: Bump up `github.com/lib/pq` from `v1.0.0` to `v1.3.0` to support PostgreSQL SCRAM-SHA-256 authentication. #2097
* [ENHANCEMENT] Cassandra Storage: User no longer need `CREATE` privilege on `<all keyspaces>` if given keyspace exists. #2032
* [ENHANCEMENT] Cassandra Storage: added `password_file` configuration options to enable reading Cassandra password from file. #2096
* [ENHANCEMENT] Configs API: Allow GET/POST configs in YAML format. #2181
* [ENHANCEMENT] Background cache writes are batched to improve parallelism and observability. #2135
* [ENHANCEMENT] Add automatic repair for checkpoint and WAL. #2105
* [ENHANCEMENT] Support `lastEvaluation` and `evaluationTime` in `/api/v1/rules` endpoints and make order of groups stable. #2196
* [ENHANCEMENT] Skip expired requests in query-frontend scheduling. #2082
* [ENHANCEMENT] Add ability to configure gRPC keepalive settings. #2066
* [ENHANCEMENT] Experimental TSDB: Export TSDB Syncer metrics from Compactor component, they are prefixed with `cortex_compactor_`. #2023
* [ENHANCEMENT] Experimental TSDB: Added dedicated flag `-experimental.tsdb.bucket-store.tenant-sync-concurrency` to configure the maximum number of concurrent tenants for which blocks are synched. #2026
* [ENHANCEMENT] Experimental TSDB: Expose metrics for objstore operations (prefixed with `cortex_<component>_thanos_objstore_`, component being one of `ingester`, `querier` and `compactor`). #2027
* [ENHANCEMENT] Experimental TSDB: Added support for Azure Storage to be used for block storage, in addition to S3 and GCS. #2083
* [ENHANCEMENT] Experimental TSDB: Reduced memory allocations in the ingesters when using the experimental blocks storage. #2057
* [ENHANCEMENT] Experimental Memberlist KV: expose `-memberlist.gossip-to-dead-nodes-time` and `-memberlist.dead-node-reclaim-time` options to control how memberlist library handles dead nodes and name reuse. #2131
* [BUGFIX] Alertmanager: fixed panic upon applying a new config, caused by duplicate metrics registration in the `NewPipelineBuilder` function. #211
* [BUGFIX] Azure Blob ChunkStore: Fixed issue causing `invalid chunk checksum` errors. #2074
* [BUGFIX] The gauge `cortex_overrides_last_reload_successful` is now only exported by components that use a `RuntimeConfigManager`. Previously, for components that do not initialize a `RuntimeConfigManager` (such as the compactor) the gauge was initialized with 0 (indicating error state) and then never updated, resulting in a false-negative permanent error state. #2092
* [BUGFIX] Fixed WAL metric names, added the `cortex_` prefix.
* [BUGFIX] Restored histogram `cortex_configs_request_duration_seconds` #2138
* [BUGFIX] Fix wrong syntax for `url` in config-file-reference. #2148
* [BUGFIX] Fixed some 5xx status code returned by the query-frontend when they should actually be 4xx. #2122
* [BUGFIX] Fixed leaked goroutines in the querier. #2070
* [BUGFIX] Experimental TSDB: fixed `/all_user_stats` and `/api/prom/user_stats` endpoints when using the experimental TSDB blocks storage. #2042
* [BUGFIX] Experimental TSDB: fixed ruler to correctly work with the experimental TSDB blocks storage. #2101

### Changes to denormalised tokens in the ring

Cortex 0.4.0 is the last version that can *write* denormalised tokens. Cortex 0.5.0 and above always write normalised tokens.

Cortex 0.6.0 is the last version that can *read* denormalised tokens. Starting with Cortex 0.7.0 only normalised tokens are supported, and ingesters writing denormalised tokens to the ring (running Cortex 0.4.0 or earlier with `-ingester.normalise-tokens=false`) are ignored by distributors. Such ingesters should either switch to using normalised tokens, or be upgraded to Cortex 0.5.0 or later.

### Known issues

- The gRPC streaming for ingesters doesn't work when using the experimental TSDB blocks storage. Please do not enable `-querier.ingester-streaming` if you're using the TSDB blocks storage. If you want to enable it, you can build Cortex from `master` given the issue has been fixed after Cortex `0.7` branch has been cut and the fix wasn't included in the `0.7` because related to an experimental feature.

### Annotated config file breaking changes

In this section you can find a config file diff showing the breaking changes introduced in Cortex `0.7`. You can also find the [full configuration file reference doc](https://cortexmetrics.io/docs/configuration/configuration-file/) in the website.

 ```diff
### Root level config

 # "configdb" has been moved to "alertmanager > store > configdb".
-[configdb: <configdb_config>]

 # "config_store" has been renamed to "configs".
-[config_store: <configstore_config>]
+[configs: <configs_config>]


### `distributor_config`

 # The support to hook an external billing system has been removed.
-[enable_billing: <boolean> | default = false]
-billing:
-  [maxbufferedevents: <int> | default = 1024]
-  [retrydelay: <duration> | default = 500ms]
-  [ingesterhostport: <string> | default = "localhost:24225"]


### `querier_config`

 # "ingestermaxquerylookback" has been renamed to "query_ingesters_within".
-[ingestermaxquerylookback: <duration> | default = 0s]
+[query_ingesters_within: <duration> | default = 0s]


### `queryrange_config`

results_cache:
  cache:
     # "defaul_validity" has been renamed to "default_validity".
-    [defaul_validity: <duration> | default = 0s]
+    [default_validity: <duration> | default = 0s]

   # "cache_split_interval" has been deprecated in favor of "split_queries_by_interval".
-  [cache_split_interval: <duration> | default = 24h0m0s]


### `alertmanager_config`

# The "store" config block has been added. This includes "configdb" which previously
# was the "configdb" root level config block.
+store:
+  [type: <string> | default = "configdb"]
+  [configdb: <configstore_config>]
+  local:
+    [path: <string> | default = ""]


### `storage_config`

index_queries_cache_config:
   # "defaul_validity" has been renamed to "default_validity".
-  [defaul_validity: <duration> | default = 0s]
+  [default_validity: <duration> | default = 0s]


### `chunk_store_config`

chunk_cache_config:
   # "defaul_validity" has been renamed to "default_validity".
-  [defaul_validity: <duration> | default = 0s]
+  [default_validity: <duration> | default = 0s]

write_dedupe_cache_config:
   # "defaul_validity" has been renamed to "default_validity".
-  [defaul_validity: <duration> | default = 0s]
+  [default_validity: <duration> | default = 0s]

 # "min_chunk_age" has been removed in favor of "querier > query_store_after".
-[min_chunk_age: <duration> | default = 0s]


### `configs_config`

-# "uri" has been moved to "database > uri".
-[uri: <string> | default = "postgres://postgres@configs-db.weave.local/configs?sslmode=disable"]

-# "migrationsdir" has been moved to "database > migrations_dir".
-[migrationsdir: <string> | default = ""]

-# "passwordfile" has been moved to "database > password_file".
-[passwordfile: <string> | default = ""]

+database:
+  [uri: <string> | default = "postgres://postgres@configs-db.weave.local/configs?sslmode=disable"]
+  [migrations_dir: <string> | default = ""]
+  [password_file: <string> | default = ""]
```

## 0.6.1 / 2020-02-05

* [BUGFIX] Fixed parsing of the WAL configuration when specified in the YAML config file. #2071

## 0.6.0 / 2020-01-28

Note that the ruler flags need to be changed in this upgrade. You're moving from a single node ruler to something that might need to be sharded.
Further, if you're using the configs service, we've upgraded the migration library and this requires some manual intervention. See full instructions below to upgrade your PostgreSQL.

* [CHANGE] The frontend component now does not cache results if it finds a `Cache-Control` header and if one of its values is `no-store`. #1974
* [CHANGE] Flags changed with transition to upstream Prometheus rules manager:
  * `-ruler.client-timeout` is now `ruler.configs.client-timeout` in order to match `ruler.configs.url`.
  * `-ruler.group-timeout`has been removed.
  * `-ruler.num-workers` has been removed.
  * `-ruler.rule-path` has been added to specify where the prometheus rule manager will sync rule files.
  * `-ruler.storage.type` has beem added to specify the rule store backend type, currently only the configdb.
  * `-ruler.poll-interval` has been added to specify the interval in which to poll new rule groups.
  * `-ruler.evaluation-interval` default value has changed from `15s` to `1m` to match the default evaluation interval in Prometheus.
  * Ruler sharding requires a ring which can be configured via the ring flags prefixed by `ruler.ring.`. #1987
* [CHANGE] Use relative links from /ring page to make it work when used behind reverse proxy. #1896
* [CHANGE] Deprecated `-distributor.limiter-reload-period` flag. #1766
* [CHANGE] Ingesters now write only normalised tokens to the ring, although they can still read denormalised tokens used by other ingesters. `-ingester.normalise-tokens` is now deprecated, and ignored. If you want to switch back to using denormalised tokens, you need to downgrade to Cortex 0.4.0. Previous versions don't handle claiming tokens from normalised ingesters correctly. #1809
* [CHANGE] Overrides mechanism has been renamed to "runtime config", and is now separate from limits. Runtime config is simply a file that is reloaded by Cortex every couple of seconds. Limits and now also multi KV use this mechanism.<br />New arguments were introduced: `-runtime-config.file` (defaults to empty) and `-runtime-config.reload-period` (defaults to 10 seconds), which replace previously used `-limits.per-user-override-config` and `-limits.per-user-override-period` options. Old options are still used if `-runtime-config.file` is not specified. This change is also reflected in YAML configuration, where old `limits.per_tenant_override_config` and `limits.per_tenant_override_period` fields are replaced with `runtime_config.file` and `runtime_config.period` respectively. #1749
* [CHANGE] Cortex now rejects data with duplicate labels. Previously, such data was accepted, with duplicate labels removed with only one value left. #1964
* [CHANGE] Changed the default value for `-distributor.ha-tracker.prefix` from `collectors/` to `ha-tracker/` in order to not clash with other keys (ie. ring) stored in the same key-value store. #1940
* [FEATURE] Experimental: Write-Ahead-Log added in ingesters for more data reliability against ingester crashes. #1103
  * `--ingester.wal-enabled`: Setting this to `true` enables writing to WAL during ingestion.
  * `--ingester.wal-dir`: Directory where the WAL data should be stored and/or recovered from.
  * `--ingester.checkpoint-enabled`: Set this to `true` to enable checkpointing of in-memory chunks to disk.
  * `--ingester.checkpoint-duration`: This is the interval at which checkpoints should be created.
  * `--ingester.recover-from-wal`: Set this to `true` to recover data from an existing WAL.
  * For more information, please checkout the ["Ingesters with WAL" guide](https://cortexmetrics.io/docs/guides/ingesters-with-wal/).
* [FEATURE] The distributor can now drop labels from samples (similar to the removal of the replica label for HA ingestion) per user via the `distributor.drop-label` flag. #1726
* [FEATURE] Added flag `debug.mutex-profile-fraction` to enable mutex profiling #1969
* [FEATURE] Added `global` ingestion rate limiter strategy. Deprecated `-distributor.limiter-reload-period` flag. #1766
* [FEATURE] Added support for Microsoft Azure blob storage to be used for storing chunk data. #1913
* [FEATURE] Added readiness probe endpoint`/ready` to queriers. #1934
* [FEATURE] Added "multi" KV store that can interact with two other KV stores, primary one for all reads and writes, and secondary one, which only receives writes. Primary/secondary store can be modified in runtime via runtime-config mechanism (previously "overrides"). #1749
* [FEATURE] Added support to store ring tokens to a file and read it back on startup, instead of generating/fetching the tokens to/from the ring. This feature can be enabled with the flag `-ingester.tokens-file-path`. #1750
* [FEATURE] Experimental TSDB: Added `/series` API endpoint support with TSDB blocks storage. #1830
* [FEATURE] Experimental TSDB: Added TSDB blocks `compactor` component, which iterates over users blocks stored in the bucket and compact them according to the configured block ranges. #1942
* [ENHANCEMENT] metric `cortex_ingester_flush_reasons` gets a new `reason` value: `Spread`, when `-ingester.spread-flushes` option is enabled. #1978
* [ENHANCEMENT] Added `password` and `enable_tls` options to redis cache configuration. Enables usage of Microsoft Azure Cache for Redis service. #1923
* [ENHANCEMENT] Upgraded Kubernetes API version for deployments from `extensions/v1beta1` to `apps/v1`. #1941
* [ENHANCEMENT] Experimental TSDB: Open existing TSDB on startup to prevent ingester from becoming ready before it can accept writes. The max concurrency is set via `--experimental.tsdb.max-tsdb-opening-concurrency-on-startup`. #1917
* [ENHANCEMENT] Experimental TSDB: Querier now exports aggregate metrics from Thanos bucket store and in memory index cache (many metrics to list, but all have `cortex_querier_bucket_store_` or `cortex_querier_blocks_index_cache_` prefix). #1996
* [ENHANCEMENT] Experimental TSDB: Improved multi-tenant bucket store. #1991
  * Allowed to configure the blocks sync interval via `-experimental.tsdb.bucket-store.sync-interval` (0 disables the sync)
  * Limited the number of tenants concurrently synched by `-experimental.tsdb.bucket-store.block-sync-concurrency`
  * Renamed `cortex_querier_sync_seconds` metric to `cortex_querier_blocks_sync_seconds`
  * Track `cortex_querier_blocks_sync_seconds` metric for the initial sync too
* [BUGFIX] Fixed unnecessary CAS operations done by the HA tracker when the jitter is enabled. #1861
* [BUGFIX] Fixed ingesters getting stuck in a LEAVING state after coming up from an ungraceful exit. #1921
* [BUGFIX] Reduce memory usage when ingester Push() errors. #1922
* [BUGFIX] Table Manager: Fixed calculation of expected tables and creation of tables from next active schema considering grace period. #1976
* [BUGFIX] Experimental TSDB: Fixed ingesters consistency during hand-over when using experimental TSDB blocks storage. #1854 #1818
* [BUGFIX] Experimental TSDB: Fixed metrics when using experimental TSDB blocks storage. #1981 #1982 #1990 #1983
* [BUGFIX] Experimental memberlist: Use the advertised address when sending packets to other peers of the Gossip memberlist. #1857
* [BUGFIX] Experimental TSDB: Fixed incorrect query results introduced in #2604 caused by a buffer incorrectly reused while iterating samples. #2697

### Upgrading PostgreSQL (if you're using configs service)

Reference: <https://github.com/golang-migrate/migrate/tree/master/database/postgres#upgrading-from-v1>

1. Install the migrate package cli tool: <https://github.com/golang-migrate/migrate/tree/master/cmd/migrate#installation>
2. Drop the `schema_migrations` table: `DROP TABLE schema_migrations;`.
2. Run the migrate command:

```bash
migrate  -path <absolute_path_to_cortex>/cmd/cortex/migrations -database postgres://localhost:5432/database force 2
```

### Known issues

- The `cortex_prometheus_rule_group_last_evaluation_timestamp_seconds` metric, tracked by the ruler, is not unregistered for rule groups not being used anymore. This issue will be fixed in the next Cortex release (see [2033](https://github.com/cortexproject/cortex/issues/2033)).

- Write-Ahead-Log (WAL) does not have automatic repair of corrupt checkpoint or WAL segments, which is possible if ingester crashes abruptly or the underlying disk corrupts. Currently the only way to resolve this is to manually delete the affected checkpoint and/or WAL segments. Automatic repair will be added in the future releases.

## 0.4.0 / 2019-12-02

* [CHANGE] The frontend component has been refactored to be easier to re-use. When upgrading the frontend, cache entries will be discarded and re-created with the new protobuf schema. #1734
* [CHANGE] Removed direct DB/API access from the ruler. `-ruler.configs.url` has been now deprecated. #1579
* [CHANGE] Removed `Delta` encoding. Any old chunks with `Delta` encoding cannot be read anymore. If `ingester.chunk-encoding` is set to `Delta` the ingester will fail to start. #1706
* [CHANGE] Setting `-ingester.max-transfer-retries` to 0 now disables hand-over when ingester is shutting down. Previously, zero meant infinite number of attempts. #1771
* [CHANGE] `dynamo` has been removed as a valid storage name to make it consistent for all components. `aws` and `aws-dynamo` remain as valid storage names.
* [CHANGE/FEATURE] The frontend split and cache intervals can now be configured using the respective flag `--querier.split-queries-by-interval` and `--frontend.cache-split-interval`.
  * If `--querier.split-queries-by-interval` is not provided request splitting is disabled by default.
  * __`--querier.split-queries-by-day` is still accepted for backward compatibility but has been deprecated. You should now use `--querier.split-queries-by-interval`. We recommend a to use a multiple of 24 hours.__
* [FEATURE] Global limit on the max series per user and metric #1760
  * `-ingester.max-global-series-per-user`
  * `-ingester.max-global-series-per-metric`
  * Requires `-distributor.replication-factor` and `-distributor.shard-by-all-labels` set for the ingesters too
* [FEATURE] Flush chunks with stale markers early with `ingester.max-stale-chunk-idle`. #1759
* [FEATURE] EXPERIMENTAL: Added new KV Store backend based on memberlist library. Components can gossip about tokens and ingester states, instead of using Consul or Etcd. #1721
* [FEATURE] EXPERIMENTAL: Use TSDB in the ingesters & flush blocks to S3/GCS ala Thanos. This will let us use an Object Store more efficiently and reduce costs. #1695
* [FEATURE] Allow Query Frontend to log slow queries with `frontend.log-queries-longer-than`. #1744
* [FEATURE] Add HTTP handler to trigger ingester flush & shutdown - used when running as a stateful set with the WAL enabled.  #1746
* [FEATURE] EXPERIMENTAL: Added GCS support to TSDB blocks storage. #1772
* [ENHANCEMENT] Reduce memory allocations in the write path. #1706
* [ENHANCEMENT] Consul client now follows recommended practices for blocking queries wrt returned Index value. #1708
* [ENHANCEMENT] Consul client can optionally rate-limit itself during Watch (used e.g. by ring watchers) and WatchPrefix (used by HA feature) operations. Rate limiting is disabled by default. New flags added: `--consul.watch-rate-limit`, and `--consul.watch-burst-size`. #1708
* [ENHANCEMENT] Added jitter to HA deduping heartbeats, configure using `distributor.ha-tracker.update-timeout-jitter-max` #1534
* [ENHANCEMENT] Add ability to flush chunks with stale markers early. #1759
* [BUGFIX] Stop reporting successful actions as 500 errors in KV store metrics. #1798
* [BUGFIX] Fix bug where duplicate labels can be returned through metadata APIs. #1790
* [BUGFIX] Fix reading of old, v3 chunk data. #1779
* [BUGFIX] Now support IAM roles in service accounts in AWS EKS. #1803
* [BUGFIX] Fixed duplicated series returned when querying both ingesters and store with the experimental TSDB blocks storage. #1778

In this release we updated the following dependencies:

- gRPC v1.25.0  (resulted in a drop of 30% CPU usage when compression is on)
- jaeger-client v2.20.0
- aws-sdk-go to v1.25.22

## 0.3.0 / 2019-10-11

This release adds support for Redis as an alternative to Memcached, and also includes many optimisations which reduce CPU and memory usage.

* [CHANGE] Gauge metrics were renamed to drop the `_total` suffix. #1685
  * In Alertmanager, `alertmanager_configs_total` is now `alertmanager_configs`
  * In Ruler, `scheduler_configs_total` is now `scheduler_configs`
  * `scheduler_groups_total` is now `scheduler_groups`.
* [CHANGE] `--alertmanager.configs.auto-slack-root` flag was dropped as auto Slack root is not supported anymore. #1597
* [CHANGE] In table-manager, default DynamoDB capacity was reduced from 3,000 units to 1,000 units. We recommend you do not run with the defaults: find out what figures are needed for your environment and set that via `-dynamodb.periodic-table.write-throughput` and `-dynamodb.chunk-table.write-throughput`.
* [FEATURE] Add Redis support for caching #1612
* [FEATURE] Allow spreading chunk writes across multiple S3 buckets #1625
* [FEATURE] Added `/shutdown` endpoint for ingester to shutdown all operations of the ingester. #1746
* [ENHANCEMENT] Upgraded Prometheus to 2.12.0 and Alertmanager to 0.19.0. #1597
* [ENHANCEMENT] Cortex is now built with Go 1.13 #1675, #1676, #1679
* [ENHANCEMENT] Many optimisations, mostly impacting ingester and querier: #1574, #1624, #1638, #1644, #1649, #1654, #1702

Full list of changes: <https://github.com/cortexproject/cortex/compare/v0.2.0...v0.3.0>

## 0.2.0 / 2019-09-05

This release has several exciting features, the most notable of them being setting `-ingester.spread-flushes` to potentially reduce your storage space by upto 50%.

* [CHANGE] Flags changed due to changes upstream in Prometheus Alertmanager #929:
  * `alertmanager.mesh.listen-address` is now `cluster.listen-address`
  * `alertmanager.mesh.peer.host` and `alertmanager.mesh.peer.service` can be replaced by `cluster.peer`
  * `alertmanager.mesh.hardware-address`, `alertmanager.mesh.nickname`, `alertmanager.mesh.password`, and `alertmanager.mesh.peer.refresh-interval` all disappear.
* [CHANGE] --claim-on-rollout flag deprecated; feature is now always on #1566
* [CHANGE] Retention period must now be a multiple of periodic table duration #1564
* [CHANGE] The value for the name label for the chunks memcache in all `cortex_cache_` metrics is now `chunksmemcache` (before it was `memcache`) #1569
* [FEATURE] Makes the ingester flush each timeseries at a specific point in the max-chunk-age cycle with `-ingester.spread-flushes`. This means multiple replicas of a chunk are very likely to contain the same contents which cuts chunk storage space by up to 66%. #1578
* [FEATURE] Make minimum number of chunk samples configurable per user #1620
* [FEATURE] Honor HTTPS for custom S3 URLs #1603
* [FEATURE] You can now point the query-frontend at a normal Prometheus for parallelisation and caching #1441
* [FEATURE] You can now specify `http_config` on alert receivers #929
* [FEATURE] Add option to use jump hashing to load balance requests to memcached #1554
* [FEATURE] Add status page for HA tracker to distributors #1546
* [FEATURE] The distributor ring page is now easier to read with alternate rows grayed out #1621

## 0.1.0 / 2019-08-07

* [CHANGE] HA Tracker flags were renamed to provide more clarity #1465
  * `distributor.accept-ha-labels` is now `distributor.ha-tracker.enable`
  * `distributor.accept-ha-samples` is now `distributor.ha-tracker.enable-for-all-users`
  * `ha-tracker.replica` is now `distributor.ha-tracker.replica`
  * `ha-tracker.cluster` is now `distributor.ha-tracker.cluster`
* [FEATURE] You can specify "heap ballast" to reduce Go GC Churn #1489
* [BUGFIX] HA Tracker no longer always makes a request to Consul/Etcd when a request is not from the active replica #1516
* [BUGFIX] Queries are now correctly cancelled by the query-frontend #1508<|MERGE_RESOLUTION|>--- conflicted
+++ resolved
@@ -3,11 +3,8 @@
 ## master / unreleased
 
 * [CHANGE] Changed default for `-ingester.min-ready-duration` from 1 minute to 15 seconds. #4539
-<<<<<<< HEAD
 * [ENHANCEMENT] Ruler: Add `ruler.disable-rule-group-label` to disable the `rule_group` label on exported metrics. #4571
-=======
 * [ENHANCEMENT] Query federation: improve performance in MergeQueryable by memoizing labels. #4502
->>>>>>> b525af59
 * [ENHANCEMENT] Added new ring related config `-ingester.readiness-check-ring-health` when enabled the readiness probe will succeed only after all instances are ACTIVE and healthy in the ring, this is enabled by default. #4539
 * [CHANGE] query-frontend: Do not print anything in the logs of `query-frontend` if a in-progress query has been canceled (context canceled). #4562
 * [ENHANCEMENT] Added new ring related config `-distributor.excluded-zones` when set this will exclude the comma-separated zones from the ring, default is "". #4539
