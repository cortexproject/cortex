# Changelog

## master / unreleased
* [FEATURE] Ruler: Add support for disabling rule groups. #5521
* [FEATURE] Added the flag `-alertmanager.alerts-gc-interval` to configure alert manager alerts Garbage collection interval. #5550
* [FEATURE] Ruler: Add support for Limit field on RuleGroup. #5528
* [FEATURE] AlertManager: Add support for Webex, Discord and Telegram Receiver. #5493
* [FEATURE] Ingester: added `-admin-limit-message` to customize the message contained in limit errors.#5460
* [FEATURE] AlertManager: Update version to v0.26.0 and bring in Microsoft Teams receiver. #5543
* [FEATURE] Store Gateway: Support lazy expanded posting optimization. Added new flag `"blocks-storage.bucket-store.lazy-expanded-postings-enabled` and new metrics `cortex_bucket_store_lazy_expanded_postings_total`, `cortex_bucket_store_lazy_expanded_posting_size_bytes_total` and `cortex_bucket_store_lazy_expanded_posting_series_overfetched_size_bytes_total`. #5556.
* [CHANGE] AlertManager: include reason label in cortex_alertmanager_notifications_failed_total.#5409
* [CHANGE] Query: Set CORS Origin headers for Query API #5388
* [CHANGE] Updating prometheus/alertmanager from v0.25.0 to v0.25.1-0.20230505130626-263ca5c9438e. This includes the below changes. #5276
  - Validating new fields on the Webhook AM config, PushOver AM Config and Telegram AM Config.
  - filtering 5xx Errors in numTotalFailedNotifications metric.
  - Delete silence respond with 404 when silence is not found.
  - mark webhook URL as a secret.
* [CHANGE] Ruler: Added user label to `cortex_ruler_write_requests_total`, `cortex_ruler_write_requests_failed_total`, `cortex_ruler_queries_total`, and `cortex_ruler_queries_failed_total` metrics. #5312
* [CHANGE] Alertmanager: Validating new fields on the PagerDuty AM config. #5290
* [CHANGE] Ingester: Creating label `native-histogram-sample` on the `cortex_discarded_samples_total` to keep track of discarded native histogram samples. #5289
* [CHANGE] Store Gateway: Rename `cortex_bucket_store_cached_postings_compression_time_seconds` to `cortex_bucket_store_cached_postings_compression_time_seconds_total`. #5431
* [CHANGE] Store Gateway: Rename `cortex_bucket_store_cached_series_fetch_duration_seconds` to `cortex_bucket_store_series_fetch_duration_seconds` and `cortex_bucket_store_cached_postings_fetch_duration_seconds` to `cortex_bucket_store_postings_fetch_duration_seconds`. Add new metric `cortex_bucket_store_chunks_fetch_duration_seconds`. #5448
* [CHANGE] Store Gateway: Remove `idle_timeout`, `max_conn_age`, `pool_size`, `min_idle_conns` fields for Redis index cache and caching bucket. #5448
* [CHANGE] Store Gateway: Add flag `-store-gateway.sharding-ring.zone-stable-shuffle-sharding` to enable store gateway to use zone stable shuffle sharding. #5489
* [CHANGE] Bucket Index: Add `series_max_size` and `chunk_max_size` to bucket index. #5489
* [CHANGE] StoreGateway: Rename `cortex_bucket_store_chunk_pool_returned_bytes_total` and `cortex_bucket_store_chunk_pool_requested_bytes_total` to `cortex_bucket_store_chunk_pool_operation_bytes_total`. #5552
* [CHANGE] Query Frontend/Querier: Make build info API disabled by default and add feature flag `api.build-info-enabled` to enable it. #5533
* [FEATURE] Store Gateway: Add `max_downloaded_bytes_per_request` to limit max bytes to download per store gateway request.
* [FEATURE] Added 2 flags `-alertmanager.alertmanager-client.grpc-max-send-msg-size` and ` -alertmanager.alertmanager-client.grpc-max-recv-msg-size` to configure alert manager grpc client message size limits. #5338
* [FEATURE] Query Frontend: Add `cortex_rejected_queries_total` metric for throttled queries. #5356
* [FEATURE] Querier: Log query stats when querying store gateway. #5376
* [FEATURE] Querier/StoreGateway: Allow the tenant shard sizes to be a percent of total instances. #5393
* [FEATURE] Added the flag `-alertmanager.api-concurrency` to configure alert manager api concurrency limit. #5412
* [FEATURE] Store Gateway: Add `-store-gateway.sharding-ring.keep-instance-in-the-ring-on-shutdown` to skip unregistering instance from the ring in shutdown. #5421
* [FEATURE] Ruler: Support for filtering rules in the API. #5417
* [FEATURE] Compactor: Add `-compactor.ring.tokens-file-path` to store generated tokens locally. #5432
* [FEATURE] Query Frontend: Add `-frontend.retry-on-too-many-outstanding-requests` to re-enqueue 429 requests if there are multiple query-schedulers available. #5496
<<<<<<< HEAD
* [FEATURE] Compactor: Implemented partitioning compactor based on proposal #4843. #5465
=======
* [FEATURE] Store Gateway: Add `-blocks-storage.bucket-store.max-inflight-requests`for store gateways to reject further requests upon reaching the limit. #5553
>>>>>>> 97effe9b
* [ENHANCEMENT] Distributor/Ingester: Add span on push path #5319
* [ENHANCEMENT] Support object storage backends for runtime configuration file. #5292
* [ENHANCEMENT] Query Frontend: Reject subquery with too small step size. #5323
* [ENHANCEMENT] Compactor: Exposing Thanos accept-malformed-index to Cortex compactor. #5334
* [ENHANCEMENT] Update Go version to 1.20.4. #5299
* [ENHANCEMENT] Log: Avoid expensive log.Valuer evaluation for disallowed levels. #5297
* [ENHANCEMENT] Improving Performance on the API Gzip Handler. #5347
* [ENHANCEMENT] Dynamodb: Add `puller-sync-time` to allow different pull time for ring. #5357
* [ENHANCEMENT] Emit querier `max_concurrent` as a metric. #5362
* [ENHANCEMENT] Avoid sort tokens on lifecycler autoJoin. #5394
* [ENHANCEMENT] Do not resync blocks in running store gateways during rollout deployment and container restart. #5363
* [ENHANCEMENT] Store Gateway: Add new metrics `cortex_bucket_store_sent_chunk_size_bytes`, `cortex_bucket_store_postings_size_bytes` and `cortex_bucket_store_empty_postings_total`. #5397
* [ENHANCEMENT] Add jitter to lifecycler heartbeat. #5404
* [ENHANCEMENT] Store Gateway: Add config `estimated_max_series_size_bytes` and `estimated_max_chunk_size_bytes` to address data overfetch. #5401
* [ENHANCEMENT] Distributor/Ingester: Add experimental `-distributor.sign_write_requests` flag to sign the write requests. #5430
* [ENHANCEMENT] Store Gateway/Querier/Compactor: Handling CMK Access Denied errors. #5420 #5442 #5446
* [ENHANCEMENT] Store Gateway: Implementing multi level index cache. #5451
* [ENHANCEMENT] Alertmanager: Add the alert name in error log when it get throttled. #5456
* [ENHANCEMENT] Querier: Retry store gateway on different zones when zone awareness is enabled. #5476
* [ENHANCEMENT] DDBKV: Change metric name from dynamodb_kv_read_capacity_total to dynamodb_kv_consumed_capacity_total and include Delete, Put, Batch dimension. #5481
* [ENHANCEMENT] Compactor: allow unregisteronshutdown to be configurable. #5503
* [ENHANCEMENT] Store Gateway: add metric `cortex_bucket_store_chunk_refetches_total` for number of chunk refetches. #5532
* [ENHANCEMENT] BasicLifeCycler: allow final-sleep during shutdown #5517
* [ENHANCEMENT] All: Handling CMK Access Denied errors. #5420 #5542
* [ENHANCEMENT] Querier: Retry store gateway client connection closing gRPC error. #5558
* [BUGFIX] Ruler: Validate if rule group can be safely converted back to rule group yaml from protobuf message #5265
* [BUGFIX] Querier: Convert gRPC `ResourceExhausted` status code from store gateway to 422 limit error. #5286
* [BUGFIX] Alertmanager: Route web-ui requests to the alertmanager distributor when sharding is enabled. #5293
* [BUGFIX] Storage: Bucket index updater should ignore meta not found for partial blocks. #5343
* [BUGFIX] Ring: Add JOINING state to read operation. #5346
* [BUGFIX] Compactor: Partial block with only visit marker should be deleted even there is no deletion marker. #5342
* [BUGFIX] KV: Etcd calls will no longer block indefinitely and will now time out after the DialTimeout period. #5392
* [BUGFIX] Ring: Allow RF greater than number of zones to select more than one instance per zone #5411
* [BUGFIX] Distributor: Fix potential data corruption in cases of timeout between distributors and ingesters. #5422
* [BUGFIX] Store Gateway: Fix bug in store gateway ring comparison logic. #5426
* [BUGFIX] Ring: Fix bug in consistency of Get func in a scaling zone-aware ring. #5429
* [BUGFIX] Query Frontend: Fix bug of failing to cancel downstream request context in query frontend v2 mode (query scheduler enabled). #5447
* [BUGFIX] Alertmanager: Remove the user id from state replication key metric label value. #5453
* [BUGFIX] Compactor: Avoid cleaner concurrency issues checking global markers before all blocks. #5457
* [BUGFIX] DDBKV: Disallow instance with older timestamp to update instance with newer timestamp. #5480
* [BUGFIX] Query Frontend: Handle context error before decoding and merging responses. #5499
* [BUGFIX] DDBKV: When no change detected in ring, retry the CAS until there is change. #5502
* [BUGFIX] Fix bug on objstore when configured to use S3 fips endpoints. #5540

## 1.15.1 2023-04-26

* [CHANGE] Alertmanager: Validating new fields on the PagerDuty AM config. #5290
* [BUGFIX] Querier: Convert gRPC `ResourceExhausted` status code from store gateway to 422 limit error. #5286

## 1.15.0 2023-04-19

* [CHANGE] Storage: Make Max exemplars config per tenant instead of global configuration. #5080 #5122
* [CHANGE] Alertmanager: Local file disclosure vulnerability in OpsGenie configuration has been fixed. #5045
* [CHANGE] Rename oltp_endpoint to otlp_endpoint to match opentelemetry spec and lib name. #5068
* [CHANGE] Distributor/Ingester: Log warn level on push requests when they have status code 4xx. Do not log if status is 429. #5103
* [CHANGE] Tracing: Use the default OTEL trace sampler when `-tracing.otel.exporter-type` is set to `awsxray`. #5141
* [CHANGE] Ingester partial error log line to debug level. #5192
* [CHANGE] Change HTTP status code from 503/422 to 499 if a request is canceled. #5220
* [CHANGE] Store gateways summary metrics have been converted to histograms `cortex_bucket_store_series_blocks_queried`, `cortex_bucket_store_series_data_fetched`, `cortex_bucket_store_series_data_size_touched_bytes`, `cortex_bucket_store_series_data_size_fetched_bytes`, `cortex_bucket_store_series_data_touched`, `cortex_bucket_store_series_result_series` #5239
* [FEATURE] Querier/Query Frontend: support Prometheus /api/v1/status/buildinfo API. #4978
* [FEATURE] Ingester: Add active series to all_user_stats page. #4972
* [FEATURE] Ingester: Added `-blocks-storage.tsdb.head-chunks-write-queue-size` allowing to configure the size of the in-memory queue used before flushing chunks to the disk . #5000
* [FEATURE] Query Frontend: Log query params in query frontend even if error happens. #5005
* [FEATURE] Ingester: Enable snapshotting of In-memory TSDB on disk during shutdown via `-blocks-storage.tsdb.memory-snapshot-on-shutdown`. #5011
* [FEATURE] Query Frontend/Scheduler: Add a new counter metric `cortex_request_queue_requests_total` for total requests going to queue. #5030
* [FEATURE] Build ARM docker images. #5041
* [FEATURE] Query-frontend/Querier: Create spans to measure time to merge promql responses. #5041
* [FEATURE] Querier/Ruler: Support the new thanos promql engine. This is an experimental feature and might change in the future. #5093
* [FEATURE] Added zstd as an option for grpc compression #5092
* [FEATURE] Ring: Add new kv store option `dynamodb`. #5026
* [FEATURE] Cache: Support redis as backend for caching bucket and index cache. #5057
* [FEATURE] Querier/Store-Gateway: Added `-blocks-storage.bucket-store.ignore-blocks-within` allowing to filter out the recently created blocks from being synced by queriers and store-gateways. #5166
* [FEATURE] AlertManager/Ruler: Added support for  `keep_firing_for` on alerting rulers.
* [FEATURE] Alertmanager: Add support for time_intervals. #5102
* [FEATURE] Added `snappy-block` as an option for grpc compression #5215
* [FEATURE] Enable experimental out-of-order samples support. Added 2 new configs `ingester.out_of_order_time_window` and `blocks-storage.tsdb.out_of_order_cap_max`. #4964
* [ENHANCEMENT] Querier: limit series query to only ingesters if `start` param is not specified. #4976
* [ENHANCEMENT] Query-frontend/scheduler: add a new limit `frontend.max-outstanding-requests-per-tenant` for configuring queue size per tenant. Started deprecating two flags `-query-scheduler.max-outstanding-requests-per-tenant` and `-querier.max-outstanding-requests-per-tenant`, and change their value default to 0. Now if both the old flag and new flag are specified, the old flag's queue size will be picked. #4991
* [ENHANCEMENT] Query-tee: Add `/api/v1/query_exemplars` API endpoint support. #5010
* [ENHANCEMENT] Let blocks_cleaner delete blocks concurrently(default 16 goroutines). #5028
* [ENHANCEMENT] Query Frontend/Query Scheduler: Increase upper bound to 60s for queue duration histogram metric. #5029
* [ENHANCEMENT] Query Frontend: Log Vertical sharding information when `query_stats_enabled` is enabled. #5037
* [ENHANCEMENT] Ingester: The metadata APIs should honour `querier.query-ingesters-within` when `querier.query-store-for-labels-enabled` is true. #5027
* [ENHANCEMENT] Query Frontend: Skip instant query roundtripper if sharding is not applicable. #5062
* [ENHANCEMENT] Push reduce one hash operation of Labels. #4945 #5114
* [ENHANCEMENT] Alertmanager: Added `-alertmanager.enabled-tenants` and `-alertmanager.disabled-tenants` to explicitly enable or disable alertmanager for specific tenants. #5116
* [ENHANCEMENT] Upgraded Docker base images to `alpine:3.17`. #5132
* [ENHANCEMENT] Add retry logic to S3 bucket client. #5135
* [ENHANCEMENT] Update Go version to 1.20.1. #5159
* [ENHANCEMENT] Distributor: Reuse byte slices when serializing requests from distributors to ingesters. #5193
* [ENHANCEMENT] Query Frontend: Add number of chunks and samples fetched in query stats. #5198
* [ENHANCEMENT] Implement grpc.Compressor.DecompressedSize for snappy to optimize memory allocations. #5213
* [ENHANCEMENT] Querier: Batch Iterator optimization to prevent transversing it multiple times query ranges steps does not overlap. #5237
* [BUGFIX] Updated `golang.org/x/net` dependency to fix CVE-2022-27664. #5008
* [BUGFIX] Fix panic when otel and xray tracing is enabled. #5044
* [BUGFIX] Fixed no compact block got grouped in shuffle sharding grouper. #5055
* [BUGFIX] Fixed ingesters with less tokens stuck in LEAVING. #5061
* [BUGFIX] Tracing: Fix missing object storage span instrumentation. #5074
* [BUGFIX] Ingester: Fix Ingesters returning empty response for metadata APIs. #5081
* [BUGFIX] Ingester: Fix panic when querying metadata from blocks that are being deleted. #5119
* [BUGFIX] Ring: Fix case when dynamodb kv reaches the limit of 25 actions per batch call. #5136
* [BUGFIX] Query-frontend: Fix shardable instant queries do not produce sorted results for `sort`, `sort_desc`, `topk`, `bottomk` functions. #5148, #5170
* [BUGFIX] Querier: Fix `/api/v1/series` returning 5XX instead of 4XX when limits are hit. #5169
* [BUGFIX] Compactor: Fix issue that shuffle sharding planner return error if block is under visit by other compactor. #5188
* [BUGFIX] Fix S3 BucketWithRetries upload empty content issue #5217
* [BUGFIX] Query Frontend: Disable `absent`, `absent_over_time` and `scalar` for vertical sharding. #5221
* [BUGFIX] Catch context error in the s3 bucket client. #5240
* [BUGFIX] Fix query frontend remote read empty body. #5257
* [BUGFIX] Fix query frontend incorrect error response format at `SplitByQuery` middleware. #5260

## 1.14.0 2022-12-02

  **This release removes support for chunks storage. See below for more.**
* [CHANGE] Remove support for chunks storage entirely. If you are using chunks storage on a previous version, you must [migrate your data](https://github.com/cortexproject/cortex/blob/v1.13.1/docs/blocks-storage/migrate-from-chunks-to-blocks.md) on version 1.13.1 or earlier. Before upgrading to this release, you should also remove any deprecated chunks-related configuration, as this release will no longer accept that. The following flags are gone:
  - `-dynamodb.*`
  - `-metrics.*`
  - `-s3.*`
  - `-azure.*`
  - `-bigtable.*`
  - `-gcs.*`
  - `-cassandra.*`
  - `-boltdb.*`
  - `-local.*`
  - some `-ingester` flags:
    - `-ingester.wal-enabled`
    - `-ingester.checkpoint-enabled`
    - `-ingester.recover-from-wal`
    - `-ingester.wal-dir`
    - `-ingester.checkpoint-duration`
    - `-ingester.flush-on-shutdown-with-wal-enabled`
    - `-ingester.max-transfer-retries`
    - `-ingester.max-samples-per-query`
    - `-ingester.min-chunk-length`
    - `-ingester.flush-period`
    - `-ingester.retain-period`
    - `-ingester.max-chunk-idle`
    - `-ingester.max-stale-chunk-idle`
    - `-ingester.flush-op-timeout`
    - `-ingester.max-chunk-age`
    - `-ingester.chunk-age-jitter`
    - `-ingester.concurrent-flushes`
    - `-ingester.spread-flushes`
    - `-ingester.chunk-encoding`
    - `-store.*` except `-store.engine` and `-store.max-query-length`
    - `-store.query-chunk-limit` was deprecated and replaced by `-querier.max-fetched-chunks-per-query`
  - `-deletes.*`
  - `-grpc-store.*`
  - `-flusher.wal-dir`, `-flusher.concurrent-flushes`, `-flusher.flush-op-timeout`
* [CHANGE] Remove support for alertmanager and ruler legacy store configuration. Before upgrading, you need to convert your configuration to use the `alertmanager-storage` and `ruler-storage` configuration on the version that you're already running, then upgrade.
* [CHANGE] Disables TSDB isolation. #4825
* [CHANGE] Drops support Prometheus 1.x rule format on configdb. #4826
* [CHANGE] Removes `-ingester.stream-chunks-when-using-blocks` experimental flag and stream chunks by default when `querier.ingester-streaming` is enabled. #4864
* [CHANGE] Compactor: Added `cortex_compactor_runs_interrupted_total` to separate compaction interruptions from failures
* [CHANGE] Enable PromQL `@` modifier, negative offset always. #4927
* [CHANGE] Store-gateway: Add user label to `cortex_bucket_store_blocks_loaded` metric. #4918
* [CHANGE] AlertManager: include `status` label in `cortex_alertmanager_alerts_received_total`. #4907
* [FEATURE] Compactor: Added `-compactor.block-files-concurrency` allowing to configure number of go routines for download/upload block files during compaction. #4784
* [FEATURE] Compactor: Added `-compactor.blocks-fetch-concurrency` allowing to configure number of go routines for blocks during compaction. #4787
* [FEATURE] Compactor: Added configurations for Azure MSI in blocks-storage, ruler-storage and alertmanager-storage. #4818
* [FEATURE] Ruler: Add support to pass custom implementations of queryable and pusher. #4782
* [FEATURE] Create OpenTelemetry Bridge for Tracing. Now cortex can send traces to multiple destinations using OTEL Collectors. #4834
* [FEATURE] Added `-api.http-request-headers-to-log` allowing for the addition of HTTP Headers to logs #4803
* [FEATURE] Distributor: Added a new limit `-validation.max-labels-size-bytes` allowing to limit the combined size of labels for each timeseries. #4848
* [FEATURE] Storage/Bucket: Added `-*.s3.bucket-lookup-type` allowing to configure the s3 bucket lookup type. #4794
* [FEATURE] QueryFrontend: Implement experimental vertical sharding at query frontend for range/instant queries. #4863
* [FEATURE] QueryFrontend: Support vertical sharding for subqueries. #4955
* [FEATURE] Querier: Added a new limit `-querier.max-fetched-data-bytes-per-query` allowing to limit the maximum size of all data in bytes that a query can fetch from each ingester and storage. #4854
* [FEATURE] Added 2 flags `-alertmanager.alertmanager-client.grpc-compression` and `-querier.store-gateway-client.grpc-compression` to configure compression methods for grpc clients. #4889
* [ENHANCEMENT] AlertManager: Retrying AlertManager Get Requests (Get Alertmanager status, Get Alertmanager Receivers) on next replica on error #4840
* [ENHANCEMENT] Querier/Ruler: Retry store-gateway in case of unexpected failure, instead of failing the query. #4532 #4839
* [ENHANCEMENT] Ring: DoBatch prioritize 4xx errors when failing. #4783
* [ENHANCEMENT] Cortex now built with Go 1.18. #4829
* [ENHANCEMENT] Ingester: Prevent ingesters to become unhealthy during wall replay. #4847
* [ENHANCEMENT] Compactor: Introduced visit marker file for blocks so blocks are under compaction will not be picked up by another compactor. #4805
* [ENHANCEMENT] Distributor: Add label name to labelValueTooLongError. #4855
* [ENHANCEMENT] Enhance traces with hostname information. #4898
* [ENHANCEMENT] Improve the documentation around limits. #4905
* [ENHANCEMENT] Distributor: cache user overrides to reduce lock contention. #4904
* [BUGFIX] Storage/Bucket: Enable AWS SDK for go authentication for s3 to fix IMDSv1 authentication. #4897
* [BUGFIX] Memberlist: Add join with no retrying when starting service. #4804
* [BUGFIX] Ruler: Fix /ruler/rule_groups returns YAML with extra fields. #4767
* [BUGFIX] Respecting `-tracing.otel.sample-ratio` configuration when enabling OpenTelemetry tracing with X-ray. #4862
* [BUGFIX] QueryFrontend: fixed query_range requests when query has `start` equals to `end`. #4877
* [BUGFIX] AlertManager: fixed issue introduced by #4495 where templates files were being deleted when using alertmanager local store. #4890
* [BUGFIX] Ingester: fixed incorrect logging at the start of ingester block shipping logic. #4934
* [BUGFIX] Storage/Bucket: fixed global mark missing on deletion. #4949
* [BUGFIX] QueryFrontend/Querier: fixed regression added by #4863 where we stopped compressing the response between querier and query frontend. #4960
* [BUGFIX] QueryFrontend/Querier: fixed fix response error to be ungzipped when status code is not 2xx. #4975

### Known issues

- Configsdb: Ruler configs doesn't work. Remove all configs from postgres database that have format Prometheus 1.x rule format before upgrading to v1.14.0 (see [5387](https://github.com/cortexproject/cortex/issues/5387))

## 1.13.0 2022-07-14

* [CHANGE] Changed default for `-ingester.min-ready-duration` from 1 minute to 15 seconds. #4539
* [CHANGE] query-frontend: Do not print anything in the logs of `query-frontend` if a in-progress query has been canceled (context canceled) to avoid spam. #4562
* [CHANGE] Compactor block deletion mark migration, needed when upgrading from v1.7, is now disabled by default. #4597
* [CHANGE] The `status_code` label on gRPC client metrics has changed from '200' and '500' to '2xx', '5xx', '4xx', 'cancel' or 'error'. #4601
* [CHANGE] Memberlist: changed probe interval from `1s` to `5s` and probe timeout from `500ms` to `2s`. #4601
* [CHANGE] Fix incorrectly named `cortex_cache_fetched_keys` and `cortex_cache_hits` metrics. Renamed to `cortex_cache_fetched_keys_total` and `cortex_cache_hits_total` respectively. #4686
* [CHANGE] Enable Thanos series limiter in store-gateway. #4702
* [CHANGE] Distributor: Apply `max_fetched_series_per_query` limit for `/series` API. #4683
* [CHANGE] Re-enable the `proxy_url` option for receiver configuration. #4741
* [FEATURE] Ruler: Add `external_labels` option to tag all alerts with a given set of labels. #4499
* [FEATURE] Compactor: Add `-compactor.skip-blocks-with-out-of-order-chunks-enabled` configuration to mark blocks containing index with out-of-order chunks for no compact instead of halting the compaction. #4707
* [FEATURE] Querier/Query-Frontend: Add `-querier.per-step-stats-enabled` and `-frontend.cache-queryable-samples-stats` configurations to enable query sample statistics. #4708
* [FEATURE] Add shuffle sharding for the compactor #4433
* [FEATURE] Querier: Use streaming for ingester metdata APIs. #4725
* [ENHANCEMENT] Update Go version to 1.17.8. #4602 #4604 #4658
* [ENHANCEMENT] Keep track of discarded samples due to bad relabel configuration in `cortex_discarded_samples_total`. #4503
* [ENHANCEMENT] Ruler: Add `-ruler.disable-rule-group-label` to disable the `rule_group` label on exported metrics. #4571
* [ENHANCEMENT] Query federation: improve performance in MergeQueryable by memoizing labels. #4502
* [ENHANCEMENT] Added new ring related config `-ingester.readiness-check-ring-health` when enabled the readiness probe will succeed only after all instances are ACTIVE and healthy in the ring, this is enabled by default. #4539
* [ENHANCEMENT] Added new ring related config `-distributor.excluded-zones` when set this will exclude the comma-separated zones from the ring, default is "". #4539
* [ENHANCEMENT] Upgraded Docker base images to `alpine:3.14`. #4514
* [ENHANCEMENT] Updated Prometheus to latest. Includes changes from prometheus#9239, adding 15 new functions. Multiple TSDB bugfixes prometheus#9438 & prometheus#9381. #4524
* [ENHANCEMENT] Query Frontend: Add setting `-frontend.forward-headers-list` in frontend  to configure the set of headers from the requests to be forwarded to downstream requests. #4486
* [ENHANCEMENT] Blocks storage: Add `-blocks-storage.azure.http.*`, `-alertmanager-storage.azure.http.*`, and `-ruler-storage.azure.http.*` to configure the Azure storage client. #4581
* [ENHANCEMENT] Optimise memberlist receive path when used as a backing store for rings with a large number of members. #4601
* [ENHANCEMENT] Add length and limit to labelNameTooLongError and labelValueTooLongError #4595
* [ENHANCEMENT] Add jitter to rejoinInterval. #4747
* [ENHANCEMENT] Compactor: uploading blocks no compaction marks to the global location and introduce a new metric #4729
  * `cortex_bucket_blocks_marked_for_no_compaction_count`: Total number of blocks marked for no compaction in the bucket.
* [ENHANCEMENT] Querier: Reduce the number of series that are kept in memory while streaming from ingesters. #4745
* [BUGFIX] AlertManager: remove stale template files. #4495
* [BUGFIX] Distributor: fix bug in query-exemplar where some results would get dropped. #4583
* [BUGFIX] Update Thanos dependency: compactor tracing support, azure blocks storage memory fix. #4585
* [BUGFIX] Set appropriate `Content-Type` header for /services endpoint, which previously hard-coded `text/plain`. #4596
* [BUGFIX] Querier: Disable query scheduler SRV DNS lookup, which removes noisy log messages about "failed DNS SRV record lookup". #4601
* [BUGFIX] Memberlist: fixed corrupted packets when sending compound messages with more than 255 messages or messages bigger than 64KB. #4601
* [BUGFIX] Query Frontend: If 'LogQueriesLongerThan' is set to < 0, log all queries as described in the docs. #4633
* [BUGFIX] Distributor: update defaultReplicationStrategy to not fail with extend-write when a single instance is unhealthy. #4636
* [BUGFIX] Distributor: Fix race condition on `/series` introduced by #4683. #4716
* [BUGFIX] Ruler: Fixed leaking notifiers after users are removed #4718
* [BUGFIX] Distributor: Fix a memory leak in distributor due to the cluster label. #4739
* [BUGFIX] Memberlist: Avoid clock skew by limiting the timestamp accepted on gossip. #4750
* [BUGFIX] Compactor: skip compaction if there is only 1 block available for shuffle-sharding compactor. #4756
* [BUGFIX] Compactor: Fixes #4770 - an edge case in compactor with shulffle sharding where compaction stops when a tenant stops ingesting samples. #4771
* [BUGFIX] Compactor: fix cortex_compactor_remaining_planned_compactions not set after plan generation for shuffle sharding compactor. #4772

## 1.11.0 2021-11-25

* [CHANGE] Memberlist: Expose default configuration values to the command line options. Note that setting these explicitly to zero will no longer cause the default to be used. If the default is desired, then do set the option. The following are affected: #4276
  - `-memberlist.stream-timeout`
  - `-memberlist.retransmit-factor`
  - `-memberlist.pull-push-interval`
  - `-memberlist.gossip-interval`
  - `-memberlist.gossip-nodes`
  - `-memberlist.gossip-to-dead-nodes-time`
  - `-memberlist.dead-node-reclaim-time`
* [CHANGE] `-querier.max-fetched-chunks-per-query` previously applied to chunks from ingesters and store separately; now the two combined should not exceed the limit. #4260
* [CHANGE] Memberlist: the metric `memberlist_kv_store_value_bytes` has been removed due to values no longer being stored in-memory as encoded bytes. #4345
* [CHANGE] Some files and directories created by Cortex components on local disk now have stricter permissions, and are only readable by owner, but not group or others. #4394
* [CHANGE] The metric `cortex_deprecated_flags_inuse_total` has been renamed to `deprecated_flags_inuse_total` as part of using grafana/dskit functionality. #4443
* [FEATURE] Ruler: Add new `-ruler.query-stats-enabled` which when enabled will report the `cortex_ruler_query_seconds_total` as a per-user metric that tracks the sum of the wall time of executing queries in the ruler in seconds. #4317
* [FEATURE] Query Frontend: Add `cortex_query_fetched_series_total` and `cortex_query_fetched_chunks_bytes_total` per-user counters to expose the number of series and bytes fetched as part of queries. These metrics can be enabled with the `-frontend.query-stats-enabled` flag (or its respective YAML config option `query_stats_enabled`). #4343
* [FEATURE] AlertManager: Add support for SNS Receiver. #4382
* [FEATURE] Distributor: Add label `status` to metric `cortex_distributor_ingester_append_failures_total` #4442
* [FEATURE] Queries: Added `present_over_time` PromQL function, also some TSDB optimisations. #4505
* [ENHANCEMENT] Add timeout for waiting on compactor to become ACTIVE in the ring. #4262
* [ENHANCEMENT] Reduce memory used by streaming queries, particularly in ruler. #4341
* [ENHANCEMENT] Ring: allow experimental configuration of disabling of heartbeat timeouts by setting the relevant configuration value to zero. Applies to the following: #4342
  * `-distributor.ring.heartbeat-timeout`
  * `-ring.heartbeat-timeout`
  * `-ruler.ring.heartbeat-timeout`
  * `-alertmanager.sharding-ring.heartbeat-timeout`
  * `-compactor.ring.heartbeat-timeout`
  * `-store-gateway.sharding-ring.heartbeat-timeout`
* [ENHANCEMENT] Ring: allow heartbeats to be explicitly disabled by setting the interval to zero. This is considered experimental. This applies to the following configuration options: #4344
  * `-distributor.ring.heartbeat-period`
  * `-ingester.heartbeat-period`
  * `-ruler.ring.heartbeat-period`
  * `-alertmanager.sharding-ring.heartbeat-period`
  * `-compactor.ring.heartbeat-period`
  * `-store-gateway.sharding-ring.heartbeat-period`
* [ENHANCEMENT] Memberlist: optimized receive path for processing ring state updates, to help reduce CPU utilization in large clusters. #4345
* [ENHANCEMENT] Memberlist: expose configuration of memberlist packet compression via `-memberlist.compression=enabled`. #4346
* [ENHANCEMENT] Update Go version to 1.16.6. #4362
* [ENHANCEMENT] Updated Prometheus to include changes from prometheus/prometheus#9083. Now whenever `/labels` API calls include matchers, blocks store is queried for `LabelNames` with matchers instead of `Series` calls which was inefficient. #4380
* [ENHANCEMENT] Querier: performance improvements in socket and memory handling. #4429 #4377
* [ENHANCEMENT] Exemplars are now emitted for all gRPC calls and many operations tracked by histograms. #4462
* [ENHANCEMENT] New options `-server.http-listen-network` and `-server.grpc-listen-network` allow binding as 'tcp4' or 'tcp6'. #4462
* [ENHANCEMENT] Rulers: Using shuffle sharding subring on GetRules API. #4466
* [ENHANCEMENT] Support memcached auto-discovery via `auto-discovery` flag, introduced by thanos in https://github.com/thanos-io/thanos/pull/4487. Both AWS and Google Cloud memcached service support auto-discovery, which returns a list of nodes of the memcached cluster. #4412
* [BUGFIX] Fixes a panic in the query-tee when comparing result. #4465
* [BUGFIX] Frontend: Fixes @ modifier functions (start/end) when splitting queries by time. #4464
* [BUGFIX] Compactor: compactor will no longer try to compact blocks that are already marked for deletion. Previously compactor would consider blocks marked for deletion within `-compactor.deletion-delay / 2` period as eligible for compaction. #4328
* [BUGFIX] HA Tracker: when cleaning up obsolete elected replicas from KV store, tracker didn't update number of cluster per user correctly. #4336
* [BUGFIX] Ruler: fixed counting of PromQL evaluation errors as user-errors when updating `cortex_ruler_queries_failed_total`. #4335
* [BUGFIX] Ingester: When using block storage, prevent any reads or writes while the ingester is stopping. This will prevent accessing TSDB blocks once they have been already closed. #4304
* [BUGFIX] Ingester: fixed ingester stuck on start up (LEAVING ring state) when `-ingester.heartbeat-period=0` and `-ingester.unregister-on-shutdown=false`. #4366
* [BUGFIX] Ingester: panic during shutdown while fetching batches from cache. #4397
* [BUGFIX] Querier: After query-frontend restart, querier may have lower than configured concurrency. #4417
* [BUGFIX] Memberlist: forward only changes, not entire original message. #4419
* [BUGFIX] Memberlist: don't accept old tombstones as incoming change, and don't forward such messages to other gossip members. #4420
* [BUGFIX] Querier: fixed panic when querying exemplars and using `-distributor.shard-by-all-labels=false`. #4473
* [BUGFIX] Querier: honor querier minT,maxT if `nil` SelectHints are passed to Select(). #4413
* [BUGFIX] Compactor: fixed panic while collecting Prometheus metrics. #4483
* [BUGFIX] Update go-kit package to fix spurious log messages #4544

## 1.10.0 / 2021-08-03

* [CHANGE] Prevent path traversal attack from users able to control the HTTP header `X-Scope-OrgID`. #4375 (CVE-2021-36157)
  * Users only have control of the HTTP header when Cortex is not frontend by an auth proxy validating the tenant IDs
* [CHANGE] Enable strict JSON unmarshal for `pkg/util/validation.Limits` struct. The custom `UnmarshalJSON()` will now fail if the input has unknown fields. #4298
* [CHANGE] Cortex chunks storage has been deprecated and it's now in maintenance mode: all Cortex users are encouraged to migrate to the blocks storage. No new features will be added to the chunks storage. The default Cortex configuration still runs the chunks engine; please check out the [blocks storage doc](https://cortexmetrics.io/docs/blocks-storage/) on how to configure Cortex to run with the blocks storage.  #4268
* [CHANGE] The example Kubernetes manifests (stored at `k8s/`) have been removed due to a lack of proper support and maintenance. #4268
* [CHANGE] Querier / ruler: deprecated `-store.query-chunk-limit` CLI flag (and its respective YAML config option `max_chunks_per_query`) in favour of `-querier.max-fetched-chunks-per-query` (and its respective YAML config option `max_fetched_chunks_per_query`). The new limit specifies the maximum number of chunks that can be fetched in a single query from ingesters and long-term storage: the total number of actual fetched chunks could be 2x the limit, being independently applied when querying ingesters and long-term storage. #4125
* [CHANGE] Alertmanager: allowed to configure the experimental receivers firewall on a per-tenant basis. The following CLI flags (and their respective YAML config options) have been changed and moved to the limits config section: #4143
  - `-alertmanager.receivers-firewall.block.cidr-networks` renamed to `-alertmanager.receivers-firewall-block-cidr-networks`
  - `-alertmanager.receivers-firewall.block.private-addresses` renamed to `-alertmanager.receivers-firewall-block-private-addresses`
* [CHANGE] Change default value of `-server.grpc.keepalive.min-time-between-pings` from `5m` to `10s` and `-server.grpc.keepalive.ping-without-stream-allowed` to `true`. #4168
* [CHANGE] Ingester: Change default value of `-ingester.active-series-metrics-enabled` to `true`. This incurs a small increase in memory usage, between 1.2% and 1.6% as measured on ingesters with 1.3M active series. #4257
* [CHANGE] Dependency: update go-redis from v8.2.3 to v8.9.0. #4236
* [FEATURE] Querier: Added new `-querier.max-fetched-series-per-query` flag. When Cortex is running with blocks storage, the max series per query limit is enforced in the querier and applies to unique series received from ingesters and store-gateway (long-term storage). #4179
* [FEATURE] Querier/Ruler: Added new `-querier.max-fetched-chunk-bytes-per-query` flag. When Cortex is running with blocks storage, the max chunk bytes limit is enforced in the querier and ruler and limits the size of all aggregated chunks returned from ingesters and storage as bytes for a query. #4216
* [FEATURE] Alertmanager: support negative matchers, time-based muting - [upstream release notes](https://github.com/prometheus/alertmanager/releases/tag/v0.22.0). #4237
* [FEATURE] Alertmanager: Added rate-limits to notifiers. Rate limits used by all integrations can be configured using `-alertmanager.notification-rate-limit`, while per-integration rate limits can be specified via `-alertmanager.notification-rate-limit-per-integration` parameter. Both shared and per-integration limits can be overwritten using overrides mechanism. These limits are applied on individual (per-tenant) alertmanagers. Rate-limited notifications are failed notifications. It is possible to monitor rate-limited notifications via new `cortex_alertmanager_notification_rate_limited_total` metric. #4135 #4163
* [FEATURE] Alertmanager: Added `-alertmanager.max-config-size-bytes` limit to control size of configuration files that Cortex users can upload to Alertmanager via API. This limit is configurable per-tenant. #4201
* [FEATURE] Alertmanager: Added `-alertmanager.max-templates-count` and `-alertmanager.max-template-size-bytes` options to control number and size of templates uploaded to Alertmanager via API. These limits are configurable per-tenant. #4223
* [FEATURE] Added flag `-debug.block-profile-rate` to enable goroutine blocking events profiling. #4217
* [FEATURE] Alertmanager: The experimental sharding feature is now considered complete. Detailed information about the configuration options can be found [here for alertmanager](https://cortexmetrics.io/docs/configuration/configuration-file/#alertmanager_config) and [here for the alertmanager storage](https://cortexmetrics.io/docs/configuration/configuration-file/#alertmanager_storage_config). To use the feature: #3925 #4020 #4021 #4031 #4084 #4110 #4126 #4127 #4141 #4146 #4161 #4162 #4222
  * Ensure that a remote storage backend is configured for Alertmanager to store state using `-alertmanager-storage.backend`, and flags related to the backend. Note that the `local` and `configdb` storage backends are not supported.
  * Ensure that a ring store is configured using `-alertmanager.sharding-ring.store`, and set the flags relevant to the chosen store type.
  * Enable the feature using `-alertmanager.sharding-enabled`.
  * Note the prior addition of a new configuration option `-alertmanager.persist-interval`. This sets the interval between persisting the current alertmanager state (notification log and silences) to object storage. See the [configuration file reference](https://cortexmetrics.io/docs/configuration/configuration-file/#alertmanager_config) for more information.
* [ENHANCEMENT] Alertmanager: Cleanup persisted state objects from remote storage when a tenant configuration is deleted. #4167
* [ENHANCEMENT] Storage: Added the ability to disable Open Census within GCS client (e.g `-gcs.enable-opencensus=false`). #4219
* [ENHANCEMENT] Etcd: Added username and password to etcd config. #4205
* [ENHANCEMENT] Alertmanager: introduced new metrics to monitor operation when using `-alertmanager.sharding-enabled`: #4149
  * `cortex_alertmanager_state_fetch_replica_state_total`
  * `cortex_alertmanager_state_fetch_replica_state_failed_total`
  * `cortex_alertmanager_state_initial_sync_total`
  * `cortex_alertmanager_state_initial_sync_completed_total`
  * `cortex_alertmanager_state_initial_sync_duration_seconds`
  * `cortex_alertmanager_state_persist_total`
  * `cortex_alertmanager_state_persist_failed_total`
* [ENHANCEMENT] Blocks storage: support ingesting exemplars and querying of exemplars.  Enabled by setting new CLI flag `-blocks-storage.tsdb.max-exemplars=<n>` or config option `blocks_storage.tsdb.max_exemplars` to positive value. #4124 #4181
* [ENHANCEMENT] Distributor: Added distributors ring status section in the admin page. #4151
* [ENHANCEMENT] Added zone-awareness support to alertmanager for use when sharding is enabled. When zone-awareness is enabled, alerts will be replicated across availability zones. #4204
* [ENHANCEMENT] Added `tenant_ids` tag to tracing spans #4186
* [ENHANCEMENT] Ring, query-frontend: Avoid using automatic private IPs (APIPA) when discovering IP address from the interface during the registration of the instance in the ring, or by query-frontend when used with query-scheduler. APIPA still used as last resort with logging indicating usage. #4032
* [ENHANCEMENT] Memberlist: introduced new metrics to aid troubleshooting tombstone convergence: #4231
  * `memberlist_client_kv_store_value_tombstones`
  * `memberlist_client_kv_store_value_tombstones_removed_total`
  * `memberlist_client_messages_to_broadcast_dropped_total`
* [ENHANCEMENT] Alertmanager: Added `-alertmanager.max-dispatcher-aggregation-groups` option to control max number of active dispatcher groups in Alertmanager (per tenant, also overrideable). When the limit is reached, Dispatcher produces log message and increases `cortex_alertmanager_dispatcher_aggregation_group_limit_reached_total` metric. #4254
* [ENHANCEMENT] Alertmanager: Added `-alertmanager.max-alerts-count` and `-alertmanager.max-alerts-size-bytes` to control max number of alerts and total size of alerts that a single user can have in Alertmanager's memory. Adding more alerts will fail with a log message and incrementing `cortex_alertmanager_alerts_insert_limited_total` metric (per-user). These limits can be overrided by using per-tenant overrides. Current values are tracked in `cortex_alertmanager_alerts_limiter_current_alerts` and `cortex_alertmanager_alerts_limiter_current_alerts_size_bytes` metrics. #4253
* [ENHANCEMENT] Store-gateway: added `-store-gateway.sharding-ring.wait-stability-min-duration` and `-store-gateway.sharding-ring.wait-stability-max-duration` support to store-gateway, to wait for ring stability at startup. #4271
* [ENHANCEMENT] Ruler: added `rule_group` label to metrics `cortex_prometheus_rule_group_iterations_total` and `cortex_prometheus_rule_group_iterations_missed_total`. #4121
* [ENHANCEMENT] Ruler: added new metrics for tracking total number of queries and push requests sent to ingester, as well as failed queries and push requests. Failures are only counted for internal errors, but not user-errors like limits or invalid query. This is in contrast to existing `cortex_prometheus_rule_evaluation_failures_total`, which is incremented also when query or samples appending fails due to user-errors. #4281
  * `cortex_ruler_write_requests_total`
  * `cortex_ruler_write_requests_failed_total`
  * `cortex_ruler_queries_total`
  * `cortex_ruler_queries_failed_total`
* [ENHANCEMENT] Ingester: Added option `-ingester.ignore-series-limit-for-metric-names` with comma-separated list of metric names that will be ignored in max series per metric limit. #4302
* [ENHANCEMENT] Added instrumentation to Redis client, with the following metrics: #3976
  - `cortex_rediscache_request_duration_seconds`
* [BUGFIX] Purger: fix `Invalid null value in condition for column range` caused by `nil` value in range for WriteBatch query. #4128
* [BUGFIX] Ingester: fixed infrequent panic caused by a race condition between TSDB mmap-ed head chunks truncation and queries. #4176
* [BUGFIX] Alertmanager: fix Alertmanager status page if clustering via gossip is disabled or sharding is enabled. #4184
* [BUGFIX] Ruler: fix `/ruler/rule_groups` endpoint doesn't work when used with object store. #4182
* [BUGFIX] Ruler: Honor the evaluation delay for the `ALERTS` and `ALERTS_FOR_STATE` series. #4227
* [BUGFIX] Make multiple Get requests instead of MGet on Redis Cluster. #4056
* [BUGFIX] Ingester: fix issue where runtime limits erroneously override default limits. #4246
* [BUGFIX] Ruler: fix startup in single-binary mode when the new `ruler_storage` is used. #4252
* [BUGFIX] Querier: fix queries failing with "at least 1 healthy replica required, could only find 0" error right after scaling up store-gateways until they're ACTIVE in the ring. #4263
* [BUGFIX] Store-gateway: when blocks sharding is enabled, do not load all blocks in each store-gateway in case of a cold startup, but load only blocks owned by the store-gateway replica. #4271
* [BUGFIX] Memberlist: fix to setting the default configuration value for `-memberlist.retransmit-factor` when not provided. This should improve propagation delay of the ring state (including, but not limited to, tombstones). Note that if the configuration is already explicitly given, this fix has no effect. #4269
* [BUGFIX] Querier: Fix issue where samples in a chunk might get skipped by batch iterator. #4218

## Blocksconvert

* [ENHANCEMENT] Scanner: add support for DynamoDB (v9 schema only). #3828
* [ENHANCEMENT] Add Cassandra support. #3795
* [ENHANCEMENT] Scanner: retry failed uploads. #4188

## 1.9.0 / 2021-05-14

* [CHANGE] Alertmanager now removes local files after Alertmanager is no longer running for removed or resharded user. #3910
* [CHANGE] Alertmanager now stores local files in per-tenant folders. Files stored by Alertmanager previously are migrated to new hierarchy. Support for this migration will be removed in Cortex 1.11. #3910
* [CHANGE] Ruler: deprecated `-ruler.storage.*` CLI flags (and their respective YAML config options) in favour of `-ruler-storage.*`. The deprecated config will be removed in Cortex 1.11. #3945
* [CHANGE] Alertmanager: deprecated `-alertmanager.storage.*` CLI flags (and their respective YAML config options) in favour of `-alertmanager-storage.*`. This change doesn't apply to `alertmanager.storage.path` and `alertmanager.storage.retention`. The deprecated config will be removed in Cortex 1.11. #4002
* [CHANGE] Alertmanager: removed `-cluster.` CLI flags deprecated in Cortex 1.7. The new config options to use are: #3946
  * `-alertmanager.cluster.listen-address` instead of `-cluster.listen-address`
  * `-alertmanager.cluster.advertise-address` instead of `-cluster.advertise-address`
  * `-alertmanager.cluster.peers` instead of `-cluster.peer`
  * `-alertmanager.cluster.peer-timeout` instead of `-cluster.peer-timeout`
* [CHANGE] Blocks storage: removed the config option `-blocks-storage.bucket-store.index-cache.postings-compression-enabled`, which was deprecated in Cortex 1.6. Postings compression is always enabled. #4101
* [CHANGE] Querier: removed the config option `-store.max-look-back-period`, which was deprecated in Cortex 1.6 and was used only by the chunks storage. You should use `-querier.max-query-lookback` instead. #4101
* [CHANGE] Query Frontend: removed the config option `-querier.compress-http-responses`, which was deprecated in Cortex 1.6. You should use`-api.response-compression-enabled` instead. #4101
* [CHANGE] Runtime-config / overrides: removed the config options `-limits.per-user-override-config` (use `-runtime-config.file`) and `-limits.per-user-override-period` (use `-runtime-config.reload-period`), both deprecated since Cortex 0.6.0. #4112
* [CHANGE] Cortex now fails fast on startup if unable to connect to the ring backend. #4068
* [FEATURE] The following features have been marked as stable: #4101
  - Shuffle-sharding
  - Querier support for querying chunks and blocks store at the same time
  - Tracking of active series and exporting them as metrics (`-ingester.active-series-metrics-enabled` and related flags)
  - Blocks storage: lazy mmap of block indexes in the store-gateway (`-blocks-storage.bucket-store.index-header-lazy-loading-enabled`)
  - Ingester: close idle TSDB and remove them from local disk (`-blocks-storage.tsdb.close-idle-tsdb-timeout`)
* [FEATURE] Memberlist: add TLS configuration options for the memberlist transport layer used by the gossip KV store. #4046
  * New flags added for memberlist communication:
    * `-memberlist.tls-enabled`
    * `-memberlist.tls-cert-path`
    * `-memberlist.tls-key-path`
    * `-memberlist.tls-ca-path`
    * `-memberlist.tls-server-name`
    * `-memberlist.tls-insecure-skip-verify`
* [FEATURE] Ruler: added `local` backend support to the ruler storage configuration under the `-ruler-storage.` flag prefix. #3932
* [ENHANCEMENT] Upgraded Docker base images to `alpine:3.13`. #4042
* [ENHANCEMENT] Blocks storage: reduce ingester memory by eliminating series reference cache. #3951
* [ENHANCEMENT] Ruler: optimized `<prefix>/api/v1/rules` and `<prefix>/api/v1/alerts` when ruler sharding is enabled. #3916
* [ENHANCEMENT] Ruler: added the following metrics when ruler sharding is enabled: #3916
  * `cortex_ruler_clients`
  * `cortex_ruler_client_request_duration_seconds`
* [ENHANCEMENT] Alertmanager: Add API endpoint to list all tenant alertmanager configs: `GET /multitenant_alertmanager/configs`. #3529
* [ENHANCEMENT] Ruler: Add API endpoint to list all tenant ruler rule groups: `GET /ruler/rule_groups`. #3529
* [ENHANCEMENT] Query-frontend/scheduler: added querier forget delay (`-query-frontend.querier-forget-delay` and `-query-scheduler.querier-forget-delay`) to mitigate the blast radius in the event queriers crash because of a repeatedly sent "query of death" when shuffle-sharding is enabled. #3901
* [ENHANCEMENT] Query-frontend: reduced memory allocations when serializing query response. #3964
* [ENHANCEMENT] Querier / ruler: some optimizations to PromQL query engine. #3934 #3989
* [ENHANCEMENT] Ingester: reduce CPU and memory when an high number of errors are returned by the ingester on the write path with the blocks storage. #3969 #3971 #3973
* [ENHANCEMENT] Distributor: reduce CPU and memory when an high number of errors are returned by the distributor on the write path. #3990
* [ENHANCEMENT] Put metric before label value in the "label value too long" error message. #4018
* [ENHANCEMENT] Allow use of `y|w|d` suffixes for duration related limits and per-tenant limits. #4044
* [ENHANCEMENT] Query-frontend: Small optimization on top of PR #3968 to avoid unnecessary Extents merging. #4026
* [ENHANCEMENT] Add a metric `cortex_compactor_compaction_interval_seconds` for the compaction interval config value. #4040
* [ENHANCEMENT] Ingester: added following per-ingester (instance) experimental limits: max number of series in memory (`-ingester.instance-limits.max-series`), max number of users in memory (`-ingester.instance-limits.max-tenants`), max ingestion rate (`-ingester.instance-limits.max-ingestion-rate`), and max inflight requests (`-ingester.instance-limits.max-inflight-push-requests`). These limits are only used when using blocks storage. Limits can also be configured using runtime-config feature, and current values are exported as `cortex_ingester_instance_limits` metric. #3992.
* [ENHANCEMENT] Cortex is now built with Go 1.16. #4062
* [ENHANCEMENT] Distributor: added per-distributor experimental limits: max number of inflight requests (`-distributor.instance-limits.max-inflight-push-requests`) and max ingestion rate in samples/sec (`-distributor.instance-limits.max-ingestion-rate`). If not set, these two are unlimited. Also added metrics to expose current values (`cortex_distributor_inflight_push_requests`, `cortex_distributor_ingestion_rate_samples_per_second`) as well as limits (`cortex_distributor_instance_limits` with various `limit` label values). #4071
* [ENHANCEMENT] Ruler: Added `-ruler.enabled-tenants` and `-ruler.disabled-tenants` to explicitly enable or disable rules processing for specific tenants. #4074
* [ENHANCEMENT] Block Storage Ingester: `/flush` now accepts two new parameters: `tenant` to specify tenant to flush and `wait=true` to make call synchronous. Multiple tenants can be specified by repeating `tenant` parameter. If no `tenant` is specified, all tenants are flushed, as before. #4073
* [ENHANCEMENT] Alertmanager: validate configured `-alertmanager.web.external-url` and fail if ends with `/`. #4081
* [ENHANCEMENT] Alertmanager: added `-alertmanager.receivers-firewall.block.cidr-networks` and `-alertmanager.receivers-firewall.block.private-addresses` to block specific network addresses in HTTP-based Alertmanager receiver integrations. #4085
* [ENHANCEMENT] Allow configuration of Cassandra's host selection policy. #4069
* [ENHANCEMENT] Store-gateway: retry synching blocks if a per-tenant sync fails. #3975 #4088
* [ENHANCEMENT] Add metric `cortex_tcp_connections` exposing the current number of accepted TCP connections. #4099
* [ENHANCEMENT] Querier: Allow federated queries to run concurrently. #4065
* [ENHANCEMENT] Label Values API call now supports `match[]` parameter when querying blocks on storage (assuming `-querier.query-store-for-labels-enabled` is enabled). #4133
* [BUGFIX] Ruler-API: fix bug where `/api/v1/rules/<namespace>/<group_name>` endpoint return `400` instead of `404`. #4013
* [BUGFIX] Distributor: reverted changes done to rate limiting in #3825. #3948
* [BUGFIX] Ingester: Fix race condition when opening and closing tsdb concurrently. #3959
* [BUGFIX] Querier: streamline tracing spans. #3924
* [BUGFIX] Ruler Storage: ignore objects with empty namespace or group in the name. #3999
* [BUGFIX] Distributor: fix issue causing distributors to not extend the replication set because of failing instances when zone-aware replication is enabled. #3977
* [BUGFIX] Query-frontend: Fix issue where cached entry size keeps increasing when making tiny query repeatedly. #3968
* [BUGFIX] Compactor: `-compactor.blocks-retention-period` now supports weeks (`w`) and years (`y`). #4027
* [BUGFIX] Querier: returning 422 (instead of 500) when query hits `max_chunks_per_query` limit with block storage, when the limit is hit in the store-gateway. #3937
* [BUGFIX] Ruler: Rule group limit enforcement should now allow the same number of rules in a group as the limit. #3616
* [BUGFIX] Frontend, Query-scheduler: allow querier to notify about shutdown without providing any authentication. #4066
* [BUGFIX] Querier: fixed race condition causing queries to fail right after querier startup with the "empty ring" error. #4068
* [BUGFIX] Compactor: Increment `cortex_compactor_runs_failed_total` if compactor failed compact a single tenant. #4094
* [BUGFIX] Tracing: hot fix to avoid the Jaeger tracing client to indefinitely block the Cortex process shutdown in case the HTTP connection to the tracing backend is blocked. #4134
* [BUGFIX] Forward proper EndsAt from ruler to Alertmanager inline with Prometheus behaviour. #4017
* [BUGFIX] Querier: support filtering LabelValues with matchers when using tenant federation. #4277

## Blocksconvert

* [ENHANCEMENT] Builder: add `-builder.timestamp-tolerance` option which may reduce block size by rounding timestamps to make difference whole seconds. #3891

## 1.8.1 / 2021-04-27

* [CHANGE] Fix for CVE-2021-31232: Local file disclosure vulnerability when `-experimental.alertmanager.enable-api` is used. The HTTP basic auth `password_file` can be used as an attack vector to send any file content via a webhook. The alertmanager templates can be used as an attack vector to send any file content because the alertmanager can load any text file specified in the templates list.

## 1.8.0 / 2021-03-24

* [CHANGE] Alertmanager: Don't expose cluster information to tenants via the `/alertmanager/api/v1/status` API endpoint when operating with clustering enabled. #3903
* [CHANGE] Ingester: don't update internal "last updated" timestamp of TSDB if tenant only sends invalid samples. This affects how "idle" time is computed. #3727
* [CHANGE] Require explicit flag `-<prefix>.tls-enabled` to enable TLS in GRPC clients. Previously it was enough to specify a TLS flag to enable TLS validation. #3156
* [CHANGE] Query-frontend: removed `-querier.split-queries-by-day` (deprecated in Cortex 0.4.0). Please use `-querier.split-queries-by-interval` instead. #3813
* [CHANGE] Store-gateway: the chunks pool controlled by `-blocks-storage.bucket-store.max-chunk-pool-bytes` is now shared across all tenants. #3830
* [CHANGE] Ingester: return error code 400 instead of 429 when per-user/per-tenant series/metadata limits are reached. #3833
* [CHANGE] Compactor: add `reason` label to `cortex_compactor_blocks_marked_for_deletion_total` metric. Source blocks marked for deletion by compactor are labelled as `compaction`, while blocks passing the retention period are labelled as `retention`. #3879
* [CHANGE] Alertmanager: the `DELETE /api/v1/alerts` is now idempotent. No error is returned if the alertmanager config doesn't exist. #3888
* [FEATURE] Experimental Ruler Storage: Add a separate set of configuration options to configure the ruler storage backend under the `-ruler-storage.` flag prefix. All blocks storage bucket clients and the config service are currently supported. Clients using this implementation will only be enabled if the existing `-ruler.storage` flags are left unset. #3805 #3864
* [FEATURE] Experimental Alertmanager Storage: Add a separate set of configuration options to configure the alertmanager storage backend under the `-alertmanager-storage.` flag prefix. All blocks storage bucket clients and the config service are currently supported. Clients using this implementation will only be enabled if the existing `-alertmanager.storage` flags are left unset. #3888
* [FEATURE] Adds support to S3 server-side encryption using KMS. The S3 server-side encryption config can be overridden on a per-tenant basis for the blocks storage, ruler and alertmanager. Deprecated `-<prefix>.s3.sse-encryption`, please use the following CLI flags that have been added. #3651 #3810 #3811 #3870 #3886 #3906
  - `-<prefix>.s3.sse.type`
  - `-<prefix>.s3.sse.kms-key-id`
  - `-<prefix>.s3.sse.kms-encryption-context`
* [FEATURE] Querier: Enable `@ <timestamp>` modifier in PromQL using the new `-querier.at-modifier-enabled` flag. #3744
* [FEATURE] Overrides Exporter: Add `overrides-exporter` module for exposing per-tenant resource limit overrides as metrics. It is not included in `all` target (single-binary mode), and must be explicitly enabled. #3785
* [FEATURE] Experimental thanosconvert: introduce an experimental tool `thanosconvert` to migrate Thanos block metadata to Cortex metadata. #3770
* [FEATURE] Alertmanager: It now shards the `/api/v1/alerts` API using the ring when sharding is enabled. #3671
  * Added `-alertmanager.max-recv-msg-size` (defaults to 16M) to limit the size of HTTP request body handled by the alertmanager.
  * New flags added for communication between alertmanagers:
    * `-alertmanager.max-recv-msg-size`
    * `-alertmanager.alertmanager-client.remote-timeout`
    * `-alertmanager.alertmanager-client.tls-enabled`
    * `-alertmanager.alertmanager-client.tls-cert-path`
    * `-alertmanager.alertmanager-client.tls-key-path`
    * `-alertmanager.alertmanager-client.tls-ca-path`
    * `-alertmanager.alertmanager-client.tls-server-name`
    * `-alertmanager.alertmanager-client.tls-insecure-skip-verify`
* [FEATURE] Compactor: added blocks storage per-tenant retention support. This is configured via `-compactor.retention-period`, and can be overridden on a per-tenant basis. #3879
* [ENHANCEMENT] Queries: Instrument queries that were discarded due to the configured `max_outstanding_requests_per_tenant`. #3894
  * `cortex_query_frontend_discarded_requests_total`
  * `cortex_query_scheduler_discarded_requests_total`
* [ENHANCEMENT] Ruler: Add TLS and explicit basis authentication configuration options for the HTTP client the ruler uses to communicate with the alertmanager. #3752
  * `-ruler.alertmanager-client.basic-auth-username`: Configure the basic authentication username used by the client. Takes precedent over a URL configured username.
  * `-ruler.alertmanager-client.basic-auth-password`: Configure the basic authentication password used by the client. Takes precedent over a URL configured password.
  * `-ruler.alertmanager-client.tls-ca-path`: File path to the CA file.
  * `-ruler.alertmanager-client.tls-cert-path`: File path to the TLS certificate.
  * `-ruler.alertmanager-client.tls-insecure-skip-verify`: Boolean to disable verifying the certificate.
  * `-ruler.alertmanager-client.tls-key-path`: File path to the TLS key certificate.
  * `-ruler.alertmanager-client.tls-server-name`: Expected name on the TLS certificate.
* [ENHANCEMENT] Ingester: exposed metric `cortex_ingester_oldest_unshipped_block_timestamp_seconds`, tracking the unix timestamp of the oldest TSDB block not shipped to the storage yet. #3705
* [ENHANCEMENT] Prometheus upgraded. #3739 #3806
  * Avoid unnecessary `runtime.GC()` during compactions.
  * Prevent compaction loop in TSDB on data gap.
* [ENHANCEMENT] Query-Frontend now returns server side performance metrics using `Server-Timing` header when query stats is enabled. #3685
* [ENHANCEMENT] Runtime Config: Add a `mode` query parameter for the runtime config endpoint. `/runtime_config?mode=diff` now shows the YAML runtime configuration with all values that differ from the defaults. #3700
* [ENHANCEMENT] Distributor: Enable downstream projects to wrap distributor push function and access the deserialized write requests berfore/after they are pushed. #3755
* [ENHANCEMENT] Add flag `-<prefix>.tls-server-name` to require a specific server name instead of the hostname on the certificate. #3156
* [ENHANCEMENT] Alertmanager: Remove a tenant's alertmanager instead of pausing it as we determine it is no longer needed. #3722
* [ENHANCEMENT] Blocks storage: added more configuration options to S3 client. #3775
  * `-blocks-storage.s3.tls-handshake-timeout`: Maximum time to wait for a TLS handshake. 0 means no limit.
  * `-blocks-storage.s3.expect-continue-timeout`: The time to wait for a server's first response headers after fully writing the request headers if the request has an Expect header. 0 to send the request body immediately.
  * `-blocks-storage.s3.max-idle-connections`: Maximum number of idle (keep-alive) connections across all hosts. 0 means no limit.
  * `-blocks-storage.s3.max-idle-connections-per-host`: Maximum number of idle (keep-alive) connections to keep per-host. If 0, a built-in default value is used.
  * `-blocks-storage.s3.max-connections-per-host`: Maximum number of connections per host. 0 means no limit.
* [ENHANCEMENT] Ingester: when tenant's TSDB is closed, Ingester now removes pushed metrics-metadata from memory, and removes metadata (`cortex_ingester_memory_metadata`, `cortex_ingester_memory_metadata_created_total`, `cortex_ingester_memory_metadata_removed_total`) and validation metrics (`cortex_discarded_samples_total`, `cortex_discarded_metadata_total`). #3782
* [ENHANCEMENT] Distributor: cleanup metrics for inactive tenants. #3784
* [ENHANCEMENT] Ingester: Have ingester to re-emit following TSDB metrics. #3800
  * `cortex_ingester_tsdb_blocks_loaded`
  * `cortex_ingester_tsdb_reloads_total`
  * `cortex_ingester_tsdb_reloads_failures_total`
  * `cortex_ingester_tsdb_symbol_table_size_bytes`
  * `cortex_ingester_tsdb_storage_blocks_bytes`
  * `cortex_ingester_tsdb_time_retentions_total`
* [ENHANCEMENT] Querier: distribute workload across `-store-gateway.sharding-ring.replication-factor` store-gateway replicas when querying blocks and `-store-gateway.sharding-enabled=true`. #3824
* [ENHANCEMENT] Distributor / HA Tracker: added cleanup of unused elected HA replicas from KV store. Added following metrics to monitor this process: #3809
  * `cortex_ha_tracker_replicas_cleanup_started_total`
  * `cortex_ha_tracker_replicas_cleanup_marked_for_deletion_total`
  * `cortex_ha_tracker_replicas_cleanup_deleted_total`
  * `cortex_ha_tracker_replicas_cleanup_delete_failed_total`
* [ENHANCEMENT] Ruler now has new API endpoint `/ruler/delete_tenant_config` that can be used to delete all ruler groups for tenant. It is intended to be used by administrators who wish to clean up state after removed user. Note that this endpoint is enabled regardless of `-experimental.ruler.enable-api`. #3750 #3899
* [ENHANCEMENT] Query-frontend, query-scheduler: cleanup metrics for inactive tenants. #3826
* [ENHANCEMENT] Blocks storage: added `-blocks-storage.s3.region` support to S3 client configuration. #3811
* [ENHANCEMENT] Distributor: Remove cached subrings for inactive users when using shuffle sharding. #3849
* [ENHANCEMENT] Store-gateway: Reduced memory used to fetch chunks at query time. #3855
* [ENHANCEMENT] Ingester: attempt to prevent idle compaction from happening in concurrent ingesters by introducing a 25% jitter to the configured idle timeout (`-blocks-storage.tsdb.head-compaction-idle-timeout`). #3850
* [ENHANCEMENT] Compactor: cleanup local files for users that are no longer owned by compactor. #3851
* [ENHANCEMENT] Store-gateway: close empty bucket stores, and delete leftover local files for tenants that no longer belong to store-gateway. #3853
* [ENHANCEMENT] Store-gateway: added metrics to track partitioner behaviour. #3877
  * `cortex_bucket_store_partitioner_requested_bytes_total`
  * `cortex_bucket_store_partitioner_requested_ranges_total`
  * `cortex_bucket_store_partitioner_expanded_bytes_total`
  * `cortex_bucket_store_partitioner_expanded_ranges_total`
* [ENHANCEMENT] Store-gateway: added metrics to monitor chunk buffer pool behaviour. #3880
  * `cortex_bucket_store_chunk_pool_requested_bytes_total`
  * `cortex_bucket_store_chunk_pool_returned_bytes_total`
* [ENHANCEMENT] Alertmanager: load alertmanager configurations from object storage concurrently, and only load necessary configurations, speeding configuration synchronization process and executing fewer "GET object" operations to the storage when sharding is enabled. #3898
* [ENHANCEMENT] Ingester (blocks storage): Ingester can now stream entire chunks instead of individual samples to the querier. At the moment this feature must be explicitly enabled either by using `-ingester.stream-chunks-when-using-blocks` flag or `ingester_stream_chunks_when_using_blocks` (boolean) field in runtime config file, but these configuration options are temporary and will be removed when feature is stable. #3889
* [ENHANCEMENT] Alertmanager: New endpoint `/multitenant_alertmanager/delete_tenant_config` to delete configuration for tenant identified by `X-Scope-OrgID` header. This is an internal endpoint, available even if Alertmanager API is not enabled by using `-experimental.alertmanager.enable-api`. #3900
* [ENHANCEMENT] MemCached: Add `max_item_size` support. #3929
* [BUGFIX] Cortex: Fixed issue where fatal errors and various log messages where not logged. #3778
* [BUGFIX] HA Tracker: don't track as error in the `cortex_kv_request_duration_seconds` metric a CAS operation intentionally aborted. #3745
* [BUGFIX] Querier / ruler: do not log "error removing stale clients" if the ring is empty. #3761
* [BUGFIX] Store-gateway: fixed a panic caused by a race condition when the index-header lazy loading is enabled. #3775 #3789
* [BUGFIX] Compactor: fixed "could not guess file size" log when uploading blocks deletion marks to the global location. #3807
* [BUGFIX] Prevent panic at start if the http_prefix setting doesn't have a valid value. #3796
* [BUGFIX] Memberlist: fixed panic caused by race condition in `armon/go-metrics` used by memberlist client. #3725
* [BUGFIX] Querier: returning 422 (instead of 500) when query hits `max_chunks_per_query` limit with block storage. #3895
* [BUGFIX] Alertmanager: Ensure that experimental `/api/v1/alerts` endpoints work when `-http.prefix` is empty. #3905
* [BUGFIX] Chunk store: fix panic in inverted index when deleted fingerprint is no longer in the index. #3543

## 1.7.1 / 2021-04-27

* [CHANGE] Fix for CVE-2021-31232: Local file disclosure vulnerability when `-experimental.alertmanager.enable-api` is used. The HTTP basic auth `password_file` can be used as an attack vector to send any file content via a webhook. The alertmanager templates can be used as an attack vector to send any file content because the alertmanager can load any text file specified in the templates list.

## 1.7.0 / 2021-02-23

Note the blocks storage compactor runs a migration task at startup in this version, which can take many minutes and use a lot of RAM.
[Turn this off after first run](https://cortexmetrics.io/docs/blocks-storage/production-tips/#ensure-deletion-marks-migration-is-disabled-after-first-run).

* [CHANGE] FramedSnappy encoding support has been removed from Push and Remote Read APIs. This means Prometheus 1.6 support has been removed and the oldest Prometheus version supported in the remote write is 1.7. #3682
* [CHANGE] Ruler: removed the flag `-ruler.evaluation-delay-duration-deprecated` which was deprecated in 1.4.0. Please use the `ruler_evaluation_delay_duration` per-tenant limit instead. #3694
* [CHANGE] Removed the flags `-<prefix>.grpc-use-gzip-compression` which were deprecated in 1.3.0: #3694
  * `-query-scheduler.grpc-client-config.grpc-use-gzip-compression`: use `-query-scheduler.grpc-client-config.grpc-compression` instead
  * `-frontend.grpc-client-config.grpc-use-gzip-compression`: use `-frontend.grpc-client-config.grpc-compression` instead
  * `-ruler.client.grpc-use-gzip-compression`: use `-ruler.client.grpc-compression` instead
  * `-bigtable.grpc-use-gzip-compression`: use `-bigtable.grpc-compression` instead
  * `-ingester.client.grpc-use-gzip-compression`: use `-ingester.client.grpc-compression` instead
  * `-querier.frontend-client.grpc-use-gzip-compression`: use `-querier.frontend-client.grpc-compression` instead
* [CHANGE] Querier: it's not required to set `-frontend.query-stats-enabled=true` in the querier anymore to enable query statistics logging in the query-frontend. The flag is now required to be configured only in the query-frontend and it will be propagated to the queriers. #3595 #3695
* [CHANGE] Blocks storage: compactor is now required when running a Cortex cluster with the blocks storage, because it also keeps the bucket index updated. #3583
* [CHANGE] Blocks storage: block deletion marks are now stored in a per-tenant global markers/ location too, other than within the block location. The compactor, at startup, will copy deletion marks from the block location to the global location. This migration is required only once, so it can be safely disabled via `-compactor.block-deletion-marks-migration-enabled=false` after new compactor has successfully started at least once in the cluster. #3583
* [CHANGE] OpenStack Swift: the default value for the `-ruler.storage.swift.container-name` and `-swift.container-name` config options has changed from `cortex` to empty string. If you were relying on the default value, please set it back to `cortex`. #3660
* [CHANGE] HA Tracker: configured replica label is now verified against label value length limit (`-validation.max-length-label-value`). #3668
* [CHANGE] Distributor: `extend_writes` field in YAML configuration has moved from `lifecycler` (inside `ingester_config`) to `distributor_config`. This doesn't affect command line option `-distributor.extend-writes`, which stays the same. #3719
* [CHANGE] Alertmanager: Deprecated `-cluster.` CLI flags in favor of their `-alertmanager.cluster.` equivalent. The deprecated flags (and their respective YAML config options) are: #3677
  * `-cluster.listen-address` in favor of `-alertmanager.cluster.listen-address`
  * `-cluster.advertise-address` in favor of `-alertmanager.cluster.advertise-address`
  * `-cluster.peer` in favor of `-alertmanager.cluster.peers`
  * `-cluster.peer-timeout` in favor of `-alertmanager.cluster.peer-timeout`
* [CHANGE] Blocks storage: the default value of `-blocks-storage.bucket-store.sync-interval` has been changed from `5m` to `15m`. #3724
* [FEATURE] Querier: Queries can be federated across multiple tenants. The tenants IDs involved need to be specified separated by a `|` character in the `X-Scope-OrgID` request header. This is an experimental feature, which can be enabled by setting `-tenant-federation.enabled=true` on all Cortex services. #3250
* [FEATURE] Alertmanager: introduced the experimental option `-alertmanager.sharding-enabled` to shard tenants across multiple Alertmanager instances. This feature is still under heavy development and its usage is discouraged. The following new metrics are exported by the Alertmanager: #3664
  * `cortex_alertmanager_ring_check_errors_total`
  * `cortex_alertmanager_sync_configs_total`
  * `cortex_alertmanager_sync_configs_failed_total`
  * `cortex_alertmanager_tenants_discovered`
  * `cortex_alertmanager_tenants_owned`
* [ENHANCEMENT] Allow specifying JAEGER_ENDPOINT instead of sampling server or local agent port. #3682
* [ENHANCEMENT] Blocks storage: introduced a per-tenant bucket index, periodically updated by the compactor, used to avoid full bucket scanning done by queriers, store-gateways and rulers. The bucket index is updated by the compactor during blocks cleanup, on every `-compactor.cleanup-interval`. #3553 #3555 #3561 #3583 #3625 #3711 #3715
* [ENHANCEMENT] Blocks storage: introduced an option `-blocks-storage.bucket-store.bucket-index.enabled` to enable the usage of the bucket index in the querier, store-gateway and ruler. When enabled, the querier, store-gateway and ruler will use the bucket index to find a tenant's blocks instead of running the periodic bucket scan. The following new metrics are exported by the querier and ruler: #3614 #3625
  * `cortex_bucket_index_loads_total`
  * `cortex_bucket_index_load_failures_total`
  * `cortex_bucket_index_load_duration_seconds`
  * `cortex_bucket_index_loaded`
* [ENHANCEMENT] Compactor: exported the following metrics. #3583 #3625
  * `cortex_bucket_blocks_count`: Total number of blocks per tenant in the bucket. Includes blocks marked for deletion, but not partial blocks.
  * `cortex_bucket_blocks_marked_for_deletion_count`: Total number of blocks per tenant marked for deletion in the bucket.
  * `cortex_bucket_blocks_partials_count`: Total number of partial blocks.
  * `cortex_bucket_index_last_successful_update_timestamp_seconds`: Timestamp of the last successful update of a tenant's bucket index.
* [ENHANCEMENT] Ruler: Add `cortex_prometheus_last_evaluation_samples` to expose the number of samples generated by a rule group per tenant. #3582
* [ENHANCEMENT] Memberlist: add status page (/memberlist) with available details about memberlist-based KV store and memberlist cluster. It's also possible to view KV values in Go struct or JSON format, or download for inspection. #3575
* [ENHANCEMENT] Memberlist: client can now keep a size-bounded buffer with sent and received messages and display them in the admin UI (/memberlist) for troubleshooting. #3581 #3602
* [ENHANCEMENT] Blocks storage: added block index attributes caching support to metadata cache. The TTL can be configured via `-blocks-storage.bucket-store.metadata-cache.block-index-attributes-ttl`. #3629
* [ENHANCEMENT] Alertmanager: Add support for Azure blob storage. #3634
* [ENHANCEMENT] Compactor: tenants marked for deletion will now be fully cleaned up after some delay since deletion of last block. Cleanup includes removal of remaining marker files (including tenant deletion mark file) and files under `debug/metas`. #3613
* [ENHANCEMENT] Compactor: retry compaction of a single tenant on failure instead of re-running compaction for all tenants. #3627
* [ENHANCEMENT] Querier: Implement result caching for tenant query federation. #3640
* [ENHANCEMENT] API: Add a `mode` query parameter for the config endpoint: #3645
  * `/config?mode=diff`: Shows the YAML configuration with all values that differ from the defaults.
  * `/config?mode=defaults`: Shows the YAML configuration with all the default values.
* [ENHANCEMENT] OpenStack Swift: added the following config options to OpenStack Swift backend client: #3660
  - Chunks storage: `-swift.auth-version`, `-swift.max-retries`, `-swift.connect-timeout`, `-swift.request-timeout`.
  - Blocks storage: ` -blocks-storage.swift.auth-version`, ` -blocks-storage.swift.max-retries`, ` -blocks-storage.swift.connect-timeout`, ` -blocks-storage.swift.request-timeout`.
  - Ruler: `-ruler.storage.swift.auth-version`, `-ruler.storage.swift.max-retries`, `-ruler.storage.swift.connect-timeout`, `-ruler.storage.swift.request-timeout`.
* [ENHANCEMENT] Disabled in-memory shuffle-sharding subring cache in the store-gateway, ruler and compactor. This should reduce the memory utilisation in these services when shuffle-sharding is enabled, without introducing a significantly increase CPU utilisation. #3601
* [ENHANCEMENT] Shuffle sharding: optimised subring generation used by shuffle sharding. #3601
* [ENHANCEMENT] New /runtime_config endpoint that returns the defined runtime configuration in YAML format. The returned configuration includes overrides. #3639
* [ENHANCEMENT] Query-frontend: included the parameter name failed to validate in HTTP 400 message. #3703
* [ENHANCEMENT] Fail to startup Cortex if provided runtime config is invalid. #3707
* [ENHANCEMENT] Alertmanager: Add flags to customize the cluster configuration: #3667
  * `-alertmanager.cluster.gossip-interval`: The interval between sending gossip messages. By lowering this value (more frequent) gossip messages are propagated across cluster more quickly at the expense of increased bandwidth usage.
  * `-alertmanager.cluster.push-pull-interval`: The interval between gossip state syncs. Setting this interval lower (more frequent) will increase convergence speeds across larger clusters at the expense of increased bandwidth usage.
* [ENHANCEMENT] Distributor: change the error message returned when a received series has too many label values. The new message format has the series at the end and this plays better with Prometheus logs truncation. #3718
  - From: `sample for '<series>' has <value> label names; limit <value>`
  - To: `series has too many labels (actual: <value>, limit: <value>) series: '<series>'`
* [ENHANCEMENT] Improve bucket index loader to handle edge case where new tenant has not had blocks uploaded to storage yet. #3717
* [BUGFIX] Allow `-querier.max-query-lookback` use `y|w|d` suffix like deprecated `-store.max-look-back-period`. #3598
* [BUGFIX] Memberlist: Entry in the ring should now not appear again after using "Forget" feature (unless it's still heartbeating). #3603
* [BUGFIX] Ingester: do not close idle TSDBs while blocks shipping is in progress. #3630 #3632
* [BUGFIX] Ingester: correctly update `cortex_ingester_memory_users` and `cortex_ingester_active_series` when a tenant's idle TSDB is closed, when running Cortex with the blocks storage. #3646
* [BUGFIX] Querier: fix default value incorrectly overriding `-querier.frontend-address` in single-binary mode. #3650
* [BUGFIX] Compactor: delete `deletion-mark.json` at last when deleting a block in order to not leave partial blocks without deletion mark in the bucket if the compactor is interrupted while deleting a block. #3660
* [BUGFIX] Blocks storage: do not cleanup a partially uploaded block when `meta.json` upload fails. Despite failure to upload `meta.json`, this file may in some cases still appear in the bucket later. By skipping early cleanup, we avoid having corrupted blocks in the storage. #3660
* [BUGFIX] Alertmanager: disable access to `/alertmanager/metrics` (which exposes all Cortex metrics), `/alertmanager/-/reload` and `/alertmanager/debug/*`, which were available to any authenticated user with enabled AlertManager. #3678
* [BUGFIX] Query-Frontend: avoid creating many small sub-queries by discarding cache extents under 5 minutes #3653
* [BUGFIX] Ruler: Ensure the stale markers generated for evaluated rules respect the configured `-ruler.evaluation-delay-duration`. This will avoid issues with samples with NaN be persisted with timestamps set ahead of the next rule evaluation. #3687
* [BUGFIX] Alertmanager: don't serve HTTP requests until Alertmanager has fully started. Serving HTTP requests earlier may result in loss of configuration for the user. #3679
* [BUGFIX] Do not log "failed to load config" if runtime config file is empty. #3706
* [BUGFIX] Do not allow to use a runtime config file containing multiple YAML documents. #3706
* [BUGFIX] HA Tracker: don't track as error in the `cortex_kv_request_duration_seconds` metric a CAS operation intentionally aborted. #3745

## 1.6.0 / 2020-12-29

* [CHANGE] Query Frontend: deprecate `-querier.compress-http-responses` in favour of `-api.response-compression-enabled`. #3544
* [CHANGE] Querier: deprecated `-store.max-look-back-period`. You should use `-querier.max-query-lookback` instead. #3452
* [CHANGE] Blocks storage: increased `-blocks-storage.bucket-store.chunks-cache.attributes-ttl` default from `24h` to `168h` (1 week). #3528
* [CHANGE] Blocks storage: the config option `-blocks-storage.bucket-store.index-cache.postings-compression-enabled` has been deprecated and postings compression is always enabled. #3538
* [CHANGE] Ruler: gRPC message size default limits on the Ruler-client side have changed: #3523
  - limit for outgoing gRPC messages has changed from 2147483647 to 16777216 bytes
  - limit for incoming gRPC messages has changed from 4194304 to 104857600 bytes
* [FEATURE] Distributor/Ingester: Provide ability to not overflow writes in the presence of a leaving or unhealthy ingester. This allows for more efficient ingester rolling restarts. #3305
* [FEATURE] Query-frontend: introduced query statistics logged in the query-frontend when enabled via `-frontend.query-stats-enabled=true`. When enabled, the metric `cortex_query_seconds_total` is tracked, counting the sum of the wall time spent across all queriers while running queries (on a per-tenant basis). The metrics `cortex_request_duration_seconds` and `cortex_query_seconds_total` are different: the first one tracks the request duration (eg. HTTP request from the client), while the latter tracks the sum of the wall time on all queriers involved executing the query. #3539
* [ENHANCEMENT] API: Add GZIP HTTP compression to the API responses. Compression can be enabled via `-api.response-compression-enabled`. #3536
* [ENHANCEMENT] Added zone-awareness support on queries. When zone-awareness is enabled, queries will still succeed if all ingesters in a single zone will fail. #3414
* [ENHANCEMENT] Blocks storage ingester: exported more TSDB-related metrics. #3412
  - `cortex_ingester_tsdb_wal_corruptions_total`
  - `cortex_ingester_tsdb_head_truncations_failed_total`
  - `cortex_ingester_tsdb_head_truncations_total`
  - `cortex_ingester_tsdb_head_gc_duration_seconds`
* [ENHANCEMENT] Enforced keepalive on all gRPC clients used for inter-service communication. #3431
* [ENHANCEMENT] Added `cortex_alertmanager_config_hash` metric to expose hash of Alertmanager Config loaded per user. #3388
* [ENHANCEMENT] Query-Frontend / Query-Scheduler: New component called "Query-Scheduler" has been introduced. Query-Scheduler is simply a queue of requests, moved outside of Query-Frontend. This allows Query-Frontend to be scaled separately from number of queues. To make Query-Frontend and Querier use Query-Scheduler, they need to be started with `-frontend.scheduler-address` and `-querier.scheduler-address` options respectively. #3374 #3471
* [ENHANCEMENT] Query-frontend / Querier / Ruler: added `-querier.max-query-lookback` to limit how long back data (series and metadata) can be queried. This setting can be overridden on a per-tenant basis and is enforced in the query-frontend, querier and ruler. #3452 #3458
* [ENHANCEMENT] Querier: added `-querier.query-store-for-labels-enabled` to query store for label names, label values and series APIs. Only works with blocks storage engine. #3461 #3520
* [ENHANCEMENT] Ingester: exposed `-blocks-storage.tsdb.wal-segment-size-bytes` config option to customise the TSDB WAL segment max size. #3476
* [ENHANCEMENT] Compactor: concurrently run blocks cleaner for multiple tenants. Concurrency can be configured via `-compactor.cleanup-concurrency`. #3483
* [ENHANCEMENT] Compactor: shuffle tenants before running compaction. #3483
* [ENHANCEMENT] Compactor: wait for a stable ring at startup, when sharding is enabled. #3484
* [ENHANCEMENT] Store-gateway: added `-blocks-storage.bucket-store.index-header-lazy-loading-enabled` to enable index-header lazy loading (experimental). When enabled, index-headers will be mmap-ed only once required by a query and will be automatically released after `-blocks-storage.bucket-store.index-header-lazy-loading-idle-timeout` time of inactivity. #3498
* [ENHANCEMENT] Alertmanager: added metrics `cortex_alertmanager_notification_requests_total` and `cortex_alertmanager_notification_requests_failed_total`. #3518
* [ENHANCEMENT] Ingester: added `-blocks-storage.tsdb.head-chunks-write-buffer-size-bytes` to fine-tune the TSDB head chunks write buffer size when running Cortex blocks storage. #3518
* [ENHANCEMENT] /metrics now supports OpenMetrics output. HTTP and gRPC servers metrics can now include exemplars. #3524
* [ENHANCEMENT] Expose gRPC keepalive policy options by gRPC server. #3524
* [ENHANCEMENT] Blocks storage: enabled caching of `meta.json` attributes, configurable via `-blocks-storage.bucket-store.metadata-cache.metafile-attributes-ttl`. #3528
* [ENHANCEMENT] Compactor: added a config validation check to fail fast if the compactor has been configured invalid block range periods (each period is expected to be a multiple of the previous one). #3534
* [ENHANCEMENT] Blocks storage: concurrently fetch deletion marks from object storage. #3538
* [ENHANCEMENT] Blocks storage ingester: ingester can now close idle TSDB and delete local data. #3491 #3552
* [ENHANCEMENT] Blocks storage: add option to use V2 signatures for S3 authentication. #3540
* [ENHANCEMENT] Exported process metrics to monitor the number of memory map areas allocated. #3537
  * - `process_memory_map_areas`
  * - `process_memory_map_areas_limit`
* [ENHANCEMENT] Ruler: Expose gRPC client options. #3523
* [ENHANCEMENT] Compactor: added metrics to track on-going compaction. #3535
  * `cortex_compactor_tenants_discovered`
  * `cortex_compactor_tenants_skipped`
  * `cortex_compactor_tenants_processing_succeeded`
  * `cortex_compactor_tenants_processing_failed`
* [ENHANCEMENT] Added new experimental API endpoints: `POST /purger/delete_tenant` and `GET /purger/delete_tenant_status` for deleting all tenant data. Only works with blocks storage. Compactor removes blocks that belong to user marked for deletion. #3549 #3558
* [ENHANCEMENT] Chunks storage: add option to use V2 signatures for S3 authentication. #3560
* [ENHANCEMENT] HA Tracker: Added new limit `ha_max_clusters` to set the max number of clusters tracked for single user. This limit is disabled by default. #3668
* [BUGFIX] Query-Frontend: `cortex_query_seconds_total` now return seconds not nanoseconds. #3589
* [BUGFIX] Blocks storage ingester: fixed some cases leading to a TSDB WAL corruption after a partial write to disk. #3423
* [BUGFIX] Blocks storage: Fix the race between ingestion and `/flush` call resulting in overlapping blocks. #3422
* [BUGFIX] Querier: fixed `-querier.max-query-into-future` which wasn't correctly enforced on range queries. #3452
* [BUGFIX] Fixed float64 precision stability when aggregating metrics before exposing them. This could have lead to false counters resets when querying some metrics exposed by Cortex. #3506
* [BUGFIX] Querier: the meta.json sync concurrency done when running Cortex with the blocks storage is now controlled by `-blocks-storage.bucket-store.meta-sync-concurrency` instead of the incorrect `-blocks-storage.bucket-store.block-sync-concurrency` (default values are the same). #3531
* [BUGFIX] Querier: fixed initialization order of querier module when using blocks storage. It now (again) waits until blocks have been synchronized. #3551

## Blocksconvert

* [ENHANCEMENT] Scheduler: ability to ignore users based on regexp, using `-scheduler.ignore-users-regex` flag. #3477
* [ENHANCEMENT] Builder: Parallelize reading chunks in the final stage of building block. #3470
* [ENHANCEMENT] Builder: remove duplicate label names from chunk. #3547

## 1.5.0 / 2020-11-09

### Cortex

* [CHANGE] Blocks storage: update the default HTTP configuration values for the S3 client to the upstream Thanos default values. #3244
  - `-blocks-storage.s3.http.idle-conn-timeout` is set 90 seconds.
  - `-blocks-storage.s3.http.response-header-timeout` is set to 2 minutes.
* [CHANGE] Improved shuffle sharding support in the write path. This work introduced some config changes: #3090
  * Introduced `-distributor.sharding-strategy` CLI flag (and its respective `sharding_strategy` YAML config option) to explicitly specify which sharding strategy should be used in the write path
  * `-experimental.distributor.user-subring-size` flag renamed to `-distributor.ingestion-tenant-shard-size`
  * `user_subring_size` limit YAML config option renamed to `ingestion_tenant_shard_size`
* [CHANGE] Dropped "blank Alertmanager configuration; using fallback" message from Info to Debug level. #3205
* [CHANGE] Zone-awareness replication for time-series now should be explicitly enabled in the distributor via the `-distributor.zone-awareness-enabled` CLI flag (or its respective YAML config option). Before, zone-aware replication was implicitly enabled if a zone was set on ingesters. #3200
* [CHANGE] Removed the deprecated CLI flag `-config-yaml`. You should use `-schema-config-file` instead. #3225
* [CHANGE] Enforced the HTTP method required by some API endpoints which did (incorrectly) allow any method before that. #3228
  - `GET /`
  - `GET /config`
  - `GET /debug/fgprof`
  - `GET /distributor/all_user_stats`
  - `GET /distributor/ha_tracker`
  - `GET /all_user_stats`
  - `GET /ha-tracker`
  - `GET /api/v1/user_stats`
  - `GET /api/v1/chunks`
  - `GET <legacy-http-prefix>/user_stats`
  - `GET <legacy-http-prefix>/chunks`
  - `GET /services`
  - `GET /multitenant_alertmanager/status`
  - `GET /status` (alertmanager microservice)
  - `GET|POST /ingester/ring`
  - `GET|POST /ring`
  - `GET|POST /store-gateway/ring`
  - `GET|POST /compactor/ring`
  - `GET|POST /ingester/flush`
  - `GET|POST /ingester/shutdown`
  - `GET|POST /flush`
  - `GET|POST /shutdown`
  - `GET|POST /ruler/ring`
  - `POST /api/v1/push`
  - `POST <legacy-http-prefix>/push`
  - `POST /push`
  - `POST /ingester/push`
* [CHANGE] Renamed CLI flags to configure the network interface names from which automatically detect the instance IP. #3295
  - `-compactor.ring.instance-interface` renamed to `-compactor.ring.instance-interface-names`
  - `-store-gateway.sharding-ring.instance-interface` renamed to `-store-gateway.sharding-ring.instance-interface-names`
  - `-distributor.ring.instance-interface` renamed to `-distributor.ring.instance-interface-names`
  - `-ruler.ring.instance-interface` renamed to `-ruler.ring.instance-interface-names`
* [CHANGE] Renamed `-<prefix>.redis.enable-tls` CLI flag to `-<prefix>.redis.tls-enabled`, and its respective YAML config option from `enable_tls` to `tls_enabled`. #3298
* [CHANGE] Increased default `-<prefix>.redis.timeout` from `100ms` to `500ms`. #3301
* [CHANGE] `cortex_alertmanager_config_invalid` has been removed in favor of `cortex_alertmanager_config_last_reload_successful`. #3289
* [CHANGE] Query-frontend: POST requests whose body size exceeds 10MiB will be rejected. The max body size can be customised via `-frontend.max-body-size`. #3276
* [FEATURE] Shuffle sharding: added support for shuffle-sharding queriers in the query-frontend. When configured (`-frontend.max-queriers-per-tenant` globally, or using per-tenant limit `max_queriers_per_tenant`), each tenants's requests will be handled by different set of queriers. #3113 #3257
* [FEATURE] Shuffle sharding: added support for shuffle-sharding ingesters on the read path. When ingesters shuffle-sharding is enabled and `-querier.shuffle-sharding-ingesters-lookback-period` is set, queriers will fetch in-memory series from the minimum set of required ingesters, selecting only ingesters which may have received series since 'now - lookback period'. #3252
* [FEATURE] Query-frontend: added `compression` config to support results cache with compression. #3217
* [FEATURE] Add OpenStack Swift support to blocks storage. #3303
* [FEATURE] Added support for applying Prometheus relabel configs on series received by the distributor. A `metric_relabel_configs` field has been added to the per-tenant limits configuration. #3329
* [FEATURE] Support for Cassandra client SSL certificates. #3384
* [ENHANCEMENT] Ruler: Introduces two new limits `-ruler.max-rules-per-rule-group` and `-ruler.max-rule-groups-per-tenant` to control the number of rules per rule group and the total number of rule groups for a given user. They are disabled by default. #3366
* [ENHANCEMENT] Allow to specify multiple comma-separated Cortex services to `-target` CLI option (or its respective YAML config option). For example, `-target=all,compactor` can be used to start Cortex single-binary with compactor as well. #3275
* [ENHANCEMENT] Expose additional HTTP configs for the S3 backend client. New flag are listed below: #3244
  - `-blocks-storage.s3.http.idle-conn-timeout`
  - `-blocks-storage.s3.http.response-header-timeout`
  - `-blocks-storage.s3.http.insecure-skip-verify`
* [ENHANCEMENT] Added `cortex_query_frontend_connected_clients` metric to show the number of workers currently connected to the frontend. #3207
* [ENHANCEMENT] Shuffle sharding: improved shuffle sharding in the write path. Shuffle sharding now should be explicitly enabled via `-distributor.sharding-strategy` CLI flag (or its respective YAML config option) and guarantees stability, consistency, shuffling and balanced zone-awareness properties. #3090 #3214
* [ENHANCEMENT] Ingester: added new metric `cortex_ingester_active_series` to track active series more accurately. Also added options to control whether active series tracking is enabled (`-ingester.active-series-metrics-enabled`, defaults to false), and how often this metric is updated (`-ingester.active-series-metrics-update-period`) and max idle time for series to be considered inactive (`-ingester.active-series-metrics-idle-timeout`). #3153
* [ENHANCEMENT] Store-gateway: added zone-aware replication support to blocks replication in the store-gateway. #3200
* [ENHANCEMENT] Store-gateway: exported new metrics. #3231
  - `cortex_bucket_store_cached_series_fetch_duration_seconds`
  - `cortex_bucket_store_cached_postings_fetch_duration_seconds`
  - `cortex_bucket_stores_gate_queries_max`
* [ENHANCEMENT] Added `-version` flag to Cortex. #3233
* [ENHANCEMENT] Hash ring: added instance registered timestamp to the ring. #3248
* [ENHANCEMENT] Reduce tail latency by smoothing out spikes in rate of chunk flush operations. #3191
* [ENHANCEMENT] User Cortex as User Agent in http requests issued by Configs DB client. #3264
* [ENHANCEMENT] Experimental Ruler API: Fetch rule groups from object storage in parallel. #3218
* [ENHANCEMENT] Chunks GCS object storage client uses the `fields` selector to limit the payload size when listing objects in the bucket. #3218 #3292
* [ENHANCEMENT] Added shuffle sharding support to ruler. Added new metric `cortex_ruler_sync_rules_total`. #3235
* [ENHANCEMENT] Return an explicit error when the store-gateway is explicitly requested without a blocks storage engine. #3287
* [ENHANCEMENT] Ruler: only load rules that belong to the ruler. Improves rules synching performances when ruler sharding is enabled. #3269
* [ENHANCEMENT] Added `-<prefix>.redis.tls-insecure-skip-verify` flag. #3298
* [ENHANCEMENT] Added `cortex_alertmanager_config_last_reload_successful_seconds` metric to show timestamp of last successful AM config reload. #3289
* [ENHANCEMENT] Blocks storage: reduced number of bucket listing operations to list block content (applies to newly created blocks only). #3363
* [ENHANCEMENT] Ruler: Include the tenant ID on the notifier logs. #3372
* [ENHANCEMENT] Blocks storage Compactor: Added `-compactor.enabled-tenants` and `-compactor.disabled-tenants` to explicitly enable or disable compaction of specific tenants. #3385
* [ENHANCEMENT] Blocks storage ingester: Creating checkpoint only once even when there are multiple Head compactions in a single `Compact()` call. #3373
* [BUGFIX] Blocks storage ingester: Read repair memory-mapped chunks file which can end up being empty on abrupt shutdowns combined with faulty disks. #3373
* [BUGFIX] Blocks storage ingester: Close TSDB resources on failed startup preventing ingester OOMing. #3373
* [BUGFIX] No-longer-needed ingester operations for queries triggered by queriers and rulers are now canceled. #3178
* [BUGFIX] Ruler: directories in the configured `rules-path` will be removed on startup and shutdown in order to ensure they don't persist between runs. #3195
* [BUGFIX] Handle hash-collisions in the query path. #3192
* [BUGFIX] Check for postgres rows errors. #3197
* [BUGFIX] Ruler Experimental API: Don't allow rule groups without names or empty rule groups. #3210
* [BUGFIX] Experimental Alertmanager API: Do not allow empty Alertmanager configurations or bad template filenames to be submitted through the configuration API. #3185
* [BUGFIX] Reduce failures to update heartbeat when using Consul. #3259
* [BUGFIX] When using ruler sharding, moving all user rule groups from ruler to a different one and then back could end up with some user groups not being evaluated at all. #3235
* [BUGFIX] Fixed shuffle sharding consistency when zone-awareness is enabled and the shard size is increased or instances in a new zone are added. #3299
* [BUGFIX] Use a valid grpc header when logging IP addresses. #3307
* [BUGFIX] Fixed the metric `cortex_prometheus_rule_group_duration_seconds` in the Ruler, it wouldn't report any values. #3310
* [BUGFIX] Fixed gRPC connections leaking in rulers when rulers sharding is enabled and APIs called. #3314
* [BUGFIX] Fixed shuffle sharding consistency when zone-awareness is enabled and the shard size is increased or instances in a new zone are added. #3299
* [BUGFIX] Fixed Gossip memberlist members joining when addresses are configured using DNS-based service discovery. #3360
* [BUGFIX] Ingester: fail to start an ingester running the blocks storage, if unable to load any existing TSDB at startup. #3354
* [BUGFIX] Blocks storage: Avoid deletion of blocks in the ingester which are not shipped to the storage yet. #3346
* [BUGFIX] Fix common prefixes returned by List method of S3 client. #3358
* [BUGFIX] Honor configured timeout in Azure and GCS object clients. #3285
* [BUGFIX] Blocks storage: Avoid creating blocks larger than configured block range period on forced compaction and when TSDB is idle. #3344
* [BUGFIX] Shuffle sharding: fixed max global series per user/metric limit when shuffle sharding and `-distributor.shard-by-all-labels=true` are both enabled in distributor. When using these global limits you should now set `-distributor.sharding-strategy` and `-distributor.zone-awareness-enabled` to ingesters too. #3369
* [BUGFIX] Slow query logging: when using downstream server request parameters were not logged. #3276
* [BUGFIX] Fixed tenant detection in the ruler and alertmanager API when running without auth. #3343

### Blocksconvert

* [ENHANCEMENT] Blocksconvert – Builder: download plan file locally before processing it. #3209
* [ENHANCEMENT] Blocksconvert – Cleaner: added new tool for deleting chunks data. #3283
* [ENHANCEMENT] Blocksconvert – Scanner: support for scanning specific date-range only. #3222
* [ENHANCEMENT] Blocksconvert – Scanner: metrics for tracking progress. #3222
* [ENHANCEMENT] Blocksconvert – Builder: retry block upload before giving up. #3245
* [ENHANCEMENT] Blocksconvert – Scanner: upload plans concurrently. #3340
* [BUGFIX] Blocksconvert: fix chunks ordering in the block. Chunks in different order than series work just fine in TSDB blocks at the moment, but it's not consistent with what Prometheus does and future Prometheus and Cortex optimizations may rely on this ordering. #3371

## 1.4.0 / 2020-10-02

* [CHANGE] TLS configuration for gRPC, HTTP and etcd clients is now marked as experimental. These features are not yet fully baked, and we expect possible small breaking changes in Cortex 1.5. #3198
* [CHANGE] Cassandra backend support is now GA (stable). #3180
* [CHANGE] Blocks storage is now GA (stable). The `-experimental` prefix has been removed from all CLI flags related to the blocks storage (no YAML config changes). #3180 #3201
  - `-experimental.blocks-storage.*` flags renamed to `-blocks-storage.*`
  - `-experimental.store-gateway.*` flags renamed to `-store-gateway.*`
  - `-experimental.querier.store-gateway-client.*` flags renamed to `-querier.store-gateway-client.*`
  - `-experimental.querier.store-gateway-addresses` flag renamed to `-querier.store-gateway-addresses`
  - `-store-gateway.replication-factor` flag renamed to `-store-gateway.sharding-ring.replication-factor`
  - `-store-gateway.tokens-file-path` flag renamed to `store-gateway.sharding-ring.tokens-file-path`
* [CHANGE] Ingester: Removed deprecated untyped record from chunks WAL. Only if you are running `v1.0` or below, it is recommended to first upgrade to `v1.1`/`v1.2`/`v1.3` and run it for a day before upgrading to `v1.4` to avoid data loss. #3115
* [CHANGE] Distributor API endpoints are no longer served unless target is set to `distributor` or `all`. #3112
* [CHANGE] Increase the default Cassandra client replication factor to 3. #3007
* [CHANGE] Blocks storage: removed the support to transfer blocks between ingesters on shutdown. When running the Cortex blocks storage, ingesters are expected to run with a persistent disk. The following metrics have been removed: #2996
  * `cortex_ingester_sent_files`
  * `cortex_ingester_received_files`
  * `cortex_ingester_received_bytes_total`
  * `cortex_ingester_sent_bytes_total`
* [CHANGE] The buckets for the `cortex_chunk_store_index_lookups_per_query` metric have been changed to 1, 2, 4, 8, 16. #3021
* [CHANGE] Blocks storage: the `operation` label value `getrange` has changed into `get_range` for the metrics `thanos_store_bucket_cache_operation_requests_total` and `thanos_store_bucket_cache_operation_hits_total`. #3000
* [CHANGE] Experimental Delete Series: `/api/v1/admin/tsdb/delete_series` and `/api/v1/admin/tsdb/cancel_delete_request` purger APIs to return status code `204` instead of `200` for success. #2946
* [CHANGE] Histogram `cortex_memcache_request_duration_seconds` `method` label value changes from `Memcached.Get` to `Memcached.GetBatched` for batched lookups, and is not reported for non-batched lookups (label value `Memcached.GetMulti` remains, and had exactly the same value as `Get` in nonbatched lookups).  The same change applies to tracing spans. #3046
* [CHANGE] TLS server validation is now enabled by default, a new parameter `tls_insecure_skip_verify` can be set to true to skip validation optionally. #3030
* [CHANGE] `cortex_ruler_config_update_failures_total` has been removed in favor of `cortex_ruler_config_last_reload_successful`. #3056
* [CHANGE] `ruler.evaluation_delay_duration` field in YAML config has been moved and renamed to `limits.ruler_evaluation_delay_duration`. #3098
* [CHANGE] Removed obsolete `results_cache.max_freshness` from YAML config (deprecated since Cortex 1.2). #3145
* [CHANGE] Removed obsolete `-promql.lookback-delta` option (deprecated since Cortex 1.2, replaced with `-querier.lookback-delta`). #3144
* [CHANGE] Cache: added support for Redis Cluster and Redis Sentinel. #2961
  - The following changes have been made in Redis configuration:
   - `-redis.master_name` added
   - `-redis.db` added
   - `-redis.max-active-conns` changed to `-redis.pool-size`
   - `-redis.max-conn-lifetime` changed to `-redis.max-connection-age`
   - `-redis.max-idle-conns` removed
   - `-redis.wait-on-pool-exhaustion` removed
* [CHANGE] TLS configuration for gRPC, HTTP and etcd clients is now marked as experimental. These features are not yet fully baked, and we expect possible small breaking changes in Cortex 1.5. #3198
* [CHANGE] Fixed store-gateway CLI flags inconsistencies. #3201
  - `-store-gateway.replication-factor` flag renamed to `-store-gateway.sharding-ring.replication-factor`
  - `-store-gateway.tokens-file-path` flag renamed to `store-gateway.sharding-ring.tokens-file-path`
* [FEATURE] Logging of the source IP passed along by a reverse proxy is now supported by setting the `-server.log-source-ips-enabled`. For non standard headers the settings `-server.log-source-ips-header` and `-server.log-source-ips-regex` can be used. #2985
* [FEATURE] Blocks storage: added shuffle sharding support to store-gateway blocks sharding. Added the following additional metrics to store-gateway: #3069
  * `cortex_bucket_stores_tenants_discovered`
  * `cortex_bucket_stores_tenants_synced`
* [FEATURE] Experimental blocksconvert: introduce an experimental tool `blocksconvert` to migrate long-term storage chunks to blocks. #3092 #3122 #3127 #3162
* [ENHANCEMENT] Improve the Alertmanager logging when serving requests from its API / UI. #3397
* [ENHANCEMENT] Add support for azure storage in China, German and US Government environments. #2988
* [ENHANCEMENT] Query-tee: added a small tolerance to floating point sample values comparison. #2994
* [ENHANCEMENT] Query-tee: add support for doing a passthrough of requests to preferred backend for unregistered routes #3018
* [ENHANCEMENT] Expose `storage.aws.dynamodb.backoff_config` configuration file field. #3026
* [ENHANCEMENT] Added `cortex_request_message_bytes` and `cortex_response_message_bytes` histograms to track received and sent gRPC message and HTTP request/response sizes. Added `cortex_inflight_requests` gauge to track number of inflight gRPC and HTTP requests. #3064
* [ENHANCEMENT] Publish ruler's ring metrics. #3074
* [ENHANCEMENT] Add config validation to the experimental Alertmanager API. Invalid configs are no longer accepted. #3053
* [ENHANCEMENT] Add "integration" as a label for `cortex_alertmanager_notifications_total` and `cortex_alertmanager_notifications_failed_total` metrics. #3056
* [ENHANCEMENT] Add `cortex_ruler_config_last_reload_successful` and `cortex_ruler_config_last_reload_successful_seconds` to check status of users rule manager. #3056
* [ENHANCEMENT] The configuration validation now fails if an empty YAML node has been set for a root YAML config property. #3080
* [ENHANCEMENT] Memcached dial() calls now have a circuit-breaker to avoid hammering a broken cache. #3051, #3189
* [ENHANCEMENT] `-ruler.evaluation-delay-duration` is now overridable as a per-tenant limit, `ruler_evaluation_delay_duration`. #3098
* [ENHANCEMENT] Add TLS support to etcd client. #3102
* [ENHANCEMENT] When a tenant accesses the Alertmanager UI or its API, if we have valid `-alertmanager.configs.fallback` we'll use that to start the manager and avoid failing the request. #3073
* [ENHANCEMENT] Add `DELETE api/v1/rules/{namespace}` to the Ruler. It allows all the rule groups of a namespace to be deleted. #3120
* [ENHANCEMENT] Experimental Delete Series: Retry processing of Delete requests during failures. #2926
* [ENHANCEMENT] Improve performance of QueryStream() in ingesters. #3177
* [ENHANCEMENT] Modules included in "All" target are now visible in output of `-modules` CLI flag. #3155
* [ENHANCEMENT] Added `/debug/fgprof` endpoint to debug running Cortex process using `fgprof`. This adds up to the existing `/debug/...` endpoints. #3131
* [ENHANCEMENT] Blocks storage: optimised `/api/v1/series` for blocks storage. (#2976)
* [BUGFIX] Ruler: when loading rules from "local" storage, check for directory after resolving symlink. #3137
* [BUGFIX] Query-frontend: Fixed rounding for incoming query timestamps, to be 100% Prometheus compatible. #2990
* [BUGFIX] Querier: Merge results from chunks and blocks ingesters when using streaming of results. #3013
* [BUGFIX] Querier: query /series from ingesters regardless the `-querier.query-ingesters-within` setting. #3035
* [BUGFIX] Blocks storage: Ingester is less likely to hit gRPC message size limit when streaming data to queriers. #3015
* [BUGFIX] Blocks storage: fixed memberlist support for the store-gateways and compactors ring used when blocks sharding is enabled. #3058 #3095
* [BUGFIX] Fix configuration for TLS server validation, TLS skip verify was hardcoded to true for all TLS configurations and prevented validation of server certificates. #3030
* [BUGFIX] Fixes the Alertmanager panicking when no `-alertmanager.web.external-url` is provided. #3017
* [BUGFIX] Fixes the registration of the Alertmanager API metrics `cortex_alertmanager_alerts_received_total` and `cortex_alertmanager_alerts_invalid_total`. #3065
* [BUGFIX] Fixes `flag needs an argument: -config.expand-env` error. #3087
* [BUGFIX] An index optimisation actually slows things down when using caching. Moved it to the right location. #2973
* [BUGFIX] Ingester: If push request contained both valid and invalid samples, valid samples were ingested but not stored to WAL of the chunks storage. This has been fixed. #3067
* [BUGFIX] Cassandra: fixed consistency setting in the CQL session when creating the keyspace. #3105
* [BUGFIX] Ruler: Config API would return both the `record` and `alert` in `YAML` response keys even when one of them must be empty. #3120
* [BUGFIX] Index page now uses configured HTTP path prefix when creating links. #3126
* [BUGFIX] Purger: fixed deadlock when reloading of tombstones failed. #3182
* [BUGFIX] Fixed panic in flusher job, when error writing chunks to the store would cause "idle" chunks to be flushed, which triggered panic. #3140
* [BUGFIX] Index page no longer shows links that are not valid for running Cortex instance. #3133
* [BUGFIX] Configs: prevent validation of templates to fail when using template functions. #3157
* [BUGFIX] Configuring the S3 URL with an `@` but without username and password doesn't enable the AWS static credentials anymore. #3170
* [BUGFIX] Limit errors on ranged queries (`api/v1/query_range`) no longer return a status code `500` but `422` instead. #3167
* [BUGFIX] Handle hash-collisions in the query path. Before this fix, Cortex could occasionally mix up two different series in a query, leading to invalid results, when `-querier.ingester-streaming` was used. #3192

## 1.3.0 / 2020-08-21

* [CHANGE] Replace the metric `cortex_alertmanager_configs` with `cortex_alertmanager_config_invalid` exposed by Alertmanager. #2960
* [CHANGE] Experimental Delete Series: Change target flag for purger from `data-purger` to `purger`. #2777
* [CHANGE] Experimental blocks storage: The max concurrent queries against the long-term storage, configured via `-experimental.blocks-storage.bucket-store.max-concurrent`, is now a limit shared across all tenants and not a per-tenant limit anymore. The default value has changed from `20` to `100` and the following new metrics have been added: #2797
  * `cortex_bucket_stores_gate_queries_concurrent_max`
  * `cortex_bucket_stores_gate_queries_in_flight`
  * `cortex_bucket_stores_gate_duration_seconds`
* [CHANGE] Metric `cortex_ingester_flush_reasons` has been renamed to `cortex_ingester_flushing_enqueued_series_total`, and new metric `cortex_ingester_flushing_dequeued_series_total` with `outcome` label (superset of reason) has been added. #2802 #2818 #2998
* [CHANGE] Experimental Delete Series: Metric `cortex_purger_oldest_pending_delete_request_age_seconds` would track age of delete requests since they are over their cancellation period instead of their creation time. #2806
* [CHANGE] Experimental blocks storage: the store-gateway service is required in a Cortex cluster running with the experimental blocks storage. Removed the `-experimental.tsdb.store-gateway-enabled` CLI flag and `store_gateway_enabled` YAML config option. The store-gateway is now always enabled when the storage engine is `blocks`. #2822
* [CHANGE] Experimental blocks storage: removed support for `-experimental.blocks-storage.bucket-store.max-sample-count` flag because the implementation was flawed. To limit the number of samples/chunks processed by a single query you can set `-store.query-chunk-limit`, which is now supported by the blocks storage too. #2852
* [CHANGE] Ingester: Chunks flushed via /flush stay in memory until retention period is reached. This affects `cortex_ingester_memory_chunks` metric. #2778
* [CHANGE] Querier: the error message returned when the query time range exceeds `-store.max-query-length` has changed from `invalid query, length > limit (X > Y)` to `the query time range exceeds the limit (query length: X, limit: Y)`. #2826
* [CHANGE] Add `component` label to metrics exposed by chunk, delete and index store clients. #2774
* [CHANGE] Querier: when `-querier.query-ingesters-within` is configured, the time range of the query sent to ingesters is now manipulated to ensure the query start time is not older than 'now - query-ingesters-within'. #2904
* [CHANGE] KV: The `role` label which was a label of `multi` KV store client only has been added to metrics of every KV store client. If KV store client is not `multi`, then the value of `role` label is `primary`. #2837
* [CHANGE] Added the `engine` label to the metrics exposed by the Prometheus query engine, to distinguish between `ruler` and `querier` metrics. #2854
* [CHANGE] Added ruler to the single binary when started with `-target=all` (default). #2854
* [CHANGE] Experimental blocks storage: compact head when opening TSDB. This should only affect ingester startup after it was unable to compact head in previous run. #2870
* [CHANGE] Metric `cortex_overrides_last_reload_successful` has been renamed to `cortex_runtime_config_last_reload_successful`. #2874
* [CHANGE] HipChat support has been removed from the alertmanager (because removed from the Prometheus upstream too). #2902
* [CHANGE] Add constant label `name` to metric `cortex_cache_request_duration_seconds`. #2903
* [CHANGE] Add `user` label to metric `cortex_query_frontend_queue_length`. #2939
* [CHANGE] Experimental blocks storage: cleaned up the config and renamed "TSDB" to "blocks storage". #2937
  - The storage engine setting value has been changed from `tsdb` to `blocks`; this affects `-store.engine` CLI flag and its respective YAML option.
  - The root level YAML config has changed from `tsdb` to `blocks_storage`
  - The prefix of all CLI flags has changed from `-experimental.tsdb.` to `-experimental.blocks-storage.`
  - The following settings have been grouped under `tsdb` property in the YAML config and their CLI flags changed:
    - `-experimental.tsdb.dir` changed to `-experimental.blocks-storage.tsdb.dir`
    - `-experimental.tsdb.block-ranges-period` changed to `-experimental.blocks-storage.tsdb.block-ranges-period`
    - `-experimental.tsdb.retention-period` changed to `-experimental.blocks-storage.tsdb.retention-period`
    - `-experimental.tsdb.ship-interval` changed to `-experimental.blocks-storage.tsdb.ship-interval`
    - `-experimental.tsdb.ship-concurrency` changed to `-experimental.blocks-storage.tsdb.ship-concurrency`
    - `-experimental.tsdb.max-tsdb-opening-concurrency-on-startup` changed to `-experimental.blocks-storage.tsdb.max-tsdb-opening-concurrency-on-startup`
    - `-experimental.tsdb.head-compaction-interval` changed to `-experimental.blocks-storage.tsdb.head-compaction-interval`
    - `-experimental.tsdb.head-compaction-concurrency` changed to `-experimental.blocks-storage.tsdb.head-compaction-concurrency`
    - `-experimental.tsdb.head-compaction-idle-timeout` changed to `-experimental.blocks-storage.tsdb.head-compaction-idle-timeout`
    - `-experimental.tsdb.stripe-size` changed to `-experimental.blocks-storage.tsdb.stripe-size`
    - `-experimental.tsdb.wal-compression-enabled` changed to `-experimental.blocks-storage.tsdb.wal-compression-enabled`
    - `-experimental.tsdb.flush-blocks-on-shutdown` changed to `-experimental.blocks-storage.tsdb.flush-blocks-on-shutdown`
* [CHANGE] Flags `-bigtable.grpc-use-gzip-compression`, `-ingester.client.grpc-use-gzip-compression`, `-querier.frontend-client.grpc-use-gzip-compression` are now deprecated. #2940
* [CHANGE] Limit errors reported by ingester during query-time now return HTTP status code 422. #2941
* [FEATURE] Introduced `ruler.for-outage-tolerance`, Max time to tolerate outage for restoring "for" state of alert. #2783
* [FEATURE] Introduced `ruler.for-grace-period`, Minimum duration between alert and restored "for" state. This is maintained only for alerts with configured "for" time greater than grace period. #2783
* [FEATURE] Introduced `ruler.resend-delay`, Minimum amount of time to wait before resending an alert to Alertmanager. #2783
* [FEATURE] Ruler: added `local` filesystem support to store rules (read-only). #2854
* [ENHANCEMENT] Upgraded Docker base images to `alpine:3.12`. #2862
* [ENHANCEMENT] Experimental: Querier can now optionally query secondary store. This is specified by using `-querier.second-store-engine` option, with values `chunks` or `blocks`. Standard configuration options for this store are used. Additionally, this querying can be configured to happen only for queries that need data older than `-querier.use-second-store-before-time`. Default value of zero will always query secondary store. #2747
* [ENHANCEMENT] Query-tee: increased the `cortex_querytee_request_duration_seconds` metric buckets granularity. #2799
* [ENHANCEMENT] Query-tee: fail to start if the configured `-backend.preferred` is unknown. #2799
* [ENHANCEMENT] Ruler: Added the following metrics: #2786
  * `cortex_prometheus_notifications_latency_seconds`
  * `cortex_prometheus_notifications_errors_total`
  * `cortex_prometheus_notifications_sent_total`
  * `cortex_prometheus_notifications_dropped_total`
  * `cortex_prometheus_notifications_queue_length`
  * `cortex_prometheus_notifications_queue_capacity`
  * `cortex_prometheus_notifications_alertmanagers_discovered`
* [ENHANCEMENT] The behavior of the `/ready` was changed for the query frontend to indicate when it was ready to accept queries. This is intended for use by a read path load balancer that would want to wait for the frontend to have attached queriers before including it in the backend. #2733
* [ENHANCEMENT] Experimental Delete Series: Add support for deletion of chunks for remaining stores. #2801
* [ENHANCEMENT] Add `-modules` command line flag to list possible values for `-target`. Also, log warning if given target is internal component. #2752
* [ENHANCEMENT] Added `-ingester.flush-on-shutdown-with-wal-enabled` option to enable chunks flushing even when WAL is enabled. #2780
* [ENHANCEMENT] Query-tee: Support for custom API prefix by using `-server.path-prefix` option. #2814
* [ENHANCEMENT] Query-tee: Forward `X-Scope-OrgId` header to backend, if present in the request. #2815
* [ENHANCEMENT] Experimental blocks storage: Added `-experimental.blocks-storage.tsdb.head-compaction-idle-timeout` option to force compaction of data in memory into a block. #2803
* [ENHANCEMENT] Experimental blocks storage: Added support for flushing blocks via `/flush`, `/shutdown` (previously these only worked for chunks storage) and by using `-experimental.blocks-storage.tsdb.flush-blocks-on-shutdown` option. #2794
* [ENHANCEMENT] Experimental blocks storage: Added support to enforce max query time range length via `-store.max-query-length`. #2826
* [ENHANCEMENT] Experimental blocks storage: Added support to limit the max number of chunks that can be fetched from the long-term storage while executing a query. The limit is enforced both in the querier and store-gateway, and is configurable via `-store.query-chunk-limit`. #2852 #2922
* [ENHANCEMENT] Ingester: Added new metric `cortex_ingester_flush_series_in_progress` that reports number of ongoing flush-series operations. Useful when calling `/flush` handler: if `cortex_ingester_flush_queue_length + cortex_ingester_flush_series_in_progress` is 0, all flushes are finished. #2778
* [ENHANCEMENT] Memberlist members can join cluster via SRV records. #2788
* [ENHANCEMENT] Added configuration options for chunks s3 client. #2831
  * `s3.endpoint`
  * `s3.region`
  * `s3.access-key-id`
  * `s3.secret-access-key`
  * `s3.insecure`
  * `s3.sse-encryption`
  * `s3.http.idle-conn-timeout`
  * `s3.http.response-header-timeout`
  * `s3.http.insecure-skip-verify`
* [ENHANCEMENT] Prometheus upgraded. #2798 #2849 #2867 #2902 #2918
  * Optimized labels regex matchers for patterns containing literals (eg. `foo.*`, `.*foo`, `.*foo.*`)
* [ENHANCEMENT] Add metric `cortex_ruler_config_update_failures_total` to Ruler to track failures of loading rules files. #2857
* [ENHANCEMENT] Experimental Alertmanager: Alertmanager configuration persisted to object storage using an experimental API that accepts and returns YAML-based Alertmanager configuration. #2768
* [ENHANCEMENT] Ruler: `-ruler.alertmanager-url` now supports multiple URLs. Each URL is treated as a separate Alertmanager group. Support for multiple Alertmanagers in a group can be achieved by using DNS service discovery. #2851
* [ENHANCEMENT] Experimental blocks storage: Cortex Flusher now works with blocks engine. Flusher needs to be provided with blocks-engine configuration, existing Flusher flags are not used (they are only relevant for chunks engine). Note that flush errors are only reported via log. #2877
* [ENHANCEMENT] Flusher: Added `-flusher.exit-after-flush` option (defaults to true) to control whether Cortex should stop completely after Flusher has finished its work. #2877
* [ENHANCEMENT] Added metrics `cortex_config_hash` and `cortex_runtime_config_hash` to expose hash of the currently active config file. #2874
* [ENHANCEMENT] Logger: added JSON logging support, configured via the `-log.format=json` CLI flag or its respective YAML config option. #2386
* [ENHANCEMENT] Added new flags `-bigtable.grpc-compression`, `-ingester.client.grpc-compression`, `-querier.frontend-client.grpc-compression` to configure compression used by gRPC. Valid values are `gzip`, `snappy`, or empty string (no compression, default). #2940
* [ENHANCEMENT] Clarify limitations of the `/api/v1/series`, `/api/v1/labels` and `/api/v1/label/{name}/values` endpoints. #2953
* [ENHANCEMENT] Ingester: added `Dropped` outcome to metric `cortex_ingester_flushing_dequeued_series_total`. #2998
* [BUGFIX] Fixed a bug with `api/v1/query_range` where no responses would return null values for `result` and empty values for `resultType`. #2962
* [BUGFIX] Fixed a bug in the index intersect code causing storage to return more chunks/series than required. #2796
* [BUGFIX] Fixed the number of reported keys in the background cache queue. #2764
* [BUGFIX] Fix race in processing of headers in sharded queries. #2762
* [BUGFIX] Query Frontend: Do not re-split sharded requests around ingester boundaries. #2766
* [BUGFIX] Experimental Delete Series: Fixed a problem with cache generation numbers prefixed to cache keys. #2800
* [BUGFIX] Ingester: Flushing chunks via `/flush` endpoint could previously lead to panic, if chunks were already flushed before and then removed from memory during the flush caused by `/flush` handler. Immediate flush now doesn't cause chunks to be flushed again. Samples received during flush triggered via `/flush` handler are no longer discarded. #2778
* [BUGFIX] Prometheus upgraded. #2849
  * Fixed unknown symbol error during head compaction
* [BUGFIX] Fix panic when using cassandra as store for both index and delete requests. #2774
* [BUGFIX] Experimental Delete Series: Fixed a data race in Purger. #2817
* [BUGFIX] KV: Fixed a bug that triggered a panic due to metrics being registered with the same name but different labels when using a `multi` configured KV client. #2837
* [BUGFIX] Query-frontend: Fix passing HTTP `Host` header if `-frontend.downstream-url` is configured. #2880
* [BUGFIX] Ingester: Improve time-series distribution when `-experimental.distributor.user-subring-size` is enabled. #2887
* [BUGFIX] Set content type to `application/x-protobuf` for remote_read responses. #2915
* [BUGFIX] Fixed ruler and store-gateway instance registration in the ring (when sharding is enabled) when a new instance replaces abruptly terminated one, and the only difference between the two instances is the address. #2954
* [BUGFIX] Fixed `Missing chunks and index config causing silent failure` Absence of chunks and index from schema config is not validated. #2732
* [BUGFIX] Fix panic caused by KVs from boltdb being used beyond their life. #2971
* [BUGFIX] Experimental blocks storage: `/api/v1/series`, `/api/v1/labels` and `/api/v1/label/{name}/values` only query the TSDB head regardless of the configured `-experimental.blocks-storage.tsdb.retention-period`. #2974
* [BUGFIX] Ingester: Avoid indefinite checkpointing in case of surge in number of series. #2955
* [BUGFIX] Querier: query /series from ingesters regardless the `-querier.query-ingesters-within` setting. #3035
* [BUGFIX] Ruler: fixed an unintentional breaking change introduced in the ruler's `alertmanager_url` YAML config option, which changed the value from a string to a list of strings. #2989

## 1.2.0 / 2020-07-01

* [CHANGE] Metric `cortex_kv_request_duration_seconds` now includes `name` label to denote which client is being used as well as the `backend` label to denote the KV backend implementation in use. #2648
* [CHANGE] Experimental Ruler: Rule groups persisted to object storage using the experimental API have an updated object key encoding to better handle special characters. Rule groups previously-stored using object storage must be renamed to the new format. #2646
* [CHANGE] Query Frontend now uses Round Robin to choose a tenant queue to service next. #2553
* [CHANGE] `-promql.lookback-delta` is now deprecated and has been replaced by `-querier.lookback-delta` along with `lookback_delta` entry under `querier` in the config file. `-promql.lookback-delta` will be removed in v1.4.0. #2604
* [CHANGE] Experimental TSDB: removed `-experimental.tsdb.bucket-store.binary-index-header-enabled` flag. Now the binary index-header is always enabled.
* [CHANGE] Experimental TSDB: Renamed index-cache metrics to use original metric names from Thanos, as Cortex is not aggregating them in any way: #2627
  * `cortex_<service>_blocks_index_cache_items_evicted_total` => `thanos_store_index_cache_items_evicted_total{name="index-cache"}`
  * `cortex_<service>_blocks_index_cache_items_added_total` => `thanos_store_index_cache_items_added_total{name="index-cache"}`
  * `cortex_<service>_blocks_index_cache_requests_total` => `thanos_store_index_cache_requests_total{name="index-cache"}`
  * `cortex_<service>_blocks_index_cache_items_overflowed_total` => `thanos_store_index_cache_items_overflowed_total{name="index-cache"}`
  * `cortex_<service>_blocks_index_cache_hits_total` => `thanos_store_index_cache_hits_total{name="index-cache"}`
  * `cortex_<service>_blocks_index_cache_items` => `thanos_store_index_cache_items{name="index-cache"}`
  * `cortex_<service>_blocks_index_cache_items_size_bytes` => `thanos_store_index_cache_items_size_bytes{name="index-cache"}`
  * `cortex_<service>_blocks_index_cache_total_size_bytes` => `thanos_store_index_cache_total_size_bytes{name="index-cache"}`
  * `cortex_<service>_blocks_index_cache_memcached_operations_total` =>  `thanos_memcached_operations_total{name="index-cache"}`
  * `cortex_<service>_blocks_index_cache_memcached_operation_failures_total` =>  `thanos_memcached_operation_failures_total{name="index-cache"}`
  * `cortex_<service>_blocks_index_cache_memcached_operation_duration_seconds` =>  `thanos_memcached_operation_duration_seconds{name="index-cache"}`
  * `cortex_<service>_blocks_index_cache_memcached_operation_skipped_total` =>  `thanos_memcached_operation_skipped_total{name="index-cache"}`
* [CHANGE] Experimental TSDB: Renamed metrics in bucket stores: #2627
  * `cortex_<service>_blocks_meta_syncs_total` => `cortex_blocks_meta_syncs_total{component="<service>"}`
  * `cortex_<service>_blocks_meta_sync_failures_total` => `cortex_blocks_meta_sync_failures_total{component="<service>"}`
  * `cortex_<service>_blocks_meta_sync_duration_seconds` => `cortex_blocks_meta_sync_duration_seconds{component="<service>"}`
  * `cortex_<service>_blocks_meta_sync_consistency_delay_seconds` => `cortex_blocks_meta_sync_consistency_delay_seconds{component="<service>"}`
  * `cortex_<service>_blocks_meta_synced` => `cortex_blocks_meta_synced{component="<service>"}`
  * `cortex_<service>_bucket_store_block_loads_total` => `cortex_bucket_store_block_loads_total{component="<service>"}`
  * `cortex_<service>_bucket_store_block_load_failures_total` => `cortex_bucket_store_block_load_failures_total{component="<service>"}`
  * `cortex_<service>_bucket_store_block_drops_total` => `cortex_bucket_store_block_drops_total{component="<service>"}`
  * `cortex_<service>_bucket_store_block_drop_failures_total` => `cortex_bucket_store_block_drop_failures_total{component="<service>"}`
  * `cortex_<service>_bucket_store_blocks_loaded` => `cortex_bucket_store_blocks_loaded{component="<service>"}`
  * `cortex_<service>_bucket_store_series_data_touched` => `cortex_bucket_store_series_data_touched{component="<service>"}`
  * `cortex_<service>_bucket_store_series_data_fetched` => `cortex_bucket_store_series_data_fetched{component="<service>"}`
  * `cortex_<service>_bucket_store_series_data_size_touched_bytes` => `cortex_bucket_store_series_data_size_touched_bytes{component="<service>"}`
  * `cortex_<service>_bucket_store_series_data_size_fetched_bytes` => `cortex_bucket_store_series_data_size_fetched_bytes{component="<service>"}`
  * `cortex_<service>_bucket_store_series_blocks_queried` => `cortex_bucket_store_series_blocks_queried{component="<service>"}`
  * `cortex_<service>_bucket_store_series_get_all_duration_seconds` => `cortex_bucket_store_series_get_all_duration_seconds{component="<service>"}`
  * `cortex_<service>_bucket_store_series_merge_duration_seconds` => `cortex_bucket_store_series_merge_duration_seconds{component="<service>"}`
  * `cortex_<service>_bucket_store_series_refetches_total` => `cortex_bucket_store_series_refetches_total{component="<service>"}`
  * `cortex_<service>_bucket_store_series_result_series` => `cortex_bucket_store_series_result_series{component="<service>"}`
  * `cortex_<service>_bucket_store_cached_postings_compressions_total` => `cortex_bucket_store_cached_postings_compressions_total{component="<service>"}`
  * `cortex_<service>_bucket_store_cached_postings_compression_errors_total` => `cortex_bucket_store_cached_postings_compression_errors_total{component="<service>"}`
  * `cortex_<service>_bucket_store_cached_postings_compression_time_seconds` => `cortex_bucket_store_cached_postings_compression_time_seconds{component="<service>"}`
  * `cortex_<service>_bucket_store_cached_postings_original_size_bytes_total` => `cortex_bucket_store_cached_postings_original_size_bytes_total{component="<service>"}`
  * `cortex_<service>_bucket_store_cached_postings_compressed_size_bytes_total` => `cortex_bucket_store_cached_postings_compressed_size_bytes_total{component="<service>"}`
  * `cortex_<service>_blocks_sync_seconds` => `cortex_bucket_stores_blocks_sync_seconds{component="<service>"}`
  * `cortex_<service>_blocks_last_successful_sync_timestamp_seconds` => `cortex_bucket_stores_blocks_last_successful_sync_timestamp_seconds{component="<service>"}`
* [CHANGE] Available command-line flags are printed to stdout, and only when requested via `-help`. Using invalid flag no longer causes printing of all available flags. #2691
* [CHANGE] Experimental Memberlist ring: randomize gossip node names to avoid conflicts when running multiple clients on the same host, or reusing host names (eg. pods in statefulset). Node name randomization can be disabled by using `-memberlist.randomize-node-name=false`. #2715
* [CHANGE] Memberlist KV client is no longer considered experimental. #2725
* [CHANGE] Experimental Delete Series: Make delete request cancellation duration configurable. #2760
* [CHANGE] Removed `-store.fullsize-chunks` option which was undocumented and unused (it broke ingester hand-overs). #2656
* [CHANGE] Query with no metric name that has previously resulted in HTTP status code 500 now returns status code 422 instead. #2571
* [FEATURE] TLS config options added for GRPC clients in Querier (Query-frontend client & Ingester client), Ruler, Store Gateway, as well as HTTP client in Config store client. #2502
* [FEATURE] The flag `-frontend.max-cache-freshness` is now supported within the limits overrides, to specify per-tenant max cache freshness values. The corresponding YAML config parameter has been changed from `results_cache.max_freshness` to `limits_config.max_cache_freshness`. The legacy YAML config parameter (`results_cache.max_freshness`) will continue to be supported till Cortex release `v1.4.0`. #2609
* [FEATURE] Experimental gRPC Store: Added support to 3rd parties index and chunk stores using gRPC client/server plugin mechanism. #2220
* [FEATURE] Add `-cassandra.table-options` flag to customize table options of Cassandra when creating the index or chunk table. #2575
* [ENHANCEMENT] Propagate GOPROXY value when building `build-image`. This is to help the builders building the code in a Network where default Go proxy is not accessible (e.g. when behind some corporate VPN). #2741
* [ENHANCEMENT] Querier: Added metric `cortex_querier_request_duration_seconds` for all requests to the querier. #2708
* [ENHANCEMENT] Cortex is now built with Go 1.14. #2480 #2749 #2753
* [ENHANCEMENT] Experimental TSDB: added the following metrics to the ingester: #2580 #2583 #2589 #2654
  * `cortex_ingester_tsdb_appender_add_duration_seconds`
  * `cortex_ingester_tsdb_appender_commit_duration_seconds`
  * `cortex_ingester_tsdb_refcache_purge_duration_seconds`
  * `cortex_ingester_tsdb_compactions_total`
  * `cortex_ingester_tsdb_compaction_duration_seconds`
  * `cortex_ingester_tsdb_wal_fsync_duration_seconds`
  * `cortex_ingester_tsdb_wal_page_flushes_total`
  * `cortex_ingester_tsdb_wal_completed_pages_total`
  * `cortex_ingester_tsdb_wal_truncations_failed_total`
  * `cortex_ingester_tsdb_wal_truncations_total`
  * `cortex_ingester_tsdb_wal_writes_failed_total`
  * `cortex_ingester_tsdb_checkpoint_deletions_failed_total`
  * `cortex_ingester_tsdb_checkpoint_deletions_total`
  * `cortex_ingester_tsdb_checkpoint_creations_failed_total`
  * `cortex_ingester_tsdb_checkpoint_creations_total`
  * `cortex_ingester_tsdb_wal_truncate_duration_seconds`
  * `cortex_ingester_tsdb_head_active_appenders`
  * `cortex_ingester_tsdb_head_series_not_found_total`
  * `cortex_ingester_tsdb_head_chunks`
  * `cortex_ingester_tsdb_mmap_chunk_corruptions_total`
  * `cortex_ingester_tsdb_head_chunks_created_total`
  * `cortex_ingester_tsdb_head_chunks_removed_total`
* [ENHANCEMENT] Experimental TSDB: added metrics useful to alert on critical conditions of the blocks storage: #2573
  * `cortex_compactor_last_successful_run_timestamp_seconds`
  * `cortex_querier_blocks_last_successful_sync_timestamp_seconds` (when store-gateway is disabled)
  * `cortex_querier_blocks_last_successful_scan_timestamp_seconds` (when store-gateway is enabled)
  * `cortex_storegateway_blocks_last_successful_sync_timestamp_seconds`
* [ENHANCEMENT] Experimental TSDB: added the flag `-experimental.tsdb.wal-compression-enabled` to allow to enable TSDB WAL compression. #2585
* [ENHANCEMENT] Experimental TSDB: Querier and store-gateway components can now use so-called "caching bucket", which can currently cache fetched chunks into shared memcached server. #2572
* [ENHANCEMENT] Ruler: Automatically remove unhealthy rulers from the ring. #2587
* [ENHANCEMENT] Query-tee: added support to `/metadata`, `/alerts`, and `/rules` endpoints #2600
* [ENHANCEMENT] Query-tee: added support to query results comparison between two different backends. The comparison is disabled by default and can be enabled via `-proxy.compare-responses=true`. #2611
* [ENHANCEMENT] Query-tee: improved the query-tee to not wait all backend responses before sending back the response to the client. The query-tee now sends back to the client first successful response, while honoring the `-backend.preferred` option. #2702
* [ENHANCEMENT] Thanos and Prometheus upgraded. #2602 #2604 #2634 #2659 #2686 #2756
  * TSDB now holds less WAL files after Head Truncation.
  * TSDB now does memory-mapping of Head chunks and reduces memory usage.
* [ENHANCEMENT] Experimental TSDB: decoupled blocks deletion from blocks compaction in the compactor, so that blocks deletion is not blocked by a busy compactor. The following metrics have been added: #2623
  * `cortex_compactor_block_cleanup_started_total`
  * `cortex_compactor_block_cleanup_completed_total`
  * `cortex_compactor_block_cleanup_failed_total`
  * `cortex_compactor_block_cleanup_last_successful_run_timestamp_seconds`
* [ENHANCEMENT] Experimental TSDB: Use shared cache for metadata. This is especially useful when running multiple querier and store-gateway components to reduce number of object store API calls. #2626 #2640
* [ENHANCEMENT] Experimental TSDB: when `-querier.query-store-after` is configured and running the experimental blocks storage, the time range of the query sent to the store is now manipulated to ensure the query end time is not more recent than 'now - query-store-after'. #2642
* [ENHANCEMENT] Experimental TSDB: small performance improvement in concurrent usage of RefCache, used during samples ingestion. #2651
* [ENHANCEMENT] The following endpoints now respond appropriately to an `Accept` header with the value `application/json` #2673
  * `/distributor/all_user_stats`
  * `/distributor/ha_tracker`
  * `/ingester/ring`
  * `/store-gateway/ring`
  * `/compactor/ring`
  * `/ruler/ring`
  * `/services`
* [ENHANCEMENT] Experimental Cassandra backend: Add `-cassandra.num-connections` to allow increasing the number of TCP connections to each Cassandra server. #2666
* [ENHANCEMENT] Experimental Cassandra backend: Use separate Cassandra clients and connections for reads and writes. #2666
* [ENHANCEMENT] Experimental Cassandra backend: Add `-cassandra.reconnect-interval` to allow specifying the reconnect interval to a Cassandra server that has been marked `DOWN` by the gocql driver. Also change the default value of the reconnect interval from `60s` to `1s`. #2687
* [ENHANCEMENT] Experimental Cassandra backend: Add option `-cassandra.convict-hosts-on-failure=false` to not convict host of being down when a request fails. #2684
* [ENHANCEMENT] Experimental TSDB: Applied a jitter to the period bucket scans in order to better distribute bucket operations over the time and increase the probability of hitting the shared cache (if configured). #2693
* [ENHANCEMENT] Experimental TSDB: Series limit per user and per metric now work in TSDB blocks. #2676
* [ENHANCEMENT] Experimental Memberlist: Added ability to periodically rejoin the memberlist cluster. #2724
* [ENHANCEMENT] Experimental Delete Series: Added the following metrics for monitoring processing of delete requests: #2730
  - `cortex_purger_load_pending_requests_attempts_total`: Number of attempts that were made to load pending requests with status.
  - `cortex_purger_oldest_pending_delete_request_age_seconds`: Age of oldest pending delete request in seconds.
  - `cortex_purger_pending_delete_requests_count`: Count of requests which are in process or are ready to be processed.
* [ENHANCEMENT] Experimental TSDB: Improved compactor to hard-delete also partial blocks with an deletion mark (even if the deletion mark threshold has not been reached). #2751
* [ENHANCEMENT] Experimental TSDB: Introduced a consistency check done by the querier to ensure all expected blocks have been queried via the store-gateway. If a block is missing on a store-gateway, the querier retries fetching series from missing blocks up to 3 times. If the consistency check fails once all retries have been exhausted, the query execution fails. The following metrics have been added: #2593 #2630 #2689 #2695
  * `cortex_querier_blocks_consistency_checks_total`
  * `cortex_querier_blocks_consistency_checks_failed_total`
  * `cortex_querier_storegateway_refetches_per_query`
* [ENHANCEMENT] Delete requests can now be canceled #2555
* [ENHANCEMENT] Table manager can now provision tables for delete store #2546
* [BUGFIX] Ruler: Ensure temporary rule files with special characters are properly mapped and cleaned up. #2506
* [BUGFIX] Fixes #2411, Ensure requests are properly routed to the prometheus api embedded in the query if `-server.path-prefix` is set. #2372
* [BUGFIX] Experimental TSDB: fixed chunk data corruption when querying back series using the experimental blocks storage. #2400
* [BUGFIX] Fixed collection of tracing spans from Thanos components used internally. #2655
* [BUGFIX] Experimental TSDB: fixed memory leak in ingesters. #2586
* [BUGFIX] QueryFrontend: fixed a situation where HTTP error is ignored and an incorrect status code is set. #2590
* [BUGFIX] Ingester: Fix an ingester starting up in the JOINING state and staying there forever. #2565
* [BUGFIX] QueryFrontend: fixed a panic (`integer divide by zero`) in the query-frontend. The query-frontend now requires the `-querier.default-evaluation-interval` config to be set to the same value of the querier. #2614
* [BUGFIX] Experimental TSDB: when the querier receives a `/series` request with a time range older than the data stored in the ingester, it now ignores the requested time range and returns known series anyway instead of returning an empty response. This aligns the behaviour with the chunks storage. #2617
* [BUGFIX] Cassandra: fixed an edge case leading to an invalid CQL query when querying the index on a Cassandra store. #2639
* [BUGFIX] Ingester: increment series per metric when recovering from WAL or transfer. #2674
* [BUGFIX] Fixed `wrong number of arguments for 'mget' command` Redis error when a query has no chunks to lookup from storage. #2700 #2796
* [BUGFIX] Ingester: Automatically remove old tmp checkpoints, fixing a potential disk space leak after an ingester crashes. #2726

## 1.1.0 / 2020-05-21

This release brings the usual mix of bugfixes and improvements. The biggest change is that WAL support for chunks is now considered to be production-ready!

Please make sure to review renamed metrics, and update your dashboards and alerts accordingly.

* [CHANGE] Added v1 API routes documented in #2327. #2372
  * Added `-http.alertmanager-http-prefix` flag which allows the configuration of the path where the Alertmanager API and UI can be reached. The default is set to `/alertmanager`.
  * Added `-http.prometheus-http-prefix` flag which allows the configuration of the path where the Prometheus API and UI can be reached. The default is set to `/prometheus`.
  * Updated the index hosted at the root prefix to point to the updated routes.
  * Legacy routes hardcoded with the `/api/prom` prefix now respect the `-http.prefix` flag.
* [CHANGE] The metrics `cortex_distributor_ingester_appends_total` and `distributor_ingester_append_failures_total` now include a `type` label to differentiate between `samples` and `metadata`. #2336
* [CHANGE] The metrics for number of chunks and bytes flushed to the chunk store are renamed. Note that previous metrics were counted pre-deduplication, while new metrics are counted after deduplication. #2463
  * `cortex_ingester_chunks_stored_total` > `cortex_chunk_store_stored_chunks_total`
  * `cortex_ingester_chunk_stored_bytes_total` > `cortex_chunk_store_stored_chunk_bytes_total`
* [CHANGE] Experimental TSDB: renamed blocks meta fetcher metrics: #2375
  * `cortex_querier_bucket_store_blocks_meta_syncs_total` > `cortex_querier_blocks_meta_syncs_total`
  * `cortex_querier_bucket_store_blocks_meta_sync_failures_total` > `cortex_querier_blocks_meta_sync_failures_total`
  * `cortex_querier_bucket_store_blocks_meta_sync_duration_seconds` > `cortex_querier_blocks_meta_sync_duration_seconds`
  * `cortex_querier_bucket_store_blocks_meta_sync_consistency_delay_seconds` > `cortex_querier_blocks_meta_sync_consistency_delay_seconds`
* [CHANGE] Experimental TSDB: Modified default values for `compactor.deletion-delay` option from 48h to 12h and `-experimental.tsdb.bucket-store.ignore-deletion-marks-delay` from 24h to 6h. #2414
* [CHANGE] WAL: Default value of `-ingester.checkpoint-enabled` changed to `true`. #2416
* [CHANGE] `trace_id` field in log files has been renamed to `traceID`. #2518
* [CHANGE] Slow query log has a different output now. Previously used `url` field has been replaced with `host` and `path`, and query parameters are logged as individual log fields with `qs_` prefix. #2520
* [CHANGE] WAL: WAL and checkpoint compression is now disabled. #2436
* [CHANGE] Update in dependency `go-kit/kit` from `v0.9.0` to `v0.10.0`. HTML escaping disabled in JSON Logger. #2535
* [CHANGE] Experimental TSDB: Removed `cortex_<service>_` prefix from Thanos objstore metrics and added `component` label to distinguish which Cortex component is doing API calls to the object storage when running in single-binary mode: #2568
  - `cortex_<service>_thanos_objstore_bucket_operations_total` renamed to `thanos_objstore_bucket_operations_total{component="<name>"}`
  - `cortex_<service>_thanos_objstore_bucket_operation_failures_total` renamed to `thanos_objstore_bucket_operation_failures_total{component="<name>"}`
  - `cortex_<service>_thanos_objstore_bucket_operation_duration_seconds` renamed to `thanos_objstore_bucket_operation_duration_seconds{component="<name>"}`
  - `cortex_<service>_thanos_objstore_bucket_last_successful_upload_time` renamed to `thanos_objstore_bucket_last_successful_upload_time{component="<name>"}`
* [CHANGE] FIFO cache: The `-<prefix>.fifocache.size` CLI flag has been renamed to `-<prefix>.fifocache.max-size-items` as well as its YAML config option `size` renamed to `max_size_items`. #2319
* [FEATURE] Ruler: The `-ruler.evaluation-delay` flag was added to allow users to configure a default evaluation delay for all rules in cortex. The default value is 0 which is the current behavior. #2423
* [FEATURE] Experimental: Added a new object storage client for OpenStack Swift. #2440
* [FEATURE] TLS config options added to the Server. #2535
* [FEATURE] Experimental: Added support for `/api/v1/metadata` Prometheus-based endpoint. #2549
* [FEATURE] Add ability to limit concurrent queries to Cassandra with `-cassandra.query-concurrency` flag. #2562
* [FEATURE] Experimental TSDB: Introduced store-gateway service used by the experimental blocks storage to load and query blocks. The store-gateway optionally supports blocks sharding and replication via a dedicated hash ring, configurable via `-experimental.store-gateway.sharding-enabled` and `-experimental.store-gateway.sharding-ring.*` flags. The following metrics have been added: #2433 #2458 #2469 #2523
  * `cortex_querier_storegateway_instances_hit_per_query`
* [ENHANCEMENT] Experimental TSDB: sample ingestion errors are now reported via existing `cortex_discarded_samples_total` metric. #2370
* [ENHANCEMENT] Failures on samples at distributors and ingesters return the first validation error as opposed to the last. #2383
* [ENHANCEMENT] Experimental TSDB: Added `cortex_querier_blocks_meta_synced`, which reflects current state of synced blocks over all tenants. #2392
* [ENHANCEMENT] Added `cortex_distributor_latest_seen_sample_timestamp_seconds` metric to see how far behind Prometheus servers are in sending data. #2371
* [ENHANCEMENT] FIFO cache to support eviction based on memory usage. Added `-<prefix>.fifocache.max-size-bytes` CLI flag and YAML config option `max_size_bytes` to specify memory limit of the cache. #2319, #2527
* [ENHANCEMENT] Added `-querier.worker-match-max-concurrent`. Force worker concurrency to match the `-querier.max-concurrent` option.  Overrides `-querier.worker-parallelism`.  #2456
* [ENHANCEMENT] Added the following metrics for monitoring delete requests: #2445
  - `cortex_purger_delete_requests_received_total`: Number of delete requests received per user.
  - `cortex_purger_delete_requests_processed_total`: Number of delete requests processed per user.
  - `cortex_purger_delete_requests_chunks_selected_total`: Number of chunks selected while building delete plans per user.
  - `cortex_purger_delete_requests_processing_failures_total`: Number of delete requests processing failures per user.
* [ENHANCEMENT] Single Binary: Added query-frontend to the single binary.  Single binary users will now benefit from various query-frontend features.  Primarily: sharding, parallelization, load shedding, additional caching (if configured), and query retries. #2437
* [ENHANCEMENT] Allow 1w (where w denotes week) and 1y (where y denotes year) when setting `-store.cache-lookups-older-than` and `-store.max-look-back-period`. #2454
* [ENHANCEMENT] Optimize index queries for matchers using "a|b|c"-type regex. #2446 #2475
* [ENHANCEMENT] Added per tenant metrics for queries and chunks and bytes read from chunk store: #2463
  * `cortex_chunk_store_fetched_chunks_total` and `cortex_chunk_store_fetched_chunk_bytes_total`
  * `cortex_query_frontend_queries_total` (per tenant queries counted by the frontend)
* [ENHANCEMENT] WAL: New metrics `cortex_ingester_wal_logged_bytes_total` and `cortex_ingester_checkpoint_logged_bytes_total` added to track total bytes logged to disk for WAL and checkpoints. #2497
* [ENHANCEMENT] Add de-duplicated chunks counter `cortex_chunk_store_deduped_chunks_total` which counts every chunk not sent to the store because it was already sent by another replica. #2485
* [ENHANCEMENT] Query-frontend now also logs the POST data of long queries. #2481
* [ENHANCEMENT] WAL: Ingester WAL records now have type header and the custom WAL records have been replaced by Prometheus TSDB's WAL records. Old records will not be supported from 1.3 onwards. Note: once this is deployed, you cannot downgrade without data loss. #2436
* [ENHANCEMENT] Redis Cache: Added `idle_timeout`, `wait_on_pool_exhaustion` and `max_conn_lifetime` options to redis cache configuration. #2550
* [ENHANCEMENT] WAL: the experimental tag has been removed on the WAL in ingesters. #2560
* [ENHANCEMENT] Use newer AWS API for paginated queries - removes 'Deprecated' message from logfiles. #2452
* [ENHANCEMENT] Experimental memberlist: Add retry with backoff on memberlist join other members. #2705
* [ENHANCEMENT] Experimental TSDB: when the store-gateway sharding is enabled, unhealthy store-gateway instances are automatically removed from the ring after 10 consecutive `-experimental.store-gateway.sharding-ring.heartbeat-timeout` periods. #2526
* [BUGFIX] Ruler: Ensure temporary rule files with special characters are properly mapped and cleaned up. #2506
* [BUGFIX] Ensure requests are properly routed to the prometheus api embedded in the query if `-server.path-prefix` is set. Fixes #2411. #2372
* [BUGFIX] Experimental TSDB: Fixed chunk data corruption when querying back series using the experimental blocks storage. #2400
* [BUGFIX] Cassandra Storage: Fix endpoint TLS host verification. #2109
* [BUGFIX] Experimental TSDB: Fixed response status code from `422` to `500` when an error occurs while iterating chunks with the experimental blocks storage. #2402
* [BUGFIX] Ring: Fixed a situation where upgrading from pre-1.0 cortex with a rolling strategy caused new 1.0 ingesters to lose their zone value in the ring until manually forced to re-register. #2404
* [BUGFIX] Distributor: `/all_user_stats` now show API and Rule Ingest Rate correctly. #2457
* [BUGFIX] Fixed `version`, `revision` and `branch` labels exported by the `cortex_build_info` metric. #2468
* [BUGFIX] QueryFrontend: fixed a situation where span context missed when downstream_url is used. #2539
* [BUGFIX] Querier: Fixed a situation where querier would crash because of an unresponsive frontend instance. #2569

## 1.0.1 / 2020-04-23

* [BUGFIX] Fix gaps when querying ingesters with replication factor = 3 and 2 ingesters in the cluster. #2503

## 1.0.0 / 2020-04-02

This is the first major release of Cortex. We made a lot of **breaking changes** in this release which have been detailed below. Please also see the stability guarantees we provide as part of a major release: https://cortexmetrics.io/docs/configuration/v1guarantees/

* [CHANGE] Remove the following deprecated flags: #2339
  - `-metrics.error-rate-query` (use `-metrics.write-throttle-query` instead).
  - `-store.cardinality-cache-size` (use `-store.index-cache-read.enable-fifocache` and `-store.index-cache-read.fifocache.size` instead).
  - `-store.cardinality-cache-validity` (use `-store.index-cache-read.enable-fifocache` and `-store.index-cache-read.fifocache.duration` instead).
  - `-distributor.limiter-reload-period` (flag unused)
  - `-ingester.claim-on-rollout` (flag unused)
  - `-ingester.normalise-tokens` (flag unused)
* [CHANGE] Renamed YAML file options to be more consistent. See [full config file changes below](#config-file-breaking-changes). #2273
* [CHANGE] AWS based autoscaling has been removed. You can only use metrics based autoscaling now. `-applicationautoscaling.url` has been removed. See https://cortexmetrics.io/docs/production/aws/#dynamodb-capacity-provisioning on how to migrate. #2328
* [CHANGE] Renamed the `memcache.write-back-goroutines` and `memcache.write-back-buffer` flags to `background.write-back-concurrency` and `background.write-back-buffer`. This affects the following flags: #2241
  - `-frontend.memcache.write-back-buffer` --> `-frontend.background.write-back-buffer`
  - `-frontend.memcache.write-back-goroutines` --> `-frontend.background.write-back-concurrency`
  - `-store.index-cache-read.memcache.write-back-buffer` --> `-store.index-cache-read.background.write-back-buffer`
  - `-store.index-cache-read.memcache.write-back-goroutines` --> `-store.index-cache-read.background.write-back-concurrency`
  - `-store.index-cache-write.memcache.write-back-buffer` --> `-store.index-cache-write.background.write-back-buffer`
  - `-store.index-cache-write.memcache.write-back-goroutines` --> `-store.index-cache-write.background.write-back-concurrency`
  - `-memcache.write-back-buffer` --> `-store.chunks-cache.background.write-back-buffer`. Note the next change log for the difference.
  - `-memcache.write-back-goroutines` --> `-store.chunks-cache.background.write-back-concurrency`. Note the next change log for the difference.

* [CHANGE] Renamed the chunk cache flags to have `store.chunks-cache.` as prefix. This means the following flags have been changed: #2241
  - `-cache.enable-fifocache` --> `-store.chunks-cache.cache.enable-fifocache`
  - `-default-validity` --> `-store.chunks-cache.default-validity`
  - `-fifocache.duration` --> `-store.chunks-cache.fifocache.duration`
  - `-fifocache.size` --> `-store.chunks-cache.fifocache.size`
  - `-memcache.write-back-buffer` --> `-store.chunks-cache.background.write-back-buffer`. Note the previous change log for the difference.
  - `-memcache.write-back-goroutines` --> `-store.chunks-cache.background.write-back-concurrency`. Note the previous change log for the difference.
  - `-memcached.batchsize` --> `-store.chunks-cache.memcached.batchsize`
  - `-memcached.consistent-hash` --> `-store.chunks-cache.memcached.consistent-hash`
  - `-memcached.expiration` --> `-store.chunks-cache.memcached.expiration`
  - `-memcached.hostname` --> `-store.chunks-cache.memcached.hostname`
  - `-memcached.max-idle-conns` --> `-store.chunks-cache.memcached.max-idle-conns`
  - `-memcached.parallelism` --> `-store.chunks-cache.memcached.parallelism`
  - `-memcached.service` --> `-store.chunks-cache.memcached.service`
  - `-memcached.timeout` --> `-store.chunks-cache.memcached.timeout`
  - `-memcached.update-interval` --> `-store.chunks-cache.memcached.update-interval`
  - `-redis.enable-tls` --> `-store.chunks-cache.redis.enable-tls`
  - `-redis.endpoint` --> `-store.chunks-cache.redis.endpoint`
  - `-redis.expiration` --> `-store.chunks-cache.redis.expiration`
  - `-redis.max-active-conns` --> `-store.chunks-cache.redis.max-active-conns`
  - `-redis.max-idle-conns` --> `-store.chunks-cache.redis.max-idle-conns`
  - `-redis.password` --> `-store.chunks-cache.redis.password`
  - `-redis.timeout` --> `-store.chunks-cache.redis.timeout`
* [CHANGE] Rename the `-store.chunk-cache-stubs` to `-store.chunks-cache.cache-stubs` to be more inline with above. #2241
* [CHANGE] Change prefix of flags `-dynamodb.periodic-table.*` to `-table-manager.index-table.*`. #2359
* [CHANGE] Change prefix of flags `-dynamodb.chunk-table.*` to `-table-manager.chunk-table.*`. #2359
* [CHANGE] Change the following flags: #2359
  - `-dynamodb.poll-interval` --> `-table-manager.poll-interval`
  - `-dynamodb.periodic-table.grace-period` --> `-table-manager.periodic-table.grace-period`
* [CHANGE] Renamed the following flags: #2273
  - `-dynamodb.chunk.gang.size` --> `-dynamodb.chunk-gang-size`
  - `-dynamodb.chunk.get.max.parallelism` --> `-dynamodb.chunk-get-max-parallelism`
* [CHANGE] Don't support mixed time units anymore for duration. For example, 168h5m0s doesn't work anymore, please use just one unit (s|m|h|d|w|y). #2252
* [CHANGE] Utilize separate protos for rule state and storage. Experimental ruler API will not be functional until the rollout is complete. #2226
* [CHANGE] Frontend worker in querier now starts after all Querier module dependencies are started. This fixes issue where frontend worker started to send queries to querier before it was ready to serve them (mostly visible when using experimental blocks storage). #2246
* [CHANGE] Lifecycler component now enters Failed state on errors, and doesn't exit the process. (Important if you're vendoring Cortex and use Lifecycler) #2251
* [CHANGE] `/ready` handler now returns 200 instead of 204. #2330
* [CHANGE] Better defaults for the following options: #2344
  - `-<prefix>.consul.consistent-reads`: Old default: `true`, new default: `false`. This reduces the load on Consul.
  - `-<prefix>.consul.watch-rate-limit`: Old default: 0, new default: 1. This rate limits the reads to 1 per second. Which is good enough for ring watches.
  - `-distributor.health-check-ingesters`: Old default: `false`, new default: `true`.
  - `-ingester.max-stale-chunk-idle`: Old default: 0, new default: 2m. This lets us expire series that we know are stale early.
  - `-ingester.spread-flushes`: Old default: false, new default: true. This allows to better de-duplicate data and use less space.
  - `-ingester.chunk-age-jitter`: Old default: 20mins, new default: 0. This is to enable the `-ingester.spread-flushes` to true.
  - `-<prefix>.memcached.batchsize`: Old default: 0, new default: 1024. This allows batching of requests and keeps the concurrent requests low.
  - `-<prefix>.memcached.consistent-hash`: Old default: false, new default: true. This allows for better cache hits when the memcaches are scaled up and down.
  - `-querier.batch-iterators`: Old default: false, new default: true.
  - `-querier.ingester-streaming`: Old default: false, new default: true.
* [CHANGE] Experimental TSDB: Added `-experimental.tsdb.bucket-store.postings-cache-compression-enabled` to enable postings compression when storing to cache. #2335
* [CHANGE] Experimental TSDB: Added `-compactor.deletion-delay`, which is time before a block marked for deletion is deleted from bucket. If not 0, blocks will be marked for deletion and compactor component will delete blocks marked for deletion from the bucket. If delete-delay is 0, blocks will be deleted straight away. Note that deleting blocks immediately can cause query failures, if store gateway / querier still has the block loaded, or compactor is ignoring the deletion because it's compacting the block at the same time. Default value is 48h. #2335
* [CHANGE] Experimental TSDB: Added `-experimental.tsdb.bucket-store.index-cache.postings-compression-enabled`, to set duration after which the blocks marked for deletion will be filtered out while fetching blocks used for querying. This option allows querier to ignore blocks that are marked for deletion with some delay. This ensures store can still serve blocks that are meant to be deleted but do not have a replacement yet. Default is 24h, half of the default value for `-compactor.deletion-delay`. #2335
* [CHANGE] Experimental TSDB: Added `-experimental.tsdb.bucket-store.index-cache.memcached.max-item-size` to control maximum size of item that is stored to memcached. Defaults to 1 MiB. #2335
* [FEATURE] Added experimental storage API to the ruler service that is enabled when the `-experimental.ruler.enable-api` is set to true #2269
  * `-ruler.storage.type` flag now allows `s3`,`gcs`, and `azure` values
  * `-ruler.storage.(s3|gcs|azure)` flags exist to allow the configuration of object clients set for rule storage
* [CHANGE] Renamed table manager metrics. #2307 #2359
  * `cortex_dynamo_sync_tables_seconds` -> `cortex_table_manager_sync_duration_seconds`
  * `cortex_dynamo_table_capacity_units` -> `cortex_table_capacity_units`
* [FEATURE] Flusher target to flush the WAL. #2075
  * `-flusher.wal-dir` for the WAL directory to recover from.
  * `-flusher.concurrent-flushes` for number of concurrent flushes.
  * `-flusher.flush-op-timeout` is duration after which a flush should timeout.
* [FEATURE] Ingesters can now have an optional availability zone set, to ensure metric replication is distributed across zones. This is set via the `-ingester.availability-zone` flag or the `availability_zone` field in the config file. #2317
* [ENHANCEMENT] Better re-use of connections to DynamoDB and S3. #2268
* [ENHANCEMENT] Reduce number of goroutines used while executing a single index query. #2280
* [ENHANCEMENT] Experimental TSDB: Add support for local `filesystem` backend. #2245
* [ENHANCEMENT] Experimental TSDB: Added memcached support for the TSDB index cache. #2290
* [ENHANCEMENT] Experimental TSDB: Removed gRPC server to communicate between querier and BucketStore. #2324
* [ENHANCEMENT] Allow 1w (where w denotes week) and 1y (where y denotes year) when setting table period and retention. #2252
* [ENHANCEMENT] Added FIFO cache metrics for current number of entries and memory usage. #2270
* [ENHANCEMENT] Output all config fields to /config API, including those with empty value. #2209
* [ENHANCEMENT] Add "missing_metric_name" and "metric_name_invalid" reasons to cortex_discarded_samples_total metric. #2346
* [ENHANCEMENT] Experimental TSDB: sample ingestion errors are now reported via existing `cortex_discarded_samples_total` metric. #2370
* [BUGFIX] Ensure user state metrics are updated if a transfer fails. #2338
* [BUGFIX] Fixed etcd client keepalive settings. #2278
* [BUGFIX] Register the metrics of the WAL. #2295
* [BUXFIX] Experimental TSDB: fixed error handling when ingesting out of bound samples. #2342

### Known issues

- This experimental blocks storage in Cortex `1.0.0` has a bug which may lead to the error `cannot iterate chunk for series` when running queries. This bug has been fixed in #2400. If you're running the experimental blocks storage, please build Cortex from `master`.

### Config file breaking changes

In this section you can find a config file diff showing the breaking changes introduced in Cortex. You can also find the [full configuration file reference doc](https://cortexmetrics.io/docs/configuration/configuration-file/) in the website.

```diff
### ingester_config

 # Period with which to attempt to flush chunks.
 # CLI flag: -ingester.flush-period
-[flushcheckperiod: <duration> | default = 1m0s]
+[flush_period: <duration> | default = 1m0s]

 # Period chunks will remain in memory after flushing.
 # CLI flag: -ingester.retain-period
-[retainperiod: <duration> | default = 5m0s]
+[retain_period: <duration> | default = 5m0s]

 # Maximum chunk idle time before flushing.
 # CLI flag: -ingester.max-chunk-idle
-[maxchunkidle: <duration> | default = 5m0s]
+[max_chunk_idle_time: <duration> | default = 5m0s]

 # Maximum chunk idle time for chunks terminating in stale markers before
 # flushing. 0 disables it and a stale series is not flushed until the
 # max-chunk-idle timeout is reached.
 # CLI flag: -ingester.max-stale-chunk-idle
-[maxstalechunkidle: <duration> | default = 0s]
+[max_stale_chunk_idle_time: <duration> | default = 2m0s]

 # Timeout for individual flush operations.
 # CLI flag: -ingester.flush-op-timeout
-[flushoptimeout: <duration> | default = 1m0s]
+[flush_op_timeout: <duration> | default = 1m0s]

 # Maximum chunk age before flushing.
 # CLI flag: -ingester.max-chunk-age
-[maxchunkage: <duration> | default = 12h0m0s]
+[max_chunk_age: <duration> | default = 12h0m0s]

-# Range of time to subtract from MaxChunkAge to spread out flushes
+# Range of time to subtract from -ingester.max-chunk-age to spread out flushes
 # CLI flag: -ingester.chunk-age-jitter
-[chunkagejitter: <duration> | default = 20m0s]
+[chunk_age_jitter: <duration> | default = 0]

 # Number of concurrent goroutines flushing to dynamodb.
 # CLI flag: -ingester.concurrent-flushes
-[concurrentflushes: <int> | default = 50]
+[concurrent_flushes: <int> | default = 50]

-# If true, spread series flushes across the whole period of MaxChunkAge
+# If true, spread series flushes across the whole period of
+# -ingester.max-chunk-age.
 # CLI flag: -ingester.spread-flushes
-[spreadflushes: <boolean> | default = false]
+[spread_flushes: <boolean> | default = true]

 # Period with which to update the per-user ingestion rates.
 # CLI flag: -ingester.rate-update-period
-[rateupdateperiod: <duration> | default = 15s]
+[rate_update_period: <duration> | default = 15s]


### querier_config

 # The maximum number of concurrent queries.
 # CLI flag: -querier.max-concurrent
-[maxconcurrent: <int> | default = 20]
+[max_concurrent: <int> | default = 20]

 # Use batch iterators to execute query, as opposed to fully materialising the
 # series in memory.  Takes precedent over the -querier.iterators flag.
 # CLI flag: -querier.batch-iterators
-[batchiterators: <boolean> | default = false]
+[batch_iterators: <boolean> | default = true]

 # Use streaming RPCs to query ingester.
 # CLI flag: -querier.ingester-streaming
-[ingesterstreaming: <boolean> | default = false]
+[ingester_streaming: <boolean> | default = true]

 # Maximum number of samples a single query can load into memory.
 # CLI flag: -querier.max-samples
-[maxsamples: <int> | default = 50000000]
+[max_samples: <int> | default = 50000000]

 # The default evaluation interval or step size for subqueries.
 # CLI flag: -querier.default-evaluation-interval
-[defaultevaluationinterval: <duration> | default = 1m0s]
+[default_evaluation_interval: <duration> | default = 1m0s]

### query_frontend_config

 # URL of downstream Prometheus.
 # CLI flag: -frontend.downstream-url
-[downstream: <string> | default = ""]
+[downstream_url: <string> | default = ""]


### ruler_config

 # URL of alerts return path.
 # CLI flag: -ruler.external.url
-[externalurl: <url> | default = ]
+[external_url: <url> | default = ]

 # How frequently to evaluate rules
 # CLI flag: -ruler.evaluation-interval
-[evaluationinterval: <duration> | default = 1m0s]
+[evaluation_interval: <duration> | default = 1m0s]

 # How frequently to poll for rule changes
 # CLI flag: -ruler.poll-interval
-[pollinterval: <duration> | default = 1m0s]
+[poll_interval: <duration> | default = 1m0s]

-storeconfig:
+storage:

 # file path to store temporary rule files for the prometheus rule managers
 # CLI flag: -ruler.rule-path
-[rulepath: <string> | default = "/rules"]
+[rule_path: <string> | default = "/rules"]

 # URL of the Alertmanager to send notifications to.
 # CLI flag: -ruler.alertmanager-url
-[alertmanagerurl: <url> | default = ]
+[alertmanager_url: <url> | default = ]

 # Use DNS SRV records to discover alertmanager hosts.
 # CLI flag: -ruler.alertmanager-discovery
-[alertmanagerdiscovery: <boolean> | default = false]
+[enable_alertmanager_discovery: <boolean> | default = false]

 # How long to wait between refreshing alertmanager hosts.
 # CLI flag: -ruler.alertmanager-refresh-interval
-[alertmanagerrefreshinterval: <duration> | default = 1m0s]
+[alertmanager_refresh_interval: <duration> | default = 1m0s]

 # If enabled requests to alertmanager will utilize the V2 API.
 # CLI flag: -ruler.alertmanager-use-v2
-[alertmanangerenablev2api: <boolean> | default = false]
+[enable_alertmanager_v2: <boolean> | default = false]

 # Capacity of the queue for notifications to be sent to the Alertmanager.
 # CLI flag: -ruler.notification-queue-capacity
-[notificationqueuecapacity: <int> | default = 10000]
+[notification_queue_capacity: <int> | default = 10000]

 # HTTP timeout duration when sending notifications to the Alertmanager.
 # CLI flag: -ruler.notification-timeout
-[notificationtimeout: <duration> | default = 10s]
+[notification_timeout: <duration> | default = 10s]

 # Distribute rule evaluation using ring backend
 # CLI flag: -ruler.enable-sharding
-[enablesharding: <boolean> | default = false]
+[enable_sharding: <boolean> | default = false]

 # Time to spend searching for a pending ruler when shutting down.
 # CLI flag: -ruler.search-pending-for
-[searchpendingfor: <duration> | default = 5m0s]
+[search_pending_for: <duration> | default = 5m0s]

 # Period with which to attempt to flush rule groups.
 # CLI flag: -ruler.flush-period
-[flushcheckperiod: <duration> | default = 1m0s]
+[flush_period: <duration> | default = 1m0s]

### alertmanager_config

 # Base path for data storage.
 # CLI flag: -alertmanager.storage.path
-[datadir: <string> | default = "data/"]
+[data_dir: <string> | default = "data/"]

 # will be used to prefix all HTTP endpoints served by Alertmanager. If omitted,
 # relevant URL components will be derived automatically.
 # CLI flag: -alertmanager.web.external-url
-[externalurl: <url> | default = ]
+[external_url: <url> | default = ]

 # How frequently to poll Cortex configs
 # CLI flag: -alertmanager.configs.poll-interval
-[pollinterval: <duration> | default = 15s]
+[poll_interval: <duration> | default = 15s]

 # Listen address for cluster.
 # CLI flag: -cluster.listen-address
-[clusterbindaddr: <string> | default = "0.0.0.0:9094"]
+[cluster_bind_address: <string> | default = "0.0.0.0:9094"]

 # Explicit address to advertise in cluster.
 # CLI flag: -cluster.advertise-address
-[clusteradvertiseaddr: <string> | default = ""]
+[cluster_advertise_address: <string> | default = ""]

 # Time to wait between peers to send notifications.
 # CLI flag: -cluster.peer-timeout
-[peertimeout: <duration> | default = 15s]
+[peer_timeout: <duration> | default = 15s]

 # Filename of fallback config to use if none specified for instance.
 # CLI flag: -alertmanager.configs.fallback
-[fallbackconfigfile: <string> | default = ""]
+[fallback_config_file: <string> | default = ""]

 # Root of URL to generate if config is http://internal.monitor
 # CLI flag: -alertmanager.configs.auto-webhook-root
-[autowebhookroot: <string> | default = ""]
+[auto_webhook_root: <string> | default = ""]

### table_manager_config

-store:
+storage:

-# How frequently to poll DynamoDB to learn our capacity.
-# CLI flag: -dynamodb.poll-interval
-[dynamodb_poll_interval: <duration> | default = 2m0s]
+# How frequently to poll backend to learn our capacity.
+# CLI flag: -table-manager.poll-interval
+[poll_interval: <duration> | default = 2m0s]

-# DynamoDB periodic tables grace period (duration which table will be
-# created/deleted before/after it's needed).
-# CLI flag: -dynamodb.periodic-table.grace-period
+# Periodic tables grace period (duration which table will be created/deleted
+# before/after it's needed).
+# CLI flag: -table-manager.periodic-table.grace-period
 [creation_grace_period: <duration> | default = 10m0s]

 index_tables_provisioning:
   # Enables on demand throughput provisioning for the storage provider (if
-  # supported). Applies only to tables which are not autoscaled
-  # CLI flag: -dynamodb.periodic-table.enable-ondemand-throughput-mode
-  [provisioned_throughput_on_demand_mode: <boolean> | default = false]
+  # supported). Applies only to tables which are not autoscaled. Supported by
+  # DynamoDB
+  # CLI flag: -table-manager.index-table.enable-ondemand-throughput-mode
+  [enable_ondemand_throughput_mode: <boolean> | default = false]


   # Enables on demand throughput provisioning for the storage provider (if
-  # supported). Applies only to tables which are not autoscaled
-  # CLI flag: -dynamodb.periodic-table.inactive-enable-ondemand-throughput-mode
-  [inactive_throughput_on_demand_mode: <boolean> | default = false]
+  # supported). Applies only to tables which are not autoscaled. Supported by
+  # DynamoDB
+  # CLI flag: -table-manager.index-table.inactive-enable-ondemand-throughput-mode
+  [enable_inactive_throughput_on_demand_mode: <boolean> | default = false]


 chunk_tables_provisioning:
   # Enables on demand throughput provisioning for the storage provider (if
-  # supported). Applies only to tables which are not autoscaled
-  # CLI flag: -dynamodb.chunk-table.enable-ondemand-throughput-mode
-  [provisioned_throughput_on_demand_mode: <boolean> | default = false]
+  # supported). Applies only to tables which are not autoscaled. Supported by
+  # DynamoDB
+  # CLI flag: -table-manager.chunk-table.enable-ondemand-throughput-mode
+  [enable_ondemand_throughput_mode: <boolean> | default = false]

### storage_config

 aws:
-  dynamodbconfig:
+  dynamodb:
     # DynamoDB endpoint URL with escaped Key and Secret encoded. If only region
     # is specified as a host, proper endpoint will be deduced. Use
     # inmemory:///<table-name> to use a mock in-memory implementation.
     # CLI flag: -dynamodb.url
-    [dynamodb: <url> | default = ]
+    [dynamodb_url: <url> | default = ]

     # DynamoDB table management requests per second limit.
     # CLI flag: -dynamodb.api-limit
-    [apilimit: <float> | default = 2]
+    [api_limit: <float> | default = 2]

     # DynamoDB rate cap to back off when throttled.
     # CLI flag: -dynamodb.throttle-limit
-    [throttlelimit: <float> | default = 10]
+    [throttle_limit: <float> | default = 10]
-
-    # ApplicationAutoscaling endpoint URL with escaped Key and Secret encoded.
-    # CLI flag: -applicationautoscaling.url
-    [applicationautoscaling: <url> | default = ]


       # Queue length above which we will scale up capacity
       # CLI flag: -metrics.target-queue-length
-      [targetqueuelen: <int> | default = 100000]
+      [target_queue_length: <int> | default = 100000]

       # Scale up capacity by this multiple
       # CLI flag: -metrics.scale-up-factor
-      [scaleupfactor: <float> | default = 1.3]
+      [scale_up_factor: <float> | default = 1.3]

       # Ignore throttling below this level (rate per second)
       # CLI flag: -metrics.ignore-throttle-below
-      [minthrottling: <float> | default = 1]
+      [ignore_throttle_below: <float> | default = 1]

       # query to fetch ingester queue length
       # CLI flag: -metrics.queue-length-query
-      [queuelengthquery: <string> | default = "sum(avg_over_time(cortex_ingester_flush_queue_length{job=\"cortex/ingester\"}[2m]))"]
+      [queue_length_query: <string> | default = "sum(avg_over_time(cortex_ingester_flush_queue_length{job=\"cortex/ingester\"}[2m]))"]

       # query to fetch throttle rates per table
       # CLI flag: -metrics.write-throttle-query
-      [throttlequery: <string> | default = "sum(rate(cortex_dynamo_throttled_total{operation=\"DynamoDB.BatchWriteItem\"}[1m])) by (table) > 0"]
+      [write_throttle_query: <string> | default = "sum(rate(cortex_dynamo_throttled_total{operation=\"DynamoDB.BatchWriteItem\"}[1m])) by (table) > 0"]

       # query to fetch write capacity usage per table
       # CLI flag: -metrics.usage-query
-      [usagequery: <string> | default = "sum(rate(cortex_dynamo_consumed_capacity_total{operation=\"DynamoDB.BatchWriteItem\"}[15m])) by (table) > 0"]
+      [write_usage_query: <string> | default = "sum(rate(cortex_dynamo_consumed_capacity_total{operation=\"DynamoDB.BatchWriteItem\"}[15m])) by (table) > 0"]

       # query to fetch read capacity usage per table
       # CLI flag: -metrics.read-usage-query
-      [readusagequery: <string> | default = "sum(rate(cortex_dynamo_consumed_capacity_total{operation=\"DynamoDB.QueryPages\"}[1h])) by (table) > 0"]
+      [read_usage_query: <string> | default = "sum(rate(cortex_dynamo_consumed_capacity_total{operation=\"DynamoDB.QueryPages\"}[1h])) by (table) > 0"]

       # query to fetch read errors per table
       # CLI flag: -metrics.read-error-query
-      [readerrorquery: <string> | default = "sum(increase(cortex_dynamo_failures_total{operation=\"DynamoDB.QueryPages\",error=\"ProvisionedThroughputExceededException\"}[1m])) by (table) > 0"]
+      [read_error_query: <string> | default = "sum(increase(cortex_dynamo_failures_total{operation=\"DynamoDB.QueryPages\",error=\"ProvisionedThroughputExceededException\"}[1m])) by (table) > 0"]

     # Number of chunks to group together to parallelise fetches (zero to
     # disable)
-    # CLI flag: -dynamodb.chunk.gang.size
-    [chunkgangsize: <int> | default = 10]
+    # CLI flag: -dynamodb.chunk-gang-size
+    [chunk_gang_size: <int> | default = 10]

     # Max number of chunk-get operations to start in parallel
-    # CLI flag: -dynamodb.chunk.get.max.parallelism
-    [chunkgetmaxparallelism: <int> | default = 32]
+    # CLI flag: -dynamodb.chunk.get-max-parallelism
+    [chunk_get_max_parallelism: <int> | default = 32]

     backoff_config:
       # Minimum delay when backing off.
       # CLI flag: -bigtable.backoff-min-period
-      [minbackoff: <duration> | default = 100ms]
+      [min_period: <duration> | default = 100ms]

       # Maximum delay when backing off.
       # CLI flag: -bigtable.backoff-max-period
-      [maxbackoff: <duration> | default = 10s]
+      [max_period: <duration> | default = 10s]

       # Number of times to backoff and retry before failing.
       # CLI flag: -bigtable.backoff-retries
-      [maxretries: <int> | default = 10]
+      [max_retries: <int> | default = 10]

   # If enabled, once a tables info is fetched, it is cached.
   # CLI flag: -bigtable.table-cache.enabled
-  [tablecacheenabled: <boolean> | default = true]
+  [table_cache_enabled: <boolean> | default = true]

   # Duration to cache tables before checking again.
   # CLI flag: -bigtable.table-cache.expiration
-  [tablecacheexpiration: <duration> | default = 30m0s]
+  [table_cache_expiration: <duration> | default = 30m0s]

 # Cache validity for active index entries. Should be no higher than
 # -ingester.max-chunk-idle.
 # CLI flag: -store.index-cache-validity
-[indexcachevalidity: <duration> | default = 5m0s]
+[index_cache_validity: <duration> | default = 5m0s]

### ingester_client_config

 grpc_client_config:
   backoff_config:
     # Minimum delay when backing off.
     # CLI flag: -ingester.client.backoff-min-period
-    [minbackoff: <duration> | default = 100ms]
+    [min_period: <duration> | default = 100ms]

     # Maximum delay when backing off.
     # CLI flag: -ingester.client.backoff-max-period
-    [maxbackoff: <duration> | default = 10s]
+    [max_period: <duration> | default = 10s]

     # Number of times to backoff and retry before failing.
     # CLI flag: -ingester.client.backoff-retries
-    [maxretries: <int> | default = 10]
+    [max_retries: <int> | default = 10]

### frontend_worker_config

-# Address of query frontend service.
+# Address of query frontend service, in host:port format.
 # CLI flag: -querier.frontend-address
-[address: <string> | default = ""]
+[frontend_address: <string> | default = ""]

 # How often to query DNS.
 # CLI flag: -querier.dns-lookup-period
-[dnslookupduration: <duration> | default = 10s]
+[dns_lookup_duration: <duration> | default = 10s]

 grpc_client_config:
   backoff_config:
     # Minimum delay when backing off.
     # CLI flag: -querier.frontend-client.backoff-min-period
-    [minbackoff: <duration> | default = 100ms]
+    [min_period: <duration> | default = 100ms]

     # Maximum delay when backing off.
     # CLI flag: -querier.frontend-client.backoff-max-period
-    [maxbackoff: <duration> | default = 10s]
+    [max_period: <duration> | default = 10s]

     # Number of times to backoff and retry before failing.
     # CLI flag: -querier.frontend-client.backoff-retries
-    [maxretries: <int> | default = 10]
+    [max_retries: <int> | default = 10]

### consul_config

 # ACL Token used to interact with Consul.
-# CLI flag: -<prefix>.consul.acltoken
-[acltoken: <string> | default = ""]
+# CLI flag: -<prefix>.consul.acl-token
+[acl_token: <string> | default = ""]

 # HTTP timeout when talking to Consul
 # CLI flag: -<prefix>.consul.client-timeout
-[httpclienttimeout: <duration> | default = 20s]
+[http_client_timeout: <duration> | default = 20s]

 # Enable consistent reads to Consul.
 # CLI flag: -<prefix>.consul.consistent-reads
-[consistentreads: <boolean> | default = true]
+[consistent_reads: <boolean> | default = false]

 # Rate limit when watching key or prefix in Consul, in requests per second. 0
 # disables the rate limit.
 # CLI flag: -<prefix>.consul.watch-rate-limit
-[watchkeyratelimit: <float> | default = 0]
+[watch_rate_limit: <float> | default = 1]

 # Burst size used in rate limit. Values less than 1 are treated as 1.
 # CLI flag: -<prefix>.consul.watch-burst-size
-[watchkeyburstsize: <int> | default = 1]
+[watch_burst_size: <int> | default = 1]


### configstore_config
 # URL of configs API server.
 # CLI flag: -<prefix>.configs.url
-[configsapiurl: <url> | default = ]
+[configs_api_url: <url> | default = ]

 # Timeout for requests to Weave Cloud configs service.
 # CLI flag: -<prefix>.configs.client-timeout
-[clienttimeout: <duration> | default = 5s]
+[client_timeout: <duration> | default = 5s]
```

## 0.7.0 / 2020-03-16

Cortex `0.7.0` is a major step forward the upcoming `1.0` release. In this release, we've got 164 contributions from 26 authors. Thanks to all contributors! ❤️

Please be aware that Cortex `0.7.0` introduces some **breaking changes**. You're encouraged to read all the `[CHANGE]` entries below before upgrading your Cortex cluster. In particular:

- Cleaned up some configuration options in preparation for the Cortex `1.0.0` release (see also the [annotated config file breaking changes](#annotated-config-file-breaking-changes) below):
  - Removed CLI flags support to configure the schema (see [how to migrate from flags to schema file](https://cortexmetrics.io/docs/configuration/schema-configuration/#migrating-from-flags-to-schema-file))
  - Renamed CLI flag `-config-yaml` to `-schema-config-file`
  - Removed CLI flag `-store.min-chunk-age` in favor of `-querier.query-store-after`. The corresponding YAML config option `ingestermaxquerylookback` has been renamed to [`query_ingesters_within`](https://cortexmetrics.io/docs/configuration/configuration-file/#querier-config)
  - Deprecated CLI flag `-frontend.cache-split-interval` in favor of `-querier.split-queries-by-interval`
  - Renamed the YAML config option `defaul_validity` to `default_validity`
  - Removed the YAML config option `config_store` (in the [`alertmanager YAML config`](https://cortexmetrics.io/docs/configuration/configuration-file/#alertmanager-config)) in favor of `store`
  - Removed the YAML config root block `configdb` in favor of [`configs`](https://cortexmetrics.io/docs/configuration/configuration-file/#configs-config). This change is also reflected in the following CLI flags renaming:
      * `-database.*` -> `-configs.database.*`
      * `-database.migrations` -> `-configs.database.migrations-dir`
  - Removed the fluentd-based billing infrastructure including the CLI flags:
      * `-distributor.enable-billing`
      * `-billing.max-buffered-events`
      * `-billing.retry-delay`
      * `-billing.ingester`
- Removed support for using denormalised tokens in the ring. Before upgrading, make sure your Cortex cluster is already running `v0.6.0` or an earlier version with `-ingester.normalise-tokens=true`

### Full changelog

* [CHANGE] Removed support for flags to configure schema. Further, the flag for specifying the config file (`-config-yaml`) has been deprecated. Please use `-schema-config-file`. See the [Schema Configuration documentation](https://cortexmetrics.io/docs/configuration/schema-configuration/) for more details on how to configure the schema using the YAML file. #2221
* [CHANGE] In the config file, the root level `config_store` config option has been moved to `alertmanager` > `store` > `configdb`. #2125
* [CHANGE] Removed unnecessary `frontend.cache-split-interval` in favor of `querier.split-queries-by-interval` both to reduce configuration complexity and guarantee alignment of these two configs. Starting from now, `-querier.cache-results` may only be enabled in conjunction with `-querier.split-queries-by-interval` (previously the cache interval default was `24h` so if you want to preserve the same behaviour you should set `-querier.split-queries-by-interval=24h`). #2040
* [CHANGE] Renamed Configs configuration options. #2187
  * configuration options
    * `-database.*` -> `-configs.database.*`
    * `-database.migrations` -> `-configs.database.migrations-dir`
  * config file
    * `configdb.uri:` -> `configs.database.uri:`
    * `configdb.migrationsdir:` -> `configs.database.migrations_dir:`
    * `configdb.passwordfile:` -> `configs.database.password_file:`
* [CHANGE] Moved `-store.min-chunk-age` to the Querier config as `-querier.query-store-after`, allowing the store to be skipped during query time if the metrics wouldn't be found. The YAML config option `ingestermaxquerylookback` has been renamed to `query_ingesters_within` to match its CLI flag. #1893
* [CHANGE] Renamed the cache configuration setting `defaul_validity` to `default_validity`. #2140
* [CHANGE] Remove fluentd-based billing infrastructure and flags such as `-distributor.enable-billing`. #1491
* [CHANGE] Removed remaining support for using denormalised tokens in the ring. If you're still running ingesters with denormalised tokens (Cortex 0.4 or earlier, with `-ingester.normalise-tokens=false`), such ingesters will now be completely invisible to distributors and need to be either switched to Cortex 0.6.0 or later, or be configured to use normalised tokens. #2034
* [CHANGE] The frontend http server will now send 502 in case of deadline exceeded and 499 if the user requested cancellation. #2156
* [CHANGE] We now enforce queries to be up to `-querier.max-query-into-future` into the future (defaults to 10m). #1929
  * `-store.min-chunk-age` has been removed
  * `-querier.query-store-after` has been added in it's place.
* [CHANGE] Removed unused `/validate_expr endpoint`. #2152
* [CHANGE] Updated Prometheus dependency to v2.16.0. This Prometheus version uses Active Query Tracker to limit concurrent queries. In order to keep `-querier.max-concurrent` working, Active Query Tracker is enabled by default, and is configured to store its data to `active-query-tracker` directory (relative to current directory when Cortex started). This can be changed by using `-querier.active-query-tracker-dir` option. Purpose of Active Query Tracker is to log queries that were running when Cortex crashes. This logging happens on next Cortex start. #2088
* [CHANGE] Default to BigChunk encoding; may result in slightly higher disk usage if many timeseries have a constant value, but should generally result in fewer, bigger chunks. #2207
* [CHANGE] WAL replays are now done while the rest of Cortex is starting, and more specifically, when HTTP server is running. This makes it possible to scrape metrics during WAL replays. Applies to both chunks and experimental blocks storage. #2222
* [CHANGE] Cortex now has `/ready` probe for all services, not just ingester and querier as before. In single-binary mode, /ready reports 204 only if all components are running properly. #2166
* [CHANGE] If you are vendoring Cortex and use its components in your project, be aware that many Cortex components no longer start automatically when they are created. You may want to review PR and attached document. #2166
* [CHANGE] Experimental TSDB: the querier in-memory index cache used by the experimental blocks storage shifted from per-tenant to per-querier. The `-experimental.tsdb.bucket-store.index-cache-size-bytes` now configures the per-querier index cache max size instead of a per-tenant cache and its default has been increased to 1GB. #2189
* [CHANGE] Experimental TSDB: TSDB head compaction interval and concurrency is now configurable (defaults to 1 min interval and 5 concurrent head compactions). New options: `-experimental.tsdb.head-compaction-interval` and `-experimental.tsdb.head-compaction-concurrency`. #2172
* [CHANGE] Experimental TSDB: switched the blocks storage index header to the binary format. This change is expected to have no visible impact, except lower startup times and memory usage in the queriers. It's possible to switch back to the old JSON format via the flag `-experimental.tsdb.bucket-store.binary-index-header-enabled=false`. #2223
* [CHANGE] Experimental Memberlist KV store can now be used in single-binary Cortex. Attempts to use it previously would fail with panic. This change also breaks existing binary protocol used to exchange gossip messages, so this version will not be able to understand gossiped Ring when used in combination with the previous version of Cortex. Easiest way to upgrade is to shutdown old Cortex installation, and restart it with new version. Incremental rollout works too, but with reduced functionality until all components run the same version. #2016
* [FEATURE] Added a read-only local alertmanager config store using files named corresponding to their tenant id. #2125
* [FEATURE] Added flag `-experimental.ruler.enable-api` to enable the ruler api which implements the Prometheus API `/api/v1/rules` and `/api/v1/alerts` endpoints under the configured `-http.prefix`. #1999
* [FEATURE] Added sharding support to compactor when using the experimental TSDB blocks storage. #2113
* [FEATURE] Added ability to override YAML config file settings using environment variables. #2147
  * `-config.expand-env`
* [FEATURE] Added flags to disable Alertmanager notifications methods. #2187
  * `-configs.notifications.disable-email`
  * `-configs.notifications.disable-webhook`
* [FEATURE] Add /config HTTP endpoint which exposes the current Cortex configuration as YAML. #2165
* [FEATURE] Allow Prometheus remote write directly to ingesters. #1491
* [FEATURE] Introduced new standalone service `query-tee` that can be used for testing purposes to send the same Prometheus query to multiple backends (ie. two Cortex clusters ingesting the same metrics) and compare the performances. #2203
* [FEATURE] Fan out parallelizable queries to backend queriers concurrently. #1878
  * `querier.parallelise-shardable-queries` (bool)
  * Requires a shard-compatible schema (v10+)
  * This causes the number of traces to increase accordingly.
  * The query-frontend now requires a schema config to determine how/when to shard queries, either from a file or from flags (i.e. by the `config-yaml` CLI flag). This is the same schema config the queriers consume. The schema is only required to use this option.
  * It's also advised to increase downstream concurrency controls as well:
    * `querier.max-outstanding-requests-per-tenant`
    * `querier.max-query-parallelism`
    * `querier.max-concurrent`
    * `server.grpc-max-concurrent-streams` (for both query-frontends and queriers)
* [FEATURE] Added user sub rings to distribute users to a subset of ingesters. #1947
  * `-experimental.distributor.user-subring-size`
* [FEATURE] Add flag `-experimental.tsdb.stripe-size` to expose TSDB stripe size option. #2185
* [FEATURE] Experimental Delete Series: Added support for Deleting Series with Prometheus style API. Needs to be enabled first by setting `-purger.enable` to `true`. Deletion only supported when using `boltdb` and `filesystem` as index and object store respectively. Support for other stores to follow in separate PRs #2103
* [ENHANCEMENT] Alertmanager: Expose Per-tenant alertmanager metrics #2124
* [ENHANCEMENT] Add `status` label to `cortex_alertmanager_configs` metric to gauge the number of valid and invalid configs. #2125
* [ENHANCEMENT] Cassandra Authentication: added the `custom_authenticators` config option that allows users to authenticate with cassandra clusters using password authenticators that are not approved by default in [gocql](https://github.com/gocql/gocql/blob/81b8263d9fe526782a588ef94d3fa5c6148e5d67/conn.go#L27) #2093
* [ENHANCEMENT] Cassandra Storage: added `max_retries`, `retry_min_backoff` and `retry_max_backoff` configuration options to enable retrying recoverable errors. #2054
* [ENHANCEMENT] Allow to configure HTTP and gRPC server listen address, maximum number of simultaneous connections and connection keepalive settings.
  * `-server.http-listen-address`
  * `-server.http-conn-limit`
  * `-server.grpc-listen-address`
  * `-server.grpc-conn-limit`
  * `-server.grpc.keepalive.max-connection-idle`
  * `-server.grpc.keepalive.max-connection-age`
  * `-server.grpc.keepalive.max-connection-age-grace`
  * `-server.grpc.keepalive.time`
  * `-server.grpc.keepalive.timeout`
* [ENHANCEMENT] PostgreSQL: Bump up `github.com/lib/pq` from `v1.0.0` to `v1.3.0` to support PostgreSQL SCRAM-SHA-256 authentication. #2097
* [ENHANCEMENT] Cassandra Storage: User no longer need `CREATE` privilege on `<all keyspaces>` if given keyspace exists. #2032
* [ENHANCEMENT] Cassandra Storage: added `password_file` configuration options to enable reading Cassandra password from file. #2096
* [ENHANCEMENT] Configs API: Allow GET/POST configs in YAML format. #2181
* [ENHANCEMENT] Background cache writes are batched to improve parallelism and observability. #2135
* [ENHANCEMENT] Add automatic repair for checkpoint and WAL. #2105
* [ENHANCEMENT] Support `lastEvaluation` and `evaluationTime` in `/api/v1/rules` endpoints and make order of groups stable. #2196
* [ENHANCEMENT] Skip expired requests in query-frontend scheduling. #2082
* [ENHANCEMENT] Add ability to configure gRPC keepalive settings. #2066
* [ENHANCEMENT] Experimental TSDB: Export TSDB Syncer metrics from Compactor component, they are prefixed with `cortex_compactor_`. #2023
* [ENHANCEMENT] Experimental TSDB: Added dedicated flag `-experimental.tsdb.bucket-store.tenant-sync-concurrency` to configure the maximum number of concurrent tenants for which blocks are synched. #2026
* [ENHANCEMENT] Experimental TSDB: Expose metrics for objstore operations (prefixed with `cortex_<component>_thanos_objstore_`, component being one of `ingester`, `querier` and `compactor`). #2027
* [ENHANCEMENT] Experimental TSDB: Added support for Azure Storage to be used for block storage, in addition to S3 and GCS. #2083
* [ENHANCEMENT] Experimental TSDB: Reduced memory allocations in the ingesters when using the experimental blocks storage. #2057
* [ENHANCEMENT] Experimental Memberlist KV: expose `-memberlist.gossip-to-dead-nodes-time` and `-memberlist.dead-node-reclaim-time` options to control how memberlist library handles dead nodes and name reuse. #2131
* [BUGFIX] Alertmanager: fixed panic upon applying a new config, caused by duplicate metrics registration in the `NewPipelineBuilder` function. #211
* [BUGFIX] Azure Blob ChunkStore: Fixed issue causing `invalid chunk checksum` errors. #2074
* [BUGFIX] The gauge `cortex_overrides_last_reload_successful` is now only exported by components that use a `RuntimeConfigManager`. Previously, for components that do not initialize a `RuntimeConfigManager` (such as the compactor) the gauge was initialized with 0 (indicating error state) and then never updated, resulting in a false-negative permanent error state. #2092
* [BUGFIX] Fixed WAL metric names, added the `cortex_` prefix.
* [BUGFIX] Restored histogram `cortex_configs_request_duration_seconds` #2138
* [BUGFIX] Fix wrong syntax for `url` in config-file-reference. #2148
* [BUGFIX] Fixed some 5xx status code returned by the query-frontend when they should actually be 4xx. #2122
* [BUGFIX] Fixed leaked goroutines in the querier. #2070
* [BUGFIX] Experimental TSDB: fixed `/all_user_stats` and `/api/prom/user_stats` endpoints when using the experimental TSDB blocks storage. #2042
* [BUGFIX] Experimental TSDB: fixed ruler to correctly work with the experimental TSDB blocks storage. #2101

### Changes to denormalised tokens in the ring

Cortex 0.4.0 is the last version that can *write* denormalised tokens. Cortex 0.5.0 and above always write normalised tokens.

Cortex 0.6.0 is the last version that can *read* denormalised tokens. Starting with Cortex 0.7.0 only normalised tokens are supported, and ingesters writing denormalised tokens to the ring (running Cortex 0.4.0 or earlier with `-ingester.normalise-tokens=false`) are ignored by distributors. Such ingesters should either switch to using normalised tokens, or be upgraded to Cortex 0.5.0 or later.

### Known issues

- The gRPC streaming for ingesters doesn't work when using the experimental TSDB blocks storage. Please do not enable `-querier.ingester-streaming` if you're using the TSDB blocks storage. If you want to enable it, you can build Cortex from `master` given the issue has been fixed after Cortex `0.7` branch has been cut and the fix wasn't included in the `0.7` because related to an experimental feature.

### Annotated config file breaking changes

In this section you can find a config file diff showing the breaking changes introduced in Cortex `0.7`. You can also find the [full configuration file reference doc](https://cortexmetrics.io/docs/configuration/configuration-file/) in the website.

 ```diff
### Root level config

 # "configdb" has been moved to "alertmanager > store > configdb".
-[configdb: <configdb_config>]

 # "config_store" has been renamed to "configs".
-[config_store: <configstore_config>]
+[configs: <configs_config>]


### `distributor_config`

 # The support to hook an external billing system has been removed.
-[enable_billing: <boolean> | default = false]
-billing:
-  [maxbufferedevents: <int> | default = 1024]
-  [retrydelay: <duration> | default = 500ms]
-  [ingesterhostport: <string> | default = "localhost:24225"]


### `querier_config`

 # "ingestermaxquerylookback" has been renamed to "query_ingesters_within".
-[ingestermaxquerylookback: <duration> | default = 0s]
+[query_ingesters_within: <duration> | default = 0s]


### `queryrange_config`

results_cache:
  cache:
     # "defaul_validity" has been renamed to "default_validity".
-    [defaul_validity: <duration> | default = 0s]
+    [default_validity: <duration> | default = 0s]

   # "cache_split_interval" has been deprecated in favor of "split_queries_by_interval".
-  [cache_split_interval: <duration> | default = 24h0m0s]


### `alertmanager_config`

# The "store" config block has been added. This includes "configdb" which previously
# was the "configdb" root level config block.
+store:
+  [type: <string> | default = "configdb"]
+  [configdb: <configstore_config>]
+  local:
+    [path: <string> | default = ""]


### `storage_config`

index_queries_cache_config:
   # "defaul_validity" has been renamed to "default_validity".
-  [defaul_validity: <duration> | default = 0s]
+  [default_validity: <duration> | default = 0s]


### `chunk_store_config`

chunk_cache_config:
   # "defaul_validity" has been renamed to "default_validity".
-  [defaul_validity: <duration> | default = 0s]
+  [default_validity: <duration> | default = 0s]

write_dedupe_cache_config:
   # "defaul_validity" has been renamed to "default_validity".
-  [defaul_validity: <duration> | default = 0s]
+  [default_validity: <duration> | default = 0s]

 # "min_chunk_age" has been removed in favor of "querier > query_store_after".
-[min_chunk_age: <duration> | default = 0s]


### `configs_config`

-# "uri" has been moved to "database > uri".
-[uri: <string> | default = "postgres://postgres@configs-db.weave.local/configs?sslmode=disable"]

-# "migrationsdir" has been moved to "database > migrations_dir".
-[migrationsdir: <string> | default = ""]

-# "passwordfile" has been moved to "database > password_file".
-[passwordfile: <string> | default = ""]

+database:
+  [uri: <string> | default = "postgres://postgres@configs-db.weave.local/configs?sslmode=disable"]
+  [migrations_dir: <string> | default = ""]
+  [password_file: <string> | default = ""]
```

## 0.6.1 / 2020-02-05

* [BUGFIX] Fixed parsing of the WAL configuration when specified in the YAML config file. #2071

## 0.6.0 / 2020-01-28

Note that the ruler flags need to be changed in this upgrade. You're moving from a single node ruler to something that might need to be sharded.
Further, if you're using the configs service, we've upgraded the migration library and this requires some manual intervention. See full instructions below to upgrade your PostgreSQL.

* [CHANGE] The frontend component now does not cache results if it finds a `Cache-Control` header and if one of its values is `no-store`. #1974
* [CHANGE] Flags changed with transition to upstream Prometheus rules manager:
  * `-ruler.client-timeout` is now `ruler.configs.client-timeout` in order to match `ruler.configs.url`.
  * `-ruler.group-timeout`has been removed.
  * `-ruler.num-workers` has been removed.
  * `-ruler.rule-path` has been added to specify where the prometheus rule manager will sync rule files.
  * `-ruler.storage.type` has beem added to specify the rule store backend type, currently only the configdb.
  * `-ruler.poll-interval` has been added to specify the interval in which to poll new rule groups.
  * `-ruler.evaluation-interval` default value has changed from `15s` to `1m` to match the default evaluation interval in Prometheus.
  * Ruler sharding requires a ring which can be configured via the ring flags prefixed by `ruler.ring.`. #1987
* [CHANGE] Use relative links from /ring page to make it work when used behind reverse proxy. #1896
* [CHANGE] Deprecated `-distributor.limiter-reload-period` flag. #1766
* [CHANGE] Ingesters now write only normalised tokens to the ring, although they can still read denormalised tokens used by other ingesters. `-ingester.normalise-tokens` is now deprecated, and ignored. If you want to switch back to using denormalised tokens, you need to downgrade to Cortex 0.4.0. Previous versions don't handle claiming tokens from normalised ingesters correctly. #1809
* [CHANGE] Overrides mechanism has been renamed to "runtime config", and is now separate from limits. Runtime config is simply a file that is reloaded by Cortex every couple of seconds. Limits and now also multi KV use this mechanism.<br />New arguments were introduced: `-runtime-config.file` (defaults to empty) and `-runtime-config.reload-period` (defaults to 10 seconds), which replace previously used `-limits.per-user-override-config` and `-limits.per-user-override-period` options. Old options are still used if `-runtime-config.file` is not specified. This change is also reflected in YAML configuration, where old `limits.per_tenant_override_config` and `limits.per_tenant_override_period` fields are replaced with `runtime_config.file` and `runtime_config.period` respectively. #1749
* [CHANGE] Cortex now rejects data with duplicate labels. Previously, such data was accepted, with duplicate labels removed with only one value left. #1964
* [CHANGE] Changed the default value for `-distributor.ha-tracker.prefix` from `collectors/` to `ha-tracker/` in order to not clash with other keys (ie. ring) stored in the same key-value store. #1940
* [FEATURE] Experimental: Write-Ahead-Log added in ingesters for more data reliability against ingester crashes. #1103
  * `--ingester.wal-enabled`: Setting this to `true` enables writing to WAL during ingestion.
  * `--ingester.wal-dir`: Directory where the WAL data should be stored and/or recovered from.
  * `--ingester.checkpoint-enabled`: Set this to `true` to enable checkpointing of in-memory chunks to disk.
  * `--ingester.checkpoint-duration`: This is the interval at which checkpoints should be created.
  * `--ingester.recover-from-wal`: Set this to `true` to recover data from an existing WAL.
  * For more information, please checkout the ["Ingesters with WAL" guide](https://cortexmetrics.io/docs/guides/ingesters-with-wal/).
* [FEATURE] The distributor can now drop labels from samples (similar to the removal of the replica label for HA ingestion) per user via the `distributor.drop-label` flag. #1726
* [FEATURE] Added flag `debug.mutex-profile-fraction` to enable mutex profiling #1969
* [FEATURE] Added `global` ingestion rate limiter strategy. Deprecated `-distributor.limiter-reload-period` flag. #1766
* [FEATURE] Added support for Microsoft Azure blob storage to be used for storing chunk data. #1913
* [FEATURE] Added readiness probe endpoint`/ready` to queriers. #1934
* [FEATURE] Added "multi" KV store that can interact with two other KV stores, primary one for all reads and writes, and secondary one, which only receives writes. Primary/secondary store can be modified in runtime via runtime-config mechanism (previously "overrides"). #1749
* [FEATURE] Added support to store ring tokens to a file and read it back on startup, instead of generating/fetching the tokens to/from the ring. This feature can be enabled with the flag `-ingester.tokens-file-path`. #1750
* [FEATURE] Experimental TSDB: Added `/series` API endpoint support with TSDB blocks storage. #1830
* [FEATURE] Experimental TSDB: Added TSDB blocks `compactor` component, which iterates over users blocks stored in the bucket and compact them according to the configured block ranges. #1942
* [ENHANCEMENT] metric `cortex_ingester_flush_reasons` gets a new `reason` value: `Spread`, when `-ingester.spread-flushes` option is enabled. #1978
* [ENHANCEMENT] Added `password` and `enable_tls` options to redis cache configuration. Enables usage of Microsoft Azure Cache for Redis service. #1923
* [ENHANCEMENT] Upgraded Kubernetes API version for deployments from `extensions/v1beta1` to `apps/v1`. #1941
* [ENHANCEMENT] Experimental TSDB: Open existing TSDB on startup to prevent ingester from becoming ready before it can accept writes. The max concurrency is set via `--experimental.tsdb.max-tsdb-opening-concurrency-on-startup`. #1917
* [ENHANCEMENT] Experimental TSDB: Querier now exports aggregate metrics from Thanos bucket store and in memory index cache (many metrics to list, but all have `cortex_querier_bucket_store_` or `cortex_querier_blocks_index_cache_` prefix). #1996
* [ENHANCEMENT] Experimental TSDB: Improved multi-tenant bucket store. #1991
  * Allowed to configure the blocks sync interval via `-experimental.tsdb.bucket-store.sync-interval` (0 disables the sync)
  * Limited the number of tenants concurrently synched by `-experimental.tsdb.bucket-store.block-sync-concurrency`
  * Renamed `cortex_querier_sync_seconds` metric to `cortex_querier_blocks_sync_seconds`
  * Track `cortex_querier_blocks_sync_seconds` metric for the initial sync too
* [BUGFIX] Fixed unnecessary CAS operations done by the HA tracker when the jitter is enabled. #1861
* [BUGFIX] Fixed ingesters getting stuck in a LEAVING state after coming up from an ungraceful exit. #1921
* [BUGFIX] Reduce memory usage when ingester Push() errors. #1922
* [BUGFIX] Table Manager: Fixed calculation of expected tables and creation of tables from next active schema considering grace period. #1976
* [BUGFIX] Experimental TSDB: Fixed ingesters consistency during hand-over when using experimental TSDB blocks storage. #1854 #1818
* [BUGFIX] Experimental TSDB: Fixed metrics when using experimental TSDB blocks storage. #1981 #1982 #1990 #1983
* [BUGFIX] Experimental memberlist: Use the advertised address when sending packets to other peers of the Gossip memberlist. #1857
* [BUGFIX] Experimental TSDB: Fixed incorrect query results introduced in #2604 caused by a buffer incorrectly reused while iterating samples. #2697

### Upgrading PostgreSQL (if you're using configs service)

Reference: <https://github.com/golang-migrate/migrate/tree/master/database/postgres#upgrading-from-v1>

1. Install the migrate package cli tool: <https://github.com/golang-migrate/migrate/tree/master/cmd/migrate#installation>
2. Drop the `schema_migrations` table: `DROP TABLE schema_migrations;`.
2. Run the migrate command:

```bash
migrate  -path <absolute_path_to_cortex>/cmd/cortex/migrations -database postgres://localhost:5432/database force 2
```

### Known issues

- The `cortex_prometheus_rule_group_last_evaluation_timestamp_seconds` metric, tracked by the ruler, is not unregistered for rule groups not being used anymore. This issue will be fixed in the next Cortex release (see [2033](https://github.com/cortexproject/cortex/issues/2033)).

- Write-Ahead-Log (WAL) does not have automatic repair of corrupt checkpoint or WAL segments, which is possible if ingester crashes abruptly or the underlying disk corrupts. Currently the only way to resolve this is to manually delete the affected checkpoint and/or WAL segments. Automatic repair will be added in the future releases.

## 0.4.0 / 2019-12-02

* [CHANGE] The frontend component has been refactored to be easier to re-use. When upgrading the frontend, cache entries will be discarded and re-created with the new protobuf schema. #1734
* [CHANGE] Removed direct DB/API access from the ruler. `-ruler.configs.url` has been now deprecated. #1579
* [CHANGE] Removed `Delta` encoding. Any old chunks with `Delta` encoding cannot be read anymore. If `ingester.chunk-encoding` is set to `Delta` the ingester will fail to start. #1706
* [CHANGE] Setting `-ingester.max-transfer-retries` to 0 now disables hand-over when ingester is shutting down. Previously, zero meant infinite number of attempts. #1771
* [CHANGE] `dynamo` has been removed as a valid storage name to make it consistent for all components. `aws` and `aws-dynamo` remain as valid storage names.
* [CHANGE/FEATURE] The frontend split and cache intervals can now be configured using the respective flag `--querier.split-queries-by-interval` and `--frontend.cache-split-interval`.
  * If `--querier.split-queries-by-interval` is not provided request splitting is disabled by default.
  * __`--querier.split-queries-by-day` is still accepted for backward compatibility but has been deprecated. You should now use `--querier.split-queries-by-interval`. We recommend a to use a multiple of 24 hours.__
* [FEATURE] Global limit on the max series per user and metric #1760
  * `-ingester.max-global-series-per-user`
  * `-ingester.max-global-series-per-metric`
  * Requires `-distributor.replication-factor` and `-distributor.shard-by-all-labels` set for the ingesters too
* [FEATURE] Flush chunks with stale markers early with `ingester.max-stale-chunk-idle`. #1759
* [FEATURE] EXPERIMENTAL: Added new KV Store backend based on memberlist library. Components can gossip about tokens and ingester states, instead of using Consul or Etcd. #1721
* [FEATURE] EXPERIMENTAL: Use TSDB in the ingesters & flush blocks to S3/GCS ala Thanos. This will let us use an Object Store more efficiently and reduce costs. #1695
* [FEATURE] Allow Query Frontend to log slow queries with `frontend.log-queries-longer-than`. #1744
* [FEATURE] Add HTTP handler to trigger ingester flush & shutdown - used when running as a stateful set with the WAL enabled.  #1746
* [FEATURE] EXPERIMENTAL: Added GCS support to TSDB blocks storage. #1772
* [ENHANCEMENT] Reduce memory allocations in the write path. #1706
* [ENHANCEMENT] Consul client now follows recommended practices for blocking queries wrt returned Index value. #1708
* [ENHANCEMENT] Consul client can optionally rate-limit itself during Watch (used e.g. by ring watchers) and WatchPrefix (used by HA feature) operations. Rate limiting is disabled by default. New flags added: `--consul.watch-rate-limit`, and `--consul.watch-burst-size`. #1708
* [ENHANCEMENT] Added jitter to HA deduping heartbeats, configure using `distributor.ha-tracker.update-timeout-jitter-max` #1534
* [ENHANCEMENT] Add ability to flush chunks with stale markers early. #1759
* [BUGFIX] Stop reporting successful actions as 500 errors in KV store metrics. #1798
* [BUGFIX] Fix bug where duplicate labels can be returned through metadata APIs. #1790
* [BUGFIX] Fix reading of old, v3 chunk data. #1779
* [BUGFIX] Now support IAM roles in service accounts in AWS EKS. #1803
* [BUGFIX] Fixed duplicated series returned when querying both ingesters and store with the experimental TSDB blocks storage. #1778

In this release we updated the following dependencies:

- gRPC v1.25.0  (resulted in a drop of 30% CPU usage when compression is on)
- jaeger-client v2.20.0
- aws-sdk-go to v1.25.22

## 0.3.0 / 2019-10-11

This release adds support for Redis as an alternative to Memcached, and also includes many optimisations which reduce CPU and memory usage.

* [CHANGE] Gauge metrics were renamed to drop the `_total` suffix. #1685
  * In Alertmanager, `alertmanager_configs_total` is now `alertmanager_configs`
  * In Ruler, `scheduler_configs_total` is now `scheduler_configs`
  * `scheduler_groups_total` is now `scheduler_groups`.
* [CHANGE] `--alertmanager.configs.auto-slack-root` flag was dropped as auto Slack root is not supported anymore. #1597
* [CHANGE] In table-manager, default DynamoDB capacity was reduced from 3,000 units to 1,000 units. We recommend you do not run with the defaults: find out what figures are needed for your environment and set that via `-dynamodb.periodic-table.write-throughput` and `-dynamodb.chunk-table.write-throughput`.
* [FEATURE] Add Redis support for caching #1612
* [FEATURE] Allow spreading chunk writes across multiple S3 buckets #1625
* [FEATURE] Added `/shutdown` endpoint for ingester to shutdown all operations of the ingester. #1746
* [ENHANCEMENT] Upgraded Prometheus to 2.12.0 and Alertmanager to 0.19.0. #1597
* [ENHANCEMENT] Cortex is now built with Go 1.13 #1675, #1676, #1679
* [ENHANCEMENT] Many optimisations, mostly impacting ingester and querier: #1574, #1624, #1638, #1644, #1649, #1654, #1702

Full list of changes: <https://github.com/cortexproject/cortex/compare/v0.2.0...v0.3.0>

## 0.2.0 / 2019-09-05

This release has several exciting features, the most notable of them being setting `-ingester.spread-flushes` to potentially reduce your storage space by upto 50%.

* [CHANGE] Flags changed due to changes upstream in Prometheus Alertmanager #929:
  * `alertmanager.mesh.listen-address` is now `cluster.listen-address`
  * `alertmanager.mesh.peer.host` and `alertmanager.mesh.peer.service` can be replaced by `cluster.peer`
  * `alertmanager.mesh.hardware-address`, `alertmanager.mesh.nickname`, `alertmanager.mesh.password`, and `alertmanager.mesh.peer.refresh-interval` all disappear.
* [CHANGE] --claim-on-rollout flag deprecated; feature is now always on #1566
* [CHANGE] Retention period must now be a multiple of periodic table duration #1564
* [CHANGE] The value for the name label for the chunks memcache in all `cortex_cache_` metrics is now `chunksmemcache` (before it was `memcache`) #1569
* [FEATURE] Makes the ingester flush each timeseries at a specific point in the max-chunk-age cycle with `-ingester.spread-flushes`. This means multiple replicas of a chunk are very likely to contain the same contents which cuts chunk storage space by up to 66%. #1578
* [FEATURE] Make minimum number of chunk samples configurable per user #1620
* [FEATURE] Honor HTTPS for custom S3 URLs #1603
* [FEATURE] You can now point the query-frontend at a normal Prometheus for parallelisation and caching #1441
* [FEATURE] You can now specify `http_config` on alert receivers #929
* [FEATURE] Add option to use jump hashing to load balance requests to memcached #1554
* [FEATURE] Add status page for HA tracker to distributors #1546
* [FEATURE] The distributor ring page is now easier to read with alternate rows grayed out #1621

## 0.1.0 / 2019-08-07

* [CHANGE] HA Tracker flags were renamed to provide more clarity #1465
  * `distributor.accept-ha-labels` is now `distributor.ha-tracker.enable`
  * `distributor.accept-ha-samples` is now `distributor.ha-tracker.enable-for-all-users`
  * `ha-tracker.replica` is now `distributor.ha-tracker.replica`
  * `ha-tracker.cluster` is now `distributor.ha-tracker.cluster`
* [FEATURE] You can specify "heap ballast" to reduce Go GC Churn #1489
* [BUGFIX] HA Tracker no longer always makes a request to Consul/Etcd when a request is not from the active replica #1516
* [BUGFIX] Queries are now correctly cancelled by the query-frontend #1508<|MERGE_RESOLUTION|>--- conflicted
+++ resolved
@@ -35,11 +35,8 @@
 * [FEATURE] Ruler: Support for filtering rules in the API. #5417
 * [FEATURE] Compactor: Add `-compactor.ring.tokens-file-path` to store generated tokens locally. #5432
 * [FEATURE] Query Frontend: Add `-frontend.retry-on-too-many-outstanding-requests` to re-enqueue 429 requests if there are multiple query-schedulers available. #5496
-<<<<<<< HEAD
+* [FEATURE] Store Gateway: Add `-blocks-storage.bucket-store.max-inflight-requests`for store gateways to reject further requests upon reaching the limit. #5553
 * [FEATURE] Compactor: Implemented partitioning compactor based on proposal #4843. #5465
-=======
-* [FEATURE] Store Gateway: Add `-blocks-storage.bucket-store.max-inflight-requests`for store gateways to reject further requests upon reaching the limit. #5553
->>>>>>> 97effe9b
 * [ENHANCEMENT] Distributor/Ingester: Add span on push path #5319
 * [ENHANCEMENT] Support object storage backends for runtime configuration file. #5292
 * [ENHANCEMENT] Query Frontend: Reject subquery with too small step size. #5323
