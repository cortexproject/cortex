--- conflicted
+++ resolved
@@ -62,7 +62,6 @@
 			Values: []string{applicationJson},
 		},
 	}
-<<<<<<< HEAD
 
 	respHeadersProtobuf = []*tripperware.PrometheusResponseHeader{
 		{
@@ -70,11 +69,7 @@
 			Values: []string{applicationProtobuf},
 		},
 	}
-
-	parsedResponse = &PrometheusResponse{
-=======
 	parsedResponse = &tripperware.PrometheusResponse{
->>>>>>> 1c9c53ba
 		Status: "success",
 		Data: tripperware.PrometheusData{
 			ResultType: model.ValMatrix.String(),
