--- conflicted
+++ resolved
@@ -18,11 +18,8 @@
 * [ENHANCEMENT] Query-frontend/scheduler: added querier forget delay (`-query-frontend.querier-forget-delay` and `-query-scheduler.querier-forget-delay`) to mitigate the blast radius in the event queriers crash because of a repeatedly sent "query of death" when shuffle-sharding is enabled. #3901
 * [ENHANCEMENT] Ingester: reduce CPU and memory when an high number of errors are returned by the ingester on the write path with the blocks storage. #3969 #3971
 * [BUGFIX] Distributor: reverted changes done to rate limiting in #3825. #3948
-<<<<<<< HEAD
-* [BUGFIX] Ingester: Fix race condition when opening and closing tsdb concurrently #3959
-=======
+* [BUGFIX] Ingester: Fix race condition when opening and closing tsdb concurrently. #3959
 * [BUGFIX] Querier: streamline tracing spans. #3924
->>>>>>> c28d3262
 
 ## 1.8.0 in progress
 
