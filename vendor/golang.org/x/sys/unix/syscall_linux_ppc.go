--- conflicted
+++ resolved
@@ -12,10 +12,6 @@
 	"unsafe"
 )
 
-<<<<<<< HEAD
-//sys	dup2(oldfd int, newfd int) (err error)
-=======
->>>>>>> 4e9fc3a2
 //sys	EpollWait(epfd int, events []EpollEvent, msec int) (n int, err error)
 //sys	Fchown(fd int, uid int, gid int) (err error)
 //sys	Fstat(fd int, stat *Stat_t) (err error) = SYS_FSTAT64
@@ -219,18 +215,6 @@
 	rsa.Service_name_len = uint32(length)
 }
 
-<<<<<<< HEAD
-//sys	poll(fds *PollFd, nfds int, timeout int) (n int, err error)
-
-func Poll(fds []PollFd, timeout int) (n int, err error) {
-	if len(fds) == 0 {
-		return poll(nil, 0, timeout)
-	}
-	return poll(&fds[0], len(fds), timeout)
-}
-
-=======
->>>>>>> 4e9fc3a2
 //sys	syncFileRange2(fd int, flags int, off int64, n int64) (err error) = SYS_SYNC_FILE_RANGE2
 
 func SyncFileRange(fd int, off int64, n int64, flags int) error {
