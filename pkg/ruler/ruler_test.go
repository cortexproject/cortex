package ruler

import (
	"context"
	"encoding/binary"
	"fmt"
	io "io"
	"math/rand"
	"net/http"
	"net/http/httptest"
	"os"
	"reflect"
	"sort"
	"strconv"
	"strings"
	"sync"
	"testing"
	"time"
	"unsafe"

<<<<<<< HEAD
	"github.com/gogo/protobuf/types"
	"github.com/pkg/errors"

	"github.com/cortexproject/cortex/pkg/ruler/rulestore/objectclient"
=======
	"github.com/thanos-io/objstore"

	"github.com/cortexproject/cortex/pkg/ruler/rulestore/bucketclient"
>>>>>>> 250f7f3e

	"github.com/go-kit/log"
	"github.com/go-kit/log/level"
	"github.com/gorilla/mux"
	"github.com/prometheus/client_golang/prometheus"
	prom_testutil "github.com/prometheus/client_golang/prometheus/testutil"
	"github.com/prometheus/common/model"
	"github.com/prometheus/prometheus/model/labels"
	"github.com/prometheus/prometheus/model/rulefmt"
	"github.com/prometheus/prometheus/notifier"
	"github.com/prometheus/prometheus/promql"
	promRules "github.com/prometheus/prometheus/rules"
	"github.com/prometheus/prometheus/storage"
	"github.com/stretchr/testify/assert"
	"github.com/stretchr/testify/mock"
	"github.com/stretchr/testify/require"
	"github.com/weaveworks/common/user"
	"go.uber.org/atomic"
	"google.golang.org/grpc"
	"gopkg.in/yaml.v3"

	"github.com/cortexproject/cortex/pkg/cortexpb"
	"github.com/cortexproject/cortex/pkg/purger"
	"github.com/cortexproject/cortex/pkg/querier"
	"github.com/cortexproject/cortex/pkg/ring"
	"github.com/cortexproject/cortex/pkg/ring/kv"
	"github.com/cortexproject/cortex/pkg/ring/kv/consul"
	"github.com/cortexproject/cortex/pkg/ruler/rulespb"
	"github.com/cortexproject/cortex/pkg/ruler/rulestore"
	"github.com/cortexproject/cortex/pkg/tenant"
	"github.com/cortexproject/cortex/pkg/util"
	"github.com/cortexproject/cortex/pkg/util/flagext"
	"github.com/cortexproject/cortex/pkg/util/services"
	"github.com/cortexproject/cortex/pkg/util/validation"
)

func defaultRulerConfig(t testing.TB) Config {
	t.Helper()

	// Create a new temporary directory for the rules, so that
	// each test will run in isolation.
	rulesDir := t.TempDir()

	codec := ring.GetCodec()
	consul, closer := consul.NewInMemoryClient(codec, log.NewNopLogger(), nil)
	t.Cleanup(func() { assert.NoError(t, closer.Close()) })

	cfg := Config{}
	flagext.DefaultValues(&cfg)
	cfg.RulePath = rulesDir
	cfg.Ring.KVStore.Mock = consul
	cfg.Ring.NumTokens = 1
	cfg.Ring.ListenPort = 0
	cfg.Ring.InstanceAddr = "localhost"
	cfg.Ring.InstanceID = "localhost"
	cfg.EnableQueryStats = false

	return cfg
}

type ruleLimits struct {
	evalDelay            time.Duration
	tenantShard          int
	maxRulesPerRuleGroup int
	maxRuleGroups        int
}

func (r ruleLimits) EvaluationDelay(_ string) time.Duration {
	return r.evalDelay
}

func (r ruleLimits) RulerTenantShardSize(_ string) int {
	return r.tenantShard
}

func (r ruleLimits) RulerMaxRuleGroupsPerTenant(_ string) int {
	return r.maxRuleGroups
}

func (r ruleLimits) RulerMaxRulesPerRuleGroup(_ string) int {
	return r.maxRulesPerRuleGroup
}

func newEmptyQueryable() storage.Queryable {
	return storage.QueryableFunc(func(ctx context.Context, mint, maxt int64) (storage.Querier, error) {
		return emptyQuerier{}, nil
	})
}

type emptyQuerier struct {
}

func (e emptyQuerier) LabelValues(name string, matchers ...*labels.Matcher) ([]string, storage.Warnings, error) {
	return nil, nil, nil
}

func (e emptyQuerier) LabelNames(matchers ...*labels.Matcher) ([]string, storage.Warnings, error) {
	return nil, nil, nil
}

func (e emptyQuerier) Close() error {
	return nil
}

func (e emptyQuerier) Select(sortSeries bool, hints *storage.SelectHints, matchers ...*labels.Matcher) storage.SeriesSet {
	return storage.EmptySeriesSet()
}

func testQueryableFunc(querierTestConfig *querier.TestConfig, reg prometheus.Registerer, logger log.Logger) storage.QueryableFunc {
	if querierTestConfig != nil {
		// disable active query tracking for test
		querierTestConfig.Cfg.ActiveQueryTrackerDir = ""

		overrides, _ := validation.NewOverrides(querier.DefaultLimitsConfig(), nil)
		q, _, _ := querier.New(querierTestConfig.Cfg, overrides, querierTestConfig.Distributor, querierTestConfig.Stores, purger.NewNoopTombstonesLoader(), reg, logger)
		return func(ctx context.Context, mint, maxt int64) (storage.Querier, error) {
			return q.Querier(ctx, mint, maxt)
		}
	}

	return func(ctx context.Context, mint, maxt int64) (storage.Querier, error) {
		return storage.NoopQuerier(), nil
	}
}

func testSetup(t *testing.T, querierTestConfig *querier.TestConfig) (*promql.Engine, storage.QueryableFunc, Pusher, log.Logger, RulesLimits, prometheus.Registerer) {
	tracker := promql.NewActiveQueryTracker(t.TempDir(), 20, log.NewNopLogger())

	engine := promql.NewEngine(promql.EngineOpts{
		MaxSamples:         1e6,
		ActiveQueryTracker: tracker,
		Timeout:            2 * time.Minute,
	})

	// Mock the pusher
	pusher := newPusherMock()
	pusher.MockPush(&cortexpb.WriteResponse{}, nil)

	l := log.NewLogfmtLogger(os.Stdout)
	l = level.NewFilter(l, level.AllowInfo())

	reg := prometheus.NewRegistry()
	queryable := testQueryableFunc(querierTestConfig, reg, l)

	return engine, queryable, pusher, l, ruleLimits{evalDelay: 0, maxRuleGroups: 20, maxRulesPerRuleGroup: 15}, reg
}

func newManager(t *testing.T, cfg Config) *DefaultMultiTenantManager {
	engine, queryable, pusher, logger, overrides, reg := testSetup(t, nil)
	manager, err := NewDefaultMultiTenantManager(cfg, DefaultTenantManagerFactory(cfg, pusher, queryable, engine, overrides, nil), reg, logger)
	require.NoError(t, err)

	return manager
}

type mockRulerClientsPool struct {
	ClientsPool
	cfg           Config
	rulerAddrMap  map[string]*Ruler
	numberOfCalls atomic.Int32
}

type mockRulerClient struct {
	ruler         *Ruler
	numberOfCalls *atomic.Int32
}

func (c *mockRulerClient) Rules(ctx context.Context, in *RulesRequest, _ ...grpc.CallOption) (*RulesResponse, error) {
	c.numberOfCalls.Inc()
	return c.ruler.Rules(ctx, in)
}

func (p *mockRulerClientsPool) GetClientFor(addr string) (RulerClient, error) {
	for _, r := range p.rulerAddrMap {
		if r.lifecycler.GetInstanceAddr() == addr {
			return &mockRulerClient{
				ruler:         r,
				numberOfCalls: &p.numberOfCalls,
			}, nil
		}
	}

	return nil, fmt.Errorf("unable to find ruler for add %s", addr)
}

func newMockClientsPool(cfg Config, logger log.Logger, reg prometheus.Registerer, rulerAddrMap map[string]*Ruler) *mockRulerClientsPool {
	return &mockRulerClientsPool{
		ClientsPool:  newRulerClientPool(cfg.ClientTLSConfig, logger, reg),
		cfg:          cfg,
		rulerAddrMap: rulerAddrMap,
	}
}

<<<<<<< HEAD
func buildRuler(t *testing.T, rulerConfig Config, querierTestConfig *querier.TestConfig, rulerAddrMap map[string]*Ruler) *Ruler {
	return buildRulerWithCustomGroupHash(t, rulerConfig, querierTestConfig, rulerAddrMap, tokenForGroup)
}

func buildRulerWithCustomGroupHash(t *testing.T, rulerConfig Config, querierTestConfig *querier.TestConfig, rulerAddrMap map[string]*Ruler, groupHash RuleGroupHashFunc) *Ruler {
	engine, queryable, pusher, logger, overrides, reg := testSetup(t, querierTestConfig)
	storage, err := NewLegacyRuleStore(rulerConfig.StoreConfig, promRules.FileLoader{}, logger)
	require.NoError(t, err)
=======
func buildRuler(t *testing.T, rulerConfig Config, querierTestConfig *querier.TestConfig, store rulestore.RuleStore, rulerAddrMap map[string]*Ruler) *Ruler {
	engine, queryable, pusher, logger, overrides, reg := testSetup(t, querierTestConfig)
>>>>>>> 250f7f3e

	managerFactory := DefaultTenantManagerFactory(rulerConfig, pusher, queryable, engine, overrides, reg)
	manager, err := NewDefaultMultiTenantManager(rulerConfig, managerFactory, reg, logger)
	require.NoError(t, err)

	ruler, err := newRuler(
		rulerConfig,
		manager,
		reg,
		logger,
		store,
		overrides,
		newMockClientsPool(rulerConfig, logger, reg, rulerAddrMap),
		groupHash,
	)
	require.NoError(t, err)
	return ruler
}

func newTestRuler(t *testing.T, rulerConfig Config, store rulestore.RuleStore, querierTestConfig *querier.TestConfig) *Ruler {
	ruler := buildRuler(t, rulerConfig, querierTestConfig, store, nil)
	require.NoError(t, services.StartAndAwaitRunning(context.Background(), ruler))

	// Ensure all rules are loaded before usage
	ruler.syncRules(context.Background(), rulerSyncReasonInitial)

	return ruler
}

var _ MultiTenantManager = &DefaultMultiTenantManager{}

func TestNotifierSendsUserIDHeader(t *testing.T) {
	var wg sync.WaitGroup

	// We do expect 1 API call for the user create with the getOrCreateNotifier()
	wg.Add(1)
	ts := httptest.NewServer(http.HandlerFunc(func(w http.ResponseWriter, r *http.Request) {
		userID, _, err := tenant.ExtractTenantIDFromHTTPRequest(r)
		assert.NoError(t, err)
		assert.Equal(t, userID, "1")
		wg.Done()
	}))
	defer ts.Close()

	cfg := defaultRulerConfig(t)

	cfg.AlertmanagerURL = ts.URL
	cfg.AlertmanagerDiscovery = false

	manager := newManager(t, cfg)
	defer manager.Stop()

	n, err := manager.getOrCreateNotifier("1", manager.registry)
	require.NoError(t, err)

	// Loop until notifier discovery syncs up
	for len(n.Alertmanagers()) == 0 {
		time.Sleep(10 * time.Millisecond)
	}
	n.Send(&notifier.Alert{
		Labels: labels.Labels{labels.Label{Name: "alertname", Value: "testalert"}},
	})

	wg.Wait()

	// Ensure we have metrics in the notifier.
	assert.NoError(t, prom_testutil.GatherAndCompare(manager.registry.(*prometheus.Registry), strings.NewReader(`
		# HELP prometheus_notifications_dropped_total Total number of alerts dropped due to errors when sending to Alertmanager.
		# TYPE prometheus_notifications_dropped_total counter
		prometheus_notifications_dropped_total 0
	`), "prometheus_notifications_dropped_total"))
}

func TestRuler_Rules(t *testing.T) {
	store := newMockRuleStore(mockRules)
	cfg := defaultRulerConfig(t)

	r := newTestRuler(t, cfg, store, nil)
	defer services.StopAndAwaitTerminated(context.Background(), r) //nolint:errcheck

	// test user1
	ctx := user.InjectOrgID(context.Background(), "user1")
	rls, err := r.Rules(ctx, &RulesRequest{})
	require.NoError(t, err)
	require.Len(t, rls.Groups, 1)
	rg := rls.Groups[0]
	expectedRg := mockRules["user1"][0]
	compareRuleGroupDescToStateDesc(t, expectedRg, rg)

	// test user2
	ctx = user.InjectOrgID(context.Background(), "user2")
	rls, err = r.Rules(ctx, &RulesRequest{})
	require.NoError(t, err)
	require.Len(t, rls.Groups, 1)
	rg = rls.Groups[0]
	expectedRg = mockRules["user2"][0]
	compareRuleGroupDescToStateDesc(t, expectedRg, rg)
}

func compareRuleGroupDescToStateDesc(t *testing.T, expected *rulespb.RuleGroupDesc, got *GroupStateDesc) {
	require.Equal(t, got.Group.Name, expected.Name)
	require.Equal(t, got.Group.Namespace, expected.Namespace)
	require.Len(t, expected.Rules, len(got.ActiveRules))
	for i := range got.ActiveRules {
		require.Equal(t, expected.Rules[i].Record, got.ActiveRules[i].Rule.Record)
		require.Equal(t, expected.Rules[i].Alert, got.ActiveRules[i].Rule.Alert)
	}
}

func TestGetRules(t *testing.T) {
	// ruler ID -> (user ID -> list of groups).
	type singleRulerConfig map[string]rulespb.RuleGroupList
	type multiRulerConfig map[string]singleRulerConfig

	// We coerce rules to have categories of evaluation timestamps by assigning progressively larger
	// group evaluation intervals, and waiting long enough for evaluations to trigger in the desired order.
	newestEval := 1 * time.Second
	newEval := 5 * time.Second
	oldEval := 30 * time.Second

	// overriding the ruler token gives us control over which rulers own which rulegroups
	getRulerToken := func(rulerId string) uint32 {
		index, _ := strconv.ParseUint(rulerId[5:], 10, 8)
		return uint32(index * 1000)
	}

	// we encode rule groups as X, X+, X++ to denote the same rule group with old, newer,
	// and newest evaluation timestamps, respectively.  Encoding it like this enables us to express lists
	// of rule groups in a compact form.
	encodeExpectedGroup := func(rg *rulespb.RuleGroupDesc) (string, error) {
		if rg.Interval == oldEval {
			return rg.Name, nil
		} else if rg.Interval == newEval {
			return rg.Name + "+", nil
		} else if rg.Interval == newestEval {
			return rg.Name + "++", nil
		} else {
			return "", errors.Errorf("Unexpected interval: %s", rg.Interval.String())
		}
	}
	decodeExpectedGroup := func(user string, rgstr string, token uint32) *rulespb.RuleGroupDesc {
		interval = oldEval
		if rgstr[1:] == "++" {
			interval = newestEval
		} else if rgstr[1:] == "+" {
			interval = newEval
		}

		tokenBytes := make([]byte, 4)
		binary.LittleEndian.PutUint32(tokenBytes, token)

		return &rulespb.RuleGroupDesc{
			User:      user,
			Namespace: "namespace",
			Name:      string(rgstr[0]),
			Interval:  interval,
			Options: []*types.Any{
				{
					TypeUrl: "dummy",
					Value:   tokenBytes,
				},
			},
		}
	}

	newRuleGroups := func(rulerId string, user string, encodedRuleGroups []string) rulespb.RuleGroupList {
		rulegroups := make(rulespb.RuleGroupList, len(encodedRuleGroups))
		ruleToken := getRulerToken(rulerId) - 1 // this ensures this rule will be owned by ruler rulerID
		for i, encodedRuleGroup := range encodedRuleGroups {
			rulegroups[i] = decodeExpectedGroup(user, encodedRuleGroup, ruleToken)
		}
		return rulegroups
	}
	addRuleGroup := func(expectedRules multiRulerConfig, rulerId string, user string, encodedRuleGroups []string) {
		_, ok := expectedRules[rulerId]
		if !ok {
			expectedRules[rulerId] = make(singleRulerConfig)
		}
		expectedRules[rulerId][user] = newRuleGroups(rulerId, user, encodedRuleGroups)
	}

	t.Logf("Building expectedRules")
	expectedRules := make(multiRulerConfig)
	rulerID := "ruler1"
	addRuleGroup(expectedRules, rulerID, "user0", []string{"A", "B", "C"})
	addRuleGroup(expectedRules, rulerID, "user1", []string{"A"})
	addRuleGroup(expectedRules, rulerID, "user2", []string{"A"})
	addRuleGroup(expectedRules, rulerID, "user3", []string{"A", "F"})
	addRuleGroup(expectedRules, rulerID, "user4", []string{"A", "B", "C"})
	addRuleGroup(expectedRules, rulerID, "user5", []string{"A+", "F+"})
	addRuleGroup(expectedRules, rulerID, "user6", []string{"A", "F", "E"})
	addRuleGroup(expectedRules, rulerID, "user7", []string{"A", "B", "C"})
	addRuleGroup(expectedRules, rulerID, "user8", []string{"A+", "F+", "E+"})
	addRuleGroup(expectedRules, rulerID, "user9", []string{"A+", "F+", "E+"})
	addRuleGroup(expectedRules, rulerID, "user11", []string{"A"})
	addRuleGroup(expectedRules, rulerID, "user12", []string{"A"})
	addRuleGroup(expectedRules, rulerID, "user13", []string{"A", "F"})
	addRuleGroup(expectedRules, rulerID, "user14", []string{"A", "B", "C"})
	addRuleGroup(expectedRules, rulerID, "user15", []string{"A+", "F+"})
	addRuleGroup(expectedRules, rulerID, "user16", []string{"A", "F", "E"})
	addRuleGroup(expectedRules, rulerID, "user17", []string{"A", "B", "C"})
	addRuleGroup(expectedRules, rulerID, "user18", []string{"A+", "F+", "E+"})
	addRuleGroup(expectedRules, rulerID, "user19", []string{"A+", "F+", "E+"})
	rulerID = "ruler2"
	addRuleGroup(expectedRules, rulerID, "user1", []string{"A", "B", "C", "D", "E", "F"})
	// user2 has no rules in ruler 2
	addRuleGroup(expectedRules, rulerID, "user3", []string{"B", "A"})
	addRuleGroup(expectedRules, rulerID, "user4", []string{"A", "B", "C"})
	addRuleGroup(expectedRules, rulerID, "user5", []string{"B+", "A+"})
	addRuleGroup(expectedRules, rulerID, "user6", []string{"B", "A", "F"})
	addRuleGroup(expectedRules, rulerID, "user7", []string{"A", "B", "C"})
	addRuleGroup(expectedRules, rulerID, "user8", []string{"B+", "A+", "F+"})
	addRuleGroup(expectedRules, rulerID, "user9", []string{"B+", "A+", "F++"})
	addRuleGroup(expectedRules, rulerID, "user11", []string{"A", "B", "C", "D", "E", "F"})
	// user12 has no rules in ruler 2
	addRuleGroup(expectedRules, rulerID, "user13", []string{"B", "A"})
	addRuleGroup(expectedRules, rulerID, "user14", []string{"A", "B", "C"})
	addRuleGroup(expectedRules, rulerID, "user15", []string{"B+", "A+"})
	addRuleGroup(expectedRules, rulerID, "user16", []string{"B", "A", "F"})
	addRuleGroup(expectedRules, rulerID, "user17", []string{"A", "B", "C"})
	addRuleGroup(expectedRules, rulerID, "user18", []string{"B+", "A+", "F+"})
	addRuleGroup(expectedRules, rulerID, "user19", []string{"B+", "A+", "F++"})
	rulerID = "ruler3"
	addRuleGroup(expectedRules, rulerID, "user1", []string{"C"})
	addRuleGroup(expectedRules, rulerID, "user2", []string{"B"})
	addRuleGroup(expectedRules, rulerID, "user3", []string{"C", "B"})
	//// user4 has no rules in ruler3
	addRuleGroup(expectedRules, rulerID, "user5", []string{"C+", "B+"})
	addRuleGroup(expectedRules, rulerID, "user6", []string{"C", "B", "A"})
	addRuleGroup(expectedRules, rulerID, "user7", []string{"A", "B", "C"})
	addRuleGroup(expectedRules, rulerID, "user8", []string{"C+", "B+", "A+"})
	addRuleGroup(expectedRules, rulerID, "user9", []string{"C+", "B+", "A+"})
	addRuleGroup(expectedRules, rulerID, "user11", []string{"C"})
	addRuleGroup(expectedRules, rulerID, "user12", []string{"B"})
	addRuleGroup(expectedRules, rulerID, "user13", []string{"C", "B"})
	//// user14 has no rules in ruler3
	addRuleGroup(expectedRules, rulerID, "user15", []string{"C+", "B+"})
	addRuleGroup(expectedRules, rulerID, "user16", []string{"C", "B", "A"})
	addRuleGroup(expectedRules, rulerID, "user17", []string{"A", "B", "C"})
	addRuleGroup(expectedRules, rulerID, "user18", []string{"C+", "B+", "A+"})
	addRuleGroup(expectedRules, rulerID, "user19", []string{"C+", "B+", "A+"})
	rulerID = "ruler4"
	addRuleGroup(expectedRules, rulerID, "user1", []string{"D"})
	// user2 has no rules in ruler 4
	addRuleGroup(expectedRules, rulerID, "user3", []string{"D", "C"})
	//// user4 has no rules in ruler4
	addRuleGroup(expectedRules, rulerID, "user5", []string{"D", "C"})
	addRuleGroup(expectedRules, rulerID, "user6", []string{"D", "C", "B"})
	addRuleGroup(expectedRules, rulerID, "user7", []string{"D", "E", "F"})
	addRuleGroup(expectedRules, rulerID, "user8", []string{"D", "C", "B"})
	addRuleGroup(expectedRules, rulerID, "user9", []string{"D", "C", "B"})
	addRuleGroup(expectedRules, rulerID, "user11", []string{"D"})
	// user12 has no rules in ruler 4
	addRuleGroup(expectedRules, rulerID, "user13", []string{"D", "C"})
	//// user14 has no rules in ruler4
	addRuleGroup(expectedRules, rulerID, "user15", []string{"D", "C"})
	addRuleGroup(expectedRules, rulerID, "user16", []string{"D", "C", "B"})
	addRuleGroup(expectedRules, rulerID, "user17", []string{"D", "E", "F"})
	addRuleGroup(expectedRules, rulerID, "user18", []string{"D", "C", "B"})
	addRuleGroup(expectedRules, rulerID, "user19", []string{"D", "C", "B"})
	rulerID = "ruler5"
	addRuleGroup(expectedRules, rulerID, "user1", []string{"E"})
	addRuleGroup(expectedRules, rulerID, "user2", []string{"C"})
	addRuleGroup(expectedRules, rulerID, "user3", []string{"E", "D"})
	addRuleGroup(expectedRules, rulerID, "user4", []string{"D", "E", "F"})
	addRuleGroup(expectedRules, rulerID, "user5", []string{"E", "D"})
	addRuleGroup(expectedRules, rulerID, "user6", []string{"E", "D", "C"})
	addRuleGroup(expectedRules, rulerID, "user7", []string{"D", "E", "F"})
	addRuleGroup(expectedRules, rulerID, "user8", []string{"E", "D", "C"})
	addRuleGroup(expectedRules, rulerID, "user9", []string{"E", "D", "C"})
	addRuleGroup(expectedRules, rulerID, "user11", []string{"E"})
	addRuleGroup(expectedRules, rulerID, "user12", []string{"C"})
	addRuleGroup(expectedRules, rulerID, "user13", []string{"E", "D"})
	addRuleGroup(expectedRules, rulerID, "user14", []string{"D", "E", "F"})
	addRuleGroup(expectedRules, rulerID, "user15", []string{"E", "D"})
	addRuleGroup(expectedRules, rulerID, "user16", []string{"E", "D", "C"})
	addRuleGroup(expectedRules, rulerID, "user17", []string{"D", "E", "F"})
	addRuleGroup(expectedRules, rulerID, "user18", []string{"E", "D", "C"})
	addRuleGroup(expectedRules, rulerID, "user19", []string{"E", "D", "C"})
	rulerID = "ruler6"
	addRuleGroup(expectedRules, rulerID, "user1", []string{"F"})
	// user2 has no rules in ruler 6
	addRuleGroup(expectedRules, rulerID, "user3", []string{"F", "E"})
	addRuleGroup(expectedRules, rulerID, "user4", []string{"D", "E", "F"})
	addRuleGroup(expectedRules, rulerID, "user5", []string{"F", "E"})
	addRuleGroup(expectedRules, rulerID, "user6", []string{"F", "E", "D"})
	addRuleGroup(expectedRules, rulerID, "user7", []string{"D", "E", "F"})
	addRuleGroup(expectedRules, rulerID, "user8", []string{"F", "E", "D"})
	addRuleGroup(expectedRules, rulerID, "user9", []string{"F", "E", "D"})
	addRuleGroup(expectedRules, rulerID, "user11", []string{"F"})
	// user12 has no rules in ruler 6
	addRuleGroup(expectedRules, rulerID, "user13", []string{"F", "E"})
	addRuleGroup(expectedRules, rulerID, "user14", []string{"D", "E", "F"})
	addRuleGroup(expectedRules, rulerID, "user15", []string{"F", "E"})
	addRuleGroup(expectedRules, rulerID, "user16", []string{"F", "E", "D"})
	addRuleGroup(expectedRules, rulerID, "user17", []string{"D", "E", "F"})
	addRuleGroup(expectedRules, rulerID, "user18", []string{"F", "E", "D"})
	addRuleGroup(expectedRules, rulerID, "user19", []string{"F", "E", "D"})
	// ruler7 is used tp confirm that shardSize=6 does not return rules from outside the shard
	rulerID = "ruler7"
	addRuleGroup(expectedRules, rulerID, "user11", []string{"Z"})
	addRuleGroup(expectedRules, rulerID, "user12", []string{"Y"})
	addRuleGroup(expectedRules, rulerID, "user13", []string{"X"})
	addRuleGroup(expectedRules, rulerID, "user14", []string{"W"})
	addRuleGroup(expectedRules, rulerID, "user15", []string{"V"})
	addRuleGroup(expectedRules, rulerID, "user16", []string{"U"})
	addRuleGroup(expectedRules, rulerID, "user17", []string{"T"})
	addRuleGroup(expectedRules, rulerID, "user18", []string{"S"})
	addRuleGroup(expectedRules, rulerID, "user19", []string{"R"})

	type testCase struct {
		name string

		// ruler configuration parameters
		sharding          bool
		shardingStrategy  string
		shuffleShardSize  int
		replicationFactor int
		unavailableRulers []string

		// request and test parameters
		quorum         QuorumType
		rulerID        string
		user           string
		expectedGroups []string
		expectedError  string
	}

	// testCase helper functions for sorting, to minimize ruler reconfigurations
	testCaseConfigEqual := func(a testCase, b testCase) bool {
		return a.sharding == b.sharding &&
			a.shardingStrategy == b.shardingStrategy &&
			a.shuffleShardSize == b.shuffleShardSize &&
			a.replicationFactor == b.replicationFactor &&
			strings.Join(a.unavailableRulers, ",") == strings.Join(b.unavailableRulers, ",")
	}
	testCaseConfigLess := func(a testCase, b testCase) bool {
		if a.sharding == b.sharding {
			if a.shardingStrategy == b.shardingStrategy {
				if a.shuffleShardSize == b.shuffleShardSize {
					if a.replicationFactor == b.replicationFactor {
						return strings.Join(a.unavailableRulers, ",") < strings.Join(b.unavailableRulers, ",")
					}
					return a.replicationFactor < b.replicationFactor
				}
				return a.shuffleShardSize < b.shuffleShardSize
			}
			return a.shardingStrategy < b.shardingStrategy
		}
		return a.sharding == false
	}

	t.Logf("Building testCases")
	testCases := []testCase{
		{
			name:              "No Sharding, weak quorum",
			sharding:          false,
			replicationFactor: 1,
			rulerID:           "ruler1",
			user:              "user0",
			expectedGroups:    []string{"A", "B", "C"},
		},
		{
			name:              "Default Sharding, weak quorum, non-sparse",
			sharding:          true,
			shardingStrategy:  util.ShardingStrategyDefault,
			replicationFactor: 1,
			user:              "user1",
			expectedGroups:    []string{"A", "B", "C", "D", "E", "F"},
		},
		{
			name:              "Default Sharding, weak quorum, sparse",
			sharding:          true,
			shardingStrategy:  util.ShardingStrategyDefault,
			replicationFactor: 1,
			user:              "user2",
			expectedGroups:    []string{"A", "B", "C"},
		},
		{
			name:              "Default Sharding, replicationFactor = 2, weak quorum, non-sparse",
			sharding:          true,
			shardingStrategy:  util.ShardingStrategyDefault,
			replicationFactor: 2,
			user:              "user3",
			expectedGroups:    []string{"A", "B", "C", "D", "E", "F"},
		},
		{
			name:              "Default Sharding, replicationFactor = 2, weak quorum, sparse",
			sharding:          true,
			shardingStrategy:  util.ShardingStrategyDefault,
			replicationFactor: 2,
			user:              "user4",
			expectedGroups:    []string{"A", "B", "C", "D", "E", "F"},
		},
		{
			name:              "Default Sharding, replicationFactor = 2, weak quorum, disagreement",
			sharding:          true,
			shardingStrategy:  util.ShardingStrategyDefault,
			replicationFactor: 2,
			user:              "user5",
			expectedGroups:    []string{"A+", "B+", "C+", "D", "E", "F+"},
		},
		{
			name:              "Default Sharding, replicationFactor = 2, weak quorum, disagreement due to unavailability",
			sharding:          true,
			shardingStrategy:  util.ShardingStrategyDefault,
			replicationFactor: 2,
			user:              "user3",
			unavailableRulers: []string{"ruler3"},
			expectedGroups:    []string{"A", "B", "C", "D", "E", "F"},
		},
		{
			name:              "Default Sharding, replicationFactor = 3, weak quorum, non-sparse",
			sharding:          true,
			shardingStrategy:  util.ShardingStrategyDefault,
			replicationFactor: 3,
			user:              "user6",
			expectedGroups:    []string{"A", "B", "C", "D", "E", "F"},
		},
		{
			name:              "Default Sharding, replicationFactor = 3, weak quorum, sparse",
			sharding:          true,
			shardingStrategy:  util.ShardingStrategyDefault,
			replicationFactor: 3,
			user:              "user7",
			expectedGroups:    []string{"A", "B", "C", "D", "E", "F"},
		},
		{
			name:              "Default Sharding, replicationFactor = 3, weak quorum, disagreement with quorum",
			sharding:          true,
			shardingStrategy:  util.ShardingStrategyDefault,
			replicationFactor: 3,
			user:              "user8",
			expectedGroups:    []string{"A+", "B+", "C", "D", "E", "F+"},
		},
		{
			name:              "Default Sharding, replicationFactor = 3, weak quorum, unavailability with quorum",
			sharding:          true,
			shardingStrategy:  util.ShardingStrategyDefault,
			replicationFactor: 3,
			user:              "user6",
			unavailableRulers: []string{"ruler3"},
			expectedGroups:    []string{"A", "B", "C", "D", "E", "F"},
		},
		{
			name:              "Default Sharding, replicationFactor = 3, weak quorum, disagreement no quorum",
			sharding:          true,
			shardingStrategy:  util.ShardingStrategyDefault,
			replicationFactor: 3,
			user:              "user9",
			expectedGroups:    []string{"A+", "B+", "C", "D", "E", "F++"},
		},
		{
			name:              "Default Sharding, replicationFactor = 3, weak quorum, unavailability no quorum",
			sharding:          true,
			shardingStrategy:  util.ShardingStrategyDefault,
			replicationFactor: 3,
			user:              "user6",
			unavailableRulers: []string{"ruler3", "ruler4"},
			expectedGroups:    []string{"A", "B", "C", "D", "E", "F"},
		},
		{
			name:              "Shuffle Sharding, ShardSize = 6, non-sparse",
			sharding:          true,
			shardingStrategy:  util.ShardingStrategyShuffle,
			shuffleShardSize:  6,
			replicationFactor: 1,
			user:              "user11",
			expectedGroups:    []string{"A", "B", "C", "D", "E", "F"},
		},
		{
			name:              "Shuffle Sharding, ShardSize = 6, sparse",
			sharding:          true,
			shardingStrategy:  util.ShardingStrategyShuffle,
			shuffleShardSize:  6,
			replicationFactor: 1,
			user:              "user12",
			expectedGroups:    []string{"A", "B", "C"},
		},
		{
			name:              "Shuffle Sharding, ShardSize = 6, replicationFactor = 2, non-sparse",
			sharding:          true,
			shardingStrategy:  util.ShardingStrategyShuffle,
			shuffleShardSize:  6,
			replicationFactor: 2,
			user:              "user13",
			expectedGroups:    []string{"A", "B", "C", "D", "E", "F"},
		},
		{
			name:              "Shuffle Sharding, ShardSize = 6, replicationFactor = 2, sparse",
			sharding:          true,
			shardingStrategy:  util.ShardingStrategyShuffle,
			shuffleShardSize:  6,
			replicationFactor: 2,
			user:              "user14",
			expectedGroups:    []string{"A", "B", "C", "D", "E", "F"},
		},
		{
			name:              "Shuffle Sharding, ShardSize = 6, replicationFactor = 2, disagreement",
			sharding:          true,
			shardingStrategy:  util.ShardingStrategyShuffle,
			shuffleShardSize:  6,
			replicationFactor: 2,
			user:              "user15",
			expectedGroups:    []string{"A+", "B+", "C+", "D", "E", "F+"},
		},
		{
			name:              "Shuffle Sharding, ShardSize = 6, replicationFactor = 3, weak quorum, non-sparse",
			sharding:          true,
			shardingStrategy:  util.ShardingStrategyShuffle,
			shuffleShardSize:  6,
			replicationFactor: 3,
			user:              "user16",
			expectedGroups:    []string{"A", "B", "C", "D", "E", "F"},
		},
		{
			name:              "Shuffle Sharding, ShardSize = 6, replicationFactor = 3, weak quorum, split",
			sharding:          true,
			shardingStrategy:  util.ShardingStrategyShuffle,
			shuffleShardSize:  6,
			replicationFactor: 3,
			user:              "user17",
			expectedGroups:    []string{"A", "B", "C", "D", "E", "F"},
		},
		{
			name:              "Shuffle Sharding, ShardSize = 6, replicationFactor = 3, weak quorum, disagreement with quorum",
			sharding:          true,
			shardingStrategy:  util.ShardingStrategyShuffle,
			shuffleShardSize:  6,
			replicationFactor: 3,
			user:              "user18",
			expectedGroups:    []string{"A+", "B+", "C", "D", "E", "F+"},
		},
		{
			name:              "Shuffle Sharding, ShardSize = 6, replicationFactor = 3, weak quorum, unavailability with quorum",
			sharding:          true,
			shardingStrategy:  util.ShardingStrategyShuffle,
			shuffleShardSize:  6,
			replicationFactor: 3,
			user:              "user16",
			unavailableRulers: []string{"ruler3"},
			expectedGroups:    []string{"A", "B", "C", "D", "E", "F"},
		},
		{
			name:              "Shuffle Sharding, ShardSize = 6, replicationFactor = 3, weak quorum, disagreement no quorum",
			sharding:          true,
			shardingStrategy:  util.ShardingStrategyShuffle,
			shuffleShardSize:  6,
			replicationFactor: 3,
			user:              "user19",
			expectedGroups:    []string{"A+", "B+", "C", "D", "E", "F++"},
		},
		{
			name:              "Shuffle Sharding, ShardSize = 6, replicationFactor = 3, weak quorum, unavailability no quorum",
			sharding:          true,
			shardingStrategy:  util.ShardingStrategyShuffle,
			shuffleShardSize:  6,
			replicationFactor: 3,
			user:              "user16",
			unavailableRulers: []string{"ruler3", "ruler4"},
			expectedGroups:    []string{"A", "B", "C", "D", "E", "F"},
		},

		{
			name:              "No Sharding, strong quorum",
			sharding:          false,
			replicationFactor: 1,
			quorum:            Strong,
			rulerID:           "ruler1",
			user:              "user0",
			expectedGroups:    []string{"A", "B", "C"},
		},
		{
			name:              "Default Sharding, strong quorum, non-sparse",
			sharding:          true,
			shardingStrategy:  util.ShardingStrategyDefault,
			replicationFactor: 1,
			quorum:            Strong,
			user:              "user1",
			expectedGroups:    []string{"A", "B", "C", "D", "E", "F"},
		},
		{
			name:              "Default Sharding, strong quorum, sparse",
			sharding:          true,
			shardingStrategy:  util.ShardingStrategyDefault,
			replicationFactor: 1,
			quorum:            Strong,
			user:              "user2",
			expectedGroups:    []string{"A", "B", "C"},
		},
		{
			name:              "Default Sharding, replicationFactor = 2, strong quorum, non-sparse",
			sharding:          true,
			shardingStrategy:  util.ShardingStrategyDefault,
			replicationFactor: 2,
			quorum:            Strong,
			user:              "user3",
			expectedGroups:    []string{"A", "B", "C", "D", "E", "F"},
		},
		{
			name:              "Default Sharding, replicationFactor = 2, strong quorum, sparse",
			sharding:          true,
			shardingStrategy:  util.ShardingStrategyDefault,
			replicationFactor: 2,
			quorum:            Strong,
			user:              "user4",
			expectedGroups:    []string{"A", "B", "C", "D", "E", "F"},
		},
		{
			name:              "Default Sharding, replicationFactor = 2, strong quorum, disagreement",
			sharding:          true,
			shardingStrategy:  util.ShardingStrategyDefault,
			replicationFactor: 2,
			quorum:            Strong,
			user:              "user5",
			expectedGroups:    []string{"A+", "B+", "C+", "D", "E", "F+"},
		},
		{
			name:              "Default Sharding, replicationFactor = 2, strong quorum, disagreement due to unavailability",
			sharding:          true,
			shardingStrategy:  util.ShardingStrategyDefault,
			replicationFactor: 2,
			quorum:            Strong,
			user:              "user3",
			unavailableRulers: []string{"ruler3"},
			expectedGroups:    []string{"A", "B", "C", "D", "E", "F"},
		},
		{
			name:              "Default Sharding, replicationFactor = 3, strong quorum, non-sparse",
			sharding:          true,
			shardingStrategy:  util.ShardingStrategyDefault,
			replicationFactor: 3,
			quorum:            Strong,
			user:              "user6",
			expectedGroups:    []string{"A", "B", "C", "D", "E", "F"},
		},
		{
			name:              "Default Sharding, replicationFactor = 3, strong quorum, sparse",
			sharding:          true,
			shardingStrategy:  util.ShardingStrategyDefault,
			replicationFactor: 3,
			quorum:            Strong,
			user:              "user7",
			expectedGroups:    []string{"A", "B", "C", "D", "E", "F"},
		},
		{
			name:              "Default Sharding, replicationFactor = 3, strong quorum, disagreement with quorum",
			sharding:          true,
			shardingStrategy:  util.ShardingStrategyDefault,
			replicationFactor: 3,
			quorum:            Strong,
			user:              "user8",
			expectedGroups:    []string{"A+", "B+", "C", "D", "E", "F+"},
		},
		{
			name:              "Default Sharding, replicationFactor = 3, strong quorum, unavailability with quorum",
			sharding:          true,
			shardingStrategy:  util.ShardingStrategyDefault,
			replicationFactor: 3,
			quorum:            Strong,
			user:              "user6",
			unavailableRulers: []string{"ruler3"},
			expectedGroups:    []string{"A", "B", "C", "D", "E", "F"},
		},
		{
			name:              "Default Sharding, replicationFactor = 3, strong quorum, disagreement no quorum",
			sharding:          true,
			shardingStrategy:  util.ShardingStrategyDefault,
			replicationFactor: 3,
			quorum:            Strong,
			user:              "user9",
			expectedError:     errUnableToObtainQuorum,
		},
		{
			name:              "Default Sharding, replicationFactor = 3, strong quorum, unavailability no quorum",
			sharding:          true,
			shardingStrategy:  util.ShardingStrategyDefault,
			replicationFactor: 3,
			quorum:            Strong,
			user:              "user6",
			unavailableRulers: []string{"ruler3", "ruler4"},
			expectedError:     errUnableToObtainQuorum,
		},
		{
			name:              "Shuffle Sharding, ShardSize = 6, strong quorum, non-sparse",
			sharding:          true,
			shardingStrategy:  util.ShardingStrategyShuffle,
			shuffleShardSize:  6,
			replicationFactor: 1,
			quorum:            Strong,
			user:              "user11",
			expectedGroups:    []string{"A", "B", "C", "D", "E", "F"},
		},
		{
			name:              "Shuffle Sharding, ShardSize = 6, strong quorum, sparse",
			sharding:          true,
			shardingStrategy:  util.ShardingStrategyShuffle,
			shuffleShardSize:  6,
			replicationFactor: 1,
			quorum:            Strong,
			user:              "user12",
			expectedGroups:    []string{"A", "B", "C"},
		},
		{
			name:              "Shuffle Sharding, ShardSize = 6, replicationFactor = 2, strong quorum, non-sparse",
			sharding:          true,
			shardingStrategy:  util.ShardingStrategyShuffle,
			shuffleShardSize:  6,
			replicationFactor: 2,
			quorum:            Strong,
			user:              "user13",
			expectedGroups:    []string{"A", "B", "C", "D", "E", "F"},
		},
		{
			name:              "Shuffle Sharding, ShardSize = 6, replicationFactor = 2, strong quorum, sparse",
			sharding:          true,
			shardingStrategy:  util.ShardingStrategyShuffle,
			shuffleShardSize:  6,
			replicationFactor: 2,
			quorum:            Strong,
			user:              "user14",
			expectedGroups:    []string{"A", "B", "C", "D", "E", "F"},
		},
		{
			name:              "Shuffle Sharding, ShardSize = 6, replicationFactor = 2, strong quorum, disagreement",
			sharding:          true,
			shardingStrategy:  util.ShardingStrategyShuffle,
			shuffleShardSize:  6,
			replicationFactor: 2,
			quorum:            Strong,
			user:              "user15",
			expectedGroups:    []string{"A+", "B+", "C+", "D", "E", "F+"},
		},
		{
			name:              "Shuffle Sharding, ShardSize = 6, replicationFactor = 3, strong quorum, non-sparse",
			sharding:          true,
			shardingStrategy:  util.ShardingStrategyShuffle,
			shuffleShardSize:  6,
			replicationFactor: 3,
			quorum:            Strong,
			user:              "user16",
			expectedGroups:    []string{"A", "B", "C", "D", "E", "F"},
		},
		{
			name:              "Shuffle Sharding, ShardSize = 6, replicationFactor = 3, strong quorum, split",
			sharding:          true,
			shardingStrategy:  util.ShardingStrategyShuffle,
			shuffleShardSize:  6,
			replicationFactor: 3,
			quorum:            Strong,
			user:              "user17",
			expectedGroups:    []string{"A", "B", "C", "D", "E", "F"},
		},
		{
			name:              "Shuffle Sharding, ShardSize = 6, replicationFactor = 3, strong quorum, disagreement with quorum",
			sharding:          true,
			shardingStrategy:  util.ShardingStrategyShuffle,
			shuffleShardSize:  6,
			replicationFactor: 3,
			quorum:            Strong,
			user:              "user18",
			expectedGroups:    []string{"A+", "B+", "C", "D", "E", "F+"},
		},
		{
			name:              "Shuffle Sharding, ShardSize = 6, replicationFactor = 3, strong quorum, unavailability with quorum",
			sharding:          true,
			shardingStrategy:  util.ShardingStrategyShuffle,
			shuffleShardSize:  6,
			replicationFactor: 3,
			quorum:            Strong,
			user:              "user16",
			unavailableRulers: []string{"ruler3"},
			expectedGroups:    []string{"A", "B", "C", "D", "E", "F"},
		},
		{
			name:              "Shuffle Sharding, ShardSize = 6, replicationFactor = 3, strong quorum, disagreement no quorum",
			sharding:          true,
			shardingStrategy:  util.ShardingStrategyShuffle,
			shuffleShardSize:  6,
			replicationFactor: 3,
			quorum:            Strong,
			user:              "user19",
			expectedError:     errUnableToObtainQuorum,
		},
		{
			name:              "Shuffle Sharding, ShardSize = 6, replicationFactor = 3, strong quorum, unavailability no quorum",
			sharding:          true,
			shardingStrategy:  util.ShardingStrategyShuffle,
			shuffleShardSize:  6,
			replicationFactor: 3,
			quorum:            Strong,
			user:              "user16",
			unavailableRulers: []string{"ruler3", "ruler4"},
			expectedError:     errUnableToRetrieveRules,
		},
	}

<<<<<<< HEAD
	// sort test cases by configuration so that similar test configurations are grouped together
	sort.Slice(testCases, func(i int, j int) bool {
		return testCaseConfigLess(testCases[i], testCases[j])
	})

	allUsers := map[string]bool{}
	allRulesByRuler := map[string]rulespb.RuleGroupList{}
	rulerTokens := map[string][]uint32{}
=======
	for name, tc := range testCases {
		t.Run(name, func(t *testing.T) {
			kvStore, cleanUp := consul.NewInMemoryClient(ring.GetCodec(), log.NewNopLogger(), nil)
			t.Cleanup(func() { assert.NoError(t, cleanUp.Close()) })
			allRulesByUser := map[string]rulespb.RuleGroupList{}
			allRulesByRuler := map[string]rulespb.RuleGroupList{}
			allTokensByRuler := map[string][]uint32{}
			rulerAddrMap := map[string]*Ruler{}

			createRuler := func(id string) *Ruler {
				store := newMockRuleStore(allRulesByUser)
				cfg := defaultRulerConfig(t)

				cfg.ShardingStrategy = tc.shardingStrategy
				cfg.EnableSharding = tc.sharding

				cfg.Ring = RingConfig{
					InstanceID:   id,
					InstanceAddr: id,
					KVStore: kv.Config{
						Mock: kvStore,
					},
				}

				r := buildRuler(t, cfg, nil, store, rulerAddrMap)
				r.limits = ruleLimits{evalDelay: 0, tenantShard: tc.shuffleShardSize}
				rulerAddrMap[id] = r
				if r.ring != nil {
					require.NoError(t, services.StartAndAwaitRunning(context.Background(), r.ring))
					t.Cleanup(r.ring.StopAsync)
				}
				return r
			}
>>>>>>> 250f7f3e

	for rID := range expectedRules {
		rulerTokens[rID] = []uint32{getRulerToken(rID)}

		for user, rules := range expectedRules[rID] {
			allUsers[user] = true
			allRulesByRuler[rID] = append(allRulesByRuler[rID], rules...)
		}
	}

	t.Logf("Running tests")
	for tcIndex, tc := range testCases {
		t.Run(tc.name, func(t *testing.T) {
			var rulerAddrMap map[string]*Ruler

			forEachRuler := func(f func(rID string, r *Ruler)) {
				for rID, r := range rulerAddrMap {
					f(rID, r)
				}
			}

			if tcIndex > 0 && testCaseConfigEqual(testCases[tcIndex-1], testCases[tcIndex]) {
				t.Logf("We can re-use the previous ruler configuration")
			} else {
				t.Logf("Configuring rulers")

				kvStore, cleanUp := consul.NewInMemoryClient(ring.GetCodec(), log.NewNopLogger(), nil)
				t.Cleanup(func() { assert.NoError(t, cleanUp.Close()) })
				rulerAddrMap = map[string]*Ruler{}
				rulerAddrMapForClients := map[string]*Ruler{}

				t.Logf("Creating rulers")
				for rID := range expectedRules {
					t.Logf("Creating ruler %s", rID)
					cfg := defaultRulerConfig(t, newMockRuleStore(expectedRules[rID]))

					cfg.ShardingStrategy = tc.shardingStrategy
					cfg.EnableSharding = tc.sharding

					cfg.Ring = RingConfig{
						InstanceID:   rID,
						InstanceAddr: rID,
						KVStore: kv.Config{
							Mock: kvStore,
						},
						ReplicationFactor: tc.replicationFactor,
					}

					testRuleGroupHash := func(g *rulespb.RuleGroupDesc) uint32 {
						return binary.LittleEndian.Uint32(g.Options[0].Value)
					}
					r := buildRulerWithCustomGroupHash(t, cfg, nil, rulerAddrMapForClients, testRuleGroupHash)
					r.limits = ruleLimits{evalDelay: 0, tenantShard: tc.shuffleShardSize}

					rulerAddrMap[rID] = r
					if tc.unavailableRulers == nil || !sliceContains(t, rID, tc.unavailableRulers) {
						rulerAddrMapForClients[rID] = r
					}

					if r.ring != nil {
						require.NoError(t, services.StartAndAwaitRunning(context.Background(), r.ring))
						t.Cleanup(r.ring.StopAsync)
					}
				}

				t.Logf("Mapping ruler addresses")
				if tc.sharding {
					err := kvStore.CAS(context.Background(), ringKey, func(in interface{}) (out interface{}, retry bool, err error) {
						d, _ := in.(*ring.Desc)
						if d == nil {
							d = ring.NewDesc()
						}
						for rID, token := range rulerTokens {
							d.AddIngester(rID, rulerAddrMap[rID].lifecycler.GetInstanceAddr(), "", token, ring.ACTIVE, time.Now())
						}
						return d, true, nil
					})
					require.NoError(t, err)
					// Wait a bit to make sure ruler's ring is updated.
					time.Sleep(100 * time.Millisecond)
				}

				// Sync Rules
				forEachRuler(func(rID string, r *Ruler) {
					t.Logf("Syncing ruler %s", rID)
					r.syncRules(context.Background(), rulerSyncReasonInitial)
				})

				// sleep until rules are evaluated
				for i := 0; i < 40; i++ {
					t.Logf("%s:  Sleeping for 10 seconds", time.Now().String())
					time.Sleep(3 * time.Second)

					counter := 0
					for rid, r := range rulerAddrMap {
						if rid == "ruler7" {
							continue
						}
						groups := r.manager.GetRules("user1")
						if len(groups) > 0 && !groups[0].GetLastEvaluation().IsZero() && groups[0].GetLastEvaluation().Add(newEval+newestEval).Before(time.Now()) {
							counter++
						}
					}
					if counter >= (len(rulerTokens) - 1) {
						break
					}
				}

				// Stop evaluation to freeze ruler state
				forEachRuler(func(rID string, r *Ruler) {
					t.Logf("Stopping ruler %s", rID)
					r.manager.Stop()
				})
			}

			ctx := user.InjectOrgID(context.Background(), tc.user)
			forEachRuler(func(id string, r *Ruler) {
				// if rulerID is specified for this testcase and doesn't match, then skip
				if tc.rulerID != "" && tc.rulerID != id {
					return
				}

				mockPoolClient := r.clientsPool.(*mockRulerClientsPool)
				mockPoolClient.numberOfCalls.Store(0)

				t.Logf("Calling GetRules:  ruler=%s, u=%s", id, tc.user)
				rulegroups, err := r.GetRules(ctx, tc.quorum)

				if tc.expectedError == "" {
					require.NoError(t, err)

					encodedRuleGroups := make([]string, len(rulegroups))
					for i, rg := range rulegroups {
						encodedRg, err := encodeExpectedGroup(rg.Group)
						require.NoError(t, err)
						encodedRuleGroups[i] = encodedRg
					}
					sort.Strings(encodedRuleGroups)
					require.Equal(t, tc.expectedGroups, encodedRuleGroups)
				} else {
					require.Contains(t, err.Error(), tc.expectedError)
				}
			})
		})
	}
}

func TestSharding(t *testing.T) {
	const (
		user1 = "user1"
		user2 = "user2"
		user3 = "user3"
	)

	user1Group1 := &rulespb.RuleGroupDesc{User: user1, Namespace: "namespace", Name: "first"}
	user1Group2 := &rulespb.RuleGroupDesc{User: user1, Namespace: "namespace", Name: "second"}
	user2Group1 := &rulespb.RuleGroupDesc{User: user2, Namespace: "namespace", Name: "first"}
	user3Group1 := &rulespb.RuleGroupDesc{User: user3, Namespace: "namespace", Name: "first"}

	// Must be distinct for test to work.
	user1Group1Token := tokenForGroup(user1Group1)
	user1Group2Token := tokenForGroup(user1Group2)
	user2Group1Token := tokenForGroup(user2Group1)
	user3Group1Token := tokenForGroup(user3Group1)

	noRules := map[string]rulespb.RuleGroupList{}
	allRules := map[string]rulespb.RuleGroupList{
		user1: {user1Group1, user1Group2},
		user2: {user2Group1},
		user3: {user3Group1},
	}

	// ruler ID -> (user ID -> list of groups).
	type expectedRulesMap map[string]map[string]rulespb.RuleGroupList

	type testCase struct {
		sharding         bool
		shardingStrategy string
		shuffleShardSize int
		setupRing        func(*ring.Desc)
		enabledUsers     []string
		disabledUsers    []string

		expectedRules expectedRulesMap
	}

	const (
		ruler1     = "ruler-1"
		ruler1Host = "1.1.1.1"
		ruler1Port = 9999
		ruler1Addr = "1.1.1.1:9999"

		ruler2     = "ruler-2"
		ruler2Host = "2.2.2.2"
		ruler2Port = 9999
		ruler2Addr = "2.2.2.2:9999"

		ruler3     = "ruler-3"
		ruler3Host = "3.3.3.3"
		ruler3Port = 9999
		ruler3Addr = "3.3.3.3:9999"
	)

	testCases := map[string]testCase{
		"no sharding": {
			sharding:      false,
			expectedRules: expectedRulesMap{ruler1: allRules},
		},

		"no sharding, single user allowed": {
			sharding:     false,
			enabledUsers: []string{user1},
			expectedRules: expectedRulesMap{ruler1: map[string]rulespb.RuleGroupList{
				user1: {user1Group1, user1Group2},
			}},
		},

		"no sharding, single user disabled": {
			sharding:      false,
			disabledUsers: []string{user1},
			expectedRules: expectedRulesMap{ruler1: map[string]rulespb.RuleGroupList{
				user2: {user2Group1},
				user3: {user3Group1},
			}},
		},

		"default sharding, single ruler": {
			sharding:         true,
			shardingStrategy: util.ShardingStrategyDefault,
			setupRing: func(desc *ring.Desc) {
				desc.AddIngester(ruler1, ruler1Addr, "", []uint32{0}, ring.ACTIVE, time.Now())
			},
			expectedRules: expectedRulesMap{ruler1: allRules},
		},

		"default sharding, single ruler, single enabled user": {
			sharding:         true,
			shardingStrategy: util.ShardingStrategyDefault,
			enabledUsers:     []string{user1},
			setupRing: func(desc *ring.Desc) {
				desc.AddIngester(ruler1, ruler1Addr, "", []uint32{0}, ring.ACTIVE, time.Now())
			},
			expectedRules: expectedRulesMap{ruler1: map[string]rulespb.RuleGroupList{
				user1: {user1Group1, user1Group2},
			}},
		},

		"default sharding, single ruler, single disabled user": {
			sharding:         true,
			shardingStrategy: util.ShardingStrategyDefault,
			disabledUsers:    []string{user1},
			setupRing: func(desc *ring.Desc) {
				desc.AddIngester(ruler1, ruler1Addr, "", []uint32{0}, ring.ACTIVE, time.Now())
			},
			expectedRules: expectedRulesMap{ruler1: map[string]rulespb.RuleGroupList{
				user2: {user2Group1},
				user3: {user3Group1},
			}},
		},

		"default sharding, multiple ACTIVE rulers": {
			sharding:         true,
			shardingStrategy: util.ShardingStrategyDefault,
			setupRing: func(desc *ring.Desc) {
				desc.AddIngester(ruler1, ruler1Addr, "", sortTokens([]uint32{user1Group1Token + 1, user2Group1Token + 1}), ring.ACTIVE, time.Now())
				desc.AddIngester(ruler2, ruler2Addr, "", sortTokens([]uint32{user1Group2Token + 1, user3Group1Token + 1}), ring.ACTIVE, time.Now())
			},

			expectedRules: expectedRulesMap{
				ruler1: map[string]rulespb.RuleGroupList{
					user1: {user1Group1},
					user2: {user2Group1},
				},

				ruler2: map[string]rulespb.RuleGroupList{
					user1: {user1Group2},
					user3: {user3Group1},
				},
			},
		},

		"default sharding, multiple ACTIVE rulers, single enabled user": {
			sharding:         true,
			shardingStrategy: util.ShardingStrategyDefault,
			enabledUsers:     []string{user1},
			setupRing: func(desc *ring.Desc) {
				desc.AddIngester(ruler1, ruler1Addr, "", sortTokens([]uint32{user1Group1Token + 1, user2Group1Token + 1}), ring.ACTIVE, time.Now())
				desc.AddIngester(ruler2, ruler2Addr, "", sortTokens([]uint32{user1Group2Token + 1, user3Group1Token + 1}), ring.ACTIVE, time.Now())
			},

			expectedRules: expectedRulesMap{
				ruler1: map[string]rulespb.RuleGroupList{
					user1: {user1Group1},
				},

				ruler2: map[string]rulespb.RuleGroupList{
					user1: {user1Group2},
				},
			},
		},

		"default sharding, multiple ACTIVE rulers, single disabled user": {
			sharding:         true,
			shardingStrategy: util.ShardingStrategyDefault,
			disabledUsers:    []string{user1},
			setupRing: func(desc *ring.Desc) {
				desc.AddIngester(ruler1, ruler1Addr, "", sortTokens([]uint32{user1Group1Token + 1, user2Group1Token + 1}), ring.ACTIVE, time.Now())
				desc.AddIngester(ruler2, ruler2Addr, "", sortTokens([]uint32{user1Group2Token + 1, user3Group1Token + 1}), ring.ACTIVE, time.Now())
			},

			expectedRules: expectedRulesMap{
				ruler1: map[string]rulespb.RuleGroupList{
					user2: {user2Group1},
				},

				ruler2: map[string]rulespb.RuleGroupList{
					user3: {user3Group1},
				},
			},
		},

		"default sharding, unhealthy ACTIVE ruler": {
			sharding:         true,
			shardingStrategy: util.ShardingStrategyDefault,

			setupRing: func(desc *ring.Desc) {
				desc.AddIngester(ruler1, ruler1Addr, "", sortTokens([]uint32{user1Group1Token + 1, user2Group1Token + 1}), ring.ACTIVE, time.Now())
				desc.Ingesters[ruler2] = ring.InstanceDesc{
					Addr:      ruler2Addr,
					Timestamp: time.Now().Add(-time.Hour).Unix(),
					State:     ring.ACTIVE,
					Tokens:    sortTokens([]uint32{user1Group2Token + 1, user3Group1Token + 1}),
				}
			},

			expectedRules: expectedRulesMap{
				// This ruler doesn't get rules from unhealthy ruler (RF=1).
				ruler1: map[string]rulespb.RuleGroupList{
					user1: {user1Group1},
					user2: {user2Group1},
				},
				ruler2: noRules,
			},
		},

		"default sharding, LEAVING ruler": {
			sharding:         true,
			shardingStrategy: util.ShardingStrategyDefault,

			setupRing: func(desc *ring.Desc) {
				desc.AddIngester(ruler1, ruler1Addr, "", sortTokens([]uint32{user1Group1Token + 1, user2Group1Token + 1}), ring.LEAVING, time.Now())
				desc.AddIngester(ruler2, ruler2Addr, "", sortTokens([]uint32{user1Group2Token + 1, user3Group1Token + 1}), ring.ACTIVE, time.Now())
			},

			expectedRules: expectedRulesMap{
				// LEAVING ruler doesn't get any rules.
				ruler1: noRules,
				ruler2: allRules,
			},
		},

		"default sharding, JOINING ruler": {
			sharding:         true,
			shardingStrategy: util.ShardingStrategyDefault,

			setupRing: func(desc *ring.Desc) {
				desc.AddIngester(ruler1, ruler1Addr, "", sortTokens([]uint32{user1Group1Token + 1, user2Group1Token + 1}), ring.JOINING, time.Now())
				desc.AddIngester(ruler2, ruler2Addr, "", sortTokens([]uint32{user1Group2Token + 1, user3Group1Token + 1}), ring.ACTIVE, time.Now())
			},

			expectedRules: expectedRulesMap{
				// JOINING ruler has no rules yet.
				ruler1: noRules,
				ruler2: allRules,
			},
		},

		"shuffle sharding, single ruler": {
			sharding:         true,
			shardingStrategy: util.ShardingStrategyShuffle,

			setupRing: func(desc *ring.Desc) {
				desc.AddIngester(ruler1, ruler1Addr, "", sortTokens([]uint32{0}), ring.ACTIVE, time.Now())
			},

			expectedRules: expectedRulesMap{
				ruler1: allRules,
			},
		},

		"shuffle sharding, multiple rulers, shard size 1": {
			sharding:         true,
			shardingStrategy: util.ShardingStrategyShuffle,
			shuffleShardSize: 1,

			setupRing: func(desc *ring.Desc) {
				desc.AddIngester(ruler1, ruler1Addr, "", sortTokens([]uint32{userToken(user1, 0) + 1, userToken(user2, 0) + 1, userToken(user3, 0) + 1}), ring.ACTIVE, time.Now())
				desc.AddIngester(ruler2, ruler2Addr, "", sortTokens([]uint32{user1Group1Token + 1, user1Group2Token + 1, user2Group1Token + 1, user3Group1Token + 1}), ring.ACTIVE, time.Now())
			},

			expectedRules: expectedRulesMap{
				ruler1: allRules,
				ruler2: noRules,
			},
		},

		// Same test as previous one, but with shard size=2. Second ruler gets all the rules.
		"shuffle sharding, two rulers, shard size 2": {
			sharding:         true,
			shardingStrategy: util.ShardingStrategyShuffle,
			shuffleShardSize: 2,

			setupRing: func(desc *ring.Desc) {
				// Exact same tokens setup as previous test.
				desc.AddIngester(ruler1, ruler1Addr, "", sortTokens([]uint32{userToken(user1, 0) + 1, userToken(user2, 0) + 1, userToken(user3, 0) + 1}), ring.ACTIVE, time.Now())
				desc.AddIngester(ruler2, ruler2Addr, "", sortTokens([]uint32{user1Group1Token + 1, user1Group2Token + 1, user2Group1Token + 1, user3Group1Token + 1}), ring.ACTIVE, time.Now())
			},

			expectedRules: expectedRulesMap{
				ruler1: noRules,
				ruler2: allRules,
			},
		},

		"shuffle sharding, two rulers, shard size 1, distributed users": {
			sharding:         true,
			shardingStrategy: util.ShardingStrategyShuffle,
			shuffleShardSize: 1,

			setupRing: func(desc *ring.Desc) {
				desc.AddIngester(ruler1, ruler1Addr, "", sortTokens([]uint32{userToken(user1, 0) + 1}), ring.ACTIVE, time.Now())
				desc.AddIngester(ruler2, ruler2Addr, "", sortTokens([]uint32{userToken(user2, 0) + 1, userToken(user3, 0) + 1}), ring.ACTIVE, time.Now())
			},

			expectedRules: expectedRulesMap{
				ruler1: map[string]rulespb.RuleGroupList{
					user1: {user1Group1, user1Group2},
				},
				ruler2: map[string]rulespb.RuleGroupList{
					user2: {user2Group1},
					user3: {user3Group1},
				},
			},
		},
		"shuffle sharding, three rulers, shard size 2": {
			sharding:         true,
			shardingStrategy: util.ShardingStrategyShuffle,
			shuffleShardSize: 2,

			setupRing: func(desc *ring.Desc) {
				desc.AddIngester(ruler1, ruler1Addr, "", sortTokens([]uint32{userToken(user1, 0) + 1, user1Group1Token + 1}), ring.ACTIVE, time.Now())
				desc.AddIngester(ruler2, ruler2Addr, "", sortTokens([]uint32{userToken(user1, 1) + 1, user1Group2Token + 1, userToken(user2, 1) + 1, userToken(user3, 1) + 1}), ring.ACTIVE, time.Now())
				desc.AddIngester(ruler3, ruler3Addr, "", sortTokens([]uint32{userToken(user2, 0) + 1, userToken(user3, 0) + 1, user2Group1Token + 1, user3Group1Token + 1}), ring.ACTIVE, time.Now())
			},

			expectedRules: expectedRulesMap{
				ruler1: map[string]rulespb.RuleGroupList{
					user1: {user1Group1},
				},
				ruler2: map[string]rulespb.RuleGroupList{
					user1: {user1Group2},
				},
				ruler3: map[string]rulespb.RuleGroupList{
					user2: {user2Group1},
					user3: {user3Group1},
				},
			},
		},
		"shuffle sharding, three rulers, shard size 2, ruler2 has no users": {
			sharding:         true,
			shardingStrategy: util.ShardingStrategyShuffle,
			shuffleShardSize: 2,

			setupRing: func(desc *ring.Desc) {
				desc.AddIngester(ruler1, ruler1Addr, "", sortTokens([]uint32{userToken(user1, 0) + 1, userToken(user2, 1) + 1, user1Group1Token + 1, user1Group2Token + 1}), ring.ACTIVE, time.Now())
				desc.AddIngester(ruler2, ruler2Addr, "", sortTokens([]uint32{userToken(user1, 1) + 1, userToken(user3, 1) + 1, user2Group1Token + 1}), ring.ACTIVE, time.Now())
				desc.AddIngester(ruler3, ruler3Addr, "", sortTokens([]uint32{userToken(user2, 0) + 1, userToken(user3, 0) + 1, user3Group1Token + 1}), ring.ACTIVE, time.Now())
			},

			expectedRules: expectedRulesMap{
				ruler1: map[string]rulespb.RuleGroupList{
					user1: {user1Group1, user1Group2},
				},
				ruler2: noRules, // Ruler2 owns token for user2group1, but user-2 will only be handled by ruler-1 and 3.
				ruler3: map[string]rulespb.RuleGroupList{
					user2: {user2Group1},
					user3: {user3Group1},
				},
			},
		},

		"shuffle sharding, three rulers, shard size 2, single enabled user": {
			sharding:         true,
			shardingStrategy: util.ShardingStrategyShuffle,
			shuffleShardSize: 2,
			enabledUsers:     []string{user1},

			setupRing: func(desc *ring.Desc) {
				desc.AddIngester(ruler1, ruler1Addr, "", sortTokens([]uint32{userToken(user1, 0) + 1, user1Group1Token + 1}), ring.ACTIVE, time.Now())
				desc.AddIngester(ruler2, ruler2Addr, "", sortTokens([]uint32{userToken(user1, 1) + 1, user1Group2Token + 1, userToken(user2, 1) + 1, userToken(user3, 1) + 1}), ring.ACTIVE, time.Now())
				desc.AddIngester(ruler3, ruler3Addr, "", sortTokens([]uint32{userToken(user2, 0) + 1, userToken(user3, 0) + 1, user2Group1Token + 1, user3Group1Token + 1}), ring.ACTIVE, time.Now())
			},

			expectedRules: expectedRulesMap{
				ruler1: map[string]rulespb.RuleGroupList{
					user1: {user1Group1},
				},
				ruler2: map[string]rulespb.RuleGroupList{
					user1: {user1Group2},
				},
				ruler3: map[string]rulespb.RuleGroupList{},
			},
		},

		"shuffle sharding, three rulers, shard size 2, single disabled user": {
			sharding:         true,
			shardingStrategy: util.ShardingStrategyShuffle,
			shuffleShardSize: 2,
			disabledUsers:    []string{user1},

			setupRing: func(desc *ring.Desc) {
				desc.AddIngester(ruler1, ruler1Addr, "", sortTokens([]uint32{userToken(user1, 0) + 1, user1Group1Token + 1}), ring.ACTIVE, time.Now())
				desc.AddIngester(ruler2, ruler2Addr, "", sortTokens([]uint32{userToken(user1, 1) + 1, user1Group2Token + 1, userToken(user2, 1) + 1, userToken(user3, 1) + 1}), ring.ACTIVE, time.Now())
				desc.AddIngester(ruler3, ruler3Addr, "", sortTokens([]uint32{userToken(user2, 0) + 1, userToken(user3, 0) + 1, user2Group1Token + 1, user3Group1Token + 1}), ring.ACTIVE, time.Now())
			},

			expectedRules: expectedRulesMap{
				ruler1: map[string]rulespb.RuleGroupList{},
				ruler2: map[string]rulespb.RuleGroupList{},
				ruler3: map[string]rulespb.RuleGroupList{
					user2: {user2Group1},
					user3: {user3Group1},
				},
			},
		},
	}

	for name, tc := range testCases {
		t.Run(name, func(t *testing.T) {
			kvStore, closer := consul.NewInMemoryClient(ring.GetCodec(), log.NewNopLogger(), nil)
			t.Cleanup(func() { assert.NoError(t, closer.Close()) })

			setupRuler := func(id string, host string, port int, forceRing *ring.Ring) *Ruler {
				store := newMockRuleStore(allRules)
				cfg := Config{
					EnableSharding:   tc.sharding,
					ShardingStrategy: tc.shardingStrategy,
					Ring: RingConfig{
						ReplicationFactor: 1,
						InstanceID:        id,
						InstanceAddr:      host,
						InstancePort:      port,
						KVStore: kv.Config{
							Mock: kvStore,
						},
						HeartbeatTimeout: 1 * time.Minute,
					},
					FlushCheckPeriod: 0,
					EnabledTenants:   tc.enabledUsers,
					DisabledTenants:  tc.disabledUsers,
				}

				r := buildRuler(t, cfg, nil, store, nil)
				r.limits = ruleLimits{evalDelay: 0, tenantShard: tc.shuffleShardSize}

				if forceRing != nil {
					r.ring = forceRing
				}
				return r
			}

			r1 := setupRuler(ruler1, ruler1Host, ruler1Port, nil)

			rulerRing := r1.ring

			// We start ruler's ring, but nothing else (not even lifecycler).
			if rulerRing != nil {
				require.NoError(t, services.StartAndAwaitRunning(context.Background(), rulerRing))
				t.Cleanup(rulerRing.StopAsync)
			}

			var r2, r3 *Ruler
			if rulerRing != nil {
				// Reuse ring from r1.
				r2 = setupRuler(ruler2, ruler2Host, ruler2Port, rulerRing)
				r3 = setupRuler(ruler3, ruler3Host, ruler3Port, rulerRing)
			}

			if tc.setupRing != nil {
				err := kvStore.CAS(context.Background(), ringKey, func(in interface{}) (out interface{}, retry bool, err error) {
					d, _ := in.(*ring.Desc)
					if d == nil {
						d = ring.NewDesc()
					}

					tc.setupRing(d)

					return d, true, nil
				})
				require.NoError(t, err)
				// Wait a bit to make sure ruler's ring is updated.
				time.Sleep(100 * time.Millisecond)
			}

			// Always add ruler1 to expected rulers, even if there is no ring (no sharding).
			loadedRules1, err := r1.listRules(context.Background())
			require.NoError(t, err)

			expected := expectedRulesMap{
				ruler1: loadedRules1,
			}

			addToExpected := func(id string, r *Ruler) {
				// Only expect rules from other rulers when using ring, and they are present in the ring.
				if r != nil && rulerRing != nil && rulerRing.HasInstance(id) {
					loaded, err := r.listRules(context.Background())
					require.NoError(t, err)
					// Normalize nil map to empty one.
					if loaded == nil {
						loaded = map[string]rulespb.RuleGroupList{}
					}
					expected[id] = loaded
				}
			}

			addToExpected(ruler2, r2)
			addToExpected(ruler3, r3)

			require.Equal(t, tc.expectedRules, expected)
		})
	}
}

// User shuffle shard token.
func userToken(user string, skip int) uint32 {
	r := rand.New(rand.NewSource(util.ShuffleShardSeed(user, "")))

	for ; skip > 0; skip-- {
		_ = r.Uint32()
	}
	return r.Uint32()
}

func sortTokens(tokens []uint32) []uint32 {
	sort.Slice(tokens, func(i, j int) bool {
		return tokens[i] < tokens[j]
	})
	return tokens
}

func TestDeleteTenantRuleGroups(t *testing.T) {
	ruleGroups := []ruleGroupKey{
		{user: "userA", namespace: "namespace", group: "group"},
		{user: "userB", namespace: "namespace1", group: "group"},
		{user: "userB", namespace: "namespace2", group: "group"},
	}

	obj, rs := setupRuleGroupsStore(t, ruleGroups)
	require.Equal(t, 3, len(obj.Objects()))

	api, err := NewRuler(Config{}, nil, nil, log.NewNopLogger(), rs, nil)
	require.NoError(t, err)

	{
		req := &http.Request{}
		resp := httptest.NewRecorder()
		api.DeleteTenantConfiguration(resp, req)

		require.Equal(t, http.StatusUnauthorized, resp.Code)
	}

	{
		callDeleteTenantAPI(t, api, "user-with-no-rule-groups")
		require.Equal(t, 3, len(obj.Objects()))

		verifyExpectedDeletedRuleGroupsForUser(t, api, "user-with-no-rule-groups", true) // Has no rule groups
		verifyExpectedDeletedRuleGroupsForUser(t, api, "userA", false)
		verifyExpectedDeletedRuleGroupsForUser(t, api, "userB", false)
	}

	{
		callDeleteTenantAPI(t, api, "userA")
		require.Equal(t, 2, len(obj.Objects()))

		verifyExpectedDeletedRuleGroupsForUser(t, api, "user-with-no-rule-groups", true) // Has no rule groups
		verifyExpectedDeletedRuleGroupsForUser(t, api, "userA", true)                    // Just deleted.
		verifyExpectedDeletedRuleGroupsForUser(t, api, "userB", false)
	}

	// Deleting same user again works fine and reports no problems.
	{
		callDeleteTenantAPI(t, api, "userA")
		require.Equal(t, 2, len(obj.Objects()))

		verifyExpectedDeletedRuleGroupsForUser(t, api, "user-with-no-rule-groups", true) // Has no rule groups
		verifyExpectedDeletedRuleGroupsForUser(t, api, "userA", true)                    // Already deleted before.
		verifyExpectedDeletedRuleGroupsForUser(t, api, "userB", false)
	}

	{
		callDeleteTenantAPI(t, api, "userB")
		require.Equal(t, 0, len(obj.Objects()))

		verifyExpectedDeletedRuleGroupsForUser(t, api, "user-with-no-rule-groups", true) // Has no rule groups
		verifyExpectedDeletedRuleGroupsForUser(t, api, "userA", true)                    // Deleted previously
		verifyExpectedDeletedRuleGroupsForUser(t, api, "userB", true)                    // Just deleted
	}
}

func callDeleteTenantAPI(t *testing.T, api *Ruler, userID string) {
	ctx := user.InjectOrgID(context.Background(), userID)

	req := &http.Request{}
	resp := httptest.NewRecorder()
	api.DeleteTenantConfiguration(resp, req.WithContext(ctx))

	require.Equal(t, http.StatusOK, resp.Code)
}

func verifyExpectedDeletedRuleGroupsForUser(t *testing.T, r *Ruler, userID string, expectedDeleted bool) {
	list, err := r.store.ListRuleGroupsForUserAndNamespace(context.Background(), userID, "")
	require.NoError(t, err)

	if expectedDeleted {
		require.Equal(t, 0, len(list))
	} else {
		require.NotEqual(t, 0, len(list))
	}
}

func setupRuleGroupsStore(t *testing.T, ruleGroups []ruleGroupKey) (*objstore.InMemBucket, rulestore.RuleStore) {
	bucketClient := objstore.NewInMemBucket()
	rs := bucketclient.NewBucketRuleStore(bucketClient, nil, log.NewNopLogger())

	// "upload" rule groups
	for _, key := range ruleGroups {
		desc := rulespb.ToProto(key.user, key.namespace, rulefmt.RuleGroup{Name: key.group})
		require.NoError(t, rs.SetRuleGroup(context.Background(), key.user, key.namespace, desc))
	}

	return bucketClient, rs
}

type ruleGroupKey struct {
	user, namespace, group string
}

func TestRuler_ListAllRules(t *testing.T) {
	store := newMockRuleStore(mockRules)
	cfg := defaultRulerConfig(t)

	r := newTestRuler(t, cfg, store, nil)
	defer services.StopAndAwaitTerminated(context.Background(), r) //nolint:errcheck

	router := mux.NewRouter()
	router.Path("/ruler/rule_groups").Methods(http.MethodGet).HandlerFunc(r.ListAllRules)

	req := requestFor(t, http.MethodGet, "https://localhost:8080/ruler/rule_groups", nil, "")
	w := httptest.NewRecorder()
	router.ServeHTTP(w, req)

	resp := w.Result()
	body, _ := io.ReadAll(resp.Body)

	// Check status code and header
	require.Equal(t, http.StatusOK, resp.StatusCode)
	require.Equal(t, "application/yaml", resp.Header.Get("Content-Type"))

	gs := make(map[string]map[string][]rulefmt.RuleGroup) // user:namespace:[]rulefmt.RuleGroup
	for userID := range mockRules {
		gs[userID] = mockRules[userID].Formatted()
	}

	// check for unnecessary fields
	unnecessaryFields := []string{"kind", "style", "tag", "value", "anchor", "alias", "content", "headcomment", "linecomment", "footcomment", "line", "column"}
	for _, word := range unnecessaryFields {
		require.NotContains(t, string(body), word)
	}

	expectedResponse, err := yaml.Marshal(gs)
	require.NoError(t, err)
	require.YAMLEq(t, string(expectedResponse), string(body))
}

type senderFunc func(alerts ...*notifier.Alert)

func (s senderFunc) Send(alerts ...*notifier.Alert) {
	s(alerts...)
}

func TestSendAlerts(t *testing.T) {
	testCases := []struct {
		in  []*promRules.Alert
		exp []*notifier.Alert
	}{
		{
			in: []*promRules.Alert{
				{
					Labels:      []labels.Label{{Name: "l1", Value: "v1"}},
					Annotations: []labels.Label{{Name: "a2", Value: "v2"}},
					ActiveAt:    time.Unix(1, 0),
					FiredAt:     time.Unix(2, 0),
					ValidUntil:  time.Unix(3, 0),
				},
			},
			exp: []*notifier.Alert{
				{
					Labels:       []labels.Label{{Name: "l1", Value: "v1"}},
					Annotations:  []labels.Label{{Name: "a2", Value: "v2"}},
					StartsAt:     time.Unix(2, 0),
					EndsAt:       time.Unix(3, 0),
					GeneratorURL: "http://localhost:9090/graph?g0.expr=up&g0.tab=1",
				},
			},
		},
		{
			in: []*promRules.Alert{
				{
					Labels:      []labels.Label{{Name: "l1", Value: "v1"}},
					Annotations: []labels.Label{{Name: "a2", Value: "v2"}},
					ActiveAt:    time.Unix(1, 0),
					FiredAt:     time.Unix(2, 0),
					ResolvedAt:  time.Unix(4, 0),
				},
			},
			exp: []*notifier.Alert{
				{
					Labels:       []labels.Label{{Name: "l1", Value: "v1"}},
					Annotations:  []labels.Label{{Name: "a2", Value: "v2"}},
					StartsAt:     time.Unix(2, 0),
					EndsAt:       time.Unix(4, 0),
					GeneratorURL: "http://localhost:9090/graph?g0.expr=up&g0.tab=1",
				},
			},
		},
		{
			in: []*promRules.Alert{},
		},
	}

	for i, tc := range testCases {
		tc := tc
		t.Run(fmt.Sprintf("%d", i), func(t *testing.T) {
			senderFunc := senderFunc(func(alerts ...*notifier.Alert) {
				if len(tc.in) == 0 {
					t.Fatalf("sender called with 0 alert")
				}
				require.Equal(t, tc.exp, alerts)
			})
			SendAlerts(senderFunc, "http://localhost:9090")(context.TODO(), "up", tc.in...)
		})
	}
}

// Tests for whether the Ruler is able to recover ALERTS_FOR_STATE state
func TestRecoverAlertsPostOutage(t *testing.T) {
	// Test Setup
	// alert FOR 30m, already ran for 10m, outage down at 15m prior to now(), outage tolerance set to 1hr
	// EXPECTATION: for state for alert restores to 10m+(now-15m)

	// FIRST set up 1 Alert rule with 30m FOR duration
	alertForDuration, _ := time.ParseDuration("30m")
	mockRules := map[string]rulespb.RuleGroupList{
		"user1": {
			&rulespb.RuleGroupDesc{
				Name:      "group1",
				Namespace: "namespace1",
				User:      "user1",
				Rules: []*rulespb.RuleDesc{
					{
						Alert: "UP_ALERT",
						Expr:  "1", // always fire for this test
						For:   alertForDuration,
					},
				},
				Interval: interval,
			},
		},
	}

	// NEXT, set up ruler config with outage tolerance = 1hr
	store := newMockRuleStore(mockRules)
	rulerCfg := defaultRulerConfig(t)
	rulerCfg.OutageTolerance, _ = time.ParseDuration("1h")

	// NEXT, set up mock distributor containing sample,
	// metric: ALERTS_FOR_STATE{alertname="UP_ALERT"}, ts: time.now()-15m, value: time.now()-25m
	currentTime := time.Now().UTC()
	downAtTime := currentTime.Add(time.Minute * -15)
	downAtTimeMs := downAtTime.UnixNano() / int64(time.Millisecond)
	downAtActiveAtTime := currentTime.Add(time.Minute * -25)
	downAtActiveSec := downAtActiveAtTime.Unix()
	d := &querier.MockDistributor{}
	d.On("Query", mock.Anything, mock.Anything, mock.Anything, mock.Anything).Return(
		model.Matrix{
			&model.SampleStream{
				Metric: model.Metric{
					labels.MetricName: "ALERTS_FOR_STATE",
					// user1's only alert rule
					labels.AlertName: model.LabelValue(mockRules["user1"][0].GetRules()[0].Alert),
				},
				Values: []model.SamplePair{{Timestamp: model.Time(downAtTimeMs), Value: model.SampleValue(downAtActiveSec)}},
			},
		},
		nil)
	d.On("MetricsForLabelMatchers", mock.Anything, mock.Anything, mock.Anything, mock.Anything).Panic("This should not be called for the ruler use-cases.")
	querierConfig := querier.DefaultQuerierConfig()
	querierConfig.IngesterStreaming = false

	// set up an empty store
	queryables := []querier.QueryableWithFilter{
		querier.UseAlwaysQueryable(newEmptyQueryable()),
	}

	// create a ruler but don't start it. instead, we'll evaluate the rule groups manually.
	r := buildRuler(t, rulerCfg, &querier.TestConfig{Cfg: querierConfig, Distributor: d, Stores: queryables}, store, nil)
	r.syncRules(context.Background(), rulerSyncReasonInitial)

	// assert initial state of rule group
	ruleGroup := r.manager.GetRules("user1")[0]
	require.Equal(t, time.Time{}, ruleGroup.GetLastEvaluation())
	require.Equal(t, "group1", ruleGroup.Name())
	require.Equal(t, 1, len(ruleGroup.Rules()))

	// assert initial state of rule within rule group
	alertRule := ruleGroup.Rules()[0]
	require.Equal(t, time.Time{}, alertRule.GetEvaluationTimestamp())
	require.Equal(t, "UP_ALERT", alertRule.Name())
	require.Equal(t, promRules.HealthUnknown, alertRule.Health())

	// NEXT, evaluate the rule group the first time and assert
	ctx := user.InjectOrgID(context.Background(), "user1")
	ruleGroup.Eval(ctx, currentTime)

	// since the eval is done at the current timestamp, the activeAt timestamp of alert should equal current timestamp
	require.Equal(t, "UP_ALERT", alertRule.Name())
	require.Equal(t, promRules.HealthGood, alertRule.Health())

	activeMapRaw := reflect.ValueOf(alertRule).Elem().FieldByName("active")
	activeMapKeys := activeMapRaw.MapKeys()
	require.True(t, len(activeMapKeys) == 1)

	activeAlertRuleRaw := activeMapRaw.MapIndex(activeMapKeys[0]).Elem()
	activeAtTimeRaw := activeAlertRuleRaw.FieldByName("ActiveAt")

	require.Equal(t, promRules.StatePending, promRules.AlertState(activeAlertRuleRaw.FieldByName("State").Int()))
	require.Equal(t, reflect.NewAt(activeAtTimeRaw.Type(), unsafe.Pointer(activeAtTimeRaw.UnsafeAddr())).Elem().Interface().(time.Time), currentTime)

	// NEXT, restore the FOR state and assert
	ruleGroup.RestoreForState(currentTime)

	require.Equal(t, "UP_ALERT", alertRule.Name())
	require.Equal(t, promRules.HealthGood, alertRule.Health())
	require.Equal(t, promRules.StatePending, promRules.AlertState(activeAlertRuleRaw.FieldByName("State").Int()))
	require.Equal(t, reflect.NewAt(activeAtTimeRaw.Type(), unsafe.Pointer(activeAtTimeRaw.UnsafeAddr())).Elem().Interface().(time.Time), downAtActiveAtTime.Add(currentTime.Sub(downAtTime)))

	// NEXT, 20 minutes is expected to be left, eval timestamp at currentTimestamp +20m
	currentTime = currentTime.Add(time.Minute * 20)
	ruleGroup.Eval(ctx, currentTime)

	// assert alert state after alert is firing
	firedAtRaw := activeAlertRuleRaw.FieldByName("FiredAt")
	firedAtTime := reflect.NewAt(firedAtRaw.Type(), unsafe.Pointer(firedAtRaw.UnsafeAddr())).Elem().Interface().(time.Time)
	require.Equal(t, firedAtTime, currentTime)

	require.Equal(t, promRules.StateFiring, promRules.AlertState(activeAlertRuleRaw.FieldByName("State").Int()))
}<|MERGE_RESOLUTION|>--- conflicted
+++ resolved
@@ -18,16 +18,12 @@
 	"time"
 	"unsafe"
 
-<<<<<<< HEAD
 	"github.com/gogo/protobuf/types"
 	"github.com/pkg/errors"
+	"github.com/thanos-io/objstore"
 
 	"github.com/cortexproject/cortex/pkg/ruler/rulestore/objectclient"
-=======
-	"github.com/thanos-io/objstore"
-
 	"github.com/cortexproject/cortex/pkg/ruler/rulestore/bucketclient"
->>>>>>> 250f7f3e
 
 	"github.com/go-kit/log"
 	"github.com/go-kit/log/level"
@@ -221,19 +217,12 @@
 	}
 }
 
-<<<<<<< HEAD
-func buildRuler(t *testing.T, rulerConfig Config, querierTestConfig *querier.TestConfig, rulerAddrMap map[string]*Ruler) *Ruler {
-	return buildRulerWithCustomGroupHash(t, rulerConfig, querierTestConfig, rulerAddrMap, tokenForGroup)
-}
-
-func buildRulerWithCustomGroupHash(t *testing.T, rulerConfig Config, querierTestConfig *querier.TestConfig, rulerAddrMap map[string]*Ruler, groupHash RuleGroupHashFunc) *Ruler {
+func buildRuler(t *testing.T, rulerConfig Config, querierTestConfig *querier.TestConfig, store rulestore.RuleStore, rulerAddrMap map[string]*Ruler) *Ruler {
+	return buildRulerWithCustomGroupHash(t, rulerConfig, querierTestConfig, store, rulerAddrMap, tokenForGroup)
+}
+
+func buildRulerWithCustomGroupHash(t *testing.T, rulerConfig Config, querierTestConfig *querier.TestConfig, store rulestore.RuleStore, rulerAddrMap map[string]*Ruler, groupHash RuleGroupHashFunc) *Ruler {
 	engine, queryable, pusher, logger, overrides, reg := testSetup(t, querierTestConfig)
-	storage, err := NewLegacyRuleStore(rulerConfig.StoreConfig, promRules.FileLoader{}, logger)
-	require.NoError(t, err)
-=======
-func buildRuler(t *testing.T, rulerConfig Config, querierTestConfig *querier.TestConfig, store rulestore.RuleStore, rulerAddrMap map[string]*Ruler) *Ruler {
-	engine, queryable, pusher, logger, overrides, reg := testSetup(t, querierTestConfig)
->>>>>>> 250f7f3e
 
 	managerFactory := DefaultTenantManagerFactory(rulerConfig, pusher, queryable, engine, overrides, reg)
 	manager, err := NewDefaultMultiTenantManager(rulerConfig, managerFactory, reg, logger)
@@ -1031,7 +1020,6 @@
 		},
 	}
 
-<<<<<<< HEAD
 	// sort test cases by configuration so that similar test configurations are grouped together
 	sort.Slice(testCases, func(i int, j int) bool {
 		return testCaseConfigLess(testCases[i], testCases[j])
@@ -1040,41 +1028,6 @@
 	allUsers := map[string]bool{}
 	allRulesByRuler := map[string]rulespb.RuleGroupList{}
 	rulerTokens := map[string][]uint32{}
-=======
-	for name, tc := range testCases {
-		t.Run(name, func(t *testing.T) {
-			kvStore, cleanUp := consul.NewInMemoryClient(ring.GetCodec(), log.NewNopLogger(), nil)
-			t.Cleanup(func() { assert.NoError(t, cleanUp.Close()) })
-			allRulesByUser := map[string]rulespb.RuleGroupList{}
-			allRulesByRuler := map[string]rulespb.RuleGroupList{}
-			allTokensByRuler := map[string][]uint32{}
-			rulerAddrMap := map[string]*Ruler{}
-
-			createRuler := func(id string) *Ruler {
-				store := newMockRuleStore(allRulesByUser)
-				cfg := defaultRulerConfig(t)
-
-				cfg.ShardingStrategy = tc.shardingStrategy
-				cfg.EnableSharding = tc.sharding
-
-				cfg.Ring = RingConfig{
-					InstanceID:   id,
-					InstanceAddr: id,
-					KVStore: kv.Config{
-						Mock: kvStore,
-					},
-				}
-
-				r := buildRuler(t, cfg, nil, store, rulerAddrMap)
-				r.limits = ruleLimits{evalDelay: 0, tenantShard: tc.shuffleShardSize}
-				rulerAddrMap[id] = r
-				if r.ring != nil {
-					require.NoError(t, services.StartAndAwaitRunning(context.Background(), r.ring))
-					t.Cleanup(r.ring.StopAsync)
-				}
-				return r
-			}
->>>>>>> 250f7f3e
 
 	for rID := range expectedRules {
 		rulerTokens[rID] = []uint32{getRulerToken(rID)}
@@ -1109,7 +1062,8 @@
 				t.Logf("Creating rulers")
 				for rID := range expectedRules {
 					t.Logf("Creating ruler %s", rID)
-					cfg := defaultRulerConfig(t, newMockRuleStore(expectedRules[rID]))
+					store := newMockRuleStore(expectedRules[rID])
+					cfg := defaultRulerConfig(t)
 
 					cfg.ShardingStrategy = tc.shardingStrategy
 					cfg.EnableSharding = tc.sharding
@@ -1126,7 +1080,7 @@
 					testRuleGroupHash := func(g *rulespb.RuleGroupDesc) uint32 {
 						return binary.LittleEndian.Uint32(g.Options[0].Value)
 					}
-					r := buildRulerWithCustomGroupHash(t, cfg, nil, rulerAddrMapForClients, testRuleGroupHash)
+					r := buildRulerWithCustomGroupHash(t, cfg, nil, store, rulerAddrMapForClients, testRuleGroupHash)
 					r.limits = ruleLimits{evalDelay: 0, tenantShard: tc.shuffleShardSize}
 
 					rulerAddrMap[rID] = r
