--- conflicted
+++ resolved
@@ -2,12 +2,9 @@
 
 ## master / unreleased
 * [ENHANCEMENT] Query Frontend/Querier: Added store gateway postings touched count and touched size in Querier stats and log in Query Frontend. #5892
-<<<<<<< HEAD
-* [ENHANCEMENT] Distributor: Added `max_inflight_push_requests` config to ingester client to protect distributor from OOMKilled. #5917
-=======
 * [ENHANCEMENT] Query Frontend/Querier: Returns `warnings` on prometheus query responses. #5916
 * [ENHANCEMENT] Ingester: Allowing to configure `-blocks-storage.tsdb.head-compaction-interval` flag up to 30 min and add a jitter on the first head compaction. #5919
->>>>>>> 04cc770f
+* [ENHANCEMENT] Distributor: Added `max_inflight_push_requests` config to ingester client to protect distributor from OOMKilled. #5917
 * [CHANGE] Upgrade Dockerfile Node version from 14x to 18x. #5906
 
 ## 1.17.0 2024-04-30
