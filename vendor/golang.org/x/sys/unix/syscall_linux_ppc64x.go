--- conflicted
+++ resolved
@@ -8,10 +8,6 @@
 
 package unix
 
-<<<<<<< HEAD
-//sys	dup2(oldfd int, newfd int) (err error)
-=======
->>>>>>> 4e9fc3a2
 //sys	EpollWait(epfd int, events []EpollEvent, msec int) (n int, err error)
 //sys	Fadvise(fd int, offset int64, length int64, advice int) (err error) = SYS_FADVISE64
 //sys	Fchown(fd int, uid int, gid int) (err error)
@@ -105,18 +101,6 @@
 	rsa.Service_name_len = uint64(length)
 }
 
-<<<<<<< HEAD
-//sys	poll(fds *PollFd, nfds int, timeout int) (n int, err error)
-
-func Poll(fds []PollFd, timeout int) (n int, err error) {
-	if len(fds) == 0 {
-		return poll(nil, 0, timeout)
-	}
-	return poll(&fds[0], len(fds), timeout)
-}
-
-=======
->>>>>>> 4e9fc3a2
 //sys	syncFileRange2(fd int, flags int, off int64, n int64) (err error) = SYS_SYNC_FILE_RANGE2
 
 func SyncFileRange(fd int, off int64, n int64, flags int) error {
