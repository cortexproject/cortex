--- conflicted
+++ resolved
@@ -238,22 +238,14 @@
           docker pull consul:1.8.4
           docker pull gcr.io/etcd-development/etcd:v3.4.7
           if [ "$TEST_TAGS" = "integration_backward_compatibility" ]; then
-<<<<<<< HEAD
-            docker pull quay.io/cortexproject/cortex:v1.16.0
-=======
             docker pull quay.io/cortexproject/cortex:v1.13.2
             docker pull quay.io/cortexproject/cortex:v1.14.1
             docker pull quay.io/cortexproject/cortex:v1.15.3
->>>>>>> 3b1ddde5
             docker pull quay.io/cortexproject/cortex:v1.16.1
             docker pull quay.io/cortexproject/cortex:v1.17.1
             docker pull quay.io/cortexproject/cortex:v1.18.1
-<<<<<<< HEAD
-            docker pull quay.io/cortexproject/cortex:v1.19.0
-=======
             docker pull quay.io/cortexproject/cortex:v1.19.1
             docker pull quay.io/cortexproject/cortex:v1.20.0
->>>>>>> 3b1ddde5
           elif [ "$TEST_TAGS" = "integration_query_fuzz" ]; then
             docker pull quay.io/cortexproject/cortex:v1.20.0 
             docker pull quay.io/prometheus/prometheus:v3.6.0
