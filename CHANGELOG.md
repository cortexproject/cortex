# Changelog

## master / unreleased

* [CHANGE] Experimental Delete Series: Change target flag for purger from `data-purger` to `purger`. #2777
* [CHANGE] Experimental TSDB: The max concurrent queries against the long-term storage, configured via `-experimental.tsdb.bucket-store.max-concurrent`, is now a limit shared across all tenants and not a per-tenant limit anymore. The default value has changed from `20` to `100` and the following new metrics have been added: #2797
  * `cortex_bucket_stores_gate_queries_concurrent_max`
  * `cortex_bucket_stores_gate_queries_in_flight`
  * `cortex_bucket_stores_gate_duration_seconds`
* [CHANGE] Metric `cortex_ingester_flush_reasons` has been renamed to `cortex_ingester_series_flushed_total`, and is now incremented during flush, not when series is enqueued for flushing. #2802
* [FEATURE] Introduced `ruler.for-outage-tolerance`, Max time to tolerate outage for restoring "for" state of alert. #2783
* [FEATURE] Introduced `ruler.for-grace-period`, Minimum duration between alert and restored "for" state. This is maintained only for alerts with configured "for" time greater than grace period. #2783
* [FEATURE] Introduced `ruler.resend-delay`, Minimum amount of time to wait before resending an alert to Alertmanager. #2783
* [ENHANCEMENT] Experimental: Querier can now optionally query secondary store. This is specified by using `-querier.second-store-engine` option, with values `chunks` or `tsdb`. Standard configuration options for this store are used. Additionally, this querying can be configured to happen only for queries that need data older than `-querier.use-second-store-before-time`. Default value of zero will always query secondary store. #2747
* [ENHANCEMENT] Query-tee: increased the `cortex_querytee_request_duration_seconds` metric buckets granularity. #2799
* [ENHANCEMENT] Query-tee: fail to start if the configured `-backend.preferred` is unknown. #2799
* [ENHANCEMENT] Ruler: Added the following metrics: #2786
  * `cortex_prometheus_notifications_latency_seconds`
  * `cortex_prometheus_notifications_errors_total`
  * `cortex_prometheus_notifications_sent_total`
  * `cortex_prometheus_notifications_dropped_total`
  * `cortex_prometheus_notifications_queue_length`
  * `cortex_prometheus_notifications_queue_capacity`
  * `cortex_prometheus_notifications_alertmanagers_discovered`
* [ENHANCEMENT] Added `-ingester.flush-on-shutdown-with-wal-enabled` option to enable chunks flushing even when WAL is enabled. #2780
* [BUGFIX] Fixed a bug in the index intersect code causing storage to return more chunks/series than required. #2796
* [BUGFIX] Fixed the number of reported keys in the background cache queue. #2764
* [BUGFIX] Fix race in processing of headers in sharded queries. #2762
* [BUGFIX] Query Frontend: Do not re-split sharded requests around ingester boundaries. #2766
* [BUGFIX] Experimental Delete Series: Fixed a problem with cache generation numbers prefixed to cache keys. #2800

## 1.2.0 / 2020-06-xx
(in progress of release: current release candidate is https://github.com/cortexproject/cortex/releases/tag/v1.2.0-rc.0)

* [CHANGE] Metric `cortex_kv_request_duration_seconds` now includes `name` label to denote which client is being used as well as the `backend` label to denote the KV backend implementation in use. #2648
* [CHANGE] Experimental Ruler: Rule groups persisted to object storage using the experimental API have an updated object key encoding to better handle special characters. Rule groups previously-stored using object storage must be renamed to the new format. #2646
* [CHANGE] Query Frontend now uses Round Robin to choose a tenant queue to service next. #2553
* [CHANGE] `-promql.lookback-delta` is now deprecated and has been replaced by `-querier.lookback-delta` along with `lookback_delta` entry under `querier` in the config file. `-promql.lookback-delta` will be removed in v1.4.0. #2604
* [CHANGE] Experimental TSDB: removed `-experimental.tsdb.bucket-store.binary-index-header-enabled` flag. Now the binary index-header is always enabled.
* [CHANGE] Experimental TSDB: Renamed index-cache metrics to use original metric names from Thanos, as Cortex is not aggregating them in any way: #2627
  * `cortex_<service>_blocks_index_cache_items_evicted_total` => `thanos_store_index_cache_items_evicted_total{name="index-cache"}`
  * `cortex_<service>_blocks_index_cache_items_added_total` => `thanos_store_index_cache_items_added_total{name="index-cache"}`
  * `cortex_<service>_blocks_index_cache_requests_total` => `thanos_store_index_cache_requests_total{name="index-cache"}`
  * `cortex_<service>_blocks_index_cache_items_overflowed_total` => `thanos_store_index_cache_items_overflowed_total{name="index-cache"}`
  * `cortex_<service>_blocks_index_cache_hits_total` => `thanos_store_index_cache_hits_total{name="index-cache"}`
  * `cortex_<service>_blocks_index_cache_items` => `thanos_store_index_cache_items{name="index-cache"}`
  * `cortex_<service>_blocks_index_cache_items_size_bytes` => `thanos_store_index_cache_items_size_bytes{name="index-cache"}`
  * `cortex_<service>_blocks_index_cache_total_size_bytes` => `thanos_store_index_cache_total_size_bytes{name="index-cache"}`
  * `cortex_<service>_blocks_index_cache_memcached_operations_total` =>  `thanos_memcached_operations_total{name="index-cache"}`
  * `cortex_<service>_blocks_index_cache_memcached_operation_failures_total` =>  `thanos_memcached_operation_failures_total{name="index-cache"}`
  * `cortex_<service>_blocks_index_cache_memcached_operation_duration_seconds` =>  `thanos_memcached_operation_duration_seconds{name="index-cache"}`
  * `cortex_<service>_blocks_index_cache_memcached_operation_skipped_total` =>  `thanos_memcached_operation_skipped_total{name="index-cache"}`
* [CHANGE] Experimental TSDB: Renamed metrics in bucket stores: #2627
  * `cortex_<service>_blocks_meta_syncs_total` => `cortex_blocks_meta_syncs_total{component="<service>"}`
  * `cortex_<service>_blocks_meta_sync_failures_total` => `cortex_blocks_meta_sync_failures_total{component="<service>"}`
  * `cortex_<service>_blocks_meta_sync_duration_seconds` => `cortex_blocks_meta_sync_duration_seconds{component="<service>"}`
  * `cortex_<service>_blocks_meta_sync_consistency_delay_seconds` => `cortex_blocks_meta_sync_consistency_delay_seconds{component="<service>"}`
  * `cortex_<service>_blocks_meta_synced` => `cortex_blocks_meta_synced{component="<service>"}`
  * `cortex_<service>_bucket_store_block_loads_total` => `cortex_bucket_store_block_loads_total{component="<service>"}`
  * `cortex_<service>_bucket_store_block_load_failures_total` => `cortex_bucket_store_block_load_failures_total{component="<service>"}`
  * `cortex_<service>_bucket_store_block_drops_total` => `cortex_bucket_store_block_drops_total{component="<service>"}`
  * `cortex_<service>_bucket_store_block_drop_failures_total` => `cortex_bucket_store_block_drop_failures_total{component="<service>"}`
  * `cortex_<service>_bucket_store_blocks_loaded` => `cortex_bucket_store_blocks_loaded{component="<service>"}`
  * `cortex_<service>_bucket_store_series_data_touched` => `cortex_bucket_store_series_data_touched{component="<service>"}`
  * `cortex_<service>_bucket_store_series_data_fetched` => `cortex_bucket_store_series_data_fetched{component="<service>"}`
  * `cortex_<service>_bucket_store_series_data_size_touched_bytes` => `cortex_bucket_store_series_data_size_touched_bytes{component="<service>"}`
  * `cortex_<service>_bucket_store_series_data_size_fetched_bytes` => `cortex_bucket_store_series_data_size_fetched_bytes{component="<service>"}`
  * `cortex_<service>_bucket_store_series_blocks_queried` => `cortex_bucket_store_series_blocks_queried{component="<service>"}`
  * `cortex_<service>_bucket_store_series_get_all_duration_seconds` => `cortex_bucket_store_series_get_all_duration_seconds{component="<service>"}`
  * `cortex_<service>_bucket_store_series_merge_duration_seconds` => `cortex_bucket_store_series_merge_duration_seconds{component="<service>"}`
  * `cortex_<service>_bucket_store_series_refetches_total` => `cortex_bucket_store_series_refetches_total{component="<service>"}`
  * `cortex_<service>_bucket_store_series_result_series` => `cortex_bucket_store_series_result_series{component="<service>"}`
  * `cortex_<service>_bucket_store_cached_postings_compressions_total` => `cortex_bucket_store_cached_postings_compressions_total{component="<service>"}`
  * `cortex_<service>_bucket_store_cached_postings_compression_errors_total` => `cortex_bucket_store_cached_postings_compression_errors_total{component="<service>"}`
  * `cortex_<service>_bucket_store_cached_postings_compression_time_seconds` => `cortex_bucket_store_cached_postings_compression_time_seconds{component="<service>"}`
  * `cortex_<service>_bucket_store_cached_postings_original_size_bytes_total` => `cortex_bucket_store_cached_postings_original_size_bytes_total{component="<service>"}`
  * `cortex_<service>_bucket_store_cached_postings_compressed_size_bytes_total` => `cortex_bucket_store_cached_postings_compressed_size_bytes_total{component="<service>"}`
  * `cortex_<service>_blocks_sync_seconds` => `cortex_bucket_stores_blocks_sync_seconds{component="<service>"}`
  * `cortex_<service>_blocks_last_successful_sync_timestamp_seconds` => `cortex_bucket_stores_blocks_last_successful_sync_timestamp_seconds{component="<service>"}`
* [CHANGE] Available command-line flags are printed to stdout, and only when requested via `-help`. Using invalid flag no longer causes printing of all available flags. #2691
* [CHANGE] Experimental Memberlist ring: randomize gossip node names to avoid conflicts when running multiple clients on the same host, or reusing host names (eg. pods in statefulset). Node name randomization can be disabled by using `-memberlist.randomize-node-name=false`. #2715
* [CHANGE] Memberlist KV client is no longer considered experimental. #2725
* [CHANGE] Experimental Delete Series: Make delete request cancellation duration configurable. #2760
* [CHANGE] Removed `-store.fullsize-chunks` option which was undocumented and unused (it broke ingester hand-overs). #2656
* [CHANGE] Query with no metric name that has previously resulted in HTTP status code 500 now returns status code 422 instead. #2571
* [FEATURE] TLS config options added for GRPC clients in Querier (Query-frontend client & Ingester client), Ruler, Store Gateway, as well as HTTP client in Config store client. #2502
* [FEATURE] The flag `-frontend.max-cache-freshness` is now supported within the limits overrides, to specify per-tenant max cache freshness values. The corresponding YAML config parameter has been changed from `results_cache.max_freshness` to `limits_config.max_cache_freshness`. The legacy YAML config parameter (`results_cache.max_freshness`) will continue to be supported till Cortex release `v1.4.0`. #2609
* [FEATURE] Experimental gRPC Store: Added support to 3rd parties index and chunk stores using gRPC client/server plugin mechanism. #2220
* [FEATURE] Add `-cassandra.table-options` flag to customize table options of Cassandra when creating the index or chunk table. #2575
* [ENHANCEMENT] Propagate GOPROXY value when building `build-image`. This is to help the builders building the code in a Network where default Go proxy is not accessible (e.g. when behind some corporate VPN). #2741
* [ENHANCEMENT] Querier: Added metric `cortex_querier_request_duration_seconds` for all requests to the querier. #2708
* [ENHANCEMENT] Cortex is now built with Go 1.14. #2480 #2749 #2753
* [ENHANCEMENT] Experimental TSDB: added the following metrics to the ingester: #2580 #2583 #2589 #2654
  * `cortex_ingester_tsdb_appender_add_duration_seconds`
  * `cortex_ingester_tsdb_appender_commit_duration_seconds`
  * `cortex_ingester_tsdb_refcache_purge_duration_seconds`
  * `cortex_ingester_tsdb_compactions_total`
  * `cortex_ingester_tsdb_compaction_duration_seconds`
  * `cortex_ingester_tsdb_wal_fsync_duration_seconds`
  * `cortex_ingester_tsdb_wal_page_flushes_total`
  * `cortex_ingester_tsdb_wal_completed_pages_total`
  * `cortex_ingester_tsdb_wal_truncations_failed_total`
  * `cortex_ingester_tsdb_wal_truncations_total`
  * `cortex_ingester_tsdb_wal_writes_failed_total`
  * `cortex_ingester_tsdb_checkpoint_deletions_failed_total`
  * `cortex_ingester_tsdb_checkpoint_deletions_total`
  * `cortex_ingester_tsdb_checkpoint_creations_failed_total`
  * `cortex_ingester_tsdb_checkpoint_creations_total`
  * `cortex_ingester_tsdb_wal_truncate_duration_seconds`
  * `cortex_ingester_tsdb_head_active_appenders`
  * `cortex_ingester_tsdb_head_series_not_found_total`
  * `cortex_ingester_tsdb_head_chunks`
  * `cortex_ingester_tsdb_mmap_chunk_corruptions_total`
  * `cortex_ingester_tsdb_head_chunks_created_total`
  * `cortex_ingester_tsdb_head_chunks_removed_total`
* [ENHANCEMENT] Experimental TSDB: added metrics useful to alert on critical conditions of the blocks storage: #2573
  * `cortex_compactor_last_successful_run_timestamp_seconds`
  * `cortex_querier_blocks_last_successful_sync_timestamp_seconds` (when store-gateway is disabled)
  * `cortex_querier_blocks_last_successful_scan_timestamp_seconds` (when store-gateway is enabled)
  * `cortex_storegateway_blocks_last_successful_sync_timestamp_seconds`
* [ENHANCEMENT] Experimental TSDB: added the flag `-experimental.tsdb.wal-compression-enabled` to allow to enable TSDB WAL compression. #2585
* [ENHANCEMENT] Experimental TSDB: Querier and store-gateway components can now use so-called "caching bucket", which can currently cache fetched chunks into shared memcached server. #2572
* [ENHANCEMENT] Ruler: Automatically remove unhealthy rulers from the ring. #2587
* [ENHANCEMENT] Query-tee: added support to `/metadata`, `/alerts`, and `/rules` endpoints #2600
* [ENHANCEMENT] Query-tee: added support to query results comparison between two different backends. The comparison is disabled by default and can be enabled via `-proxy.compare-responses=true`. #2611
* [ENHANCEMENT] Query-tee: improved the query-tee to not wait all backend responses before sending back the response to the client. The query-tee now sends back to the client first successful response, while honoring the `-backend.preferred` option. #2702
* [ENHANCEMENT] Thanos and Prometheus upgraded. #2602 #2604 #2634 #2659 #2686 #2756
  * TSDB now holds less WAL files after Head Truncation.
  * TSDB now does memory-mapping of Head chunks and reduces memory usage.
* [ENHANCEMENT] Experimental TSDB: decoupled blocks deletion from blocks compaction in the compactor, so that blocks deletion is not blocked by a busy compactor. The following metrics have been added: #2623
  * `cortex_compactor_block_cleanup_started_total`
  * `cortex_compactor_block_cleanup_completed_total`
  * `cortex_compactor_block_cleanup_failed_total`
  * `cortex_compactor_block_cleanup_last_successful_run_timestamp_seconds`
* [ENHANCEMENT] Experimental TSDB: Use shared cache for metadata. This is especially useful when running multiple querier and store-gateway components to reduce number of object store API calls. #2626 #2640
* [ENHANCEMENT] Experimental TSDB: when `-querier.query-store-after` is configured and running the experimental blocks storage, the time range of the query sent to the store is now manipulated to ensure the query end time is not more recent than 'now - query-store-after'. #2642
* [ENHANCEMENT] Experimental TSDB: small performance improvement in concurrent usage of RefCache, used during samples ingestion. #2651
* [ENHANCEMENT] The following endpoints now respond appropriately to an `Accepts` header with the value `application/json` #2673
  * `/distributor/all_user_stats`
  * `/distributor/ha_tracker`
  * `/ingester/ring`
  * `/store-gateway/ring`
  * `/compactor/ring`
  * `/ruler/ring`
  * `/services`
* [ENHANCEMENT] Experimental Cassandra backend: Add `-cassandra.num-connections` to allow increasing the number of TCP connections to each Cassandra server. #2666
* [ENHANCEMENT] Experimental Cassandra backend: Use separate Cassandra clients and connections for reads and writes. #2666
* [ENHANCEMENT] Experimental Cassandra backend: Add `-cassandra.reconnect-interval` to allow specifying the reconnect interval to a Cassandra server that has been marked `DOWN` by the gocql driver. Also change the default value of the reconnect interval from `60s` to `1s`. #2687
* [ENHANCEMENT] Experimental Cassandra backend: Add option `-cassandra.convict-hosts-on-failure=false` to not convict host of being down when a request fails. #2684
* [ENHANCEMENT] Experimental TSDB: Applied a jitter to the period bucket scans in order to better distribute bucket operations over the time and increase the probability of hitting the shared cache (if configured). #2693

* [ENHANCEMENT] Experimental TSDB: Series limit per user and per metric now work in TSDB blocks. #2676
* [ENHANCEMENT] Experimental Memberlist: Added ability to periodically rejoin the memberlist cluster. #2724
<<<<<<< HEAD
* [ENHANCEMENT] The behavior of the `/ready` was changed for the query frontend to indicate when it was ready to accept queries. This is intended for use by a read path load balancer that would want to wait for the frontend to have attached queriers before including it in the backend. #2733
* [ENHANCEMENT] Experimental Delete Series: Added the following metrics for monitoring processing of delete requests: #2445
=======
* [ENHANCEMENT] Experimental Delete Series: Added the following metrics for monitoring processing of delete requests: #2730
>>>>>>> d16b6815
  - `cortex_purger_load_pending_requests_attempts_total`: Number of attempts that were made to load pending requests with status.
  - `cortex_purger_oldest_pending_delete_request_age_seconds`: Age of oldest pending delete request in seconds.
  - `cortex_purger_pending_delete_requests_count`: Count of requests which are in process or are ready to be processed.
* [ENHANCEMENT] Experimental TSDB: Improved compactor to hard-delete also partial blocks with an deletion mark (even if the deletion mark threshold has not been reached). #2751
* [ENHANCEMENT] Experimental TSDB: Introduced a consistency check done by the querier to ensure all expected blocks have been queried via the store-gateway. If a block is missing on a store-gateway, the querier retries fetching series from missing blocks up to 3 times. If the consistency check fails once all retries have been exhausted, the query execution fails. The following metrics have been added: #2593 #2630 #2689 #2695
  * `cortex_querier_blocks_consistency_checks_total`
  * `cortex_querier_blocks_consistency_checks_failed_total`
  * `cortex_querier_storegateway_refetches_per_query`
* [ENHANCEMENT] Delete requests can now be canceled #2555
* [ENHANCEMENT] Table manager can now provision tables for delete store #2546
* [BUGFIX] Ruler: Ensure temporary rule files with special characters are properly mapped and cleaned up. #2506
* [BUGFIX] Fixes #2411, Ensure requests are properly routed to the prometheus api embedded in the query if `-server.path-prefix` is set. #2372
* [BUGFIX] Experimental TSDB: fixed chunk data corruption when querying back series using the experimental blocks storage. #2400
* [BUGFIX] Fixed collection of tracing spans from Thanos components used internally. #2655
* [BUGFIX] Experimental TSDB: fixed memory leak in ingesters. #2586
* [BUGFIX] QueryFrontend: fixed a situation where HTTP error is ignored and an incorrect status code is set. #2590
* [BUGFIX] Ingester: Fix an ingester starting up in the JOINING state and staying there forever. #2565
* [BUGFIX] QueryFrontend: fixed a panic (`integer divide by zero`) in the query-frontend. The query-frontend now requires the `-querier.default-evaluation-interval` config to be set to the same value of the querier. #2614
* [BUGFIX] Experimental TSDB: when the querier receives a `/series` request with a time range older than the data stored in the ingester, it now ignores the requested time range and returns known series anyway instead of returning an empty response. This aligns the behaviour with the chunks storage. #2617
* [BUGFIX] Cassandra: fixed an edge case leading to an invalid CQL query when querying the index on a Cassandra store. #2639
* [BUGFIX] Ingester: increment series per metric when recovering from WAL or transfer. #2674
* [BUGFIX] Fixed `wrong number of arguments for 'mget' command` Redis error when a query has no chunks to lookup from storage. #2700
* [BUGFIX] Ingester: Automatically remove old tmp checkpoints, fixing a potential disk space leak after an ingester crashes. #2726

## 1.1.0 / 2020-05-21

This release brings the usual mix of bugfixes and improvements. The biggest change is that WAL support for chunks is now considered to be production-ready!

Please make sure to review renamed metrics, and update your dashboards and alerts accordingly.

* [CHANGE] Added v1 API routes documented in #2327. #2372
  * Added `-http.alertmanager-http-prefix` flag which allows the configuration of the path where the Alertmanager API and UI can be reached. The default is set to `/alertmanager`.
  * Added `-http.prometheus-http-prefix` flag which allows the configuration of the path where the Prometheus API and UI can be reached. The default is set to `/prometheus`.
  * Updated the index hosted at the root prefix to point to the updated routes.
  * Legacy routes hardcoded with the `/api/prom` prefix now respect the `-http.prefix` flag.
* [CHANGE] The metrics `cortex_distributor_ingester_appends_total` and `distributor_ingester_append_failures_total` now include a `type` label to differentiate between `samples` and `metadata`. #2336
* [CHANGE] The metrics for number of chunks and bytes flushed to the chunk store are renamed. Note that previous metrics were counted pre-deduplication, while new metrics are counted after deduplication. #2463
  * `cortex_ingester_chunks_stored_total` > `cortex_chunk_store_stored_chunks_total`
  * `cortex_ingester_chunk_stored_bytes_total` > `cortex_chunk_store_stored_chunk_bytes_total`
* [CHANGE] Experimental TSDB: renamed blocks meta fetcher metrics: #2375
  * `cortex_querier_bucket_store_blocks_meta_syncs_total` > `cortex_querier_blocks_meta_syncs_total`
  * `cortex_querier_bucket_store_blocks_meta_sync_failures_total` > `cortex_querier_blocks_meta_sync_failures_total`
  * `cortex_querier_bucket_store_blocks_meta_sync_duration_seconds` > `cortex_querier_blocks_meta_sync_duration_seconds`
  * `cortex_querier_bucket_store_blocks_meta_sync_consistency_delay_seconds` > `cortex_querier_blocks_meta_sync_consistency_delay_seconds`
* [CHANGE] Experimental TSDB: Modified default values for `compactor.deletion-delay` option from 48h to 12h and `-experimental.tsdb.bucket-store.ignore-deletion-marks-delay` from 24h to 6h. #2414
* [CHANGE] WAL: Default value of `-ingester.checkpoint-enabled` changed to `true`. #2416
* [CHANGE] `trace_id` field in log files has been renamed to `traceID`. #2518
* [CHANGE] Slow query log has a different output now. Previously used `url` field has been replaced with `host` and `path`, and query parameters are logged as individual log fields with `qs_` prefix. #2520
* [CHANGE] WAL: WAL and checkpoint compression is now disabled. #2436
* [CHANGE] Update in dependency `go-kit/kit` from `v0.9.0` to `v0.10.0`. HTML escaping disabled in JSON Logger. #2535
* [CHANGE] Experimental TSDB: Removed `cortex_<service>_` prefix from Thanos objstore metrics and added `component` label to distinguish which Cortex component is doing API calls to the object storage when running in single-binary mode: #2568
  - `cortex_<service>_thanos_objstore_bucket_operations_total` renamed to `thanos_objstore_bucket_operations_total{component="<name>"}`
  - `cortex_<service>_thanos_objstore_bucket_operation_failures_total` renamed to `thanos_objstore_bucket_operation_failures_total{component="<name>"}`
  - `cortex_<service>_thanos_objstore_bucket_operation_duration_seconds` renamed to `thanos_objstore_bucket_operation_duration_seconds{component="<name>"}`
  - `cortex_<service>_thanos_objstore_bucket_last_successful_upload_time` renamed to `thanos_objstore_bucket_last_successful_upload_time{component="<name>"}`
* [CHANGE] FIFO cache: The `-<prefix>.fifocache.size` CLI flag has been renamed to `-<prefix>.fifocache.max-size-items` as well as its YAML config option `size` renamed to `max_size_items`. #2319
* [FEATURE] Ruler: The `-ruler.evaluation-delay` flag was added to allow users to configure a default evaluation delay for all rules in cortex. The default value is 0 which is the current behavior. #2423
* [FEATURE] Experimental: Added a new object storage client for OpenStack Swift. #2440
* [FEATURE] TLS config options added to the Server. #2535
* [FEATURE] Experimental: Added support for `/api/v1/metadata` Prometheus-based endpoint. #2549
* [FEATURE] Add ability to limit concurrent queries to Cassandra with `-cassandra.query-concurrency` flag. #2562
* [FEATURE] Experimental TSDB: Introduced store-gateway service used by the experimental blocks storage to load and query blocks. The store-gateway optionally supports blocks sharding and replication via a dedicated hash ring, configurable via `-experimental.store-gateway.sharding-enabled` and `-experimental.store-gateway.sharding-ring.*` flags. The following metrics have been added: #2433 #2458 #2469 #2523
  * `cortex_querier_storegateway_instances_hit_per_query`
* [ENHANCEMENT] Experimental TSDB: sample ingestion errors are now reported via existing `cortex_discarded_samples_total` metric. #2370
* [ENHANCEMENT] Failures on samples at distributors and ingesters return the first validation error as opposed to the last. #2383
* [ENHANCEMENT] Experimental TSDB: Added `cortex_querier_blocks_meta_synced`, which reflects current state of synced blocks over all tenants. #2392
* [ENHANCEMENT] Added `cortex_distributor_latest_seen_sample_timestamp_seconds` metric to see how far behind Prometheus servers are in sending data. #2371
* [ENHANCEMENT] FIFO cache to support eviction based on memory usage. Added `-<prefix>.fifocache.max-size-bytes` CLI flag and YAML config option `max_size_bytes` to specify memory limit of the cache. #2319, #2527
* [ENHANCEMENT] Added `-querier.worker-match-max-concurrent`. Force worker concurrency to match the `-querier.max-concurrent` option.  Overrides `-querier.worker-parallelism`.  #2456
* [ENHANCEMENT] Added the following metrics for monitoring delete requests: #2445
  - `cortex_purger_delete_requests_received_total`: Number of delete requests received per user.
  - `cortex_purger_delete_requests_processed_total`: Number of delete requests processed per user.
  - `cortex_purger_delete_requests_chunks_selected_total`: Number of chunks selected while building delete plans per user.
  - `cortex_purger_delete_requests_processing_failures_total`: Number of delete requests processing failures per user.
* [ENHANCEMENT] Single Binary: Added query-frontend to the single binary.  Single binary users will now benefit from various query-frontend features.  Primarily: sharding, parallelization, load shedding, additional caching (if configured), and query retries. #2437
* [ENHANCEMENT] Allow 1w (where w denotes week) and 1y (where y denotes year) when setting `-store.cache-lookups-older-than` and `-store.max-look-back-period`. #2454
* [ENHANCEMENT] Optimize index queries for matchers using "a|b|c"-type regex. #2446 #2475
* [ENHANCEMENT] Added per tenant metrics for queries and chunks and bytes read from chunk store: #2463
  * `cortex_chunk_store_fetched_chunks_total` and `cortex_chunk_store_fetched_chunk_bytes_total`
  * `cortex_query_frontend_queries_total` (per tenant queries counted by the frontend)
* [ENHANCEMENT] WAL: New metrics `cortex_ingester_wal_logged_bytes_total` and `cortex_ingester_checkpoint_logged_bytes_total` added to track total bytes logged to disk for WAL and checkpoints. #2497
* [ENHANCEMENT] Add de-duplicated chunks counter `cortex_chunk_store_deduped_chunks_total` which counts every chunk not sent to the store because it was already sent by another replica. #2485
* [ENHANCEMENT] Query-frontend now also logs the POST data of long queries. #2481
* [ENHANCEMENT] WAL: Ingester WAL records now have type header and the custom WAL records have been replaced by Prometheus TSDB's WAL records. Old records will not be supported from 1.3 onwards. Note: once this is deployed, you cannot downgrade without data loss. #2436
* [ENHANCEMENT] Redis Cache: Added `idle_timeout`, `wait_on_pool_exhaustion` and `max_conn_lifetime` options to redis cache configuration. #2550
* [ENHANCEMENT] WAL: the experimental tag has been removed on the WAL in ingesters. #2560
* [ENHANCEMENT] Use newer AWS API for paginated queries - removes 'Deprecated' message from logfiles. #2452
* [ENHANCEMENT] Experimental memberlist: Add retry with backoff on memberlist join other members. #2705
* [ENHANCEMENT] Experimental TSDB: when the store-gateway sharding is enabled, unhealthy store-gateway instances are automatically removed from the ring after 10 consecutive `-experimental.store-gateway.sharding-ring.heartbeat-timeout` periods. #2526
* [BUGFIX] Ruler: Ensure temporary rule files with special characters are properly mapped and cleaned up. #2506
* [BUGFIX] Ensure requests are properly routed to the prometheus api embedded in the query if `-server.path-prefix` is set. Fixes #2411. #2372
* [BUGFIX] Experimental TSDB: Fixed chunk data corruption when querying back series using the experimental blocks storage. #2400
* [BUGFIX] Cassandra Storage: Fix endpoint TLS host verification. #2109
* [BUGFIX] Experimental TSDB: Fixed response status code from `422` to `500` when an error occurs while iterating chunks with the experimental blocks storage. #2402
* [BUGFIX] Ring: Fixed a situation where upgrading from pre-1.0 cortex with a rolling strategy caused new 1.0 ingesters to lose their zone value in the ring until manually forced to re-register. #2404
* [BUGFIX] Distributor: `/all_user_stats` now show API and Rule Ingest Rate correctly. #2457
* [BUGFIX] Fixed `version`, `revision` and `branch` labels exported by the `cortex_build_info` metric. #2468
* [BUGFIX] QueryFrontend: fixed a situation where span context missed when downstream_url is used. #2539
* [BUGFIX] Querier: Fixed a situation where querier would crash because of an unresponsive frontend instance. #2569

## 1.0.1 / 2020-04-23

* [BUGFIX] Fix gaps when querying ingesters with replication factor = 3 and 2 ingesters in the cluster. #2503

## 1.0.0 / 2020-04-02

This is the first major release of Cortex. We made a lot of **breaking changes** in this release which have been detailed below. Please also see the stability guarantees we provide as part of a major release: https://cortexmetrics.io/docs/configuration/v1guarantees/

* [CHANGE] Remove the following deprecated flags: #2339
  - `-metrics.error-rate-query` (use `-metrics.write-throttle-query` instead).
  - `-store.cardinality-cache-size` (use `-store.index-cache-read.enable-fifocache` and `-store.index-cache-read.fifocache.size` instead).
  - `-store.cardinality-cache-validity` (use `-store.index-cache-read.enable-fifocache` and `-store.index-cache-read.fifocache.duration` instead).
  - `-distributor.limiter-reload-period` (flag unused)
  - `-ingester.claim-on-rollout` (flag unused)
  - `-ingester.normalise-tokens` (flag unused)
* [CHANGE] Renamed YAML file options to be more consistent. See [full config file changes below](#config-file-breaking-changes). #2273
* [CHANGE] AWS based autoscaling has been removed. You can only use metrics based autoscaling now. `-applicationautoscaling.url` has been removed. See https://cortexmetrics.io/docs/production/aws/#dynamodb-capacity-provisioning on how to migrate. #2328
* [CHANGE] Renamed the `memcache.write-back-goroutines` and `memcache.write-back-buffer` flags to `background.write-back-concurrency` and `background.write-back-buffer`. This affects the following flags: #2241
  - `-frontend.memcache.write-back-buffer` --> `-frontend.background.write-back-buffer`
  - `-frontend.memcache.write-back-goroutines` --> `-frontend.background.write-back-concurrency`
  - `-store.index-cache-read.memcache.write-back-buffer` --> `-store.index-cache-read.background.write-back-buffer`
  - `-store.index-cache-read.memcache.write-back-goroutines` --> `-store.index-cache-read.background.write-back-concurrency`
  - `-store.index-cache-write.memcache.write-back-buffer` --> `-store.index-cache-write.background.write-back-buffer`
  - `-store.index-cache-write.memcache.write-back-goroutines` --> `-store.index-cache-write.background.write-back-concurrency`
  - `-memcache.write-back-buffer` --> `-store.chunks-cache.background.write-back-buffer`. Note the next change log for the difference.
  - `-memcache.write-back-goroutines` --> `-store.chunks-cache.background.write-back-concurrency`. Note the next change log for the difference.

* [CHANGE] Renamed the chunk cache flags to have `store.chunks-cache.` as prefix. This means the following flags have been changed: #2241
  - `-cache.enable-fifocache` --> `-store.chunks-cache.cache.enable-fifocache`
  - `-default-validity` --> `-store.chunks-cache.default-validity`
  - `-fifocache.duration` --> `-store.chunks-cache.fifocache.duration`
  - `-fifocache.size` --> `-store.chunks-cache.fifocache.size`
  - `-memcache.write-back-buffer` --> `-store.chunks-cache.background.write-back-buffer`. Note the previous change log for the difference.
  - `-memcache.write-back-goroutines` --> `-store.chunks-cache.background.write-back-concurrency`. Note the previous change log for the difference.
  - `-memcached.batchsize` --> `-store.chunks-cache.memcached.batchsize`
  - `-memcached.consistent-hash` --> `-store.chunks-cache.memcached.consistent-hash`
  - `-memcached.expiration` --> `-store.chunks-cache.memcached.expiration`
  - `-memcached.hostname` --> `-store.chunks-cache.memcached.hostname`
  - `-memcached.max-idle-conns` --> `-store.chunks-cache.memcached.max-idle-conns`
  - `-memcached.parallelism` --> `-store.chunks-cache.memcached.parallelism`
  - `-memcached.service` --> `-store.chunks-cache.memcached.service`
  - `-memcached.timeout` --> `-store.chunks-cache.memcached.timeout`
  - `-memcached.update-interval` --> `-store.chunks-cache.memcached.update-interval`
  - `-redis.enable-tls` --> `-store.chunks-cache.redis.enable-tls`
  - `-redis.endpoint` --> `-store.chunks-cache.redis.endpoint`
  - `-redis.expiration` --> `-store.chunks-cache.redis.expiration`
  - `-redis.max-active-conns` --> `-store.chunks-cache.redis.max-active-conns`
  - `-redis.max-idle-conns` --> `-store.chunks-cache.redis.max-idle-conns`
  - `-redis.password` --> `-store.chunks-cache.redis.password`
  - `-redis.timeout` --> `-store.chunks-cache.redis.timeout`
* [CHANGE] Rename the `-store.chunk-cache-stubs` to `-store.chunks-cache.cache-stubs` to be more inline with above. #2241
* [CHANGE] Change prefix of flags `-dynamodb.periodic-table.*` to `-table-manager.index-table.*`. #2359
* [CHANGE] Change prefix of flags `-dynamodb.chunk-table.*` to `-table-manager.chunk-table.*`. #2359
* [CHANGE] Change the following flags: #2359
  - `-dynamodb.poll-interval` --> `-table-manager.poll-interval`
  - `-dynamodb.periodic-table.grace-period` --> `-table-manager.periodic-table.grace-period`
* [CHANGE] Renamed the following flags: #2273
  - `-dynamodb.chunk.gang.size` --> `-dynamodb.chunk-gang-size`
  - `-dynamodb.chunk.get.max.parallelism` --> `-dynamodb.chunk-get-max-parallelism`
* [CHANGE] Don't support mixed time units anymore for duration. For example, 168h5m0s doesn't work anymore, please use just one unit (s|m|h|d|w|y). #2252
* [CHANGE] Utilize separate protos for rule state and storage. Experimental ruler API will not be functional until the rollout is complete. #2226
* [CHANGE] Frontend worker in querier now starts after all Querier module dependencies are started. This fixes issue where frontend worker started to send queries to querier before it was ready to serve them (mostly visible when using experimental blocks storage). #2246
* [CHANGE] Lifecycler component now enters Failed state on errors, and doesn't exit the process. (Important if you're vendoring Cortex and use Lifecycler) #2251
* [CHANGE] `/ready` handler now returns 200 instead of 204. #2330
* [CHANGE] Better defaults for the following options: #2344
  - `-<prefix>.consul.consistent-reads`: Old default: `true`, new default: `false`. This reduces the load on Consul.
  - `-<prefix>.consul.watch-rate-limit`: Old default: 0, new default: 1. This rate limits the reads to 1 per second. Which is good enough for ring watches.
  - `-distributor.health-check-ingesters`: Old default: `false`, new default: `true`.
  - `-ingester.max-stale-chunk-idle`: Old default: 0, new default: 2m. This lets us expire series that we know are stale early.
  - `-ingester.spread-flushes`: Old default: false, new default: true. This allows to better de-duplicate data and use less space.
  - `-ingester.chunk-age-jitter`: Old default: 20mins, new default: 0. This is to enable the `-ingester.spread-flushes` to true.
  - `-<prefix>.memcached.batchsize`: Old default: 0, new default: 1024. This allows batching of requests and keeps the concurrent requests low.
  - `-<prefix>.memcached.consistent-hash`: Old default: false, new default: true. This allows for better cache hits when the memcaches are scaled up and down.
  - `-querier.batch-iterators`: Old default: false, new default: true.
  - `-querier.ingester-streaming`: Old default: false, new default: true.
* [CHANGE] Experimental TSDB: Added `-experimental.tsdb.bucket-store.postings-cache-compression-enabled` to enable postings compression when storing to cache. #2335
* [CHANGE] Experimental TSDB: Added `-compactor.deletion-delay`, which is time before a block marked for deletion is deleted from bucket. If not 0, blocks will be marked for deletion and compactor component will delete blocks marked for deletion from the bucket. If delete-delay is 0, blocks will be deleted straight away. Note that deleting blocks immediately can cause query failures, if store gateway / querier still has the block loaded, or compactor is ignoring the deletion because it's compacting the block at the same time. Default value is 48h. #2335
* [CHANGE] Experimental TSDB: Added `-experimental.tsdb.bucket-store.index-cache.postings-compression-enabled`, to set duration after which the blocks marked for deletion will be filtered out while fetching blocks used for querying. This option allows querier to ignore blocks that are marked for deletion with some delay. This ensures store can still serve blocks that are meant to be deleted but do not have a replacement yet. Default is 24h, half of the default value for `-compactor.deletion-delay`. #2335
* [CHANGE] Experimental TSDB: Added `-experimental.tsdb.bucket-store.index-cache.memcached.max-item-size` to control maximum size of item that is stored to memcached. Defaults to 1 MiB. #2335
* [FEATURE] Added experimental storage API to the ruler service that is enabled when the `-experimental.ruler.enable-api` is set to true #2269
  * `-ruler.storage.type` flag now allows `s3`,`gcs`, and `azure` values
  * `-ruler.storage.(s3|gcs|azure)` flags exist to allow the configuration of object clients set for rule storage
* [CHANGE] Renamed table manager metrics. #2307 #2359
  * `cortex_dynamo_sync_tables_seconds` -> `cortex_table_manager_sync_duration_seconds`
  * `cortex_dynamo_table_capacity_units` -> `cortex_table_capacity_units`
* [FEATURE] Flusher target to flush the WAL. #2075
  * `-flusher.wal-dir` for the WAL directory to recover from.
  * `-flusher.concurrent-flushes` for number of concurrent flushes.
  * `-flusher.flush-op-timeout` is duration after which a flush should timeout.
* [FEATURE] Ingesters can now have an optional availability zone set, to ensure metric replication is distributed across zones. This is set via the `-ingester.availability-zone` flag or the `availability_zone` field in the config file. #2317
* [ENHANCEMENT] Better re-use of connections to DynamoDB and S3. #2268
* [ENHANCEMENT] Reduce number of goroutines used while executing a single index query. #2280
* [ENHANCEMENT] Experimental TSDB: Add support for local `filesystem` backend. #2245
* [ENHANCEMENT] Experimental TSDB: Added memcached support for the TSDB index cache. #2290
* [ENHANCEMENT] Experimental TSDB: Removed gRPC server to communicate between querier and BucketStore. #2324
* [ENHANCEMENT] Allow 1w (where w denotes week) and 1y (where y denotes year) when setting table period and retention. #2252
* [ENHANCEMENT] Added FIFO cache metrics for current number of entries and memory usage. #2270
* [ENHANCEMENT] Output all config fields to /config API, including those with empty value. #2209
* [ENHANCEMENT] Add "missing_metric_name" and "metric_name_invalid" reasons to cortex_discarded_samples_total metric. #2346
* [ENHANCEMENT] Experimental TSDB: sample ingestion errors are now reported via existing `cortex_discarded_samples_total` metric. #2370
* [BUGFIX] Ensure user state metrics are updated if a transfer fails. #2338
* [BUGFIX] Fixed etcd client keepalive settings. #2278
* [BUGFIX] Register the metrics of the WAL. #2295
* [BUXFIX] Experimental TSDB: fixed error handling when ingesting out of bound samples. #2342

### Known issues

- This experimental blocks storage in Cortex `1.0.0` has a bug which may lead to the error `cannot iterate chunk for series` when running queries. This bug has been fixed in #2400. If you're running the experimental blocks storage, please build Cortex from `master`.

### Config file breaking changes

In this section you can find a config file diff showing the breaking changes introduced in Cortex. You can also find the [full configuration file reference doc](https://cortexmetrics.io/docs/configuration/configuration-file/) in the website.

```diff
### ingester_config

 # Period with which to attempt to flush chunks.
 # CLI flag: -ingester.flush-period
-[flushcheckperiod: <duration> | default = 1m0s]
+[flush_period: <duration> | default = 1m0s]

 # Period chunks will remain in memory after flushing.
 # CLI flag: -ingester.retain-period
-[retainperiod: <duration> | default = 5m0s]
+[retain_period: <duration> | default = 5m0s]

 # Maximum chunk idle time before flushing.
 # CLI flag: -ingester.max-chunk-idle
-[maxchunkidle: <duration> | default = 5m0s]
+[max_chunk_idle_time: <duration> | default = 5m0s]

 # Maximum chunk idle time for chunks terminating in stale markers before
 # flushing. 0 disables it and a stale series is not flushed until the
 # max-chunk-idle timeout is reached.
 # CLI flag: -ingester.max-stale-chunk-idle
-[maxstalechunkidle: <duration> | default = 0s]
+[max_stale_chunk_idle_time: <duration> | default = 2m0s]

 # Timeout for individual flush operations.
 # CLI flag: -ingester.flush-op-timeout
-[flushoptimeout: <duration> | default = 1m0s]
+[flush_op_timeout: <duration> | default = 1m0s]

 # Maximum chunk age before flushing.
 # CLI flag: -ingester.max-chunk-age
-[maxchunkage: <duration> | default = 12h0m0s]
+[max_chunk_age: <duration> | default = 12h0m0s]

-# Range of time to subtract from MaxChunkAge to spread out flushes
+# Range of time to subtract from -ingester.max-chunk-age to spread out flushes
 # CLI flag: -ingester.chunk-age-jitter
-[chunkagejitter: <duration> | default = 20m0s]
+[chunk_age_jitter: <duration> | default = 0]

 # Number of concurrent goroutines flushing to dynamodb.
 # CLI flag: -ingester.concurrent-flushes
-[concurrentflushes: <int> | default = 50]
+[concurrent_flushes: <int> | default = 50]

-# If true, spread series flushes across the whole period of MaxChunkAge
+# If true, spread series flushes across the whole period of
+# -ingester.max-chunk-age.
 # CLI flag: -ingester.spread-flushes
-[spreadflushes: <boolean> | default = false]
+[spread_flushes: <boolean> | default = true]

 # Period with which to update the per-user ingestion rates.
 # CLI flag: -ingester.rate-update-period
-[rateupdateperiod: <duration> | default = 15s]
+[rate_update_period: <duration> | default = 15s]


### querier_config

 # The maximum number of concurrent queries.
 # CLI flag: -querier.max-concurrent
-[maxconcurrent: <int> | default = 20]
+[max_concurrent: <int> | default = 20]

 # Use batch iterators to execute query, as opposed to fully materialising the
 # series in memory.  Takes precedent over the -querier.iterators flag.
 # CLI flag: -querier.batch-iterators
-[batchiterators: <boolean> | default = false]
+[batch_iterators: <boolean> | default = true]

 # Use streaming RPCs to query ingester.
 # CLI flag: -querier.ingester-streaming
-[ingesterstreaming: <boolean> | default = false]
+[ingester_streaming: <boolean> | default = true]

 # Maximum number of samples a single query can load into memory.
 # CLI flag: -querier.max-samples
-[maxsamples: <int> | default = 50000000]
+[max_samples: <int> | default = 50000000]

 # The default evaluation interval or step size for subqueries.
 # CLI flag: -querier.default-evaluation-interval
-[defaultevaluationinterval: <duration> | default = 1m0s]
+[default_evaluation_interval: <duration> | default = 1m0s]

### query_frontend_config

 # URL of downstream Prometheus.
 # CLI flag: -frontend.downstream-url
-[downstream: <string> | default = ""]
+[downstream_url: <string> | default = ""]


### ruler_config

 # URL of alerts return path.
 # CLI flag: -ruler.external.url
-[externalurl: <url> | default = ]
+[external_url: <url> | default = ]

 # How frequently to evaluate rules
 # CLI flag: -ruler.evaluation-interval
-[evaluationinterval: <duration> | default = 1m0s]
+[evaluation_interval: <duration> | default = 1m0s]

 # How frequently to poll for rule changes
 # CLI flag: -ruler.poll-interval
-[pollinterval: <duration> | default = 1m0s]
+[poll_interval: <duration> | default = 1m0s]

-storeconfig:
+storage:

 # file path to store temporary rule files for the prometheus rule managers
 # CLI flag: -ruler.rule-path
-[rulepath: <string> | default = "/rules"]
+[rule_path: <string> | default = "/rules"]

 # URL of the Alertmanager to send notifications to.
 # CLI flag: -ruler.alertmanager-url
-[alertmanagerurl: <url> | default = ]
+[alertmanager_url: <url> | default = ]

 # Use DNS SRV records to discover alertmanager hosts.
 # CLI flag: -ruler.alertmanager-discovery
-[alertmanagerdiscovery: <boolean> | default = false]
+[enable_alertmanager_discovery: <boolean> | default = false]

 # How long to wait between refreshing alertmanager hosts.
 # CLI flag: -ruler.alertmanager-refresh-interval
-[alertmanagerrefreshinterval: <duration> | default = 1m0s]
+[alertmanager_refresh_interval: <duration> | default = 1m0s]

 # If enabled requests to alertmanager will utilize the V2 API.
 # CLI flag: -ruler.alertmanager-use-v2
-[alertmanangerenablev2api: <boolean> | default = false]
+[enable_alertmanager_v2: <boolean> | default = false]

 # Capacity of the queue for notifications to be sent to the Alertmanager.
 # CLI flag: -ruler.notification-queue-capacity
-[notificationqueuecapacity: <int> | default = 10000]
+[notification_queue_capacity: <int> | default = 10000]

 # HTTP timeout duration when sending notifications to the Alertmanager.
 # CLI flag: -ruler.notification-timeout
-[notificationtimeout: <duration> | default = 10s]
+[notification_timeout: <duration> | default = 10s]

 # Distribute rule evaluation using ring backend
 # CLI flag: -ruler.enable-sharding
-[enablesharding: <boolean> | default = false]
+[enable_sharding: <boolean> | default = false]

 # Time to spend searching for a pending ruler when shutting down.
 # CLI flag: -ruler.search-pending-for
-[searchpendingfor: <duration> | default = 5m0s]
+[search_pending_for: <duration> | default = 5m0s]

 # Period with which to attempt to flush rule groups.
 # CLI flag: -ruler.flush-period
-[flushcheckperiod: <duration> | default = 1m0s]
+[flush_period: <duration> | default = 1m0s]

### alertmanager_config

 # Base path for data storage.
 # CLI flag: -alertmanager.storage.path
-[datadir: <string> | default = "data/"]
+[data_dir: <string> | default = "data/"]

 # will be used to prefix all HTTP endpoints served by Alertmanager. If omitted,
 # relevant URL components will be derived automatically.
 # CLI flag: -alertmanager.web.external-url
-[externalurl: <url> | default = ]
+[external_url: <url> | default = ]

 # How frequently to poll Cortex configs
 # CLI flag: -alertmanager.configs.poll-interval
-[pollinterval: <duration> | default = 15s]
+[poll_interval: <duration> | default = 15s]

 # Listen address for cluster.
 # CLI flag: -cluster.listen-address
-[clusterbindaddr: <string> | default = "0.0.0.0:9094"]
+[cluster_bind_address: <string> | default = "0.0.0.0:9094"]

 # Explicit address to advertise in cluster.
 # CLI flag: -cluster.advertise-address
-[clusteradvertiseaddr: <string> | default = ""]
+[cluster_advertise_address: <string> | default = ""]

 # Time to wait between peers to send notifications.
 # CLI flag: -cluster.peer-timeout
-[peertimeout: <duration> | default = 15s]
+[peer_timeout: <duration> | default = 15s]

 # Filename of fallback config to use if none specified for instance.
 # CLI flag: -alertmanager.configs.fallback
-[fallbackconfigfile: <string> | default = ""]
+[fallback_config_file: <string> | default = ""]

 # Root of URL to generate if config is http://internal.monitor
 # CLI flag: -alertmanager.configs.auto-webhook-root
-[autowebhookroot: <string> | default = ""]
+[auto_webhook_root: <string> | default = ""]

### table_manager_config

-store:
+storage:

-# How frequently to poll DynamoDB to learn our capacity.
-# CLI flag: -dynamodb.poll-interval
-[dynamodb_poll_interval: <duration> | default = 2m0s]
+# How frequently to poll backend to learn our capacity.
+# CLI flag: -table-manager.poll-interval
+[poll_interval: <duration> | default = 2m0s]

-# DynamoDB periodic tables grace period (duration which table will be
-# created/deleted before/after it's needed).
-# CLI flag: -dynamodb.periodic-table.grace-period
+# Periodic tables grace period (duration which table will be created/deleted
+# before/after it's needed).
+# CLI flag: -table-manager.periodic-table.grace-period
 [creation_grace_period: <duration> | default = 10m0s]

 index_tables_provisioning:
   # Enables on demand throughput provisioning for the storage provider (if
-  # supported). Applies only to tables which are not autoscaled
-  # CLI flag: -dynamodb.periodic-table.enable-ondemand-throughput-mode
-  [provisioned_throughput_on_demand_mode: <boolean> | default = false]
+  # supported). Applies only to tables which are not autoscaled. Supported by
+  # DynamoDB
+  # CLI flag: -table-manager.index-table.enable-ondemand-throughput-mode
+  [enable_ondemand_throughput_mode: <boolean> | default = false]


   # Enables on demand throughput provisioning for the storage provider (if
-  # supported). Applies only to tables which are not autoscaled
-  # CLI flag: -dynamodb.periodic-table.inactive-enable-ondemand-throughput-mode
-  [inactive_throughput_on_demand_mode: <boolean> | default = false]
+  # supported). Applies only to tables which are not autoscaled. Supported by
+  # DynamoDB
+  # CLI flag: -table-manager.index-table.inactive-enable-ondemand-throughput-mode
+  [enable_inactive_throughput_on_demand_mode: <boolean> | default = false]


 chunk_tables_provisioning:
   # Enables on demand throughput provisioning for the storage provider (if
-  # supported). Applies only to tables which are not autoscaled
-  # CLI flag: -dynamodb.chunk-table.enable-ondemand-throughput-mode
-  [provisioned_throughput_on_demand_mode: <boolean> | default = false]
+  # supported). Applies only to tables which are not autoscaled. Supported by
+  # DynamoDB
+  # CLI flag: -table-manager.chunk-table.enable-ondemand-throughput-mode
+  [enable_ondemand_throughput_mode: <boolean> | default = false]

### storage_config

 aws:
-  dynamodbconfig:
+  dynamodb:
     # DynamoDB endpoint URL with escaped Key and Secret encoded. If only region
     # is specified as a host, proper endpoint will be deduced. Use
     # inmemory:///<table-name> to use a mock in-memory implementation.
     # CLI flag: -dynamodb.url
-    [dynamodb: <url> | default = ]
+    [dynamodb_url: <url> | default = ]

     # DynamoDB table management requests per second limit.
     # CLI flag: -dynamodb.api-limit
-    [apilimit: <float> | default = 2]
+    [api_limit: <float> | default = 2]

     # DynamoDB rate cap to back off when throttled.
     # CLI flag: -dynamodb.throttle-limit
-    [throttlelimit: <float> | default = 10]
+    [throttle_limit: <float> | default = 10]
-
-    # ApplicationAutoscaling endpoint URL with escaped Key and Secret encoded.
-    # CLI flag: -applicationautoscaling.url
-    [applicationautoscaling: <url> | default = ]


       # Queue length above which we will scale up capacity
       # CLI flag: -metrics.target-queue-length
-      [targetqueuelen: <int> | default = 100000]
+      [target_queue_length: <int> | default = 100000]

       # Scale up capacity by this multiple
       # CLI flag: -metrics.scale-up-factor
-      [scaleupfactor: <float> | default = 1.3]
+      [scale_up_factor: <float> | default = 1.3]

       # Ignore throttling below this level (rate per second)
       # CLI flag: -metrics.ignore-throttle-below
-      [minthrottling: <float> | default = 1]
+      [ignore_throttle_below: <float> | default = 1]

       # query to fetch ingester queue length
       # CLI flag: -metrics.queue-length-query
-      [queuelengthquery: <string> | default = "sum(avg_over_time(cortex_ingester_flush_queue_length{job=\"cortex/ingester\"}[2m]))"]
+      [queue_length_query: <string> | default = "sum(avg_over_time(cortex_ingester_flush_queue_length{job=\"cortex/ingester\"}[2m]))"]

       # query to fetch throttle rates per table
       # CLI flag: -metrics.write-throttle-query
-      [throttlequery: <string> | default = "sum(rate(cortex_dynamo_throttled_total{operation=\"DynamoDB.BatchWriteItem\"}[1m])) by (table) > 0"]
+      [write_throttle_query: <string> | default = "sum(rate(cortex_dynamo_throttled_total{operation=\"DynamoDB.BatchWriteItem\"}[1m])) by (table) > 0"]

       # query to fetch write capacity usage per table
       # CLI flag: -metrics.usage-query
-      [usagequery: <string> | default = "sum(rate(cortex_dynamo_consumed_capacity_total{operation=\"DynamoDB.BatchWriteItem\"}[15m])) by (table) > 0"]
+      [write_usage_query: <string> | default = "sum(rate(cortex_dynamo_consumed_capacity_total{operation=\"DynamoDB.BatchWriteItem\"}[15m])) by (table) > 0"]

       # query to fetch read capacity usage per table
       # CLI flag: -metrics.read-usage-query
-      [readusagequery: <string> | default = "sum(rate(cortex_dynamo_consumed_capacity_total{operation=\"DynamoDB.QueryPages\"}[1h])) by (table) > 0"]
+      [read_usage_query: <string> | default = "sum(rate(cortex_dynamo_consumed_capacity_total{operation=\"DynamoDB.QueryPages\"}[1h])) by (table) > 0"]

       # query to fetch read errors per table
       # CLI flag: -metrics.read-error-query
-      [readerrorquery: <string> | default = "sum(increase(cortex_dynamo_failures_total{operation=\"DynamoDB.QueryPages\",error=\"ProvisionedThroughputExceededException\"}[1m])) by (table) > 0"]
+      [read_error_query: <string> | default = "sum(increase(cortex_dynamo_failures_total{operation=\"DynamoDB.QueryPages\",error=\"ProvisionedThroughputExceededException\"}[1m])) by (table) > 0"]

     # Number of chunks to group together to parallelise fetches (zero to
     # disable)
-    # CLI flag: -dynamodb.chunk.gang.size
-    [chunkgangsize: <int> | default = 10]
+    # CLI flag: -dynamodb.chunk-gang-size
+    [chunk_gang_size: <int> | default = 10]

     # Max number of chunk-get operations to start in parallel
-    # CLI flag: -dynamodb.chunk.get.max.parallelism
-    [chunkgetmaxparallelism: <int> | default = 32]
+    # CLI flag: -dynamodb.chunk.get-max-parallelism
+    [chunk_get_max_parallelism: <int> | default = 32]

     backoff_config:
       # Minimum delay when backing off.
       # CLI flag: -bigtable.backoff-min-period
-      [minbackoff: <duration> | default = 100ms]
+      [min_period: <duration> | default = 100ms]

       # Maximum delay when backing off.
       # CLI flag: -bigtable.backoff-max-period
-      [maxbackoff: <duration> | default = 10s]
+      [max_period: <duration> | default = 10s]

       # Number of times to backoff and retry before failing.
       # CLI flag: -bigtable.backoff-retries
-      [maxretries: <int> | default = 10]
+      [max_retries: <int> | default = 10]

   # If enabled, once a tables info is fetched, it is cached.
   # CLI flag: -bigtable.table-cache.enabled
-  [tablecacheenabled: <boolean> | default = true]
+  [table_cache_enabled: <boolean> | default = true]

   # Duration to cache tables before checking again.
   # CLI flag: -bigtable.table-cache.expiration
-  [tablecacheexpiration: <duration> | default = 30m0s]
+  [table_cache_expiration: <duration> | default = 30m0s]

 # Cache validity for active index entries. Should be no higher than
 # -ingester.max-chunk-idle.
 # CLI flag: -store.index-cache-validity
-[indexcachevalidity: <duration> | default = 5m0s]
+[index_cache_validity: <duration> | default = 5m0s]

### ingester_client_config

 grpc_client_config:
   backoff_config:
     # Minimum delay when backing off.
     # CLI flag: -ingester.client.backoff-min-period
-    [minbackoff: <duration> | default = 100ms]
+    [min_period: <duration> | default = 100ms]

     # Maximum delay when backing off.
     # CLI flag: -ingester.client.backoff-max-period
-    [maxbackoff: <duration> | default = 10s]
+    [max_period: <duration> | default = 10s]

     # Number of times to backoff and retry before failing.
     # CLI flag: -ingester.client.backoff-retries
-    [maxretries: <int> | default = 10]
+    [max_retries: <int> | default = 10]

### frontend_worker_config

-# Address of query frontend service.
+# Address of query frontend service, in host:port format.
 # CLI flag: -querier.frontend-address
-[address: <string> | default = ""]
+[frontend_address: <string> | default = ""]

 # How often to query DNS.
 # CLI flag: -querier.dns-lookup-period
-[dnslookupduration: <duration> | default = 10s]
+[dns_lookup_duration: <duration> | default = 10s]

 grpc_client_config:
   backoff_config:
     # Minimum delay when backing off.
     # CLI flag: -querier.frontend-client.backoff-min-period
-    [minbackoff: <duration> | default = 100ms]
+    [min_period: <duration> | default = 100ms]

     # Maximum delay when backing off.
     # CLI flag: -querier.frontend-client.backoff-max-period
-    [maxbackoff: <duration> | default = 10s]
+    [max_period: <duration> | default = 10s]

     # Number of times to backoff and retry before failing.
     # CLI flag: -querier.frontend-client.backoff-retries
-    [maxretries: <int> | default = 10]
+    [max_retries: <int> | default = 10]

### consul_config

 # ACL Token used to interact with Consul.
-# CLI flag: -<prefix>.consul.acltoken
-[acltoken: <string> | default = ""]
+# CLI flag: -<prefix>.consul.acl-token
+[acl_token: <string> | default = ""]

 # HTTP timeout when talking to Consul
 # CLI flag: -<prefix>.consul.client-timeout
-[httpclienttimeout: <duration> | default = 20s]
+[http_client_timeout: <duration> | default = 20s]

 # Enable consistent reads to Consul.
 # CLI flag: -<prefix>.consul.consistent-reads
-[consistentreads: <boolean> | default = true]
+[consistent_reads: <boolean> | default = false]

 # Rate limit when watching key or prefix in Consul, in requests per second. 0
 # disables the rate limit.
 # CLI flag: -<prefix>.consul.watch-rate-limit
-[watchkeyratelimit: <float> | default = 0]
+[watch_rate_limit: <float> | default = 1]

 # Burst size used in rate limit. Values less than 1 are treated as 1.
 # CLI flag: -<prefix>.consul.watch-burst-size
-[watchkeyburstsize: <int> | default = 1]
+[watch_burst_size: <int> | default = 1]


### configstore_config
 # URL of configs API server.
 # CLI flag: -<prefix>.configs.url
-[configsapiurl: <url> | default = ]
+[configs_api_url: <url> | default = ]

 # Timeout for requests to Weave Cloud configs service.
 # CLI flag: -<prefix>.configs.client-timeout
-[clienttimeout: <duration> | default = 5s]
+[client_timeout: <duration> | default = 5s]
```

## 0.7.0 / 2020-03-16

Cortex `0.7.0` is a major step forward the upcoming `1.0` release. In this release, we've got 164 contributions from 26 authors. Thanks to all contributors! ❤️

Please be aware that Cortex `0.7.0` introduces some **breaking changes**. You're encouraged to read all the `[CHANGE]` entries below before upgrading your Cortex cluster. In particular:

- Cleaned up some configuration options in preparation for the Cortex `1.0.0` release (see also the [annotated config file breaking changes](#annotated-config-file-breaking-changes) below):
  - Removed CLI flags support to configure the schema (see [how to migrate from flags to schema file](https://cortexmetrics.io/docs/configuration/schema-configuration/#migrating-from-flags-to-schema-file))
  - Renamed CLI flag `-config-yaml` to `-schema-config-file`
  - Removed CLI flag `-store.min-chunk-age` in favor of `-querier.query-store-after`. The corresponding YAML config option `ingestermaxquerylookback` has been renamed to [`query_ingesters_within`](https://cortexmetrics.io/docs/configuration/configuration-file/#querier-config)
  - Deprecated CLI flag `-frontend.cache-split-interval` in favor of `-querier.split-queries-by-interval`
  - Renamed the YAML config option `defaul_validity` to `default_validity`
  - Removed the YAML config option `config_store` (in the [`alertmanager YAML config`](https://cortexmetrics.io/docs/configuration/configuration-file/#alertmanager-config)) in favor of `store`
  - Removed the YAML config root block `configdb` in favor of [`configs`](https://cortexmetrics.io/docs/configuration/configuration-file/#configs-config). This change is also reflected in the following CLI flags renaming:
      * `-database.*` -> `-configs.database.*`
      * `-database.migrations` -> `-configs.database.migrations-dir`
  - Removed the fluentd-based billing infrastructure including the CLI flags:
      * `-distributor.enable-billing`
      * `-billing.max-buffered-events`
      * `-billing.retry-delay`
      * `-billing.ingester`
- Removed support for using denormalised tokens in the ring. Before upgrading, make sure your Cortex cluster is already running `v0.6.0` or an earlier version with `-ingester.normalise-tokens=true`

### Full changelog

* [CHANGE] Removed support for flags to configure schema. Further, the flag for specifying the config file (`-config-yaml`) has been deprecated. Please use `-schema-config-file`. See the [Schema Configuration documentation](https://cortexmetrics.io/docs/configuration/schema-configuration/) for more details on how to configure the schema using the YAML file. #2221
* [CHANGE] In the config file, the root level `config_store` config option has been moved to `alertmanager` > `store` > `configdb`. #2125
* [CHANGE] Removed unnecessary `frontend.cache-split-interval` in favor of `querier.split-queries-by-interval` both to reduce configuration complexity and guarantee alignment of these two configs. Starting from now, `-querier.cache-results` may only be enabled in conjunction with `-querier.split-queries-by-interval` (previously the cache interval default was `24h` so if you want to preserve the same behaviour you should set `-querier.split-queries-by-interval=24h`). #2040
* [CHANGE] Renamed Configs configuration options. #2187
  * configuration options
    * `-database.*` -> `-configs.database.*`
    * `-database.migrations` -> `-configs.database.migrations-dir`
  * config file
    * `configdb.uri:` -> `configs.database.uri:`
    * `configdb.migrationsdir:` -> `configs.database.migrations_dir:`
    * `configdb.passwordfile:` -> `configs.database.password_file:`
* [CHANGE] Moved `-store.min-chunk-age` to the Querier config as `-querier.query-store-after`, allowing the store to be skipped during query time if the metrics wouldn't be found. The YAML config option `ingestermaxquerylookback` has been renamed to `query_ingesters_within` to match its CLI flag. #1893
* [CHANGE] Renamed the cache configuration setting `defaul_validity` to `default_validity`. #2140
* [CHANGE] Remove fluentd-based billing infrastructure and flags such as `-distributor.enable-billing`. #1491
* [CHANGE] Removed remaining support for using denormalised tokens in the ring. If you're still running ingesters with denormalised tokens (Cortex 0.4 or earlier, with `-ingester.normalise-tokens=false`), such ingesters will now be completely invisible to distributors and need to be either switched to Cortex 0.6.0 or later, or be configured to use normalised tokens. #2034
* [CHANGE] The frontend http server will now send 502 in case of deadline exceeded and 499 if the user requested cancellation. #2156
* [CHANGE] We now enforce queries to be up to `-querier.max-query-into-future` into the future (defaults to 10m). #1929
  * `-store.min-chunk-age` has been removed
  * `-querier.query-store-after` has been added in it's place.
* [CHANGE] Removed unused `/validate_expr endpoint`. #2152
* [CHANGE] Updated Prometheus dependency to v2.16.0. This Prometheus version uses Active Query Tracker to limit concurrent queries. In order to keep `-querier.max-concurrent` working, Active Query Tracker is enabled by default, and is configured to store its data to `active-query-tracker` directory (relative to current directory when Cortex started). This can be changed by using `-querier.active-query-tracker-dir` option. Purpose of Active Query Tracker is to log queries that were running when Cortex crashes. This logging happens on next Cortex start. #2088
* [CHANGE] Default to BigChunk encoding; may result in slightly higher disk usage if many timeseries have a constant value, but should generally result in fewer, bigger chunks. #2207
* [CHANGE] WAL replays are now done while the rest of Cortex is starting, and more specifically, when HTTP server is running. This makes it possible to scrape metrics during WAL replays. Applies to both chunks and experimental blocks storage. #2222
* [CHANGE] Cortex now has `/ready` probe for all services, not just ingester and querier as before. In single-binary mode, /ready reports 204 only if all components are running properly. #2166
* [CHANGE] If you are vendoring Cortex and use its components in your project, be aware that many Cortex components no longer start automatically when they are created. You may want to review PR and attached document. #2166
* [CHANGE] Experimental TSDB: the querier in-memory index cache used by the experimental blocks storage shifted from per-tenant to per-querier. The `-experimental.tsdb.bucket-store.index-cache-size-bytes` now configures the per-querier index cache max size instead of a per-tenant cache and its default has been increased to 1GB. #2189
* [CHANGE] Experimental TSDB: TSDB head compaction interval and concurrency is now configurable (defaults to 1 min interval and 5 concurrent head compactions). New options: `-experimental.tsdb.head-compaction-interval` and `-experimental.tsdb.head-compaction-concurrency`. #2172
* [CHANGE] Experimental TSDB: switched the blocks storage index header to the binary format. This change is expected to have no visible impact, except lower startup times and memory usage in the queriers. It's possible to switch back to the old JSON format via the flag `-experimental.tsdb.bucket-store.binary-index-header-enabled=false`. #2223
* [CHANGE] Experimental Memberlist KV store can now be used in single-binary Cortex. Attempts to use it previously would fail with panic. This change also breaks existing binary protocol used to exchange gossip messages, so this version will not be able to understand gossiped Ring when used in combination with the previous version of Cortex. Easiest way to upgrade is to shutdown old Cortex installation, and restart it with new version. Incremental rollout works too, but with reduced functionality until all components run the same version. #2016
* [FEATURE] Added a read-only local alertmanager config store using files named corresponding to their tenant id. #2125
* [FEATURE] Added flag `-experimental.ruler.enable-api` to enable the ruler api which implements the Prometheus API `/api/v1/rules` and `/api/v1/alerts` endpoints under the configured `-http.prefix`. #1999
* [FEATURE] Added sharding support to compactor when using the experimental TSDB blocks storage. #2113
* [FEATURE] Added ability to override YAML config file settings using environment variables. #2147
  * `-config.expand-env`
* [FEATURE] Added flags to disable Alertmanager notifications methods. #2187
  * `-configs.notifications.disable-email`
  * `-configs.notifications.disable-webhook`
* [FEATURE] Add /config HTTP endpoint which exposes the current Cortex configuration as YAML. #2165
* [FEATURE] Allow Prometheus remote write directly to ingesters. #1491
* [FEATURE] Introduced new standalone service `query-tee` that can be used for testing purposes to send the same Prometheus query to multiple backends (ie. two Cortex clusters ingesting the same metrics) and compare the performances. #2203
* [FEATURE] Fan out parallelizable queries to backend queriers concurrently. #1878
  * `querier.parallelise-shardable-queries` (bool)
  * Requires a shard-compatible schema (v10+)
  * This causes the number of traces to increase accordingly.
  * The query-frontend now requires a schema config to determine how/when to shard queries, either from a file or from flags (i.e. by the `config-yaml` CLI flag). This is the same schema config the queriers consume. The schema is only required to use this option.
  * It's also advised to increase downstream concurrency controls as well:
    * `querier.max-outstanding-requests-per-tenant`
    * `querier.max-query-parallelism`
    * `querier.max-concurrent`
    * `server.grpc-max-concurrent-streams` (for both query-frontends and queriers)
* [FEATURE] Added user sub rings to distribute users to a subset of ingesters. #1947
  * `-experimental.distributor.user-subring-size`
* [FEATURE] Add flag `-experimental.tsdb.stripe-size` to expose TSDB stripe size option. #2185
* [FEATURE] Experimental Delete Series: Added support for Deleting Series with Prometheus style API. Needs to be enabled first by setting `-purger.enable` to `true`. Deletion only supported when using `boltdb` and `filesystem` as index and object store respectively. Support for other stores to follow in separate PRs #2103
* [ENHANCEMENT] Alertmanager: Expose Per-tenant alertmanager metrics #2124
* [ENHANCEMENT] Add `status` label to `cortex_alertmanager_configs` metric to gauge the number of valid and invalid configs. #2125
* [ENHANCEMENT] Cassandra Authentication: added the `custom_authenticators` config option that allows users to authenticate with cassandra clusters using password authenticators that are not approved by default in [gocql](https://github.com/gocql/gocql/blob/81b8263d9fe526782a588ef94d3fa5c6148e5d67/conn.go#L27) #2093
* [ENHANCEMENT] Cassandra Storage: added `max_retries`, `retry_min_backoff` and `retry_max_backoff` configuration options to enable retrying recoverable errors. #2054
* [ENHANCEMENT] Allow to configure HTTP and gRPC server listen address, maximum number of simultaneous connections and connection keepalive settings.
  * `-server.http-listen-address`
  * `-server.http-conn-limit`
  * `-server.grpc-listen-address`
  * `-server.grpc-conn-limit`
  * `-server.grpc.keepalive.max-connection-idle`
  * `-server.grpc.keepalive.max-connection-age`
  * `-server.grpc.keepalive.max-connection-age-grace`
  * `-server.grpc.keepalive.time`
  * `-server.grpc.keepalive.timeout`
* [ENHANCEMENT] PostgreSQL: Bump up `github.com/lib/pq` from `v1.0.0` to `v1.3.0` to support PostgreSQL SCRAM-SHA-256 authentication. #2097
* [ENHANCEMENT] Cassandra Storage: User no longer need `CREATE` privilege on `<all keyspaces>` if given keyspace exists. #2032
* [ENHANCEMENT] Cassandra Storage: added `password_file` configuration options to enable reading Cassandra password from file. #2096
* [ENHANCEMENT] Configs API: Allow GET/POST configs in YAML format. #2181
* [ENHANCEMENT] Background cache writes are batched to improve parallelism and observability. #2135
* [ENHANCEMENT] Add automatic repair for checkpoint and WAL. #2105
* [ENHANCEMENT] Support `lastEvaluation` and `evaluationTime` in `/api/v1/rules` endpoints and make order of groups stable. #2196
* [ENHANCEMENT] Skip expired requests in query-frontend scheduling. #2082
* [ENHANCEMENT] Add ability to configure gRPC keepalive settings. #2066
* [ENHANCEMENT] Experimental TSDB: Export TSDB Syncer metrics from Compactor component, they are prefixed with `cortex_compactor_`. #2023
* [ENHANCEMENT] Experimental TSDB: Added dedicated flag `-experimental.tsdb.bucket-store.tenant-sync-concurrency` to configure the maximum number of concurrent tenants for which blocks are synched. #2026
* [ENHANCEMENT] Experimental TSDB: Expose metrics for objstore operations (prefixed with `cortex_<component>_thanos_objstore_`, component being one of `ingester`, `querier` and `compactor`). #2027
* [ENHANCEMENT] Experimental TSDB: Added support for Azure Storage to be used for block storage, in addition to S3 and GCS. #2083
* [ENHANCEMENT] Experimental TSDB: Reduced memory allocations in the ingesters when using the experimental blocks storage. #2057
* [ENHANCEMENT] Experimental Memberlist KV: expose `-memberlist.gossip-to-dead-nodes-time` and `-memberlist.dead-node-reclaim-time` options to control how memberlist library handles dead nodes and name reuse. #2131
* [BUGFIX] Alertmanager: fixed panic upon applying a new config, caused by duplicate metrics registration in the `NewPipelineBuilder` function. #211
* [BUGFIX] Azure Blob ChunkStore: Fixed issue causing `invalid chunk checksum` errors. #2074
* [BUGFIX] The gauge `cortex_overrides_last_reload_successful` is now only exported by components that use a `RuntimeConfigManager`. Previously, for components that do not initialize a `RuntimeConfigManager` (such as the compactor) the gauge was initialized with 0 (indicating error state) and then never updated, resulting in a false-negative permanent error state. #2092
* [BUGFIX] Fixed WAL metric names, added the `cortex_` prefix.
* [BUGFIX] Restored histogram `cortex_configs_request_duration_seconds` #2138
* [BUGFIX] Fix wrong syntax for `url` in config-file-reference. #2148
* [BUGFIX] Fixed some 5xx status code returned by the query-frontend when they should actually be 4xx. #2122
* [BUGFIX] Fixed leaked goroutines in the querier. #2070
* [BUGFIX] Experimental TSDB: fixed `/all_user_stats` and `/api/prom/user_stats` endpoints when using the experimental TSDB blocks storage. #2042
* [BUGFIX] Experimental TSDB: fixed ruler to correctly work with the experimental TSDB blocks storage. #2101

### Changes to denormalised tokens in the ring

Cortex 0.4.0 is the last version that can *write* denormalised tokens. Cortex 0.5.0 and above always write normalised tokens.

Cortex 0.6.0 is the last version that can *read* denormalised tokens. Starting with Cortex 0.7.0 only normalised tokens are supported, and ingesters writing denormalised tokens to the ring (running Cortex 0.4.0 or earlier with `-ingester.normalise-tokens=false`) are ignored by distributors. Such ingesters should either switch to using normalised tokens, or be upgraded to Cortex 0.5.0 or later.

### Known issues

- The gRPC streaming for ingesters doesn't work when using the experimental TSDB blocks storage. Please do not enable `-querier.ingester-streaming` if you're using the TSDB blocks storage. If you want to enable it, you can build Cortex from `master` given the issue has been fixed after Cortex `0.7` branch has been cut and the fix wasn't included in the `0.7` because related to an experimental feature.

### Annotated config file breaking changes

In this section you can find a config file diff showing the breaking changes introduced in Cortex `0.7`. You can also find the [full configuration file reference doc](https://cortexmetrics.io/docs/configuration/configuration-file/) in the website.

 ```diff
### Root level config

 # "configdb" has been moved to "alertmanager > store > configdb".
-[configdb: <configdb_config>]

 # "config_store" has been renamed to "configs".
-[config_store: <configstore_config>]
+[configs: <configs_config>]


### `distributor_config`

 # The support to hook an external billing system has been removed.
-[enable_billing: <boolean> | default = false]
-billing:
-  [maxbufferedevents: <int> | default = 1024]
-  [retrydelay: <duration> | default = 500ms]
-  [ingesterhostport: <string> | default = "localhost:24225"]


### `querier_config`

 # "ingestermaxquerylookback" has been renamed to "query_ingesters_within".
-[ingestermaxquerylookback: <duration> | default = 0s]
+[query_ingesters_within: <duration> | default = 0s]


### `queryrange_config`

results_cache:
  cache:
     # "defaul_validity" has been renamed to "default_validity".
-    [defaul_validity: <duration> | default = 0s]
+    [default_validity: <duration> | default = 0s]

   # "cache_split_interval" has been deprecated in favor of "split_queries_by_interval".
-  [cache_split_interval: <duration> | default = 24h0m0s]


### `alertmanager_config`

# The "store" config block has been added. This includes "configdb" which previously
# was the "configdb" root level config block.
+store:
+  [type: <string> | default = "configdb"]
+  [configdb: <configstore_config>]
+  local:
+    [path: <string> | default = ""]


### `storage_config`

index_queries_cache_config:
   # "defaul_validity" has been renamed to "default_validity".
-  [defaul_validity: <duration> | default = 0s]
+  [default_validity: <duration> | default = 0s]


### `chunk_store_config`

chunk_cache_config:
   # "defaul_validity" has been renamed to "default_validity".
-  [defaul_validity: <duration> | default = 0s]
+  [default_validity: <duration> | default = 0s]

write_dedupe_cache_config:
   # "defaul_validity" has been renamed to "default_validity".
-  [defaul_validity: <duration> | default = 0s]
+  [default_validity: <duration> | default = 0s]

 # "min_chunk_age" has been removed in favor of "querier > query_store_after".
-[min_chunk_age: <duration> | default = 0s]


### `configs_config`

-# "uri" has been moved to "database > uri".
-[uri: <string> | default = "postgres://postgres@configs-db.weave.local/configs?sslmode=disable"]

-# "migrationsdir" has been moved to "database > migrations_dir".
-[migrationsdir: <string> | default = ""]

-# "passwordfile" has been moved to "database > password_file".
-[passwordfile: <string> | default = ""]

+database:
+  [uri: <string> | default = "postgres://postgres@configs-db.weave.local/configs?sslmode=disable"]
+  [migrations_dir: <string> | default = ""]
+  [password_file: <string> | default = ""]
```

## 0.6.1 / 2020-02-05

* [BUGFIX] Fixed parsing of the WAL configuration when specified in the YAML config file. #2071

## 0.6.0 / 2020-01-28

Note that the ruler flags need to be changed in this upgrade. You're moving from a single node ruler to something that might need to be sharded.
Further, if you're using the configs service, we've upgraded the migration library and this requires some manual intervention. See full instructions below to upgrade your PostgreSQL.

* [CHANGE] The frontend component now does not cache results if it finds a `Cache-Control` header and if one of its values is `no-store`. #1974
* [CHANGE] Flags changed with transition to upstream Prometheus rules manager:
  * `-ruler.client-timeout` is now `ruler.configs.client-timeout` in order to match `ruler.configs.url`.
  * `-ruler.group-timeout`has been removed.
  * `-ruler.num-workers` has been removed.
  * `-ruler.rule-path` has been added to specify where the prometheus rule manager will sync rule files.
  * `-ruler.storage.type` has beem added to specify the rule store backend type, currently only the configdb.
  * `-ruler.poll-interval` has been added to specify the interval in which to poll new rule groups.
  * `-ruler.evaluation-interval` default value has changed from `15s` to `1m` to match the default evaluation interval in Prometheus.
  * Ruler sharding requires a ring which can be configured via the ring flags prefixed by `ruler.ring.`. #1987
* [CHANGE] Use relative links from /ring page to make it work when used behind reverse proxy. #1896
* [CHANGE] Deprecated `-distributor.limiter-reload-period` flag. #1766
* [CHANGE] Ingesters now write only normalised tokens to the ring, although they can still read denormalised tokens used by other ingesters. `-ingester.normalise-tokens` is now deprecated, and ignored. If you want to switch back to using denormalised tokens, you need to downgrade to Cortex 0.4.0. Previous versions don't handle claiming tokens from normalised ingesters correctly. #1809
* [CHANGE] Overrides mechanism has been renamed to "runtime config", and is now separate from limits. Runtime config is simply a file that is reloaded by Cortex every couple of seconds. Limits and now also multi KV use this mechanism.<br />New arguments were introduced: `-runtime-config.file` (defaults to empty) and `-runtime-config.reload-period` (defaults to 10 seconds), which replace previously used `-limits.per-user-override-config` and `-limits.per-user-override-period` options. Old options are still used if `-runtime-config.file` is not specified. This change is also reflected in YAML configuration, where old `limits.per_tenant_override_config` and `limits.per_tenant_override_period` fields are replaced with `runtime_config.file` and `runtime_config.period` respectively. #1749
* [CHANGE] Cortex now rejects data with duplicate labels. Previously, such data was accepted, with duplicate labels removed with only one value left. #1964
* [CHANGE] Changed the default value for `-distributor.ha-tracker.prefix` from `collectors/` to `ha-tracker/` in order to not clash with other keys (ie. ring) stored in the same key-value store. #1940
* [FEATURE] Experimental: Write-Ahead-Log added in ingesters for more data reliability against ingester crashes. #1103
  * `--ingester.wal-enabled`: Setting this to `true` enables writing to WAL during ingestion.
  * `--ingester.wal-dir`: Directory where the WAL data should be stored and/or recovered from.
  * `--ingester.checkpoint-enabled`: Set this to `true` to enable checkpointing of in-memory chunks to disk.
  * `--ingester.checkpoint-duration`: This is the interval at which checkpoints should be created.
  * `--ingester.recover-from-wal`: Set this to `true` to recover data from an existing WAL.
  * For more information, please checkout the ["Ingesters with WAL" guide](https://cortexmetrics.io/docs/guides/ingesters-with-wal/).
* [FEATURE] The distributor can now drop labels from samples (similar to the removal of the replica label for HA ingestion) per user via the `distributor.drop-label` flag. #1726
* [FEATURE] Added flag `debug.mutex-profile-fraction` to enable mutex profiling #1969
* [FEATURE] Added `global` ingestion rate limiter strategy. Deprecated `-distributor.limiter-reload-period` flag. #1766
* [FEATURE] Added support for Microsoft Azure blob storage to be used for storing chunk data. #1913
* [FEATURE] Added readiness probe endpoint`/ready` to queriers. #1934
* [FEATURE] Added "multi" KV store that can interact with two other KV stores, primary one for all reads and writes, and secondary one, which only receives writes. Primary/secondary store can be modified in runtime via runtime-config mechanism (previously "overrides"). #1749
* [FEATURE] Added support to store ring tokens to a file and read it back on startup, instead of generating/fetching the tokens to/from the ring. This feature can be enabled with the flag `-ingester.tokens-file-path`. #1750
* [FEATURE] Experimental TSDB: Added `/series` API endpoint support with TSDB blocks storage. #1830
* [FEATURE] Experimental TSDB: Added TSDB blocks `compactor` component, which iterates over users blocks stored in the bucket and compact them according to the configured block ranges. #1942
* [ENHANCEMENT] metric `cortex_ingester_flush_reasons` gets a new `reason` value: `Spread`, when `-ingester.spread-flushes` option is enabled. #1978
* [ENHANCEMENT] Added `password` and `enable_tls` options to redis cache configuration. Enables usage of Microsoft Azure Cache for Redis service. #1923
* [ENHANCEMENT] Upgraded Kubernetes API version for deployments from `extensions/v1beta1` to `apps/v1`. #1941
* [ENHANCEMENT] Experimental TSDB: Open existing TSDB on startup to prevent ingester from becoming ready before it can accept writes. The max concurrency is set via `--experimental.tsdb.max-tsdb-opening-concurrency-on-startup`. #1917
* [ENHANCEMENT] Experimental TSDB: Querier now exports aggregate metrics from Thanos bucket store and in memory index cache (many metrics to list, but all have `cortex_querier_bucket_store_` or `cortex_querier_blocks_index_cache_` prefix). #1996
* [ENHANCEMENT] Experimental TSDB: Improved multi-tenant bucket store. #1991
  * Allowed to configure the blocks sync interval via `-experimental.tsdb.bucket-store.sync-interval` (0 disables the sync)
  * Limited the number of tenants concurrently synched by `-experimental.tsdb.bucket-store.block-sync-concurrency`
  * Renamed `cortex_querier_sync_seconds` metric to `cortex_querier_blocks_sync_seconds`
  * Track `cortex_querier_blocks_sync_seconds` metric for the initial sync too
* [BUGFIX] Fixed unnecessary CAS operations done by the HA tracker when the jitter is enabled. #1861
* [BUGFIX] Fixed ingesters getting stuck in a LEAVING state after coming up from an ungraceful exit. #1921
* [BUGFIX] Reduce memory usage when ingester Push() errors. #1922
* [BUGFIX] Table Manager: Fixed calculation of expected tables and creation of tables from next active schema considering grace period. #1976
* [BUGFIX] Experimental TSDB: Fixed ingesters consistency during hand-over when using experimental TSDB blocks storage. #1854 #1818
* [BUGFIX] Experimental TSDB: Fixed metrics when using experimental TSDB blocks storage. #1981 #1982 #1990 #1983
* [BUGFIX] Experimental memberlist: Use the advertised address when sending packets to other peers of the Gossip memberlist. #1857
* [BUGFIX] Experimental TSDB: Fixed incorrect query results introduced in #2604 caused by a buffer incorrectly reused while iterating samples. #2697

### Upgrading PostgreSQL (if you're using configs service)

Reference: <https://github.com/golang-migrate/migrate/tree/master/database/postgres#upgrading-from-v1>

1. Install the migrate package cli tool: <https://github.com/golang-migrate/migrate/tree/master/cmd/migrate#installation>
2. Drop the `schema_migrations` table: `DROP TABLE schema_migrations;`.
2. Run the migrate command:

```bash
migrate  -path <absolute_path_to_cortex>/cmd/cortex/migrations -database postgres://localhost:5432/database force 2
```

### Known issues

- The `cortex_prometheus_rule_group_last_evaluation_timestamp_seconds` metric, tracked by the ruler, is not unregistered for rule groups not being used anymore. This issue will be fixed in the next Cortex release (see [2033](https://github.com/cortexproject/cortex/issues/2033)).

- Write-Ahead-Log (WAL) does not have automatic repair of corrupt checkpoint or WAL segments, which is possible if ingester crashes abruptly or the underlying disk corrupts. Currently the only way to resolve this is to manually delete the affected checkpoint and/or WAL segments. Automatic repair will be added in the future releases.

## 0.4.0 / 2019-12-02

* [CHANGE] The frontend component has been refactored to be easier to re-use. When upgrading the frontend, cache entries will be discarded and re-created with the new protobuf schema. #1734
* [CHANGE] Removed direct DB/API access from the ruler. `-ruler.configs.url` has been now deprecated. #1579
* [CHANGE] Removed `Delta` encoding. Any old chunks with `Delta` encoding cannot be read anymore. If `ingester.chunk-encoding` is set to `Delta` the ingester will fail to start. #1706
* [CHANGE] Setting `-ingester.max-transfer-retries` to 0 now disables hand-over when ingester is shutting down. Previously, zero meant infinite number of attempts. #1771
* [CHANGE] `dynamo` has been removed as a valid storage name to make it consistent for all components. `aws` and `aws-dynamo` remain as valid storage names.
* [CHANGE/FEATURE] The frontend split and cache intervals can now be configured using the respective flag `--querier.split-queries-by-interval` and `--frontend.cache-split-interval`.
  * If `--querier.split-queries-by-interval` is not provided request splitting is disabled by default.
  * __`--querier.split-queries-by-day` is still accepted for backward compatibility but has been deprecated. You should now use `--querier.split-queries-by-interval`. We recommend a to use a multiple of 24 hours.__
* [FEATURE] Global limit on the max series per user and metric #1760
  * `-ingester.max-global-series-per-user`
  * `-ingester.max-global-series-per-metric`
  * Requires `-distributor.replication-factor` and `-distributor.shard-by-all-labels` set for the ingesters too
* [FEATURE] Flush chunks with stale markers early with `ingester.max-stale-chunk-idle`. #1759
* [FEATURE] EXPERIMENTAL: Added new KV Store backend based on memberlist library. Components can gossip about tokens and ingester states, instead of using Consul or Etcd. #1721
* [FEATURE] EXPERIMENTAL: Use TSDB in the ingesters & flush blocks to S3/GCS ala Thanos. This will let us use an Object Store more efficiently and reduce costs. #1695
* [FEATURE] Allow Query Frontend to log slow queries with `frontend.log-queries-longer-than`. #1744
* [FEATURE] Add HTTP handler to trigger ingester flush & shutdown - used when running as a stateful set with the WAL enabled.  #1746
* [FEATURE] EXPERIMENTAL: Added GCS support to TSDB blocks storage. #1772
* [ENHANCEMENT] Reduce memory allocations in the write path. #1706
* [ENHANCEMENT] Consul client now follows recommended practices for blocking queries wrt returned Index value. #1708
* [ENHANCEMENT] Consul client can optionally rate-limit itself during Watch (used e.g. by ring watchers) and WatchPrefix (used by HA feature) operations. Rate limiting is disabled by default. New flags added: `--consul.watch-rate-limit`, and `--consul.watch-burst-size`. #1708
* [ENHANCEMENT] Added jitter to HA deduping heartbeats, configure using `distributor.ha-tracker.update-timeout-jitter-max` #1534
* [ENHANCEMENT] Add ability to flush chunks with stale markers early. #1759
* [BUGFIX] Stop reporting successful actions as 500 errors in KV store metrics. #1798
* [BUGFIX] Fix bug where duplicate labels can be returned through metadata APIs. #1790
* [BUGFIX] Fix reading of old, v3 chunk data. #1779
* [BUGFIX] Now support IAM roles in service accounts in AWS EKS. #1803
* [BUGFIX] Fixed duplicated series returned when querying both ingesters and store with the experimental TSDB blocks storage. #1778

In this release we updated the following dependencies:

- gRPC v1.25.0  (resulted in a drop of 30% CPU usage when compression is on)
- jaeger-client v2.20.0
- aws-sdk-go to v1.25.22

## 0.3.0 / 2019-10-11

This release adds support for Redis as an alternative to Memcached, and also includes many optimisations which reduce CPU and memory usage.

* [CHANGE] Gauge metrics were renamed to drop the `_total` suffix. #1685
  * In Alertmanager, `alertmanager_configs_total` is now `alertmanager_configs`
  * In Ruler, `scheduler_configs_total` is now `scheduler_configs`
  * `scheduler_groups_total` is now `scheduler_groups`.
* [CHANGE] `--alertmanager.configs.auto-slack-root` flag was dropped as auto Slack root is not supported anymore. #1597
* [CHANGE] In table-manager, default DynamoDB capacity was reduced from 3,000 units to 1,000 units. We recommend you do not run with the defaults: find out what figures are needed for your environment and set that via `-dynamodb.periodic-table.write-throughput` and `-dynamodb.chunk-table.write-throughput`.
* [FEATURE] Add Redis support for caching #1612
* [FEATURE] Allow spreading chunk writes across multiple S3 buckets #1625
* [FEATURE] Added `/shutdown` endpoint for ingester to shutdown all operations of the ingester. #1746
* [ENHANCEMENT] Upgraded Prometheus to 2.12.0 and Alertmanager to 0.19.0. #1597
* [ENHANCEMENT] Cortex is now built with Go 1.13 #1675, #1676, #1679
* [ENHANCEMENT] Many optimisations, mostly impacting ingester and querier: #1574, #1624, #1638, #1644, #1649, #1654, #1702

Full list of changes: <https://github.com/cortexproject/cortex/compare/v0.2.0...v0.3.0>

## 0.2.0 / 2019-09-05

This release has several exciting features, the most notable of them being setting `-ingester.spread-flushes` to potentially reduce your storage space by upto 50%.

* [CHANGE] Flags changed due to changes upstream in Prometheus Alertmanager #929:
  * `alertmanager.mesh.listen-address` is now `cluster.listen-address`
  * `alertmanager.mesh.peer.host` and `alertmanager.mesh.peer.service` can be replaced by `cluster.peer`
  * `alertmanager.mesh.hardware-address`, `alertmanager.mesh.nickname`, `alertmanager.mesh.password`, and `alertmanager.mesh.peer.refresh-interval` all disappear.
* [CHANGE] --claim-on-rollout flag deprecated; feature is now always on #1566
* [CHANGE] Retention period must now be a multiple of periodic table duration #1564
* [CHANGE] The value for the name label for the chunks memcache in all `cortex_cache_` metrics is now `chunksmemcache` (before it was `memcache`) #1569
* [FEATURE] Makes the ingester flush each timeseries at a specific point in the max-chunk-age cycle with `-ingester.spread-flushes`. This means multiple replicas of a chunk are very likely to contain the same contents which cuts chunk storage space by up to 66%. #1578
* [FEATURE] Make minimum number of chunk samples configurable per user #1620
* [FEATURE] Honor HTTPS for custom S3 URLs #1603
* [FEATURE] You can now point the query-frontend at a normal Prometheus for parallelisation and caching #1441
* [FEATURE] You can now specify `http_config` on alert receivers #929
* [FEATURE] Add option to use jump hashing to load balance requests to memcached #1554
* [FEATURE] Add status page for HA tracker to distributors #1546
* [FEATURE] The distributor ring page is now easier to read with alternate rows grayed out #1621

## 0.1.0 / 2019-08-07

* [CHANGE] HA Tracker flags were renamed to provide more clarity #1465
  * `distributor.accept-ha-labels` is now `distributor.ha-tracker.enable`
  * `distributor.accept-ha-samples` is now `distributor.ha-tracker.enable-for-all-users`
  * `ha-tracker.replica` is now `distributor.ha-tracker.replica`
  * `ha-tracker.cluster` is now `distributor.ha-tracker.cluster`
* [FEATURE] You can specify "heap ballast" to reduce Go GC Churn #1489
* [BUGFIX] HA Tracker no longer always makes a request to Consul/Etcd when a request is not from the active replica #1516
* [BUGFIX] Queries are now correctly cancelled by the query-frontend #1508<|MERGE_RESOLUTION|>--- conflicted
+++ resolved
@@ -22,6 +22,7 @@
   * `cortex_prometheus_notifications_queue_length`
   * `cortex_prometheus_notifications_queue_capacity`
   * `cortex_prometheus_notifications_alertmanagers_discovered`
+* [ENHANCEMENT] The behavior of the `/ready` was changed for the query frontend to indicate when it was ready to accept queries. This is intended for use by a read path load balancer that would want to wait for the frontend to have attached queriers before including it in the backend. #2733
 * [ENHANCEMENT] Added `-ingester.flush-on-shutdown-with-wal-enabled` option to enable chunks flushing even when WAL is enabled. #2780
 * [BUGFIX] Fixed a bug in the index intersect code causing storage to return more chunks/series than required. #2796
 * [BUGFIX] Fixed the number of reported keys in the background cache queue. #2764
@@ -151,12 +152,7 @@
 
 * [ENHANCEMENT] Experimental TSDB: Series limit per user and per metric now work in TSDB blocks. #2676
 * [ENHANCEMENT] Experimental Memberlist: Added ability to periodically rejoin the memberlist cluster. #2724
-<<<<<<< HEAD
-* [ENHANCEMENT] The behavior of the `/ready` was changed for the query frontend to indicate when it was ready to accept queries. This is intended for use by a read path load balancer that would want to wait for the frontend to have attached queriers before including it in the backend. #2733
-* [ENHANCEMENT] Experimental Delete Series: Added the following metrics for monitoring processing of delete requests: #2445
-=======
 * [ENHANCEMENT] Experimental Delete Series: Added the following metrics for monitoring processing of delete requests: #2730
->>>>>>> d16b6815
   - `cortex_purger_load_pending_requests_attempts_total`: Number of attempts that were made to load pending requests with status.
   - `cortex_purger_oldest_pending_delete_request_age_seconds`: Age of oldest pending delete request in seconds.
   - `cortex_purger_pending_delete_requests_count`: Count of requests which are in process or are ready to be processed.
