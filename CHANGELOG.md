# Changelog

## master / unreleased
* [CHANGE] Upgrade Dockerfile Node version from 14x to 18x. #5906
* [CHANGE] Ingester: Remove `-querier.query-store-for-labels-enabled` flag. Querying long-term store for labels is always enabled. #5984
* [CHANGE] Server: Instrument `cortex_request_duration_seconds` metric with native histogram. If `native-histograms` feature is enabled in monitoring Prometheus then the metric name needs to be updated in your dashboards. #6056
* [CHANGE] Distributor/Ingester: Change `cortex_distributor_ingester_appends_total`, `cortex_distributor_ingester_append_failures_total`, `cortex_distributor_ingester_queries_total`, and `cortex_distributor_ingester_query_failures_total` metrics to use the ingester ID instead of its IP as the label value. #6078
* [FEATURE] Ingester: Experimental: Enable native histogram ingestion via `-blocks-storage.tsdb.enable-native-histograms` flag. #5986
* [FEATURE] Query Frontend: Added a query rejection mechanism to block resource-intensive queries. #6005
* [FEATURE] OTLP: Support ingesting OTLP exponential metrics as native histograms. #6071
* [FEATURE] Ingester: Add `ingester.instance-limits.max-inflight-query-requests` to allow limiting ingester concurrent queries. #6081
* [ENHANCEMENT] rulers: Add support to persist tokens in rulers. #5987
* [ENHANCEMENT] Query Frontend/Querier: Added store gateway postings touched count and touched size in Querier stats and log in Query Frontend. #5892
* [ENHANCEMENT] Query Frontend/Querier: Returns `warnings` on prometheus query responses. #5916
* [ENHANCEMENT] Ingester: Allowing to configure `-blocks-storage.tsdb.head-compaction-interval` flag up to 30 min and add a jitter on the first head compaction. #5919 #5928
* [ENHANCEMENT] Distributor: Added `max_inflight_push_requests` config to ingester client to protect distributor from OOMKilled. #5917
* [ENHANCEMENT] Distributor/Querier: Clean stale per-ingester metrics after ingester restarts. #5930
* [ENHANCEMENT] Distributor/Ring: Allow disabling detailed ring metrics by ring member. #5931
* [ENHANCEMENT] KV: Etcd Added etcd.ping-without-stream-allowed parameter to disable/enable  PermitWithoutStream #5933
* [ENHANCEMENT] Ingester: Add a new `limits_per_label_set` limit. This limit functions similarly to `max_series_per_metric`, but allowing users to define the maximum number of series per LabelSet. #5950 #5993
* [ENHANCEMENT] Store Gateway: Log gRPC requests together with headers configured in `http_request_headers_to_log`. #5958
* [ENHANCEMENT] Upgrade Alpine to 3.19. #6014
* [ENHANCEMENT] Upgrade go to 1.22.5 #6014 #6072
* [ENHANCEMENT] Ingester: Add a new experimental `-ingester.labels-string-interning-enabled` flag to enable string interning for metrics labels. #6057
* [ENHANCEMENT] Ingester: Add link to renew 10% of the ingesters tokens in the admin page. #6063
* [ENHANCEMENT] Ruler: Add support for filtering by `state` and `health` field on Rules API. #6040
* [ENHANCEMENT] Ruler: Add support for filtering by `match` field on Rules API. #6083
<<<<<<< HEAD
* [ENHANCEMENT] Compactor: Centralize metrics used by compactor and add user label to compactor metrics. #6096
=======
* [ENHANCEMENT] Distributor: Reduce memory usage when error volume is high. #6095
>>>>>>> a3fedc80
* [ENHANCEMENT] Compactor: Add unique execution ID for each compaction cycle in log for easy debugging. #6097
* [BUGFIX] Configsdb: Fix endline issue in db password. #5920
* [BUGFIX] Ingester: Fix `user` and `type` labels for the `cortex_ingester_tsdb_head_samples_appended_total` TSDB metric. #5952
* [BUGFIX] Querier: Enforce max query length check for `/api/v1/series` API even though `ignoreMaxQueryLength` is set to true. #6018
* [BUGFIX] Ingester: Fix issue with the minimize token generator where it was not taking in consideration the current ownerhip of an instance when generating extra tokens. #6062

## 1.17.1 2024-05-20

* [CHANGE] Query Frontend/Ruler: Omit empty data, errorType and error fields in API response. #5953 #5954
* [ENHANCEMENT] Ingester: Added `upload_compacted_blocks_enabled` config to ingester to parameterize uploading compacted blocks. #5959
* [BUGFIX] Querier: Select correct tenant during query federation. #5943

## 1.17.0 2024-04-30

* [CHANGE] Azure Storage: Upgraded objstore dependency and support Azure Workload Identity Authentication. Added `connection_string` to support authenticating via SAS token. Marked `msi_resource` config as deprecating. #5645
* [CHANGE] Store Gateway: Add a new fastcache based inmemory index cache. #5619
* [CHANGE] Index Cache: Multi level cache backfilling operation becomes async. Added `-blocks-storage.bucket-store.index-cache.multilevel.max-async-concurrency` and `-blocks-storage.bucket-store.index-cache.multilevel.max-async-buffer-size` configs and metric `cortex_store_multilevel_index_cache_backfill_dropped_items_total` for number of dropped items. #5661
* [CHANGE] Ingester: Disable uploading compacted blocks and overlapping compaction in ingester. #5735
* [CHANGE] Distributor: Count the number of rate-limited samples in `distributor_samples_in_total`. #5714
* [CHANGE] Ruler: Remove `cortex_ruler_write_requests_total`, `cortex_ruler_write_requests_failed_total`, `cortex_ruler_queries_total`, `cortex_ruler_queries_failed_total`, and `cortex_ruler_query_seconds_total` metrics for the tenant when the ruler deletes the manager for the tenant. #5772
* [CHANGE] Main: Mark `mem-ballast-size-bytes` flag as deprecated. #5816
* [CHANGE] Querier: Mark `-querier.ingester-streaming` flag as deprecated. Now query ingester streaming is always enabled. #5817
* [CHANGE] Compactor/Bucket Store: Added `-blocks-storage.bucket-store.block-discovery-strategy` to configure different block listing strategy. Reverted the current recursive block listing mechanism and use the strategy `Concurrent` as in 1.15. #5828
* [CHANGE] Compactor: Don't halt compactor when overlapped source blocks detected. #5854
* [CHANGE] S3 Bucket Client: Expose `-blocks-storage.s3.send-content-md5` flag and set default checksum algorithm to MD5. #5870
* [CHANGE] Querier: Mark `querier.iterators` and `querier.batch-iterators` flags as deprecated. Now querier always use batch iterators. #5868
* [CHANGE] Query Frontend: Error response returned by Query Frontend now follows Prometheus API error response format. #5811
* [FEATURE] Experimental: OTLP ingestion. #5813
* [FEATURE] Query Frontend/Scheduler: Add query priority support. #5605
* [FEATURE] Tracing: Use `kuberesolver` to resolve OTLP endpoints address with `kubernetes://` prefix as Kubernetes service. #5731
* [FEATURE] Tracing: Add `tracing.otel.round-robin` flag to use `round_robin` gRPC client side LB policy for sending OTLP traces. #5731
* [FEATURE] Ruler: Add `ruler.concurrent-evals-enabled` flag to enable concurrent evaluation within a single rule group for independent rules. Maximum concurrency can be configured via `ruler.max-concurrent-evals`. #5766
* [FEATURE] Distributor Queryable: Experimental: Add config `zone_results_quorum_metadata`. When querying ingesters using metadata APIs such as label names and values, only results from quorum number of zones will be included and merged. #5779
* [FEATURE] Storage Cache Clients: Add config `set_async_circuit_breaker_config` to utilize the circuit breaker pattern for dynamically thresholding asynchronous set operations. Implemented in both memcached and redis cache clients. #5789
* [FEATURE] Ruler: Add experimental `experimental.ruler.api-deduplicate-rules` flag to remove duplicate rule groups from the Prometheus compatible rules API endpoint. Add experimental `ruler.ring.replication-factor` and `ruler.ring.zone-awareness-enabled` flags to configure rule group replication, but only the first ruler in the replicaset evaluates the rule group, the rest will be used as backup to handle events when a ruler is down during an API request to list rules. #5782 #5901
* [FEATURE] Ring: Add experimental `-ingester.tokens-generator-strategy=minimize-spread` flag to enable the new minimize spread token generator strategy. #5855
* [FEATURE] Ring Status Page: Add `Ownership Diff From Expected` column in the ring table to indicate the extent to which the ownership of a specific ingester differs from the expected ownership. #5889
* [ENHANCEMENT] Ingester: Add per-tenant new metric `cortex_ingester_tsdb_data_replay_duration_seconds`. #5477
* [ENHANCEMENT] Store Gateway: Added `-store-gateway.enabled-tenants` and `-store-gateway.disabled-tenants` to explicitly enable or disable store-gateway for specific tenants. #5638
* [ENHANCEMENT] Query Frontend: Write service timing header in response even though there is an error. #5653
* [ENHANCEMENT] Compactor: Add new compactor metric `cortex_compactor_start_duration_seconds`. #5683
* [ENHANCEMENT] Index Cache: Multi level cache adds config `max_backfill_items` to cap max items to backfill per async operation. #5686
* [ENHANCEMENT] Query Frontend: Log number of split queries in `query stats` log. #5703
* [ENHANCEMENT] Compactor: Skip compaction retry when encountering a permission denied error. #5727
* [ENHANCEMENT] Logging: Added new options for logging HTTP request headers: `-server.log-request-headers` enables logging HTTP request headers, `-server.log-request-headers-exclude-list` allows users to specify headers which should not be logged. #5744
* [ENHANCEMENT] Query Frontend/Scheduler: Time check in query priority now considers overall data select time window (including range selectors, modifiers and lookback delta). #5758
* [ENHANCEMENT] Querier: Added `querier.store-gateway-query-stats-enabled` to enable or disable store gateway query stats log. #5749
* [ENHANCEMENT] Querier: Improve labels APIs latency by merging slices using K-way merge and more than 1 core. #5785
* [ENHANCEMENT] AlertManager: Retrying AlertManager Delete Silence on error. #5794
* [ENHANCEMENT] Ingester: Add new ingester metric `cortex_ingester_max_inflight_query_requests`. #5798
* [ENHANCEMENT] Query: Added `query_storage_wall_time` to Query Frontend and Ruler query stats log for wall time spent on fetching data from storage. Query evaluation is not included. #5799
* [ENHANCEMENT] Query: Added additional max query length check at Query Frontend and Ruler. Added `-querier.ignore-max-query-length` flag to disable max query length check at Querier. #5808
* [ENHANCEMENT] Querier: Add context error check when converting Metrics to SeriesSet for GetSeries on distributorQuerier. #5827
* [ENHANCEMENT] Ruler: Improve GetRules response time by reducing lock contention and introducing a temporary rules cache in `ruler/manager.go`. #5805
* [ENHANCEMENT] Querier: Add context error check when merging slices from ingesters for GetLabel operations. #5837
* [BUGFIX] Distributor: Do not use label with empty values for sharding #5717
* [BUGFIX] Query Frontend: queries with negative offset should check whether it is cacheable or not. #5719
* [BUGFIX] Redis Cache: pass `cache_size` config correctly. #5734
* [BUGFIX] Distributor: Shuffle-Sharding with `ingestion_tenant_shard_size` set to 0, default sharding strategy should be used. #5189
* [BUGFIX] Cortex: Fix GRPC stream clients not honoring overrides for call options. #5797
* [BUGFIX] Ruler: Fix support for `keep_firing_for` field in alert rules. #5823
* [BUGFIX] Ring DDB: Fix lifecycle for ring counting unhealthy pods as healthy. #5838
* [BUGFIX] Ring DDB: Fix region assignment. #5842

## 1.16.1 2024-04-23

* [ENHANCEMENT] Upgraded Docker base images to `alpine:3.18`. #5684
* [ENHANCEMENT] Upgrade to go 1.21.9 #5879 #5882

## 1.16.0 2023-11-20

* [CHANGE] AlertManager: include reason label in `cortex_alertmanager_notifications_failed_total`. #5409
* [CHANGE] Ruler: Added user label to `cortex_ruler_write_requests_total`, `cortex_ruler_write_requests_failed_total`, `cortex_ruler_queries_total`, and `cortex_ruler_queries_failed_total` metrics. #5312
* [CHANGE] Alertmanager: Validating new fields on the PagerDuty AM config. #5290
* [CHANGE] Ingester: Creating label `native-histogram-sample` on the `cortex_discarded_samples_total` to keep track of discarded native histogram samples. #5289
* [CHANGE] Store Gateway: Rename `cortex_bucket_store_cached_postings_compression_time_seconds` to `cortex_bucket_store_cached_postings_compression_time_seconds_total`. #5431
* [CHANGE] Store Gateway: Rename `cortex_bucket_store_cached_series_fetch_duration_seconds` to `cortex_bucket_store_series_fetch_duration_seconds` and `cortex_bucket_store_cached_postings_fetch_duration_seconds` to `cortex_bucket_store_postings_fetch_duration_seconds`. Add new metric `cortex_bucket_store_chunks_fetch_duration_seconds`. #5448
* [CHANGE] Store Gateway: Remove `idle_timeout`, `max_conn_age`, `pool_size`, `min_idle_conns` fields for Redis index cache and caching bucket. #5448
* [CHANGE] Store Gateway: Add flag `-store-gateway.sharding-ring.zone-stable-shuffle-sharding` to enable store gateway to use zone stable shuffle sharding. #5489
* [CHANGE] Bucket Index: Add `series_max_size` and `chunk_max_size` to bucket index. #5489
* [CHANGE] StoreGateway: Rename `cortex_bucket_store_chunk_pool_returned_bytes_total` and `cortex_bucket_store_chunk_pool_requested_bytes_total` to `cortex_bucket_store_chunk_pool_operation_bytes_total`. #5552
* [CHANGE] Query Frontend/Querier: Make build info API disabled by default and add feature flag `api.build-info-enabled` to enable it. #5533
* [CHANGE] Purger: Do no use S3 tenant kms key when uploading deletion marker. #5575
* [CHANGE] Ingester: Shipper always allows uploading compacted blocks to ship OOO compacted blocks. #5625
* [CHANGE] DDBKV: Change metric name from `dynamodb_kv_read_capacity_total` to `dynamodb_kv_consumed_capacity_total` and include Delete, Put, Batch dimension. #5487
* [CHANGE] Compactor: Adding the userId on the compact dir path. #5524
* [CHANGE] Ingester: Remove deprecated ingester metrics. #5472
* [CHANGE] Query Frontend: Expose `-querier.max-subquery-steps` to configure subquery max steps check. By default, the limit is set to 0, which is disabled. #5656
* [FEATURE] Store Gateway: Implementing multi level index cache. #5451
* [FEATURE] Ruler: Add support for disabling rule groups. #5521
* [FEATURE] Support object storage backends for runtime configuration file. #5292
* [FEATURE] Ruler: Add support for `Limit` field on RuleGroup. #5528
* [FEATURE] AlertManager: Add support for Webex, Discord and Telegram Receiver. #5493
* [FEATURE] Ingester: added `-admin-limit-message` to customize the message contained in limit errors.#5460
* [FEATURE] AlertManager: Update version to v0.26.0 and bring in Microsoft Teams receiver. #5543
* [FEATURE] Store Gateway: Support lazy expanded posting optimization. Added new flag `blocks-storage.bucket-store.lazy-expanded-postings-enabled` and new metrics `cortex_bucket_store_lazy_expanded_postings_total`, `cortex_bucket_store_lazy_expanded_posting_size_bytes_total` and `cortex_bucket_store_lazy_expanded_posting_series_overfetched_size_bytes_total`. #5556.
* [FEATURE] Store Gateway: Add `max_downloaded_bytes_per_request` to limit max bytes to download per store gateway request. #5179
* [FEATURE] Added 2 flags `-alertmanager.alertmanager-client.grpc-max-send-msg-size` and ` -alertmanager.alertmanager-client.grpc-max-recv-msg-size` to configure alert manager grpc client message size limits. #5338
* [FEATURE] Querier/StoreGateway: Allow the tenant shard sizes to be a percent of total instances. #5393
* [FEATURE] Added the flag `-alertmanager.api-concurrency` to configure alert manager api concurrency limit. #5412
* [FEATURE] Store Gateway: Add `-store-gateway.sharding-ring.keep-instance-in-the-ring-on-shutdown` to skip unregistering instance from the ring in shutdown. #5421
* [FEATURE] Ruler: Support for filtering rules in the API. #5417
* [FEATURE] Compactor: Add `-compactor.ring.tokens-file-path` to store generated tokens locally. #5432
* [FEATURE] Query Frontend: Add `-frontend.retry-on-too-many-outstanding-requests` to re-enqueue 429 requests if there are multiple query-schedulers available. #5496
* [FEATURE] Store Gateway: Add `-blocks-storage.bucket-store.max-inflight-requests` for store gateways to reject further series requests upon reaching the limit. #5553
* [FEATURE] Store Gateway: Support filtered index cache. #5587
* [ENHANCEMENT] Update go version to 1.21.3. #5630
* [ENHANCEMENT] Store Gateway: Add `cortex_bucket_store_block_load_duration_seconds` histogram to track time to load blocks. #5580
* [ENHANCEMENT] Querier: retry chunk pool exhaustion error in querier rather than query frontend. #5569
* [ENHANCEMENT] Alertmanager: Added flag `-alertmanager.alerts-gc-interval` to configure alerts Garbage collection interval. #5550
* [ENHANCEMENT] Query Frontend: enable vertical sharding on binary expr . #5507
* [ENHANCEMENT] Query Frontend: Include user agent as part of query frontend log. #5450
* [ENHANCEMENT] Query: Set CORS Origin headers for Query API #5388
* [ENHANCEMENT] Query Frontend: Add `cortex_rejected_queries_total` metric for throttled queries. #5356
* [ENHANCEMENT] Query Frontend: Optimize the decoding of `SampleStream`. #5349
* [ENHANCEMENT] Compactor: Check ctx done when uploading visit marker. #5333
* [ENHANCEMENT] AlertManager: Add `cortex_alertmanager_dispatcher_aggregation_groups` and `cortex_alertmanager_dispatcher_alert_processing_duration_seconds` metrics for dispatcher. #5592
* [ENHANCEMENT] Store Gateway: Added new flag `blocks-storage.bucket-store.series-batch-size` to control how many series to fetch per batch in Store Gateway. #5582.
* [ENHANCEMENT] Querier: Log query stats when querying store gateway. #5376
* [ENHANCEMENT] Ruler: Add `cortex_ruler_rule_group_load_duration_seconds` and `cortex_ruler_rule_group_sync_duration_seconds` metrics. #5609
* [ENHANCEMENT] Ruler: Add contextual info and query statistics to log #5604
* [ENHANCEMENT] Distributor/Ingester: Add span on push path #5319
* [ENHANCEMENT] Query Frontend: Reject subquery with too small step size. #5323
* [ENHANCEMENT] Compactor: Exposing Thanos `accept-malformed-index` to Cortex compactor. #5334
* [ENHANCEMENT] Log: Avoid expensive `log.Valuer` evaluation for disallowed levels. #5297
* [ENHANCEMENT] Improving Performance on the API Gzip Handler. #5347
* [ENHANCEMENT] Dynamodb: Add `puller-sync-time` to allow different pull time for ring. #5357
* [ENHANCEMENT] Emit querier `max_concurrent` as a metric. #5362
* [ENHANCEMENT] Avoid sort tokens on lifecycler autoJoin. #5394
* [ENHANCEMENT] Do not resync blocks in running store gateways during rollout deployment and container restart. #5363
* [ENHANCEMENT] Store Gateway: Add new metrics `cortex_bucket_store_sent_chunk_size_bytes`, `cortex_bucket_store_postings_size_bytes` and `cortex_bucket_store_empty_postings_total`. #5397
* [ENHANCEMENT] Add jitter to lifecycler heartbeat. #5404
* [ENHANCEMENT] Store Gateway: Add config `estimated_max_series_size_bytes` and `estimated_max_chunk_size_bytes` to address data overfetch. #5401
* [ENHANCEMENT] Distributor/Ingester: Add experimental `-distributor.sign_write_requests` flag to sign the write requests. #5430
* [ENHANCEMENT] Store Gateway/Querier/Compactor: Handling CMK Access Denied errors. #5420 #5442 #5446
* [ENHANCEMENT] Alertmanager: Add the alert name in error log when it get throttled. #5456
* [ENHANCEMENT] Querier: Retry store gateway on different zones when zone awareness is enabled. #5476
* [ENHANCEMENT] Compactor: allow `unregister_on_shutdown` to be configurable. #5503
* [ENHANCEMENT] Querier: Batch adding series to query limiter to optimize locking. #5505
* [ENHANCEMENT] Store Gateway: add metric `cortex_bucket_store_chunk_refetches_total` for number of chunk refetches. #5532
* [ENHANCEMENT] BasicLifeCycler: allow final-sleep during shutdown #5517
* [ENHANCEMENT] All: Handling CMK Access Denied errors. #5420 #5542
* [ENHANCEMENT] Querier: Retry store gateway client connection closing gRPC error. #5558
* [ENHANCEMENT] QueryFrontend: Add generic retry for all APIs. #5561.
* [ENHANCEMENT] Querier: Check context before notifying scheduler and frontend. #5565
* [ENHANCEMENT] QueryFrontend: Add metric for number of series requests. #5373
* [ENHANCEMENT] Store Gateway: Add histogram metrics for total time spent fetching series and chunks per request. #5573
* [ENHANCEMENT] Store Gateway: Check context in multi level cache. Add `cortex_store_multilevel_index_cache_fetch_duration_seconds` and `cortex_store_multilevel_index_cache_backfill_duration_seconds` to measure fetch and backfill latency. #5596
* [ENHANCEMENT] Ingester: Added new ingester TSDB metrics `cortex_ingester_tsdb_head_samples_appended_total`, `cortex_ingester_tsdb_head_out_of_order_samples_appended_total`, `cortex_ingester_tsdb_snapshot_replay_error_total`, `cortex_ingester_tsdb_sample_ooo_delta` and `cortex_ingester_tsdb_mmap_chunks_total`. #5624
* [ENHANCEMENT] Query Frontend: Handle context error before decoding and merging responses. #5499
* [ENHANCEMENT] Store-Gateway and AlertManager: Add a `wait_instance_time_out` to context to avoid waiting forever. #5581
* [ENHANCEMENT] Blocks storage: Move the tenant deletion mark from `<tenantID>/markers/tenant-deletion-mark.json` to  `__markers__/<tenantID>/tenant-deletion-mark.json`. #5676
* [BUGFIX] Compactor: Fix possible division by zero during compactor config validation. #5535
* [BUGFIX] Ruler: Validate if rule group can be safely converted back to rule group yaml from protobuf message #5265
* [BUGFIX] Querier: Convert gRPC `ResourceExhausted` status code from store gateway to 422 limit error. #5286
* [BUGFIX] Alertmanager: Route web-ui requests to the alertmanager distributor when sharding is enabled. #5293
* [BUGFIX] Storage: Bucket index updater should ignore meta not found for partial blocks. #5343
* [BUGFIX] Ring: Add `JOINING` state to read operation. #5346
* [BUGFIX] Compactor: Partial block with only visit marker should be deleted even there is no deletion marker. #5342
* [BUGFIX] KV: Etcd calls will no longer block indefinitely and will now time out after the `DialTimeout` period. #5392
* [BUGFIX] Ring: Allow RF greater than number of zones to select more than one instance per zone #5411
* [BUGFIX] Store Gateway: Fix bug in store gateway ring comparison logic. #5426
* [BUGFIX] Ring: Fix bug in consistency of Get func in a scaling zone-aware ring. #5429
* [BUGFIX] Compactor: Fix retry on markers. #5441
* [BUGFIX] Query Frontend: Fix bug of failing to cancel downstream request context in query frontend v2 mode (query scheduler enabled). #5447
* [BUGFIX] Alertmanager: Remove the user id from state replication key metric label value. #5453
* [BUGFIX] Compactor: Avoid cleaner concurrency issues checking global markers before all blocks. #5457
* [BUGFIX] DDBKV: Disallow instance with older timestamp to update instance with newer timestamp. #5480
* [BUGFIX] DDBKV: When no change detected in ring, retry the CAS until there is change. #5502
* [BUGFIX] Fix bug on objstore when configured to use S3 fips endpoints. #5540
* [BUGFIX] Ruler: Fix bug on ruler where a failure to load a single RuleGroup would prevent rulers to sync all RuleGroup. #5563
* [BUGFIX] Query Frontend: Fix query string being omitted in query stats log. #5655

## 1.15.3 2023-06-22

* [BUGFIX] Distributor: Fix potential data corruption in cases of timeout between distributors and ingesters. #5422

## 1.15.2 2023-05-09

* [ENHANCEMENT] Update Go version to 1.20.4. #5299

## 1.15.1 2023-04-26

* [CHANGE] Alertmanager: Validating new fields on the PagerDuty AM config. #5290
* [BUGFIX] Querier: Convert gRPC `ResourceExhausted` status code from store gateway to 422 limit error. #5286

## 1.15.0 2023-04-19

* [CHANGE] Storage: Make Max exemplars config per tenant instead of global configuration. #5080 #5122
* [CHANGE] Alertmanager: Local file disclosure vulnerability in OpsGenie configuration has been fixed. #5045
* [CHANGE] Rename oltp_endpoint to otlp_endpoint to match opentelemetry spec and lib name. #5068
* [CHANGE] Distributor/Ingester: Log warn level on push requests when they have status code 4xx. Do not log if status is 429. #5103
* [CHANGE] Tracing: Use the default OTEL trace sampler when `-tracing.otel.exporter-type` is set to `awsxray`. #5141
* [CHANGE] Ingester partial error log line to debug level. #5192
* [CHANGE] Change HTTP status code from 503/422 to 499 if a request is canceled. #5220
* [CHANGE] Store gateways summary metrics have been converted to histograms `cortex_bucket_store_series_blocks_queried`, `cortex_bucket_store_series_data_fetched`, `cortex_bucket_store_series_data_size_touched_bytes`, `cortex_bucket_store_series_data_size_fetched_bytes`, `cortex_bucket_store_series_data_touched`, `cortex_bucket_store_series_result_series` #5239
* [FEATURE] Querier/Query Frontend: support Prometheus /api/v1/status/buildinfo API. #4978
* [FEATURE] Ingester: Add active series to all_user_stats page. #4972
* [FEATURE] Ingester: Added `-blocks-storage.tsdb.head-chunks-write-queue-size` allowing to configure the size of the in-memory queue used before flushing chunks to the disk . #5000
* [FEATURE] Query Frontend: Log query params in query frontend even if error happens. #5005
* [FEATURE] Ingester: Enable snapshotting of In-memory TSDB on disk during shutdown via `-blocks-storage.tsdb.memory-snapshot-on-shutdown`. #5011
* [FEATURE] Query Frontend/Scheduler: Add a new counter metric `cortex_request_queue_requests_total` for total requests going to queue. #5030
* [FEATURE] Build ARM docker images. #5041
* [FEATURE] Query-frontend/Querier: Create spans to measure time to merge promql responses. #5041
* [FEATURE] Querier/Ruler: Support the new thanos promql engine. This is an experimental feature and might change in the future. #5093
* [FEATURE] Added zstd as an option for grpc compression #5092
* [FEATURE] Ring: Add new kv store option `dynamodb`. #5026
* [FEATURE] Cache: Support redis as backend for caching bucket and index cache. #5057
* [FEATURE] Querier/Store-Gateway: Added `-blocks-storage.bucket-store.ignore-blocks-within` allowing to filter out the recently created blocks from being synced by queriers and store-gateways. #5166
* [FEATURE] AlertManager/Ruler: Added support for  `keep_firing_for` on alerting rulers.
* [FEATURE] Alertmanager: Add support for time_intervals. #5102
* [FEATURE] Added `snappy-block` as an option for grpc compression #5215
* [FEATURE] Enable experimental out-of-order samples support. Added 2 new configs `ingester.out_of_order_time_window` and `blocks-storage.tsdb.out_of_order_cap_max`. #4964
* [ENHANCEMENT] Querier: limit series query to only ingesters if `start` param is not specified. #4976
* [ENHANCEMENT] Query-frontend/scheduler: add a new limit `frontend.max-outstanding-requests-per-tenant` for configuring queue size per tenant. Started deprecating two flags `-query-scheduler.max-outstanding-requests-per-tenant` and `-querier.max-outstanding-requests-per-tenant`, and change their value default to 0. Now if both the old flag and new flag are specified, the old flag's queue size will be picked. #4991
* [ENHANCEMENT] Query-tee: Add `/api/v1/query_exemplars` API endpoint support. #5010
* [ENHANCEMENT] Let blocks_cleaner delete blocks concurrently(default 16 goroutines). #5028
* [ENHANCEMENT] Query Frontend/Query Scheduler: Increase upper bound to 60s for queue duration histogram metric. #5029
* [ENHANCEMENT] Query Frontend: Log Vertical sharding information when `query_stats_enabled` is enabled. #5037
* [ENHANCEMENT] Ingester: The metadata APIs should honour `querier.query-ingesters-within` when `querier.query-store-for-labels-enabled` is true. #5027
* [ENHANCEMENT] Query Frontend: Skip instant query roundtripper if sharding is not applicable. #5062
* [ENHANCEMENT] Push reduce one hash operation of Labels. #4945 #5114
* [ENHANCEMENT] Alertmanager: Added `-alertmanager.enabled-tenants` and `-alertmanager.disabled-tenants` to explicitly enable or disable alertmanager for specific tenants. #5116
* [ENHANCEMENT] Upgraded Docker base images to `alpine:3.17`. #5132
* [ENHANCEMENT] Add retry logic to S3 bucket client. #5135
* [ENHANCEMENT] Update Go version to 1.20.1. #5159
* [ENHANCEMENT] Distributor: Reuse byte slices when serializing requests from distributors to ingesters. #5193
* [ENHANCEMENT] Query Frontend: Add number of chunks and samples fetched in query stats. #5198
* [ENHANCEMENT] Implement grpc.Compressor.DecompressedSize for snappy to optimize memory allocations. #5213
* [ENHANCEMENT] Querier: Batch Iterator optimization to prevent transversing it multiple times query ranges steps does not overlap. #5237
* [BUGFIX] Updated `golang.org/x/net` dependency to fix CVE-2022-27664. #5008
* [BUGFIX] Fix panic when otel and xray tracing is enabled. #5044
* [BUGFIX] Fixed no compact block got grouped in shuffle sharding grouper. #5055
* [BUGFIX] Fixed ingesters with less tokens stuck in LEAVING. #5061
* [BUGFIX] Tracing: Fix missing object storage span instrumentation. #5074
* [BUGFIX] Ingester: Fix Ingesters returning empty response for metadata APIs. #5081
* [BUGFIX] Ingester: Fix panic when querying metadata from blocks that are being deleted. #5119
* [BUGFIX] Ring: Fix case when dynamodb kv reaches the limit of 25 actions per batch call. #5136
* [BUGFIX] Query-frontend: Fix shardable instant queries do not produce sorted results for `sort`, `sort_desc`, `topk`, `bottomk` functions. #5148, #5170
* [BUGFIX] Querier: Fix `/api/v1/series` returning 5XX instead of 4XX when limits are hit. #5169
* [BUGFIX] Compactor: Fix issue that shuffle sharding planner return error if block is under visit by other compactor. #5188
* [BUGFIX] Fix S3 BucketWithRetries upload empty content issue #5217
* [BUGFIX] Query Frontend: Disable `absent`, `absent_over_time` and `scalar` for vertical sharding. #5221
* [BUGFIX] Catch context error in the s3 bucket client. #5240
* [BUGFIX] Fix query frontend remote read empty body. #5257
* [BUGFIX] Fix query frontend incorrect error response format at `SplitByQuery` middleware. #5260

## 1.14.0 2022-12-02

  **This release removes support for chunks storage. See below for more.**
* [CHANGE] Remove support for chunks storage entirely. If you are using chunks storage on a previous version, you must [migrate your data](https://github.com/cortexproject/cortex/blob/v1.13.1/docs/blocks-storage/migrate-from-chunks-to-blocks.md) on version 1.13.1 or earlier. Before upgrading to this release, you should also remove any deprecated chunks-related configuration, as this release will no longer accept that. The following flags are gone:
  - `-dynamodb.*`
  - `-metrics.*`
  - `-s3.*`
  - `-azure.*`
  - `-bigtable.*`
  - `-gcs.*`
  - `-cassandra.*`
  - `-boltdb.*`
  - `-local.*`
  - some `-ingester` flags:
    - `-ingester.wal-enabled`
    - `-ingester.checkpoint-enabled`
    - `-ingester.recover-from-wal`
    - `-ingester.wal-dir`
    - `-ingester.checkpoint-duration`
    - `-ingester.flush-on-shutdown-with-wal-enabled`
    - `-ingester.max-transfer-retries`
    - `-ingester.max-samples-per-query`
    - `-ingester.min-chunk-length`
    - `-ingester.flush-period`
    - `-ingester.retain-period`
    - `-ingester.max-chunk-idle`
    - `-ingester.max-stale-chunk-idle`
    - `-ingester.flush-op-timeout`
    - `-ingester.max-chunk-age`
    - `-ingester.chunk-age-jitter`
    - `-ingester.concurrent-flushes`
    - `-ingester.spread-flushes`
    - `-ingester.chunk-encoding`
    - `-store.*` except `-store.engine` and `-store.max-query-length`
    - `-store.query-chunk-limit` was deprecated and replaced by `-querier.max-fetched-chunks-per-query`
  - `-deletes.*`
  - `-grpc-store.*`
  - `-flusher.wal-dir`, `-flusher.concurrent-flushes`, `-flusher.flush-op-timeout`
* [CHANGE] Remove support for alertmanager and ruler legacy store configuration. Before upgrading, you need to convert your configuration to use the `alertmanager-storage` and `ruler-storage` configuration on the version that you're already running, then upgrade.
* [CHANGE] Disables TSDB isolation. #4825
* [CHANGE] Drops support Prometheus 1.x rule format on configdb. #4826
* [CHANGE] Removes `-ingester.stream-chunks-when-using-blocks` experimental flag and stream chunks by default when `querier.ingester-streaming` is enabled. #4864
* [CHANGE] Compactor: Added `cortex_compactor_runs_interrupted_total` to separate compaction interruptions from failures
* [CHANGE] Enable PromQL `@` modifier, negative offset always. #4927
* [CHANGE] Store-gateway: Add user label to `cortex_bucket_store_blocks_loaded` metric. #4918
* [CHANGE] AlertManager: include `status` label in `cortex_alertmanager_alerts_received_total`. #4907
* [FEATURE] Compactor: Added `-compactor.block-files-concurrency` allowing to configure number of go routines for download/upload block files during compaction. #4784
* [FEATURE] Compactor: Added `-compactor.blocks-fetch-concurrency` allowing to configure number of go routines for blocks during compaction. #4787
* [FEATURE] Compactor: Added configurations for Azure MSI in blocks-storage, ruler-storage and alertmanager-storage. #4818
* [FEATURE] Ruler: Add support to pass custom implementations of queryable and pusher. #4782
* [FEATURE] Create OpenTelemetry Bridge for Tracing. Now cortex can send traces to multiple destinations using OTEL Collectors. #4834
* [FEATURE] Added `-api.http-request-headers-to-log` allowing for the addition of HTTP Headers to logs #4803
* [FEATURE] Distributor: Added a new limit `-validation.max-labels-size-bytes` allowing to limit the combined size of labels for each timeseries. #4848
* [FEATURE] Storage/Bucket: Added `-*.s3.bucket-lookup-type` allowing to configure the s3 bucket lookup type. #4794
* [FEATURE] QueryFrontend: Implement experimental vertical sharding at query frontend for range/instant queries. #4863
* [FEATURE] QueryFrontend: Support vertical sharding for subqueries. #4955
* [FEATURE] Querier: Added a new limit `-querier.max-fetched-data-bytes-per-query` allowing to limit the maximum size of all data in bytes that a query can fetch from each ingester and storage. #4854
* [FEATURE] Added 2 flags `-alertmanager.alertmanager-client.grpc-compression` and `-querier.store-gateway-client.grpc-compression` to configure compression methods for grpc clients. #4889
* [ENHANCEMENT] AlertManager: Retrying AlertManager Get Requests (Get Alertmanager status, Get Alertmanager Receivers) on next replica on error #4840
* [ENHANCEMENT] Querier/Ruler: Retry store-gateway in case of unexpected failure, instead of failing the query. #4532 #4839
* [ENHANCEMENT] Ring: DoBatch prioritize 4xx errors when failing. #4783
* [ENHANCEMENT] Cortex now built with Go 1.18. #4829
* [ENHANCEMENT] Ingester: Prevent ingesters to become unhealthy during wall replay. #4847
* [ENHANCEMENT] Compactor: Introduced visit marker file for blocks so blocks are under compaction will not be picked up by another compactor. #4805
* [ENHANCEMENT] Distributor: Add label name to labelValueTooLongError. #4855
* [ENHANCEMENT] Enhance traces with hostname information. #4898
* [ENHANCEMENT] Improve the documentation around limits. #4905
* [ENHANCEMENT] Distributor: cache user overrides to reduce lock contention. #4904
* [BUGFIX] Storage/Bucket: Enable AWS SDK for go authentication for s3 to fix IMDSv1 authentication. #4897
* [BUGFIX] Memberlist: Add join with no retrying when starting service. #4804
* [BUGFIX] Ruler: Fix /ruler/rule_groups returns YAML with extra fields. #4767
* [BUGFIX] Respecting `-tracing.otel.sample-ratio` configuration when enabling OpenTelemetry tracing with X-ray. #4862
* [BUGFIX] QueryFrontend: fixed query_range requests when query has `start` equals to `end`. #4877
* [BUGFIX] AlertManager: fixed issue introduced by #4495 where templates files were being deleted when using alertmanager local store. #4890
* [BUGFIX] Ingester: fixed incorrect logging at the start of ingester block shipping logic. #4934
* [BUGFIX] Storage/Bucket: fixed global mark missing on deletion. #4949
* [BUGFIX] QueryFrontend/Querier: fixed regression added by #4863 where we stopped compressing the response between querier and query frontend. #4960
* [BUGFIX] QueryFrontend/Querier: fixed fix response error to be ungzipped when status code is not 2xx. #4975

### Known issues

- Configsdb: Ruler configs doesn't work. Remove all configs from postgres database that have format Prometheus 1.x rule format before upgrading to v1.14.0 (see [5387](https://github.com/cortexproject/cortex/issues/5387))

## 1.13.0 2022-07-14

* [CHANGE] Changed default for `-ingester.min-ready-duration` from 1 minute to 15 seconds. #4539
* [CHANGE] query-frontend: Do not print anything in the logs of `query-frontend` if a in-progress query has been canceled (context canceled) to avoid spam. #4562
* [CHANGE] Compactor block deletion mark migration, needed when upgrading from v1.7, is now disabled by default. #4597
* [CHANGE] The `status_code` label on gRPC client metrics has changed from '200' and '500' to '2xx', '5xx', '4xx', 'cancel' or 'error'. #4601
* [CHANGE] Memberlist: changed probe interval from `1s` to `5s` and probe timeout from `500ms` to `2s`. #4601
* [CHANGE] Fix incorrectly named `cortex_cache_fetched_keys` and `cortex_cache_hits` metrics. Renamed to `cortex_cache_fetched_keys_total` and `cortex_cache_hits_total` respectively. #4686
* [CHANGE] Enable Thanos series limiter in store-gateway. #4702
* [CHANGE] Distributor: Apply `max_fetched_series_per_query` limit for `/series` API. #4683
* [CHANGE] Re-enable the `proxy_url` option for receiver configuration. #4741
* [FEATURE] Ruler: Add `external_labels` option to tag all alerts with a given set of labels. #4499
* [FEATURE] Compactor: Add `-compactor.skip-blocks-with-out-of-order-chunks-enabled` configuration to mark blocks containing index with out-of-order chunks for no compact instead of halting the compaction. #4707
* [FEATURE] Querier/Query-Frontend: Add `-querier.per-step-stats-enabled` and `-frontend.cache-queryable-samples-stats` configurations to enable query sample statistics. #4708
* [FEATURE] Add shuffle sharding for the compactor #4433
* [FEATURE] Querier: Use streaming for ingester metadata APIs. #4725
* [ENHANCEMENT] Update Go version to 1.17.8. #4602 #4604 #4658
* [ENHANCEMENT] Keep track of discarded samples due to bad relabel configuration in `cortex_discarded_samples_total`. #4503
* [ENHANCEMENT] Ruler: Add `-ruler.disable-rule-group-label` to disable the `rule_group` label on exported metrics. #4571
* [ENHANCEMENT] Query federation: improve performance in MergeQueryable by memoizing labels. #4502
* [ENHANCEMENT] Added new ring related config `-ingester.readiness-check-ring-health` when enabled the readiness probe will succeed only after all instances are ACTIVE and healthy in the ring, this is enabled by default. #4539
* [ENHANCEMENT] Added new ring related config `-distributor.excluded-zones` when set this will exclude the comma-separated zones from the ring, default is "". #4539
* [ENHANCEMENT] Upgraded Docker base images to `alpine:3.14`. #4514
* [ENHANCEMENT] Updated Prometheus to latest. Includes changes from prometheus#9239, adding 15 new functions. Multiple TSDB bugfixes prometheus#9438 & prometheus#9381. #4524
* [ENHANCEMENT] Query Frontend: Add setting `-frontend.forward-headers-list` in frontend  to configure the set of headers from the requests to be forwarded to downstream requests. #4486
* [ENHANCEMENT] Blocks storage: Add `-blocks-storage.azure.http.*`, `-alertmanager-storage.azure.http.*`, and `-ruler-storage.azure.http.*` to configure the Azure storage client. #4581
* [ENHANCEMENT] Optimise memberlist receive path when used as a backing store for rings with a large number of members. #4601
* [ENHANCEMENT] Add length and limit to labelNameTooLongError and labelValueTooLongError #4595
* [ENHANCEMENT] Add jitter to rejoinInterval. #4747
* [ENHANCEMENT] Compactor: uploading blocks no compaction marks to the global location and introduce a new metric #4729
  * `cortex_bucket_blocks_marked_for_no_compaction_count`: Total number of blocks marked for no compaction in the bucket.
* [ENHANCEMENT] Querier: Reduce the number of series that are kept in memory while streaming from ingesters. #4745
* [BUGFIX] AlertManager: remove stale template files. #4495
* [BUGFIX] Distributor: fix bug in query-exemplar where some results would get dropped. #4583
* [BUGFIX] Update Thanos dependency: compactor tracing support, azure blocks storage memory fix. #4585
* [BUGFIX] Set appropriate `Content-Type` header for /services endpoint, which previously hard-coded `text/plain`. #4596
* [BUGFIX] Querier: Disable query scheduler SRV DNS lookup, which removes noisy log messages about "failed DNS SRV record lookup". #4601
* [BUGFIX] Memberlist: fixed corrupted packets when sending compound messages with more than 255 messages or messages bigger than 64KB. #4601
* [BUGFIX] Query Frontend: If 'LogQueriesLongerThan' is set to < 0, log all queries as described in the docs. #4633
* [BUGFIX] Distributor: update defaultReplicationStrategy to not fail with extend-write when a single instance is unhealthy. #4636
* [BUGFIX] Distributor: Fix race condition on `/series` introduced by #4683. #4716
* [BUGFIX] Ruler: Fixed leaking notifiers after users are removed #4718
* [BUGFIX] Distributor: Fix a memory leak in distributor due to the cluster label. #4739
* [BUGFIX] Memberlist: Avoid clock skew by limiting the timestamp accepted on gossip. #4750
* [BUGFIX] Compactor: skip compaction if there is only 1 block available for shuffle-sharding compactor. #4756
* [BUGFIX] Compactor: Fixes #4770 - an edge case in compactor with shulffle sharding where compaction stops when a tenant stops ingesting samples. #4771
* [BUGFIX] Compactor: fix cortex_compactor_remaining_planned_compactions not set after plan generation for shuffle sharding compactor. #4772

## 1.11.0 2021-11-25

* [CHANGE] Memberlist: Expose default configuration values to the command line options. Note that setting these explicitly to zero will no longer cause the default to be used. If the default is desired, then do set the option. The following are affected: #4276
  - `-memberlist.stream-timeout`
  - `-memberlist.retransmit-factor`
  - `-memberlist.pull-push-interval`
  - `-memberlist.gossip-interval`
  - `-memberlist.gossip-nodes`
  - `-memberlist.gossip-to-dead-nodes-time`
  - `-memberlist.dead-node-reclaim-time`
* [CHANGE] `-querier.max-fetched-chunks-per-query` previously applied to chunks from ingesters and store separately; now the two combined should not exceed the limit. #4260
* [CHANGE] Memberlist: the metric `memberlist_kv_store_value_bytes` has been removed due to values no longer being stored in-memory as encoded bytes. #4345
* [CHANGE] Some files and directories created by Cortex components on local disk now have stricter permissions, and are only readable by owner, but not group or others. #4394
* [CHANGE] The metric `cortex_deprecated_flags_inuse_total` has been renamed to `deprecated_flags_inuse_total` as part of using grafana/dskit functionality. #4443
* [FEATURE] Ruler: Add new `-ruler.query-stats-enabled` which when enabled will report the `cortex_ruler_query_seconds_total` as a per-user metric that tracks the sum of the wall time of executing queries in the ruler in seconds. #4317
* [FEATURE] Query Frontend: Add `cortex_query_fetched_series_total` and `cortex_query_fetched_chunks_bytes_total` per-user counters to expose the number of series and bytes fetched as part of queries. These metrics can be enabled with the `-frontend.query-stats-enabled` flag (or its respective YAML config option `query_stats_enabled`). #4343
* [FEATURE] AlertManager: Add support for SNS Receiver. #4382
* [FEATURE] Distributor: Add label `status` to metric `cortex_distributor_ingester_append_failures_total` #4442
* [FEATURE] Queries: Added `present_over_time` PromQL function, also some TSDB optimisations. #4505
* [ENHANCEMENT] Add timeout for waiting on compactor to become ACTIVE in the ring. #4262
* [ENHANCEMENT] Reduce memory used by streaming queries, particularly in ruler. #4341
* [ENHANCEMENT] Ring: allow experimental configuration of disabling of heartbeat timeouts by setting the relevant configuration value to zero. Applies to the following: #4342
  * `-distributor.ring.heartbeat-timeout`
  * `-ring.heartbeat-timeout`
  * `-ruler.ring.heartbeat-timeout`
  * `-alertmanager.sharding-ring.heartbeat-timeout`
  * `-compactor.ring.heartbeat-timeout`
  * `-store-gateway.sharding-ring.heartbeat-timeout`
* [ENHANCEMENT] Ring: allow heartbeats to be explicitly disabled by setting the interval to zero. This is considered experimental. This applies to the following configuration options: #4344
  * `-distributor.ring.heartbeat-period`
  * `-ingester.heartbeat-period`
  * `-ruler.ring.heartbeat-period`
  * `-alertmanager.sharding-ring.heartbeat-period`
  * `-compactor.ring.heartbeat-period`
  * `-store-gateway.sharding-ring.heartbeat-period`
* [ENHANCEMENT] Memberlist: optimized receive path for processing ring state updates, to help reduce CPU utilization in large clusters. #4345
* [ENHANCEMENT] Memberlist: expose configuration of memberlist packet compression via `-memberlist.compression=enabled`. #4346
* [ENHANCEMENT] Update Go version to 1.16.6. #4362
* [ENHANCEMENT] Updated Prometheus to include changes from prometheus/prometheus#9083. Now whenever `/labels` API calls include matchers, blocks store is queried for `LabelNames` with matchers instead of `Series` calls which was inefficient. #4380
* [ENHANCEMENT] Querier: performance improvements in socket and memory handling. #4429 #4377
* [ENHANCEMENT] Exemplars are now emitted for all gRPC calls and many operations tracked by histograms. #4462
* [ENHANCEMENT] New options `-server.http-listen-network` and `-server.grpc-listen-network` allow binding as 'tcp4' or 'tcp6'. #4462
* [ENHANCEMENT] Rulers: Using shuffle sharding subring on GetRules API. #4466
* [ENHANCEMENT] Support memcached auto-discovery via `auto-discovery` flag, introduced by thanos in https://github.com/thanos-io/thanos/pull/4487. Both AWS and Google Cloud memcached service support auto-discovery, which returns a list of nodes of the memcached cluster. #4412
* [BUGFIX] Fixes a panic in the query-tee when comparing result. #4465
* [BUGFIX] Frontend: Fixes @ modifier functions (start/end) when splitting queries by time. #4464
* [BUGFIX] Compactor: compactor will no longer try to compact blocks that are already marked for deletion. Previously compactor would consider blocks marked for deletion within `-compactor.deletion-delay / 2` period as eligible for compaction. #4328
* [BUGFIX] HA Tracker: when cleaning up obsolete elected replicas from KV store, tracker didn't update number of cluster per user correctly. #4336
* [BUGFIX] Ruler: fixed counting of PromQL evaluation errors as user-errors when updating `cortex_ruler_queries_failed_total`. #4335
* [BUGFIX] Ingester: When using block storage, prevent any reads or writes while the ingester is stopping. This will prevent accessing TSDB blocks once they have been already closed. #4304
* [BUGFIX] Ingester: fixed ingester stuck on start up (LEAVING ring state) when `-ingester.heartbeat-period=0` and `-ingester.unregister-on-shutdown=false`. #4366
* [BUGFIX] Ingester: panic during shutdown while fetching batches from cache. #4397
* [BUGFIX] Querier: After query-frontend restart, querier may have lower than configured concurrency. #4417
* [BUGFIX] Memberlist: forward only changes, not entire original message. #4419
* [BUGFIX] Memberlist: don't accept old tombstones as incoming change, and don't forward such messages to other gossip members. #4420
* [BUGFIX] Querier: fixed panic when querying exemplars and using `-distributor.shard-by-all-labels=false`. #4473
* [BUGFIX] Querier: honor querier minT,maxT if `nil` SelectHints are passed to Select(). #4413
* [BUGFIX] Compactor: fixed panic while collecting Prometheus metrics. #4483
* [BUGFIX] Update go-kit package to fix spurious log messages #4544

## 1.10.0 / 2021-08-03

* [CHANGE] Prevent path traversal attack from users able to control the HTTP header `X-Scope-OrgID`. #4375 (CVE-2021-36157)
  * Users only have control of the HTTP header when Cortex is not frontend by an auth proxy validating the tenant IDs
* [CHANGE] Enable strict JSON unmarshal for `pkg/util/validation.Limits` struct. The custom `UnmarshalJSON()` will now fail if the input has unknown fields. #4298
* [CHANGE] Cortex chunks storage has been deprecated and it's now in maintenance mode: all Cortex users are encouraged to migrate to the blocks storage. No new features will be added to the chunks storage. The default Cortex configuration still runs the chunks engine; please check out the [blocks storage doc](https://cortexmetrics.io/docs/blocks-storage/) on how to configure Cortex to run with the blocks storage.  #4268
* [CHANGE] The example Kubernetes manifests (stored at `k8s/`) have been removed due to a lack of proper support and maintenance. #4268
* [CHANGE] Querier / ruler: deprecated `-store.query-chunk-limit` CLI flag (and its respective YAML config option `max_chunks_per_query`) in favour of `-querier.max-fetched-chunks-per-query` (and its respective YAML config option `max_fetched_chunks_per_query`). The new limit specifies the maximum number of chunks that can be fetched in a single query from ingesters and long-term storage: the total number of actual fetched chunks could be 2x the limit, being independently applied when querying ingesters and long-term storage. #4125
* [CHANGE] Alertmanager: allowed to configure the experimental receivers firewall on a per-tenant basis. The following CLI flags (and their respective YAML config options) have been changed and moved to the limits config section: #4143
  - `-alertmanager.receivers-firewall.block.cidr-networks` renamed to `-alertmanager.receivers-firewall-block-cidr-networks`
  - `-alertmanager.receivers-firewall.block.private-addresses` renamed to `-alertmanager.receivers-firewall-block-private-addresses`
* [CHANGE] Change default value of `-server.grpc.keepalive.min-time-between-pings` from `5m` to `10s` and `-server.grpc.keepalive.ping-without-stream-allowed` to `true`. #4168
* [CHANGE] Ingester: Change default value of `-ingester.active-series-metrics-enabled` to `true`. This incurs a small increase in memory usage, between 1.2% and 1.6% as measured on ingesters with 1.3M active series. #4257
* [CHANGE] Dependency: update go-redis from v8.2.3 to v8.9.0. #4236
* [FEATURE] Querier: Added new `-querier.max-fetched-series-per-query` flag. When Cortex is running with blocks storage, the max series per query limit is enforced in the querier and applies to unique series received from ingesters and store-gateway (long-term storage). #4179
* [FEATURE] Querier/Ruler: Added new `-querier.max-fetched-chunk-bytes-per-query` flag. When Cortex is running with blocks storage, the max chunk bytes limit is enforced in the querier and ruler and limits the size of all aggregated chunks returned from ingesters and storage as bytes for a query. #4216
* [FEATURE] Alertmanager: support negative matchers, time-based muting - [upstream release notes](https://github.com/prometheus/alertmanager/releases/tag/v0.22.0). #4237
* [FEATURE] Alertmanager: Added rate-limits to notifiers. Rate limits used by all integrations can be configured using `-alertmanager.notification-rate-limit`, while per-integration rate limits can be specified via `-alertmanager.notification-rate-limit-per-integration` parameter. Both shared and per-integration limits can be overwritten using overrides mechanism. These limits are applied on individual (per-tenant) alertmanagers. Rate-limited notifications are failed notifications. It is possible to monitor rate-limited notifications via new `cortex_alertmanager_notification_rate_limited_total` metric. #4135 #4163
* [FEATURE] Alertmanager: Added `-alertmanager.max-config-size-bytes` limit to control size of configuration files that Cortex users can upload to Alertmanager via API. This limit is configurable per-tenant. #4201
* [FEATURE] Alertmanager: Added `-alertmanager.max-templates-count` and `-alertmanager.max-template-size-bytes` options to control number and size of templates uploaded to Alertmanager via API. These limits are configurable per-tenant. #4223
* [FEATURE] Added flag `-debug.block-profile-rate` to enable goroutine blocking events profiling. #4217
* [FEATURE] Alertmanager: The experimental sharding feature is now considered complete. Detailed information about the configuration options can be found [here for alertmanager](https://cortexmetrics.io/docs/configuration/configuration-file/#alertmanager_config) and [here for the alertmanager storage](https://cortexmetrics.io/docs/configuration/configuration-file/#alertmanager_storage_config). To use the feature: #3925 #4020 #4021 #4031 #4084 #4110 #4126 #4127 #4141 #4146 #4161 #4162 #4222
  * Ensure that a remote storage backend is configured for Alertmanager to store state using `-alertmanager-storage.backend`, and flags related to the backend. Note that the `local` and `configdb` storage backends are not supported.
  * Ensure that a ring store is configured using `-alertmanager.sharding-ring.store`, and set the flags relevant to the chosen store type.
  * Enable the feature using `-alertmanager.sharding-enabled`.
  * Note the prior addition of a new configuration option `-alertmanager.persist-interval`. This sets the interval between persisting the current alertmanager state (notification log and silences) to object storage. See the [configuration file reference](https://cortexmetrics.io/docs/configuration/configuration-file/#alertmanager_config) for more information.
* [ENHANCEMENT] Alertmanager: Cleanup persisted state objects from remote storage when a tenant configuration is deleted. #4167
* [ENHANCEMENT] Storage: Added the ability to disable Open Census within GCS client (e.g `-gcs.enable-opencensus=false`). #4219
* [ENHANCEMENT] Etcd: Added username and password to etcd config. #4205
* [ENHANCEMENT] Alertmanager: introduced new metrics to monitor operation when using `-alertmanager.sharding-enabled`: #4149
  * `cortex_alertmanager_state_fetch_replica_state_total`
  * `cortex_alertmanager_state_fetch_replica_state_failed_total`
  * `cortex_alertmanager_state_initial_sync_total`
  * `cortex_alertmanager_state_initial_sync_completed_total`
  * `cortex_alertmanager_state_initial_sync_duration_seconds`
  * `cortex_alertmanager_state_persist_total`
  * `cortex_alertmanager_state_persist_failed_total`
* [ENHANCEMENT] Blocks storage: support ingesting exemplars and querying of exemplars.  Enabled by setting new CLI flag `-blocks-storage.tsdb.max-exemplars=<n>` or config option `blocks_storage.tsdb.max_exemplars` to positive value. #4124 #4181
* [ENHANCEMENT] Distributor: Added distributors ring status section in the admin page. #4151
* [ENHANCEMENT] Added zone-awareness support to alertmanager for use when sharding is enabled. When zone-awareness is enabled, alerts will be replicated across availability zones. #4204
* [ENHANCEMENT] Added `tenant_ids` tag to tracing spans #4186
* [ENHANCEMENT] Ring, query-frontend: Avoid using automatic private IPs (APIPA) when discovering IP address from the interface during the registration of the instance in the ring, or by query-frontend when used with query-scheduler. APIPA still used as last resort with logging indicating usage. #4032
* [ENHANCEMENT] Memberlist: introduced new metrics to aid troubleshooting tombstone convergence: #4231
  * `memberlist_client_kv_store_value_tombstones`
  * `memberlist_client_kv_store_value_tombstones_removed_total`
  * `memberlist_client_messages_to_broadcast_dropped_total`
* [ENHANCEMENT] Alertmanager: Added `-alertmanager.max-dispatcher-aggregation-groups` option to control max number of active dispatcher groups in Alertmanager (per tenant, also overridable). When the limit is reached, Dispatcher produces log message and increases `cortex_alertmanager_dispatcher_aggregation_group_limit_reached_total` metric. #4254
* [ENHANCEMENT] Alertmanager: Added `-alertmanager.max-alerts-count` and `-alertmanager.max-alerts-size-bytes` to control max number of alerts and total size of alerts that a single user can have in Alertmanager's memory. Adding more alerts will fail with a log message and incrementing `cortex_alertmanager_alerts_insert_limited_total` metric (per-user). These limits can be overrided by using per-tenant overrides. Current values are tracked in `cortex_alertmanager_alerts_limiter_current_alerts` and `cortex_alertmanager_alerts_limiter_current_alerts_size_bytes` metrics. #4253
* [ENHANCEMENT] Store-gateway: added `-store-gateway.sharding-ring.wait-stability-min-duration` and `-store-gateway.sharding-ring.wait-stability-max-duration` support to store-gateway, to wait for ring stability at startup. #4271
* [ENHANCEMENT] Ruler: added `rule_group` label to metrics `cortex_prometheus_rule_group_iterations_total` and `cortex_prometheus_rule_group_iterations_missed_total`. #4121
* [ENHANCEMENT] Ruler: added new metrics for tracking total number of queries and push requests sent to ingester, as well as failed queries and push requests. Failures are only counted for internal errors, but not user-errors like limits or invalid query. This is in contrast to existing `cortex_prometheus_rule_evaluation_failures_total`, which is incremented also when query or samples appending fails due to user-errors. #4281
  * `cortex_ruler_write_requests_total`
  * `cortex_ruler_write_requests_failed_total`
  * `cortex_ruler_queries_total`
  * `cortex_ruler_queries_failed_total`
* [ENHANCEMENT] Ingester: Added option `-ingester.ignore-series-limit-for-metric-names` with comma-separated list of metric names that will be ignored in max series per metric limit. #4302
* [ENHANCEMENT] Added instrumentation to Redis client, with the following metrics: #3976
  - `cortex_rediscache_request_duration_seconds`
* [BUGFIX] Purger: fix `Invalid null value in condition for column range` caused by `nil` value in range for WriteBatch query. #4128
* [BUGFIX] Ingester: fixed infrequent panic caused by a race condition between TSDB mmap-ed head chunks truncation and queries. #4176
* [BUGFIX] Alertmanager: fix Alertmanager status page if clustering via gossip is disabled or sharding is enabled. #4184
* [BUGFIX] Ruler: fix `/ruler/rule_groups` endpoint doesn't work when used with object store. #4182
* [BUGFIX] Ruler: Honor the evaluation delay for the `ALERTS` and `ALERTS_FOR_STATE` series. #4227
* [BUGFIX] Make multiple Get requests instead of MGet on Redis Cluster. #4056
* [BUGFIX] Ingester: fix issue where runtime limits erroneously override default limits. #4246
* [BUGFIX] Ruler: fix startup in single-binary mode when the new `ruler_storage` is used. #4252
* [BUGFIX] Querier: fix queries failing with "at least 1 healthy replica required, could only find 0" error right after scaling up store-gateways until they're ACTIVE in the ring. #4263
* [BUGFIX] Store-gateway: when blocks sharding is enabled, do not load all blocks in each store-gateway in case of a cold startup, but load only blocks owned by the store-gateway replica. #4271
* [BUGFIX] Memberlist: fix to setting the default configuration value for `-memberlist.retransmit-factor` when not provided. This should improve propagation delay of the ring state (including, but not limited to, tombstones). Note that if the configuration is already explicitly given, this fix has no effect. #4269
* [BUGFIX] Querier: Fix issue where samples in a chunk might get skipped by batch iterator. #4218

## Blocksconvert

* [ENHANCEMENT] Scanner: add support for DynamoDB (v9 schema only). #3828
* [ENHANCEMENT] Add Cassandra support. #3795
* [ENHANCEMENT] Scanner: retry failed uploads. #4188

## 1.9.0 / 2021-05-14

* [CHANGE] Alertmanager now removes local files after Alertmanager is no longer running for removed or resharded user. #3910
* [CHANGE] Alertmanager now stores local files in per-tenant folders. Files stored by Alertmanager previously are migrated to new hierarchy. Support for this migration will be removed in Cortex 1.11. #3910
* [CHANGE] Ruler: deprecated `-ruler.storage.*` CLI flags (and their respective YAML config options) in favour of `-ruler-storage.*`. The deprecated config will be removed in Cortex 1.11. #3945
* [CHANGE] Alertmanager: deprecated `-alertmanager.storage.*` CLI flags (and their respective YAML config options) in favour of `-alertmanager-storage.*`. This change doesn't apply to `alertmanager.storage.path` and `alertmanager.storage.retention`. The deprecated config will be removed in Cortex 1.11. #4002
* [CHANGE] Alertmanager: removed `-cluster.` CLI flags deprecated in Cortex 1.7. The new config options to use are: #3946
  * `-alertmanager.cluster.listen-address` instead of `-cluster.listen-address`
  * `-alertmanager.cluster.advertise-address` instead of `-cluster.advertise-address`
  * `-alertmanager.cluster.peers` instead of `-cluster.peer`
  * `-alertmanager.cluster.peer-timeout` instead of `-cluster.peer-timeout`
* [CHANGE] Blocks storage: removed the config option `-blocks-storage.bucket-store.index-cache.postings-compression-enabled`, which was deprecated in Cortex 1.6. Postings compression is always enabled. #4101
* [CHANGE] Querier: removed the config option `-store.max-look-back-period`, which was deprecated in Cortex 1.6 and was used only by the chunks storage. You should use `-querier.max-query-lookback` instead. #4101
* [CHANGE] Query Frontend: removed the config option `-querier.compress-http-responses`, which was deprecated in Cortex 1.6. You should use`-api.response-compression-enabled` instead. #4101
* [CHANGE] Runtime-config / overrides: removed the config options `-limits.per-user-override-config` (use `-runtime-config.file`) and `-limits.per-user-override-period` (use `-runtime-config.reload-period`), both deprecated since Cortex 0.6.0. #4112
* [CHANGE] Cortex now fails fast on startup if unable to connect to the ring backend. #4068
* [FEATURE] The following features have been marked as stable: #4101
  - Shuffle-sharding
  - Querier support for querying chunks and blocks store at the same time
  - Tracking of active series and exporting them as metrics (`-ingester.active-series-metrics-enabled` and related flags)
  - Blocks storage: lazy mmap of block indexes in the store-gateway (`-blocks-storage.bucket-store.index-header-lazy-loading-enabled`)
  - Ingester: close idle TSDB and remove them from local disk (`-blocks-storage.tsdb.close-idle-tsdb-timeout`)
* [FEATURE] Memberlist: add TLS configuration options for the memberlist transport layer used by the gossip KV store. #4046
  * New flags added for memberlist communication:
    * `-memberlist.tls-enabled`
    * `-memberlist.tls-cert-path`
    * `-memberlist.tls-key-path`
    * `-memberlist.tls-ca-path`
    * `-memberlist.tls-server-name`
    * `-memberlist.tls-insecure-skip-verify`
* [FEATURE] Ruler: added `local` backend support to the ruler storage configuration under the `-ruler-storage.` flag prefix. #3932
* [ENHANCEMENT] Upgraded Docker base images to `alpine:3.13`. #4042
* [ENHANCEMENT] Blocks storage: reduce ingester memory by eliminating series reference cache. #3951
* [ENHANCEMENT] Ruler: optimized `<prefix>/api/v1/rules` and `<prefix>/api/v1/alerts` when ruler sharding is enabled. #3916
* [ENHANCEMENT] Ruler: added the following metrics when ruler sharding is enabled: #3916
  * `cortex_ruler_clients`
  * `cortex_ruler_client_request_duration_seconds`
* [ENHANCEMENT] Alertmanager: Add API endpoint to list all tenant alertmanager configs: `GET /multitenant_alertmanager/configs`. #3529
* [ENHANCEMENT] Ruler: Add API endpoint to list all tenant ruler rule groups: `GET /ruler/rule_groups`. #3529
* [ENHANCEMENT] Query-frontend/scheduler: added querier forget delay (`-query-frontend.querier-forget-delay` and `-query-scheduler.querier-forget-delay`) to mitigate the blast radius in the event queriers crash because of a repeatedly sent "query of death" when shuffle-sharding is enabled. #3901
* [ENHANCEMENT] Query-frontend: reduced memory allocations when serializing query response. #3964
* [ENHANCEMENT] Querier / ruler: some optimizations to PromQL query engine. #3934 #3989
* [ENHANCEMENT] Ingester: reduce CPU and memory when an high number of errors are returned by the ingester on the write path with the blocks storage. #3969 #3971 #3973
* [ENHANCEMENT] Distributor: reduce CPU and memory when an high number of errors are returned by the distributor on the write path. #3990
* [ENHANCEMENT] Put metric before label value in the "label value too long" error message. #4018
* [ENHANCEMENT] Allow use of `y|w|d` suffixes for duration related limits and per-tenant limits. #4044
* [ENHANCEMENT] Query-frontend: Small optimization on top of PR #3968 to avoid unnecessary Extents merging. #4026
* [ENHANCEMENT] Add a metric `cortex_compactor_compaction_interval_seconds` for the compaction interval config value. #4040
* [ENHANCEMENT] Ingester: added following per-ingester (instance) experimental limits: max number of series in memory (`-ingester.instance-limits.max-series`), max number of users in memory (`-ingester.instance-limits.max-tenants`), max ingestion rate (`-ingester.instance-limits.max-ingestion-rate`), and max inflight requests (`-ingester.instance-limits.max-inflight-push-requests`). These limits are only used when using blocks storage. Limits can also be configured using runtime-config feature, and current values are exported as `cortex_ingester_instance_limits` metric. #3992.
* [ENHANCEMENT] Cortex is now built with Go 1.16. #4062
* [ENHANCEMENT] Distributor: added per-distributor experimental limits: max number of inflight requests (`-distributor.instance-limits.max-inflight-push-requests`) and max ingestion rate in samples/sec (`-distributor.instance-limits.max-ingestion-rate`). If not set, these two are unlimited. Also added metrics to expose current values (`cortex_distributor_inflight_push_requests`, `cortex_distributor_ingestion_rate_samples_per_second`) as well as limits (`cortex_distributor_instance_limits` with various `limit` label values). #4071
* [ENHANCEMENT] Ruler: Added `-ruler.enabled-tenants` and `-ruler.disabled-tenants` to explicitly enable or disable rules processing for specific tenants. #4074
* [ENHANCEMENT] Block Storage Ingester: `/flush` now accepts two new parameters: `tenant` to specify tenant to flush and `wait=true` to make call synchronous. Multiple tenants can be specified by repeating `tenant` parameter. If no `tenant` is specified, all tenants are flushed, as before. #4073
* [ENHANCEMENT] Alertmanager: validate configured `-alertmanager.web.external-url` and fail if ends with `/`. #4081
* [ENHANCEMENT] Alertmanager: added `-alertmanager.receivers-firewall.block.cidr-networks` and `-alertmanager.receivers-firewall.block.private-addresses` to block specific network addresses in HTTP-based Alertmanager receiver integrations. #4085
* [ENHANCEMENT] Allow configuration of Cassandra's host selection policy. #4069
* [ENHANCEMENT] Store-gateway: retry syncing blocks if a per-tenant sync fails. #3975 #4088
* [ENHANCEMENT] Add metric `cortex_tcp_connections` exposing the current number of accepted TCP connections. #4099
* [ENHANCEMENT] Querier: Allow federated queries to run concurrently. #4065
* [ENHANCEMENT] Label Values API call now supports `match[]` parameter when querying blocks on storage (assuming `-querier.query-store-for-labels-enabled` is enabled). #4133
* [BUGFIX] Ruler-API: fix bug where `/api/v1/rules/<namespace>/<group_name>` endpoint return `400` instead of `404`. #4013
* [BUGFIX] Distributor: reverted changes done to rate limiting in #3825. #3948
* [BUGFIX] Ingester: Fix race condition when opening and closing tsdb concurrently. #3959
* [BUGFIX] Querier: streamline tracing spans. #3924
* [BUGFIX] Ruler Storage: ignore objects with empty namespace or group in the name. #3999
* [BUGFIX] Distributor: fix issue causing distributors to not extend the replication set because of failing instances when zone-aware replication is enabled. #3977
* [BUGFIX] Query-frontend: Fix issue where cached entry size keeps increasing when making tiny query repeatedly. #3968
* [BUGFIX] Compactor: `-compactor.blocks-retention-period` now supports weeks (`w`) and years (`y`). #4027
* [BUGFIX] Querier: returning 422 (instead of 500) when query hits `max_chunks_per_query` limit with block storage, when the limit is hit in the store-gateway. #3937
* [BUGFIX] Ruler: Rule group limit enforcement should now allow the same number of rules in a group as the limit. #3616
* [BUGFIX] Frontend, Query-scheduler: allow querier to notify about shutdown without providing any authentication. #4066
* [BUGFIX] Querier: fixed race condition causing queries to fail right after querier startup with the "empty ring" error. #4068
* [BUGFIX] Compactor: Increment `cortex_compactor_runs_failed_total` if compactor failed compact a single tenant. #4094
* [BUGFIX] Tracing: hot fix to avoid the Jaeger tracing client to indefinitely block the Cortex process shutdown in case the HTTP connection to the tracing backend is blocked. #4134
* [BUGFIX] Forward proper EndsAt from ruler to Alertmanager inline with Prometheus behaviour. #4017
* [BUGFIX] Querier: support filtering LabelValues with matchers when using tenant federation. #4277

## Blocksconvert

* [ENHANCEMENT] Builder: add `-builder.timestamp-tolerance` option which may reduce block size by rounding timestamps to make difference whole seconds. #3891

## 1.8.1 / 2021-04-27

* [CHANGE] Fix for CVE-2021-31232: Local file disclosure vulnerability when `-experimental.alertmanager.enable-api` is used. The HTTP basic auth `password_file` can be used as an attack vector to send any file content via a webhook. The alertmanager templates can be used as an attack vector to send any file content because the alertmanager can load any text file specified in the templates list.

## 1.8.0 / 2021-03-24

* [CHANGE] Alertmanager: Don't expose cluster information to tenants via the `/alertmanager/api/v1/status` API endpoint when operating with clustering enabled. #3903
* [CHANGE] Ingester: don't update internal "last updated" timestamp of TSDB if tenant only sends invalid samples. This affects how "idle" time is computed. #3727
* [CHANGE] Require explicit flag `-<prefix>.tls-enabled` to enable TLS in GRPC clients. Previously it was enough to specify a TLS flag to enable TLS validation. #3156
* [CHANGE] Query-frontend: removed `-querier.split-queries-by-day` (deprecated in Cortex 0.4.0). Please use `-querier.split-queries-by-interval` instead. #3813
* [CHANGE] Store-gateway: the chunks pool controlled by `-blocks-storage.bucket-store.max-chunk-pool-bytes` is now shared across all tenants. #3830
* [CHANGE] Ingester: return error code 400 instead of 429 when per-user/per-tenant series/metadata limits are reached. #3833
* [CHANGE] Compactor: add `reason` label to `cortex_compactor_blocks_marked_for_deletion_total` metric. Source blocks marked for deletion by compactor are labelled as `compaction`, while blocks passing the retention period are labelled as `retention`. #3879
* [CHANGE] Alertmanager: the `DELETE /api/v1/alerts` is now idempotent. No error is returned if the alertmanager config doesn't exist. #3888
* [FEATURE] Experimental Ruler Storage: Add a separate set of configuration options to configure the ruler storage backend under the `-ruler-storage.` flag prefix. All blocks storage bucket clients and the config service are currently supported. Clients using this implementation will only be enabled if the existing `-ruler.storage` flags are left unset. #3805 #3864
* [FEATURE] Experimental Alertmanager Storage: Add a separate set of configuration options to configure the alertmanager storage backend under the `-alertmanager-storage.` flag prefix. All blocks storage bucket clients and the config service are currently supported. Clients using this implementation will only be enabled if the existing `-alertmanager.storage` flags are left unset. #3888
* [FEATURE] Adds support to S3 server-side encryption using KMS. The S3 server-side encryption config can be overridden on a per-tenant basis for the blocks storage, ruler and alertmanager. Deprecated `-<prefix>.s3.sse-encryption`, please use the following CLI flags that have been added. #3651 #3810 #3811 #3870 #3886 #3906
  - `-<prefix>.s3.sse.type`
  - `-<prefix>.s3.sse.kms-key-id`
  - `-<prefix>.s3.sse.kms-encryption-context`
* [FEATURE] Querier: Enable `@ <timestamp>` modifier in PromQL using the new `-querier.at-modifier-enabled` flag. #3744
* [FEATURE] Overrides Exporter: Add `overrides-exporter` module for exposing per-tenant resource limit overrides as metrics. It is not included in `all` target (single-binary mode), and must be explicitly enabled. #3785
* [FEATURE] Experimental thanosconvert: introduce an experimental tool `thanosconvert` to migrate Thanos block metadata to Cortex metadata. #3770
* [FEATURE] Alertmanager: It now shards the `/api/v1/alerts` API using the ring when sharding is enabled. #3671
  * Added `-alertmanager.max-recv-msg-size` (defaults to 16M) to limit the size of HTTP request body handled by the alertmanager.
  * New flags added for communication between alertmanagers:
    * `-alertmanager.max-recv-msg-size`
    * `-alertmanager.alertmanager-client.remote-timeout`
    * `-alertmanager.alertmanager-client.tls-enabled`
    * `-alertmanager.alertmanager-client.tls-cert-path`
    * `-alertmanager.alertmanager-client.tls-key-path`
    * `-alertmanager.alertmanager-client.tls-ca-path`
    * `-alertmanager.alertmanager-client.tls-server-name`
    * `-alertmanager.alertmanager-client.tls-insecure-skip-verify`
* [FEATURE] Compactor: added blocks storage per-tenant retention support. This is configured via `-compactor.retention-period`, and can be overridden on a per-tenant basis. #3879
* [ENHANCEMENT] Queries: Instrument queries that were discarded due to the configured `max_outstanding_requests_per_tenant`. #3894
  * `cortex_query_frontend_discarded_requests_total`
  * `cortex_query_scheduler_discarded_requests_total`
* [ENHANCEMENT] Ruler: Add TLS and explicit basis authentication configuration options for the HTTP client the ruler uses to communicate with the alertmanager. #3752
  * `-ruler.alertmanager-client.basic-auth-username`: Configure the basic authentication username used by the client. Takes precedent over a URL configured username.
  * `-ruler.alertmanager-client.basic-auth-password`: Configure the basic authentication password used by the client. Takes precedent over a URL configured password.
  * `-ruler.alertmanager-client.tls-ca-path`: File path to the CA file.
  * `-ruler.alertmanager-client.tls-cert-path`: File path to the TLS certificate.
  * `-ruler.alertmanager-client.tls-insecure-skip-verify`: Boolean to disable verifying the certificate.
  * `-ruler.alertmanager-client.tls-key-path`: File path to the TLS key certificate.
  * `-ruler.alertmanager-client.tls-server-name`: Expected name on the TLS certificate.
* [ENHANCEMENT] Ingester: exposed metric `cortex_ingester_oldest_unshipped_block_timestamp_seconds`, tracking the unix timestamp of the oldest TSDB block not shipped to the storage yet. #3705
* [ENHANCEMENT] Prometheus upgraded. #3739 #3806
  * Avoid unnecessary `runtime.GC()` during compactions.
  * Prevent compaction loop in TSDB on data gap.
* [ENHANCEMENT] Query-Frontend now returns server side performance metrics using `Server-Timing` header when query stats is enabled. #3685
* [ENHANCEMENT] Runtime Config: Add a `mode` query parameter for the runtime config endpoint. `/runtime_config?mode=diff` now shows the YAML runtime configuration with all values that differ from the defaults. #3700
* [ENHANCEMENT] Distributor: Enable downstream projects to wrap distributor push function and access the deserialized write requests before/after they are pushed. #3755
* [ENHANCEMENT] Add flag `-<prefix>.tls-server-name` to require a specific server name instead of the hostname on the certificate. #3156
* [ENHANCEMENT] Alertmanager: Remove a tenant's alertmanager instead of pausing it as we determine it is no longer needed. #3722
* [ENHANCEMENT] Blocks storage: added more configuration options to S3 client. #3775
  * `-blocks-storage.s3.tls-handshake-timeout`: Maximum time to wait for a TLS handshake. 0 means no limit.
  * `-blocks-storage.s3.expect-continue-timeout`: The time to wait for a server's first response headers after fully writing the request headers if the request has an Expect header. 0 to send the request body immediately.
  * `-blocks-storage.s3.max-idle-connections`: Maximum number of idle (keep-alive) connections across all hosts. 0 means no limit.
  * `-blocks-storage.s3.max-idle-connections-per-host`: Maximum number of idle (keep-alive) connections to keep per-host. If 0, a built-in default value is used.
  * `-blocks-storage.s3.max-connections-per-host`: Maximum number of connections per host. 0 means no limit.
* [ENHANCEMENT] Ingester: when tenant's TSDB is closed, Ingester now removes pushed metrics-metadata from memory, and removes metadata (`cortex_ingester_memory_metadata`, `cortex_ingester_memory_metadata_created_total`, `cortex_ingester_memory_metadata_removed_total`) and validation metrics (`cortex_discarded_samples_total`, `cortex_discarded_metadata_total`). #3782
* [ENHANCEMENT] Distributor: cleanup metrics for inactive tenants. #3784
* [ENHANCEMENT] Ingester: Have ingester to re-emit following TSDB metrics. #3800
  * `cortex_ingester_tsdb_blocks_loaded`
  * `cortex_ingester_tsdb_reloads_total`
  * `cortex_ingester_tsdb_reloads_failures_total`
  * `cortex_ingester_tsdb_symbol_table_size_bytes`
  * `cortex_ingester_tsdb_storage_blocks_bytes`
  * `cortex_ingester_tsdb_time_retentions_total`
* [ENHANCEMENT] Querier: distribute workload across `-store-gateway.sharding-ring.replication-factor` store-gateway replicas when querying blocks and `-store-gateway.sharding-enabled=true`. #3824
* [ENHANCEMENT] Distributor / HA Tracker: added cleanup of unused elected HA replicas from KV store. Added following metrics to monitor this process: #3809
  * `cortex_ha_tracker_replicas_cleanup_started_total`
  * `cortex_ha_tracker_replicas_cleanup_marked_for_deletion_total`
  * `cortex_ha_tracker_replicas_cleanup_deleted_total`
  * `cortex_ha_tracker_replicas_cleanup_delete_failed_total`
* [ENHANCEMENT] Ruler now has new API endpoint `/ruler/delete_tenant_config` that can be used to delete all ruler groups for tenant. It is intended to be used by administrators who wish to clean up state after removed user. Note that this endpoint is enabled regardless of `-experimental.ruler.enable-api`. #3750 #3899
* [ENHANCEMENT] Query-frontend, query-scheduler: cleanup metrics for inactive tenants. #3826
* [ENHANCEMENT] Blocks storage: added `-blocks-storage.s3.region` support to S3 client configuration. #3811
* [ENHANCEMENT] Distributor: Remove cached subrings for inactive users when using shuffle sharding. #3849
* [ENHANCEMENT] Store-gateway: Reduced memory used to fetch chunks at query time. #3855
* [ENHANCEMENT] Ingester: attempt to prevent idle compaction from happening in concurrent ingesters by introducing a 25% jitter to the configured idle timeout (`-blocks-storage.tsdb.head-compaction-idle-timeout`). #3850
* [ENHANCEMENT] Compactor: cleanup local files for users that are no longer owned by compactor. #3851
* [ENHANCEMENT] Store-gateway: close empty bucket stores, and delete leftover local files for tenants that no longer belong to store-gateway. #3853
* [ENHANCEMENT] Store-gateway: added metrics to track partitioner behaviour. #3877
  * `cortex_bucket_store_partitioner_requested_bytes_total`
  * `cortex_bucket_store_partitioner_requested_ranges_total`
  * `cortex_bucket_store_partitioner_expanded_bytes_total`
  * `cortex_bucket_store_partitioner_expanded_ranges_total`
* [ENHANCEMENT] Store-gateway: added metrics to monitor chunk buffer pool behaviour. #3880
  * `cortex_bucket_store_chunk_pool_requested_bytes_total`
  * `cortex_bucket_store_chunk_pool_returned_bytes_total`
* [ENHANCEMENT] Alertmanager: load alertmanager configurations from object storage concurrently, and only load necessary configurations, speeding configuration synchronization process and executing fewer "GET object" operations to the storage when sharding is enabled. #3898
* [ENHANCEMENT] Ingester (blocks storage): Ingester can now stream entire chunks instead of individual samples to the querier. At the moment this feature must be explicitly enabled either by using `-ingester.stream-chunks-when-using-blocks` flag or `ingester_stream_chunks_when_using_blocks` (boolean) field in runtime config file, but these configuration options are temporary and will be removed when feature is stable. #3889
* [ENHANCEMENT] Alertmanager: New endpoint `/multitenant_alertmanager/delete_tenant_config` to delete configuration for tenant identified by `X-Scope-OrgID` header. This is an internal endpoint, available even if Alertmanager API is not enabled by using `-experimental.alertmanager.enable-api`. #3900
* [ENHANCEMENT] MemCached: Add `max_item_size` support. #3929
* [BUGFIX] Cortex: Fixed issue where fatal errors and various log messages where not logged. #3778
* [BUGFIX] HA Tracker: don't track as error in the `cortex_kv_request_duration_seconds` metric a CAS operation intentionally aborted. #3745
* [BUGFIX] Querier / ruler: do not log "error removing stale clients" if the ring is empty. #3761
* [BUGFIX] Store-gateway: fixed a panic caused by a race condition when the index-header lazy loading is enabled. #3775 #3789
* [BUGFIX] Compactor: fixed "could not guess file size" log when uploading blocks deletion marks to the global location. #3807
* [BUGFIX] Prevent panic at start if the http_prefix setting doesn't have a valid value. #3796
* [BUGFIX] Memberlist: fixed panic caused by race condition in `armon/go-metrics` used by memberlist client. #3725
* [BUGFIX] Querier: returning 422 (instead of 500) when query hits `max_chunks_per_query` limit with block storage. #3895
* [BUGFIX] Alertmanager: Ensure that experimental `/api/v1/alerts` endpoints work when `-http.prefix` is empty. #3905
* [BUGFIX] Chunk store: fix panic in inverted index when deleted fingerprint is no longer in the index. #3543

## 1.7.1 / 2021-04-27

* [CHANGE] Fix for CVE-2021-31232: Local file disclosure vulnerability when `-experimental.alertmanager.enable-api` is used. The HTTP basic auth `password_file` can be used as an attack vector to send any file content via a webhook. The alertmanager templates can be used as an attack vector to send any file content because the alertmanager can load any text file specified in the templates list.

## 1.7.0 / 2021-02-23

Note the blocks storage compactor runs a migration task at startup in this version, which can take many minutes and use a lot of RAM.
[Turn this off after first run](https://cortexmetrics.io/docs/blocks-storage/production-tips/#ensure-deletion-marks-migration-is-disabled-after-first-run).

* [CHANGE] FramedSnappy encoding support has been removed from Push and Remote Read APIs. This means Prometheus 1.6 support has been removed and the oldest Prometheus version supported in the remote write is 1.7. #3682
* [CHANGE] Ruler: removed the flag `-ruler.evaluation-delay-duration-deprecated` which was deprecated in 1.4.0. Please use the `ruler_evaluation_delay_duration` per-tenant limit instead. #3694
* [CHANGE] Removed the flags `-<prefix>.grpc-use-gzip-compression` which were deprecated in 1.3.0: #3694
  * `-query-scheduler.grpc-client-config.grpc-use-gzip-compression`: use `-query-scheduler.grpc-client-config.grpc-compression` instead
  * `-frontend.grpc-client-config.grpc-use-gzip-compression`: use `-frontend.grpc-client-config.grpc-compression` instead
  * `-ruler.client.grpc-use-gzip-compression`: use `-ruler.client.grpc-compression` instead
  * `-bigtable.grpc-use-gzip-compression`: use `-bigtable.grpc-compression` instead
  * `-ingester.client.grpc-use-gzip-compression`: use `-ingester.client.grpc-compression` instead
  * `-querier.frontend-client.grpc-use-gzip-compression`: use `-querier.frontend-client.grpc-compression` instead
* [CHANGE] Querier: it's not required to set `-frontend.query-stats-enabled=true` in the querier anymore to enable query statistics logging in the query-frontend. The flag is now required to be configured only in the query-frontend and it will be propagated to the queriers. #3595 #3695
* [CHANGE] Blocks storage: compactor is now required when running a Cortex cluster with the blocks storage, because it also keeps the bucket index updated. #3583
* [CHANGE] Blocks storage: block deletion marks are now stored in a per-tenant global markers/ location too, other than within the block location. The compactor, at startup, will copy deletion marks from the block location to the global location. This migration is required only once, so it can be safely disabled via `-compactor.block-deletion-marks-migration-enabled=false` after new compactor has successfully started at least once in the cluster. #3583
* [CHANGE] OpenStack Swift: the default value for the `-ruler.storage.swift.container-name` and `-swift.container-name` config options has changed from `cortex` to empty string. If you were relying on the default value, please set it back to `cortex`. #3660
* [CHANGE] HA Tracker: configured replica label is now verified against label value length limit (`-validation.max-length-label-value`). #3668
* [CHANGE] Distributor: `extend_writes` field in YAML configuration has moved from `lifecycler` (inside `ingester_config`) to `distributor_config`. This doesn't affect command line option `-distributor.extend-writes`, which stays the same. #3719
* [CHANGE] Alertmanager: Deprecated `-cluster.` CLI flags in favor of their `-alertmanager.cluster.` equivalent. The deprecated flags (and their respective YAML config options) are: #3677
  * `-cluster.listen-address` in favor of `-alertmanager.cluster.listen-address`
  * `-cluster.advertise-address` in favor of `-alertmanager.cluster.advertise-address`
  * `-cluster.peer` in favor of `-alertmanager.cluster.peers`
  * `-cluster.peer-timeout` in favor of `-alertmanager.cluster.peer-timeout`
* [CHANGE] Blocks storage: the default value of `-blocks-storage.bucket-store.sync-interval` has been changed from `5m` to `15m`. #3724
* [FEATURE] Querier: Queries can be federated across multiple tenants. The tenants IDs involved need to be specified separated by a `|` character in the `X-Scope-OrgID` request header. This is an experimental feature, which can be enabled by setting `-tenant-federation.enabled=true` on all Cortex services. #3250
* [FEATURE] Alertmanager: introduced the experimental option `-alertmanager.sharding-enabled` to shard tenants across multiple Alertmanager instances. This feature is still under heavy development and its usage is discouraged. The following new metrics are exported by the Alertmanager: #3664
  * `cortex_alertmanager_ring_check_errors_total`
  * `cortex_alertmanager_sync_configs_total`
  * `cortex_alertmanager_sync_configs_failed_total`
  * `cortex_alertmanager_tenants_discovered`
  * `cortex_alertmanager_tenants_owned`
* [ENHANCEMENT] Allow specifying JAEGER_ENDPOINT instead of sampling server or local agent port. #3682
* [ENHANCEMENT] Blocks storage: introduced a per-tenant bucket index, periodically updated by the compactor, used to avoid full bucket scanning done by queriers, store-gateways and rulers. The bucket index is updated by the compactor during blocks cleanup, on every `-compactor.cleanup-interval`. #3553 #3555 #3561 #3583 #3625 #3711 #3715
* [ENHANCEMENT] Blocks storage: introduced an option `-blocks-storage.bucket-store.bucket-index.enabled` to enable the usage of the bucket index in the querier, store-gateway and ruler. When enabled, the querier, store-gateway and ruler will use the bucket index to find a tenant's blocks instead of running the periodic bucket scan. The following new metrics are exported by the querier and ruler: #3614 #3625
  * `cortex_bucket_index_loads_total`
  * `cortex_bucket_index_load_failures_total`
  * `cortex_bucket_index_load_duration_seconds`
  * `cortex_bucket_index_loaded`
* [ENHANCEMENT] Compactor: exported the following metrics. #3583 #3625
  * `cortex_bucket_blocks_count`: Total number of blocks per tenant in the bucket. Includes blocks marked for deletion, but not partial blocks.
  * `cortex_bucket_blocks_marked_for_deletion_count`: Total number of blocks per tenant marked for deletion in the bucket.
  * `cortex_bucket_blocks_partials_count`: Total number of partial blocks.
  * `cortex_bucket_index_last_successful_update_timestamp_seconds`: Timestamp of the last successful update of a tenant's bucket index.
* [ENHANCEMENT] Ruler: Add `cortex_prometheus_last_evaluation_samples` to expose the number of samples generated by a rule group per tenant. #3582
* [ENHANCEMENT] Memberlist: add status page (/memberlist) with available details about memberlist-based KV store and memberlist cluster. It's also possible to view KV values in Go struct or JSON format, or download for inspection. #3575
* [ENHANCEMENT] Memberlist: client can now keep a size-bounded buffer with sent and received messages and display them in the admin UI (/memberlist) for troubleshooting. #3581 #3602
* [ENHANCEMENT] Blocks storage: added block index attributes caching support to metadata cache. The TTL can be configured via `-blocks-storage.bucket-store.metadata-cache.block-index-attributes-ttl`. #3629
* [ENHANCEMENT] Alertmanager: Add support for Azure blob storage. #3634
* [ENHANCEMENT] Compactor: tenants marked for deletion will now be fully cleaned up after some delay since deletion of last block. Cleanup includes removal of remaining marker files (including tenant deletion mark file) and files under `debug/metas`. #3613
* [ENHANCEMENT] Compactor: retry compaction of a single tenant on failure instead of re-running compaction for all tenants. #3627
* [ENHANCEMENT] Querier: Implement result caching for tenant query federation. #3640
* [ENHANCEMENT] API: Add a `mode` query parameter for the config endpoint: #3645
  * `/config?mode=diff`: Shows the YAML configuration with all values that differ from the defaults.
  * `/config?mode=defaults`: Shows the YAML configuration with all the default values.
* [ENHANCEMENT] OpenStack Swift: added the following config options to OpenStack Swift backend client: #3660
  - Chunks storage: `-swift.auth-version`, `-swift.max-retries`, `-swift.connect-timeout`, `-swift.request-timeout`.
  - Blocks storage: ` -blocks-storage.swift.auth-version`, ` -blocks-storage.swift.max-retries`, ` -blocks-storage.swift.connect-timeout`, ` -blocks-storage.swift.request-timeout`.
  - Ruler: `-ruler.storage.swift.auth-version`, `-ruler.storage.swift.max-retries`, `-ruler.storage.swift.connect-timeout`, `-ruler.storage.swift.request-timeout`.
* [ENHANCEMENT] Disabled in-memory shuffle-sharding subring cache in the store-gateway, ruler and compactor. This should reduce the memory utilisation in these services when shuffle-sharding is enabled, without introducing a significantly increase CPU utilisation. #3601
* [ENHANCEMENT] Shuffle sharding: optimised subring generation used by shuffle sharding. #3601
* [ENHANCEMENT] New /runtime_config endpoint that returns the defined runtime configuration in YAML format. The returned configuration includes overrides. #3639
* [ENHANCEMENT] Query-frontend: included the parameter name failed to validate in HTTP 400 message. #3703
* [ENHANCEMENT] Fail to startup Cortex if provided runtime config is invalid. #3707
* [ENHANCEMENT] Alertmanager: Add flags to customize the cluster configuration: #3667
  * `-alertmanager.cluster.gossip-interval`: The interval between sending gossip messages. By lowering this value (more frequent) gossip messages are propagated across cluster more quickly at the expense of increased bandwidth usage.
  * `-alertmanager.cluster.push-pull-interval`: The interval between gossip state syncs. Setting this interval lower (more frequent) will increase convergence speeds across larger clusters at the expense of increased bandwidth usage.
* [ENHANCEMENT] Distributor: change the error message returned when a received series has too many label values. The new message format has the series at the end and this plays better with Prometheus logs truncation. #3718
  - From: `sample for '<series>' has <value> label names; limit <value>`
  - To: `series has too many labels (actual: <value>, limit: <value>) series: '<series>'`
* [ENHANCEMENT] Improve bucket index loader to handle edge case where new tenant has not had blocks uploaded to storage yet. #3717
* [BUGFIX] Allow `-querier.max-query-lookback` use `y|w|d` suffix like deprecated `-store.max-look-back-period`. #3598
* [BUGFIX] Memberlist: Entry in the ring should now not appear again after using "Forget" feature (unless it's still heartbeating). #3603
* [BUGFIX] Ingester: do not close idle TSDBs while blocks shipping is in progress. #3630 #3632
* [BUGFIX] Ingester: correctly update `cortex_ingester_memory_users` and `cortex_ingester_active_series` when a tenant's idle TSDB is closed, when running Cortex with the blocks storage. #3646
* [BUGFIX] Querier: fix default value incorrectly overriding `-querier.frontend-address` in single-binary mode. #3650
* [BUGFIX] Compactor: delete `deletion-mark.json` at last when deleting a block in order to not leave partial blocks without deletion mark in the bucket if the compactor is interrupted while deleting a block. #3660
* [BUGFIX] Blocks storage: do not cleanup a partially uploaded block when `meta.json` upload fails. Despite failure to upload `meta.json`, this file may in some cases still appear in the bucket later. By skipping early cleanup, we avoid having corrupted blocks in the storage. #3660
* [BUGFIX] Alertmanager: disable access to `/alertmanager/metrics` (which exposes all Cortex metrics), `/alertmanager/-/reload` and `/alertmanager/debug/*`, which were available to any authenticated user with enabled AlertManager. #3678
* [BUGFIX] Query-Frontend: avoid creating many small sub-queries by discarding cache extents under 5 minutes #3653
* [BUGFIX] Ruler: Ensure the stale markers generated for evaluated rules respect the configured `-ruler.evaluation-delay-duration`. This will avoid issues with samples with NaN be persisted with timestamps set ahead of the next rule evaluation. #3687
* [BUGFIX] Alertmanager: don't serve HTTP requests until Alertmanager has fully started. Serving HTTP requests earlier may result in loss of configuration for the user. #3679
* [BUGFIX] Do not log "failed to load config" if runtime config file is empty. #3706
* [BUGFIX] Do not allow to use a runtime config file containing multiple YAML documents. #3706
* [BUGFIX] HA Tracker: don't track as error in the `cortex_kv_request_duration_seconds` metric a CAS operation intentionally aborted. #3745

## 1.6.0 / 2020-12-29

* [CHANGE] Query Frontend: deprecate `-querier.compress-http-responses` in favour of `-api.response-compression-enabled`. #3544
* [CHANGE] Querier: deprecated `-store.max-look-back-period`. You should use `-querier.max-query-lookback` instead. #3452
* [CHANGE] Blocks storage: increased `-blocks-storage.bucket-store.chunks-cache.attributes-ttl` default from `24h` to `168h` (1 week). #3528
* [CHANGE] Blocks storage: the config option `-blocks-storage.bucket-store.index-cache.postings-compression-enabled` has been deprecated and postings compression is always enabled. #3538
* [CHANGE] Ruler: gRPC message size default limits on the Ruler-client side have changed: #3523
  - limit for outgoing gRPC messages has changed from 2147483647 to 16777216 bytes
  - limit for incoming gRPC messages has changed from 4194304 to 104857600 bytes
* [FEATURE] Distributor/Ingester: Provide ability to not overflow writes in the presence of a leaving or unhealthy ingester. This allows for more efficient ingester rolling restarts. #3305
* [FEATURE] Query-frontend: introduced query statistics logged in the query-frontend when enabled via `-frontend.query-stats-enabled=true`. When enabled, the metric `cortex_query_seconds_total` is tracked, counting the sum of the wall time spent across all queriers while running queries (on a per-tenant basis). The metrics `cortex_request_duration_seconds` and `cortex_query_seconds_total` are different: the first one tracks the request duration (eg. HTTP request from the client), while the latter tracks the sum of the wall time on all queriers involved executing the query. #3539
* [ENHANCEMENT] API: Add GZIP HTTP compression to the API responses. Compression can be enabled via `-api.response-compression-enabled`. #3536
* [ENHANCEMENT] Added zone-awareness support on queries. When zone-awareness is enabled, queries will still succeed if all ingesters in a single zone will fail. #3414
* [ENHANCEMENT] Blocks storage ingester: exported more TSDB-related metrics. #3412
  - `cortex_ingester_tsdb_wal_corruptions_total`
  - `cortex_ingester_tsdb_head_truncations_failed_total`
  - `cortex_ingester_tsdb_head_truncations_total`
  - `cortex_ingester_tsdb_head_gc_duration_seconds`
* [ENHANCEMENT] Enforced keepalive on all gRPC clients used for inter-service communication. #3431
* [ENHANCEMENT] Added `cortex_alertmanager_config_hash` metric to expose hash of Alertmanager Config loaded per user. #3388
* [ENHANCEMENT] Query-Frontend / Query-Scheduler: New component called "Query-Scheduler" has been introduced. Query-Scheduler is simply a queue of requests, moved outside of Query-Frontend. This allows Query-Frontend to be scaled separately from number of queues. To make Query-Frontend and Querier use Query-Scheduler, they need to be started with `-frontend.scheduler-address` and `-querier.scheduler-address` options respectively. #3374 #3471
* [ENHANCEMENT] Query-frontend / Querier / Ruler: added `-querier.max-query-lookback` to limit how long back data (series and metadata) can be queried. This setting can be overridden on a per-tenant basis and is enforced in the query-frontend, querier and ruler. #3452 #3458
* [ENHANCEMENT] Querier: added `-querier.query-store-for-labels-enabled` to query store for label names, label values and series APIs. Only works with blocks storage engine. #3461 #3520
* [ENHANCEMENT] Ingester: exposed `-blocks-storage.tsdb.wal-segment-size-bytes` config option to customise the TSDB WAL segment max size. #3476
* [ENHANCEMENT] Compactor: concurrently run blocks cleaner for multiple tenants. Concurrency can be configured via `-compactor.cleanup-concurrency`. #3483
* [ENHANCEMENT] Compactor: shuffle tenants before running compaction. #3483
* [ENHANCEMENT] Compactor: wait for a stable ring at startup, when sharding is enabled. #3484
* [ENHANCEMENT] Store-gateway: added `-blocks-storage.bucket-store.index-header-lazy-loading-enabled` to enable index-header lazy loading (experimental). When enabled, index-headers will be mmap-ed only once required by a query and will be automatically released after `-blocks-storage.bucket-store.index-header-lazy-loading-idle-timeout` time of inactivity. #3498
* [ENHANCEMENT] Alertmanager: added metrics `cortex_alertmanager_notification_requests_total` and `cortex_alertmanager_notification_requests_failed_total`. #3518
* [ENHANCEMENT] Ingester: added `-blocks-storage.tsdb.head-chunks-write-buffer-size-bytes` to fine-tune the TSDB head chunks write buffer size when running Cortex blocks storage. #3518
* [ENHANCEMENT] /metrics now supports OpenMetrics output. HTTP and gRPC servers metrics can now include exemplars. #3524
* [ENHANCEMENT] Expose gRPC keepalive policy options by gRPC server. #3524
* [ENHANCEMENT] Blocks storage: enabled caching of `meta.json` attributes, configurable via `-blocks-storage.bucket-store.metadata-cache.metafile-attributes-ttl`. #3528
* [ENHANCEMENT] Compactor: added a config validation check to fail fast if the compactor has been configured invalid block range periods (each period is expected to be a multiple of the previous one). #3534
* [ENHANCEMENT] Blocks storage: concurrently fetch deletion marks from object storage. #3538
* [ENHANCEMENT] Blocks storage ingester: ingester can now close idle TSDB and delete local data. #3491 #3552
* [ENHANCEMENT] Blocks storage: add option to use V2 signatures for S3 authentication. #3540
* [ENHANCEMENT] Exported process metrics to monitor the number of memory map areas allocated. #3537
  * - `process_memory_map_areas`
  * - `process_memory_map_areas_limit`
* [ENHANCEMENT] Ruler: Expose gRPC client options. #3523
* [ENHANCEMENT] Compactor: added metrics to track on-going compaction. #3535
  * `cortex_compactor_tenants_discovered`
  * `cortex_compactor_tenants_skipped`
  * `cortex_compactor_tenants_processing_succeeded`
  * `cortex_compactor_tenants_processing_failed`
* [ENHANCEMENT] Added new experimental API endpoints: `POST /purger/delete_tenant` and `GET /purger/delete_tenant_status` for deleting all tenant data. Only works with blocks storage. Compactor removes blocks that belong to user marked for deletion. #3549 #3558
* [ENHANCEMENT] Chunks storage: add option to use V2 signatures for S3 authentication. #3560
* [ENHANCEMENT] HA Tracker: Added new limit `ha_max_clusters` to set the max number of clusters tracked for single user. This limit is disabled by default. #3668
* [BUGFIX] Query-Frontend: `cortex_query_seconds_total` now return seconds not nanoseconds. #3589
* [BUGFIX] Blocks storage ingester: fixed some cases leading to a TSDB WAL corruption after a partial write to disk. #3423
* [BUGFIX] Blocks storage: Fix the race between ingestion and `/flush` call resulting in overlapping blocks. #3422
* [BUGFIX] Querier: fixed `-querier.max-query-into-future` which wasn't correctly enforced on range queries. #3452
* [BUGFIX] Fixed float64 precision stability when aggregating metrics before exposing them. This could have lead to false counters resets when querying some metrics exposed by Cortex. #3506
* [BUGFIX] Querier: the meta.json sync concurrency done when running Cortex with the blocks storage is now controlled by `-blocks-storage.bucket-store.meta-sync-concurrency` instead of the incorrect `-blocks-storage.bucket-store.block-sync-concurrency` (default values are the same). #3531
* [BUGFIX] Querier: fixed initialization order of querier module when using blocks storage. It now (again) waits until blocks have been synchronized. #3551

## Blocksconvert

* [ENHANCEMENT] Scheduler: ability to ignore users based on regexp, using `-scheduler.ignore-users-regex` flag. #3477
* [ENHANCEMENT] Builder: Parallelize reading chunks in the final stage of building block. #3470
* [ENHANCEMENT] Builder: remove duplicate label names from chunk. #3547

## 1.5.0 / 2020-11-09

### Cortex

* [CHANGE] Blocks storage: update the default HTTP configuration values for the S3 client to the upstream Thanos default values. #3244
  - `-blocks-storage.s3.http.idle-conn-timeout` is set 90 seconds.
  - `-blocks-storage.s3.http.response-header-timeout` is set to 2 minutes.
* [CHANGE] Improved shuffle sharding support in the write path. This work introduced some config changes: #3090
  * Introduced `-distributor.sharding-strategy` CLI flag (and its respective `sharding_strategy` YAML config option) to explicitly specify which sharding strategy should be used in the write path
  * `-experimental.distributor.user-subring-size` flag renamed to `-distributor.ingestion-tenant-shard-size`
  * `user_subring_size` limit YAML config option renamed to `ingestion_tenant_shard_size`
* [CHANGE] Dropped "blank Alertmanager configuration; using fallback" message from Info to Debug level. #3205
* [CHANGE] Zone-awareness replication for time-series now should be explicitly enabled in the distributor via the `-distributor.zone-awareness-enabled` CLI flag (or its respective YAML config option). Before, zone-aware replication was implicitly enabled if a zone was set on ingesters. #3200
* [CHANGE] Removed the deprecated CLI flag `-config-yaml`. You should use `-schema-config-file` instead. #3225
* [CHANGE] Enforced the HTTP method required by some API endpoints which did (incorrectly) allow any method before that. #3228
  - `GET /`
  - `GET /config`
  - `GET /debug/fgprof`
  - `GET /distributor/all_user_stats`
  - `GET /distributor/ha_tracker`
  - `GET /all_user_stats`
  - `GET /ha-tracker`
  - `GET /api/v1/user_stats`
  - `GET /api/v1/chunks`
  - `GET <legacy-http-prefix>/user_stats`
  - `GET <legacy-http-prefix>/chunks`
  - `GET /services`
  - `GET /multitenant_alertmanager/status`
  - `GET /status` (alertmanager microservice)
  - `GET|POST /ingester/ring`
  - `GET|POST /ring`
  - `GET|POST /store-gateway/ring`
  - `GET|POST /compactor/ring`
  - `GET|POST /ingester/flush`
  - `GET|POST /ingester/shutdown`
  - `GET|POST /flush`
  - `GET|POST /shutdown`
  - `GET|POST /ruler/ring`
  - `POST /api/v1/push`
  - `POST <legacy-http-prefix>/push`
  - `POST /push`
  - `POST /ingester/push`
* [CHANGE] Renamed CLI flags to configure the network interface names from which automatically detect the instance IP. #3295
  - `-compactor.ring.instance-interface` renamed to `-compactor.ring.instance-interface-names`
  - `-store-gateway.sharding-ring.instance-interface` renamed to `-store-gateway.sharding-ring.instance-interface-names`
  - `-distributor.ring.instance-interface` renamed to `-distributor.ring.instance-interface-names`
  - `-ruler.ring.instance-interface` renamed to `-ruler.ring.instance-interface-names`
* [CHANGE] Renamed `-<prefix>.redis.enable-tls` CLI flag to `-<prefix>.redis.tls-enabled`, and its respective YAML config option from `enable_tls` to `tls_enabled`. #3298
* [CHANGE] Increased default `-<prefix>.redis.timeout` from `100ms` to `500ms`. #3301
* [CHANGE] `cortex_alertmanager_config_invalid` has been removed in favor of `cortex_alertmanager_config_last_reload_successful`. #3289
* [CHANGE] Query-frontend: POST requests whose body size exceeds 10MiB will be rejected. The max body size can be customised via `-frontend.max-body-size`. #3276
* [FEATURE] Shuffle sharding: added support for shuffle-sharding queriers in the query-frontend. When configured (`-frontend.max-queriers-per-tenant` globally, or using per-tenant limit `max_queriers_per_tenant`), each tenants's requests will be handled by different set of queriers. #3113 #3257
* [FEATURE] Shuffle sharding: added support for shuffle-sharding ingesters on the read path. When ingesters shuffle-sharding is enabled and `-querier.shuffle-sharding-ingesters-lookback-period` is set, queriers will fetch in-memory series from the minimum set of required ingesters, selecting only ingesters which may have received series since 'now - lookback period'. #3252
* [FEATURE] Query-frontend: added `compression` config to support results cache with compression. #3217
* [FEATURE] Add OpenStack Swift support to blocks storage. #3303
* [FEATURE] Added support for applying Prometheus relabel configs on series received by the distributor. A `metric_relabel_configs` field has been added to the per-tenant limits configuration. #3329
* [FEATURE] Support for Cassandra client SSL certificates. #3384
* [ENHANCEMENT] Ruler: Introduces two new limits `-ruler.max-rules-per-rule-group` and `-ruler.max-rule-groups-per-tenant` to control the number of rules per rule group and the total number of rule groups for a given user. They are disabled by default. #3366
* [ENHANCEMENT] Allow to specify multiple comma-separated Cortex services to `-target` CLI option (or its respective YAML config option). For example, `-target=all,compactor` can be used to start Cortex single-binary with compactor as well. #3275
* [ENHANCEMENT] Expose additional HTTP configs for the S3 backend client. New flag are listed below: #3244
  - `-blocks-storage.s3.http.idle-conn-timeout`
  - `-blocks-storage.s3.http.response-header-timeout`
  - `-blocks-storage.s3.http.insecure-skip-verify`
* [ENHANCEMENT] Added `cortex_query_frontend_connected_clients` metric to show the number of workers currently connected to the frontend. #3207
* [ENHANCEMENT] Shuffle sharding: improved shuffle sharding in the write path. Shuffle sharding now should be explicitly enabled via `-distributor.sharding-strategy` CLI flag (or its respective YAML config option) and guarantees stability, consistency, shuffling and balanced zone-awareness properties. #3090 #3214
* [ENHANCEMENT] Ingester: added new metric `cortex_ingester_active_series` to track active series more accurately. Also added options to control whether active series tracking is enabled (`-ingester.active-series-metrics-enabled`, defaults to false), and how often this metric is updated (`-ingester.active-series-metrics-update-period`) and max idle time for series to be considered inactive (`-ingester.active-series-metrics-idle-timeout`). #3153
* [ENHANCEMENT] Store-gateway: added zone-aware replication support to blocks replication in the store-gateway. #3200
* [ENHANCEMENT] Store-gateway: exported new metrics. #3231
  - `cortex_bucket_store_cached_series_fetch_duration_seconds`
  - `cortex_bucket_store_cached_postings_fetch_duration_seconds`
  - `cortex_bucket_stores_gate_queries_max`
* [ENHANCEMENT] Added `-version` flag to Cortex. #3233
* [ENHANCEMENT] Hash ring: added instance registered timestamp to the ring. #3248
* [ENHANCEMENT] Reduce tail latency by smoothing out spikes in rate of chunk flush operations. #3191
* [ENHANCEMENT] User Cortex as User Agent in http requests issued by Configs DB client. #3264
* [ENHANCEMENT] Experimental Ruler API: Fetch rule groups from object storage in parallel. #3218
* [ENHANCEMENT] Chunks GCS object storage client uses the `fields` selector to limit the payload size when listing objects in the bucket. #3218 #3292
* [ENHANCEMENT] Added shuffle sharding support to ruler. Added new metric `cortex_ruler_sync_rules_total`. #3235
* [ENHANCEMENT] Return an explicit error when the store-gateway is explicitly requested without a blocks storage engine. #3287
* [ENHANCEMENT] Ruler: only load rules that belong to the ruler. Improves rules syncing performances when ruler sharding is enabled. #3269
* [ENHANCEMENT] Added `-<prefix>.redis.tls-insecure-skip-verify` flag. #3298
* [ENHANCEMENT] Added `cortex_alertmanager_config_last_reload_successful_seconds` metric to show timestamp of last successful AM config reload. #3289
* [ENHANCEMENT] Blocks storage: reduced number of bucket listing operations to list block content (applies to newly created blocks only). #3363
* [ENHANCEMENT] Ruler: Include the tenant ID on the notifier logs. #3372
* [ENHANCEMENT] Blocks storage Compactor: Added `-compactor.enabled-tenants` and `-compactor.disabled-tenants` to explicitly enable or disable compaction of specific tenants. #3385
* [ENHANCEMENT] Blocks storage ingester: Creating checkpoint only once even when there are multiple Head compactions in a single `Compact()` call. #3373
* [BUGFIX] Blocks storage ingester: Read repair memory-mapped chunks file which can end up being empty on abrupt shutdowns combined with faulty disks. #3373
* [BUGFIX] Blocks storage ingester: Close TSDB resources on failed startup preventing ingester OOMing. #3373
* [BUGFIX] No-longer-needed ingester operations for queries triggered by queriers and rulers are now canceled. #3178
* [BUGFIX] Ruler: directories in the configured `rules-path` will be removed on startup and shutdown in order to ensure they don't persist between runs. #3195
* [BUGFIX] Handle hash-collisions in the query path. #3192
* [BUGFIX] Check for postgres rows errors. #3197
* [BUGFIX] Ruler Experimental API: Don't allow rule groups without names or empty rule groups. #3210
* [BUGFIX] Experimental Alertmanager API: Do not allow empty Alertmanager configurations or bad template filenames to be submitted through the configuration API. #3185
* [BUGFIX] Reduce failures to update heartbeat when using Consul. #3259
* [BUGFIX] When using ruler sharding, moving all user rule groups from ruler to a different one and then back could end up with some user groups not being evaluated at all. #3235
* [BUGFIX] Fixed shuffle sharding consistency when zone-awareness is enabled and the shard size is increased or instances in a new zone are added. #3299
* [BUGFIX] Use a valid grpc header when logging IP addresses. #3307
* [BUGFIX] Fixed the metric `cortex_prometheus_rule_group_duration_seconds` in the Ruler, it wouldn't report any values. #3310
* [BUGFIX] Fixed gRPC connections leaking in rulers when rulers sharding is enabled and APIs called. #3314
* [BUGFIX] Fixed shuffle sharding consistency when zone-awareness is enabled and the shard size is increased or instances in a new zone are added. #3299
* [BUGFIX] Fixed Gossip memberlist members joining when addresses are configured using DNS-based service discovery. #3360
* [BUGFIX] Ingester: fail to start an ingester running the blocks storage, if unable to load any existing TSDB at startup. #3354
* [BUGFIX] Blocks storage: Avoid deletion of blocks in the ingester which are not shipped to the storage yet. #3346
* [BUGFIX] Fix common prefixes returned by List method of S3 client. #3358
* [BUGFIX] Honor configured timeout in Azure and GCS object clients. #3285
* [BUGFIX] Blocks storage: Avoid creating blocks larger than configured block range period on forced compaction and when TSDB is idle. #3344
* [BUGFIX] Shuffle sharding: fixed max global series per user/metric limit when shuffle sharding and `-distributor.shard-by-all-labels=true` are both enabled in distributor. When using these global limits you should now set `-distributor.sharding-strategy` and `-distributor.zone-awareness-enabled` to ingesters too. #3369
* [BUGFIX] Slow query logging: when using downstream server request parameters were not logged. #3276
* [BUGFIX] Fixed tenant detection in the ruler and alertmanager API when running without auth. #3343

### Blocksconvert

* [ENHANCEMENT] Blocksconvert – Builder: download plan file locally before processing it. #3209
* [ENHANCEMENT] Blocksconvert – Cleaner: added new tool for deleting chunks data. #3283
* [ENHANCEMENT] Blocksconvert – Scanner: support for scanning specific date-range only. #3222
* [ENHANCEMENT] Blocksconvert – Scanner: metrics for tracking progress. #3222
* [ENHANCEMENT] Blocksconvert – Builder: retry block upload before giving up. #3245
* [ENHANCEMENT] Blocksconvert – Scanner: upload plans concurrently. #3340
* [BUGFIX] Blocksconvert: fix chunks ordering in the block. Chunks in different order than series work just fine in TSDB blocks at the moment, but it's not consistent with what Prometheus does and future Prometheus and Cortex optimizations may rely on this ordering. #3371

## 1.4.0 / 2020-10-02

* [CHANGE] TLS configuration for gRPC, HTTP and etcd clients is now marked as experimental. These features are not yet fully baked, and we expect possible small breaking changes in Cortex 1.5. #3198
* [CHANGE] Cassandra backend support is now GA (stable). #3180
* [CHANGE] Blocks storage is now GA (stable). The `-experimental` prefix has been removed from all CLI flags related to the blocks storage (no YAML config changes). #3180 #3201
  - `-experimental.blocks-storage.*` flags renamed to `-blocks-storage.*`
  - `-experimental.store-gateway.*` flags renamed to `-store-gateway.*`
  - `-experimental.querier.store-gateway-client.*` flags renamed to `-querier.store-gateway-client.*`
  - `-experimental.querier.store-gateway-addresses` flag renamed to `-querier.store-gateway-addresses`
  - `-store-gateway.replication-factor` flag renamed to `-store-gateway.sharding-ring.replication-factor`
  - `-store-gateway.tokens-file-path` flag renamed to `store-gateway.sharding-ring.tokens-file-path`
* [CHANGE] Ingester: Removed deprecated untyped record from chunks WAL. Only if you are running `v1.0` or below, it is recommended to first upgrade to `v1.1`/`v1.2`/`v1.3` and run it for a day before upgrading to `v1.4` to avoid data loss. #3115
* [CHANGE] Distributor API endpoints are no longer served unless target is set to `distributor` or `all`. #3112
* [CHANGE] Increase the default Cassandra client replication factor to 3. #3007
* [CHANGE] Blocks storage: removed the support to transfer blocks between ingesters on shutdown. When running the Cortex blocks storage, ingesters are expected to run with a persistent disk. The following metrics have been removed: #2996
  * `cortex_ingester_sent_files`
  * `cortex_ingester_received_files`
  * `cortex_ingester_received_bytes_total`
  * `cortex_ingester_sent_bytes_total`
* [CHANGE] The buckets for the `cortex_chunk_store_index_lookups_per_query` metric have been changed to 1, 2, 4, 8, 16. #3021
* [CHANGE] Blocks storage: the `operation` label value `getrange` has changed into `get_range` for the metrics `thanos_store_bucket_cache_operation_requests_total` and `thanos_store_bucket_cache_operation_hits_total`. #3000
* [CHANGE] Experimental Delete Series: `/api/v1/admin/tsdb/delete_series` and `/api/v1/admin/tsdb/cancel_delete_request` purger APIs to return status code `204` instead of `200` for success. #2946
* [CHANGE] Histogram `cortex_memcache_request_duration_seconds` `method` label value changes from `Memcached.Get` to `Memcached.GetBatched` for batched lookups, and is not reported for non-batched lookups (label value `Memcached.GetMulti` remains, and had exactly the same value as `Get` in nonbatched lookups).  The same change applies to tracing spans. #3046
* [CHANGE] TLS server validation is now enabled by default, a new parameter `tls_insecure_skip_verify` can be set to true to skip validation optionally. #3030
* [CHANGE] `cortex_ruler_config_update_failures_total` has been removed in favor of `cortex_ruler_config_last_reload_successful`. #3056
* [CHANGE] `ruler.evaluation_delay_duration` field in YAML config has been moved and renamed to `limits.ruler_evaluation_delay_duration`. #3098
* [CHANGE] Removed obsolete `results_cache.max_freshness` from YAML config (deprecated since Cortex 1.2). #3145
* [CHANGE] Removed obsolete `-promql.lookback-delta` option (deprecated since Cortex 1.2, replaced with `-querier.lookback-delta`). #3144
* [CHANGE] Cache: added support for Redis Cluster and Redis Sentinel. #2961
  - The following changes have been made in Redis configuration:
   - `-redis.master_name` added
   - `-redis.db` added
   - `-redis.max-active-conns` changed to `-redis.pool-size`
   - `-redis.max-conn-lifetime` changed to `-redis.max-connection-age`
   - `-redis.max-idle-conns` removed
   - `-redis.wait-on-pool-exhaustion` removed
* [CHANGE] TLS configuration for gRPC, HTTP and etcd clients is now marked as experimental. These features are not yet fully baked, and we expect possible small breaking changes in Cortex 1.5. #3198
* [CHANGE] Fixed store-gateway CLI flags inconsistencies. #3201
  - `-store-gateway.replication-factor` flag renamed to `-store-gateway.sharding-ring.replication-factor`
  - `-store-gateway.tokens-file-path` flag renamed to `store-gateway.sharding-ring.tokens-file-path`
* [FEATURE] Logging of the source IP passed along by a reverse proxy is now supported by setting the `-server.log-source-ips-enabled`. For non standard headers the settings `-server.log-source-ips-header` and `-server.log-source-ips-regex` can be used. #2985
* [FEATURE] Blocks storage: added shuffle sharding support to store-gateway blocks sharding. Added the following additional metrics to store-gateway: #3069
  * `cortex_bucket_stores_tenants_discovered`
  * `cortex_bucket_stores_tenants_synced`
* [FEATURE] Experimental blocksconvert: introduce an experimental tool `blocksconvert` to migrate long-term storage chunks to blocks. #3092 #3122 #3127 #3162
* [ENHANCEMENT] Improve the Alertmanager logging when serving requests from its API / UI. #3397
* [ENHANCEMENT] Add support for azure storage in China, German and US Government environments. #2988
* [ENHANCEMENT] Query-tee: added a small tolerance to floating point sample values comparison. #2994
* [ENHANCEMENT] Query-tee: add support for doing a passthrough of requests to preferred backend for unregistered routes #3018
* [ENHANCEMENT] Expose `storage.aws.dynamodb.backoff_config` configuration file field. #3026
* [ENHANCEMENT] Added `cortex_request_message_bytes` and `cortex_response_message_bytes` histograms to track received and sent gRPC message and HTTP request/response sizes. Added `cortex_inflight_requests` gauge to track number of inflight gRPC and HTTP requests. #3064
* [ENHANCEMENT] Publish ruler's ring metrics. #3074
* [ENHANCEMENT] Add config validation to the experimental Alertmanager API. Invalid configs are no longer accepted. #3053
* [ENHANCEMENT] Add "integration" as a label for `cortex_alertmanager_notifications_total` and `cortex_alertmanager_notifications_failed_total` metrics. #3056
* [ENHANCEMENT] Add `cortex_ruler_config_last_reload_successful` and `cortex_ruler_config_last_reload_successful_seconds` to check status of users rule manager. #3056
* [ENHANCEMENT] The configuration validation now fails if an empty YAML node has been set for a root YAML config property. #3080
* [ENHANCEMENT] Memcached dial() calls now have a circuit-breaker to avoid hammering a broken cache. #3051, #3189
* [ENHANCEMENT] `-ruler.evaluation-delay-duration` is now overridable as a per-tenant limit, `ruler_evaluation_delay_duration`. #3098
* [ENHANCEMENT] Add TLS support to etcd client. #3102
* [ENHANCEMENT] When a tenant accesses the Alertmanager UI or its API, if we have valid `-alertmanager.configs.fallback` we'll use that to start the manager and avoid failing the request. #3073
* [ENHANCEMENT] Add `DELETE api/v1/rules/{namespace}` to the Ruler. It allows all the rule groups of a namespace to be deleted. #3120
* [ENHANCEMENT] Experimental Delete Series: Retry processing of Delete requests during failures. #2926
* [ENHANCEMENT] Improve performance of QueryStream() in ingesters. #3177
* [ENHANCEMENT] Modules included in "All" target are now visible in output of `-modules` CLI flag. #3155
* [ENHANCEMENT] Added `/debug/fgprof` endpoint to debug running Cortex process using `fgprof`. This adds up to the existing `/debug/...` endpoints. #3131
* [ENHANCEMENT] Blocks storage: optimised `/api/v1/series` for blocks storage. (#2976)
* [BUGFIX] Ruler: when loading rules from "local" storage, check for directory after resolving symlink. #3137
* [BUGFIX] Query-frontend: Fixed rounding for incoming query timestamps, to be 100% Prometheus compatible. #2990
* [BUGFIX] Querier: Merge results from chunks and blocks ingesters when using streaming of results. #3013
* [BUGFIX] Querier: query /series from ingesters regardless the `-querier.query-ingesters-within` setting. #3035
* [BUGFIX] Blocks storage: Ingester is less likely to hit gRPC message size limit when streaming data to queriers. #3015
* [BUGFIX] Blocks storage: fixed memberlist support for the store-gateways and compactors ring used when blocks sharding is enabled. #3058 #3095
* [BUGFIX] Fix configuration for TLS server validation, TLS skip verify was hardcoded to true for all TLS configurations and prevented validation of server certificates. #3030
* [BUGFIX] Fixes the Alertmanager panicking when no `-alertmanager.web.external-url` is provided. #3017
* [BUGFIX] Fixes the registration of the Alertmanager API metrics `cortex_alertmanager_alerts_received_total` and `cortex_alertmanager_alerts_invalid_total`. #3065
* [BUGFIX] Fixes `flag needs an argument: -config.expand-env` error. #3087
* [BUGFIX] An index optimisation actually slows things down when using caching. Moved it to the right location. #2973
* [BUGFIX] Ingester: If push request contained both valid and invalid samples, valid samples were ingested but not stored to WAL of the chunks storage. This has been fixed. #3067
* [BUGFIX] Cassandra: fixed consistency setting in the CQL session when creating the keyspace. #3105
* [BUGFIX] Ruler: Config API would return both the `record` and `alert` in `YAML` response keys even when one of them must be empty. #3120
* [BUGFIX] Index page now uses configured HTTP path prefix when creating links. #3126
* [BUGFIX] Purger: fixed deadlock when reloading of tombstones failed. #3182
* [BUGFIX] Fixed panic in flusher job, when error writing chunks to the store would cause "idle" chunks to be flushed, which triggered panic. #3140
* [BUGFIX] Index page no longer shows links that are not valid for running Cortex instance. #3133
* [BUGFIX] Configs: prevent validation of templates to fail when using template functions. #3157
* [BUGFIX] Configuring the S3 URL with an `@` but without username and password doesn't enable the AWS static credentials anymore. #3170
* [BUGFIX] Limit errors on ranged queries (`api/v1/query_range`) no longer return a status code `500` but `422` instead. #3167
* [BUGFIX] Handle hash-collisions in the query path. Before this fix, Cortex could occasionally mix up two different series in a query, leading to invalid results, when `-querier.ingester-streaming` was used. #3192

## 1.3.0 / 2020-08-21

* [CHANGE] Replace the metric `cortex_alertmanager_configs` with `cortex_alertmanager_config_invalid` exposed by Alertmanager. #2960
* [CHANGE] Experimental Delete Series: Change target flag for purger from `data-purger` to `purger`. #2777
* [CHANGE] Experimental blocks storage: The max concurrent queries against the long-term storage, configured via `-experimental.blocks-storage.bucket-store.max-concurrent`, is now a limit shared across all tenants and not a per-tenant limit anymore. The default value has changed from `20` to `100` and the following new metrics have been added: #2797
  * `cortex_bucket_stores_gate_queries_concurrent_max`
  * `cortex_bucket_stores_gate_queries_in_flight`
  * `cortex_bucket_stores_gate_duration_seconds`
* [CHANGE] Metric `cortex_ingester_flush_reasons` has been renamed to `cortex_ingester_flushing_enqueued_series_total`, and new metric `cortex_ingester_flushing_dequeued_series_total` with `outcome` label (superset of reason) has been added. #2802 #2818 #2998
* [CHANGE] Experimental Delete Series: Metric `cortex_purger_oldest_pending_delete_request_age_seconds` would track age of delete requests since they are over their cancellation period instead of their creation time. #2806
* [CHANGE] Experimental blocks storage: the store-gateway service is required in a Cortex cluster running with the experimental blocks storage. Removed the `-experimental.tsdb.store-gateway-enabled` CLI flag and `store_gateway_enabled` YAML config option. The store-gateway is now always enabled when the storage engine is `blocks`. #2822
* [CHANGE] Experimental blocks storage: removed support for `-experimental.blocks-storage.bucket-store.max-sample-count` flag because the implementation was flawed. To limit the number of samples/chunks processed by a single query you can set `-store.query-chunk-limit`, which is now supported by the blocks storage too. #2852
* [CHANGE] Ingester: Chunks flushed via /flush stay in memory until retention period is reached. This affects `cortex_ingester_memory_chunks` metric. #2778
* [CHANGE] Querier: the error message returned when the query time range exceeds `-store.max-query-length` has changed from `invalid query, length > limit (X > Y)` to `the query time range exceeds the limit (query length: X, limit: Y)`. #2826
* [CHANGE] Add `component` label to metrics exposed by chunk, delete and index store clients. #2774
* [CHANGE] Querier: when `-querier.query-ingesters-within` is configured, the time range of the query sent to ingesters is now manipulated to ensure the query start time is not older than 'now - query-ingesters-within'. #2904
* [CHANGE] KV: The `role` label which was a label of `multi` KV store client only has been added to metrics of every KV store client. If KV store client is not `multi`, then the value of `role` label is `primary`. #2837
* [CHANGE] Added the `engine` label to the metrics exposed by the Prometheus query engine, to distinguish between `ruler` and `querier` metrics. #2854
* [CHANGE] Added ruler to the single binary when started with `-target=all` (default). #2854
* [CHANGE] Experimental blocks storage: compact head when opening TSDB. This should only affect ingester startup after it was unable to compact head in previous run. #2870
* [CHANGE] Metric `cortex_overrides_last_reload_successful` has been renamed to `cortex_runtime_config_last_reload_successful`. #2874
* [CHANGE] HipChat support has been removed from the alertmanager (because removed from the Prometheus upstream too). #2902
* [CHANGE] Add constant label `name` to metric `cortex_cache_request_duration_seconds`. #2903
* [CHANGE] Add `user` label to metric `cortex_query_frontend_queue_length`. #2939
* [CHANGE] Experimental blocks storage: cleaned up the config and renamed "TSDB" to "blocks storage". #2937
  - The storage engine setting value has been changed from `tsdb` to `blocks`; this affects `-store.engine` CLI flag and its respective YAML option.
  - The root level YAML config has changed from `tsdb` to `blocks_storage`
  - The prefix of all CLI flags has changed from `-experimental.tsdb.` to `-experimental.blocks-storage.`
  - The following settings have been grouped under `tsdb` property in the YAML config and their CLI flags changed:
    - `-experimental.tsdb.dir` changed to `-experimental.blocks-storage.tsdb.dir`
    - `-experimental.tsdb.block-ranges-period` changed to `-experimental.blocks-storage.tsdb.block-ranges-period`
    - `-experimental.tsdb.retention-period` changed to `-experimental.blocks-storage.tsdb.retention-period`
    - `-experimental.tsdb.ship-interval` changed to `-experimental.blocks-storage.tsdb.ship-interval`
    - `-experimental.tsdb.ship-concurrency` changed to `-experimental.blocks-storage.tsdb.ship-concurrency`
    - `-experimental.tsdb.max-tsdb-opening-concurrency-on-startup` changed to `-experimental.blocks-storage.tsdb.max-tsdb-opening-concurrency-on-startup`
    - `-experimental.tsdb.head-compaction-interval` changed to `-experimental.blocks-storage.tsdb.head-compaction-interval`
    - `-experimental.tsdb.head-compaction-concurrency` changed to `-experimental.blocks-storage.tsdb.head-compaction-concurrency`
    - `-experimental.tsdb.head-compaction-idle-timeout` changed to `-experimental.blocks-storage.tsdb.head-compaction-idle-timeout`
    - `-experimental.tsdb.stripe-size` changed to `-experimental.blocks-storage.tsdb.stripe-size`
    - `-experimental.tsdb.wal-compression-enabled` changed to `-experimental.blocks-storage.tsdb.wal-compression-enabled`
    - `-experimental.tsdb.flush-blocks-on-shutdown` changed to `-experimental.blocks-storage.tsdb.flush-blocks-on-shutdown`
* [CHANGE] Flags `-bigtable.grpc-use-gzip-compression`, `-ingester.client.grpc-use-gzip-compression`, `-querier.frontend-client.grpc-use-gzip-compression` are now deprecated. #2940
* [CHANGE] Limit errors reported by ingester during query-time now return HTTP status code 422. #2941
* [FEATURE] Introduced `ruler.for-outage-tolerance`, Max time to tolerate outage for restoring "for" state of alert. #2783
* [FEATURE] Introduced `ruler.for-grace-period`, Minimum duration between alert and restored "for" state. This is maintained only for alerts with configured "for" time greater than grace period. #2783
* [FEATURE] Introduced `ruler.resend-delay`, Minimum amount of time to wait before resending an alert to Alertmanager. #2783
* [FEATURE] Ruler: added `local` filesystem support to store rules (read-only). #2854
* [ENHANCEMENT] Upgraded Docker base images to `alpine:3.12`. #2862
* [ENHANCEMENT] Experimental: Querier can now optionally query secondary store. This is specified by using `-querier.second-store-engine` option, with values `chunks` or `blocks`. Standard configuration options for this store are used. Additionally, this querying can be configured to happen only for queries that need data older than `-querier.use-second-store-before-time`. Default value of zero will always query secondary store. #2747
* [ENHANCEMENT] Query-tee: increased the `cortex_querytee_request_duration_seconds` metric buckets granularity. #2799
* [ENHANCEMENT] Query-tee: fail to start if the configured `-backend.preferred` is unknown. #2799
* [ENHANCEMENT] Ruler: Added the following metrics: #2786
  * `cortex_prometheus_notifications_latency_seconds`
  * `cortex_prometheus_notifications_errors_total`
  * `cortex_prometheus_notifications_sent_total`
  * `cortex_prometheus_notifications_dropped_total`
  * `cortex_prometheus_notifications_queue_length`
  * `cortex_prometheus_notifications_queue_capacity`
  * `cortex_prometheus_notifications_alertmanagers_discovered`
* [ENHANCEMENT] The behavior of the `/ready` was changed for the query frontend to indicate when it was ready to accept queries. This is intended for use by a read path load balancer that would want to wait for the frontend to have attached queriers before including it in the backend. #2733
* [ENHANCEMENT] Experimental Delete Series: Add support for deletion of chunks for remaining stores. #2801
* [ENHANCEMENT] Add `-modules` command line flag to list possible values for `-target`. Also, log warning if given target is internal component. #2752
* [ENHANCEMENT] Added `-ingester.flush-on-shutdown-with-wal-enabled` option to enable chunks flushing even when WAL is enabled. #2780
* [ENHANCEMENT] Query-tee: Support for custom API prefix by using `-server.path-prefix` option. #2814
* [ENHANCEMENT] Query-tee: Forward `X-Scope-OrgId` header to backend, if present in the request. #2815
* [ENHANCEMENT] Experimental blocks storage: Added `-experimental.blocks-storage.tsdb.head-compaction-idle-timeout` option to force compaction of data in memory into a block. #2803
* [ENHANCEMENT] Experimental blocks storage: Added support for flushing blocks via `/flush`, `/shutdown` (previously these only worked for chunks storage) and by using `-experimental.blocks-storage.tsdb.flush-blocks-on-shutdown` option. #2794
* [ENHANCEMENT] Experimental blocks storage: Added support to enforce max query time range length via `-store.max-query-length`. #2826
* [ENHANCEMENT] Experimental blocks storage: Added support to limit the max number of chunks that can be fetched from the long-term storage while executing a query. The limit is enforced both in the querier and store-gateway, and is configurable via `-store.query-chunk-limit`. #2852 #2922
* [ENHANCEMENT] Ingester: Added new metric `cortex_ingester_flush_series_in_progress` that reports number of ongoing flush-series operations. Useful when calling `/flush` handler: if `cortex_ingester_flush_queue_length + cortex_ingester_flush_series_in_progress` is 0, all flushes are finished. #2778
* [ENHANCEMENT] Memberlist members can join cluster via SRV records. #2788
* [ENHANCEMENT] Added configuration options for chunks s3 client. #2831
  * `s3.endpoint`
  * `s3.region`
  * `s3.access-key-id`
  * `s3.secret-access-key`
  * `s3.insecure`
  * `s3.sse-encryption`
  * `s3.http.idle-conn-timeout`
  * `s3.http.response-header-timeout`
  * `s3.http.insecure-skip-verify`
* [ENHANCEMENT] Prometheus upgraded. #2798 #2849 #2867 #2902 #2918
  * Optimized labels regex matchers for patterns containing literals (eg. `foo.*`, `.*foo`, `.*foo.*`)
* [ENHANCEMENT] Add metric `cortex_ruler_config_update_failures_total` to Ruler to track failures of loading rules files. #2857
* [ENHANCEMENT] Experimental Alertmanager: Alertmanager configuration persisted to object storage using an experimental API that accepts and returns YAML-based Alertmanager configuration. #2768
* [ENHANCEMENT] Ruler: `-ruler.alertmanager-url` now supports multiple URLs. Each URL is treated as a separate Alertmanager group. Support for multiple Alertmanagers in a group can be achieved by using DNS service discovery. #2851
* [ENHANCEMENT] Experimental blocks storage: Cortex Flusher now works with blocks engine. Flusher needs to be provided with blocks-engine configuration, existing Flusher flags are not used (they are only relevant for chunks engine). Note that flush errors are only reported via log. #2877
* [ENHANCEMENT] Flusher: Added `-flusher.exit-after-flush` option (defaults to true) to control whether Cortex should stop completely after Flusher has finished its work. #2877
* [ENHANCEMENT] Added metrics `cortex_config_hash` and `cortex_runtime_config_hash` to expose hash of the currently active config file. #2874
* [ENHANCEMENT] Logger: added JSON logging support, configured via the `-log.format=json` CLI flag or its respective YAML config option. #2386
* [ENHANCEMENT] Added new flags `-bigtable.grpc-compression`, `-ingester.client.grpc-compression`, `-querier.frontend-client.grpc-compression` to configure compression used by gRPC. Valid values are `gzip`, `snappy`, or empty string (no compression, default). #2940
* [ENHANCEMENT] Clarify limitations of the `/api/v1/series`, `/api/v1/labels` and `/api/v1/label/{name}/values` endpoints. #2953
* [ENHANCEMENT] Ingester: added `Dropped` outcome to metric `cortex_ingester_flushing_dequeued_series_total`. #2998
* [BUGFIX] Fixed a bug with `api/v1/query_range` where no responses would return null values for `result` and empty values for `resultType`. #2962
* [BUGFIX] Fixed a bug in the index intersect code causing storage to return more chunks/series than required. #2796
* [BUGFIX] Fixed the number of reported keys in the background cache queue. #2764
* [BUGFIX] Fix race in processing of headers in sharded queries. #2762
* [BUGFIX] Query Frontend: Do not re-split sharded requests around ingester boundaries. #2766
* [BUGFIX] Experimental Delete Series: Fixed a problem with cache generation numbers prefixed to cache keys. #2800
* [BUGFIX] Ingester: Flushing chunks via `/flush` endpoint could previously lead to panic, if chunks were already flushed before and then removed from memory during the flush caused by `/flush` handler. Immediate flush now doesn't cause chunks to be flushed again. Samples received during flush triggered via `/flush` handler are no longer discarded. #2778
* [BUGFIX] Prometheus upgraded. #2849
  * Fixed unknown symbol error during head compaction
* [BUGFIX] Fix panic when using cassandra as store for both index and delete requests. #2774
* [BUGFIX] Experimental Delete Series: Fixed a data race in Purger. #2817
* [BUGFIX] KV: Fixed a bug that triggered a panic due to metrics being registered with the same name but different labels when using a `multi` configured KV client. #2837
* [BUGFIX] Query-frontend: Fix passing HTTP `Host` header if `-frontend.downstream-url` is configured. #2880
* [BUGFIX] Ingester: Improve time-series distribution when `-experimental.distributor.user-subring-size` is enabled. #2887
* [BUGFIX] Set content type to `application/x-protobuf` for remote_read responses. #2915
* [BUGFIX] Fixed ruler and store-gateway instance registration in the ring (when sharding is enabled) when a new instance replaces abruptly terminated one, and the only difference between the two instances is the address. #2954
* [BUGFIX] Fixed `Missing chunks and index config causing silent failure` Absence of chunks and index from schema config is not validated. #2732
* [BUGFIX] Fix panic caused by KVs from boltdb being used beyond their life. #2971
* [BUGFIX] Experimental blocks storage: `/api/v1/series`, `/api/v1/labels` and `/api/v1/label/{name}/values` only query the TSDB head regardless of the configured `-experimental.blocks-storage.tsdb.retention-period`. #2974
* [BUGFIX] Ingester: Avoid indefinite checkpointing in case of surge in number of series. #2955
* [BUGFIX] Querier: query /series from ingesters regardless the `-querier.query-ingesters-within` setting. #3035
* [BUGFIX] Ruler: fixed an unintentional breaking change introduced in the ruler's `alertmanager_url` YAML config option, which changed the value from a string to a list of strings. #2989

## 1.2.0 / 2020-07-01

* [CHANGE] Metric `cortex_kv_request_duration_seconds` now includes `name` label to denote which client is being used as well as the `backend` label to denote the KV backend implementation in use. #2648
* [CHANGE] Experimental Ruler: Rule groups persisted to object storage using the experimental API have an updated object key encoding to better handle special characters. Rule groups previously-stored using object storage must be renamed to the new format. #2646
* [CHANGE] Query Frontend now uses Round Robin to choose a tenant queue to service next. #2553
* [CHANGE] `-promql.lookback-delta` is now deprecated and has been replaced by `-querier.lookback-delta` along with `lookback_delta` entry under `querier` in the config file. `-promql.lookback-delta` will be removed in v1.4.0. #2604
* [CHANGE] Experimental TSDB: removed `-experimental.tsdb.bucket-store.binary-index-header-enabled` flag. Now the binary index-header is always enabled.
* [CHANGE] Experimental TSDB: Renamed index-cache metrics to use original metric names from Thanos, as Cortex is not aggregating them in any way: #2627
  * `cortex_<service>_blocks_index_cache_items_evicted_total` => `thanos_store_index_cache_items_evicted_total{name="index-cache"}`
  * `cortex_<service>_blocks_index_cache_items_added_total` => `thanos_store_index_cache_items_added_total{name="index-cache"}`
  * `cortex_<service>_blocks_index_cache_requests_total` => `thanos_store_index_cache_requests_total{name="index-cache"}`
  * `cortex_<service>_blocks_index_cache_items_overflowed_total` => `thanos_store_index_cache_items_overflowed_total{name="index-cache"}`
  * `cortex_<service>_blocks_index_cache_hits_total` => `thanos_store_index_cache_hits_total{name="index-cache"}`
  * `cortex_<service>_blocks_index_cache_items` => `thanos_store_index_cache_items{name="index-cache"}`
  * `cortex_<service>_blocks_index_cache_items_size_bytes` => `thanos_store_index_cache_items_size_bytes{name="index-cache"}`
  * `cortex_<service>_blocks_index_cache_total_size_bytes` => `thanos_store_index_cache_total_size_bytes{name="index-cache"}`
  * `cortex_<service>_blocks_index_cache_memcached_operations_total` =>  `thanos_memcached_operations_total{name="index-cache"}`
  * `cortex_<service>_blocks_index_cache_memcached_operation_failures_total` =>  `thanos_memcached_operation_failures_total{name="index-cache"}`
  * `cortex_<service>_blocks_index_cache_memcached_operation_duration_seconds` =>  `thanos_memcached_operation_duration_seconds{name="index-cache"}`
  * `cortex_<service>_blocks_index_cache_memcached_operation_skipped_total` =>  `thanos_memcached_operation_skipped_total{name="index-cache"}`
* [CHANGE] Experimental TSDB: Renamed metrics in bucket stores: #2627
  * `cortex_<service>_blocks_meta_syncs_total` => `cortex_blocks_meta_syncs_total{component="<service>"}`
  * `cortex_<service>_blocks_meta_sync_failures_total` => `cortex_blocks_meta_sync_failures_total{component="<service>"}`
  * `cortex_<service>_blocks_meta_sync_duration_seconds` => `cortex_blocks_meta_sync_duration_seconds{component="<service>"}`
  * `cortex_<service>_blocks_meta_sync_consistency_delay_seconds` => `cortex_blocks_meta_sync_consistency_delay_seconds{component="<service>"}`
  * `cortex_<service>_blocks_meta_synced` => `cortex_blocks_meta_synced{component="<service>"}`
  * `cortex_<service>_bucket_store_block_loads_total` => `cortex_bucket_store_block_loads_total{component="<service>"}`
  * `cortex_<service>_bucket_store_block_load_failures_total` => `cortex_bucket_store_block_load_failures_total{component="<service>"}`
  * `cortex_<service>_bucket_store_block_drops_total` => `cortex_bucket_store_block_drops_total{component="<service>"}`
  * `cortex_<service>_bucket_store_block_drop_failures_total` => `cortex_bucket_store_block_drop_failures_total{component="<service>"}`
  * `cortex_<service>_bucket_store_blocks_loaded` => `cortex_bucket_store_blocks_loaded{component="<service>"}`
  * `cortex_<service>_bucket_store_series_data_touched` => `cortex_bucket_store_series_data_touched{component="<service>"}`
  * `cortex_<service>_bucket_store_series_data_fetched` => `cortex_bucket_store_series_data_fetched{component="<service>"}`
  * `cortex_<service>_bucket_store_series_data_size_touched_bytes` => `cortex_bucket_store_series_data_size_touched_bytes{component="<service>"}`
  * `cortex_<service>_bucket_store_series_data_size_fetched_bytes` => `cortex_bucket_store_series_data_size_fetched_bytes{component="<service>"}`
  * `cortex_<service>_bucket_store_series_blocks_queried` => `cortex_bucket_store_series_blocks_queried{component="<service>"}`
  * `cortex_<service>_bucket_store_series_get_all_duration_seconds` => `cortex_bucket_store_series_get_all_duration_seconds{component="<service>"}`
  * `cortex_<service>_bucket_store_series_merge_duration_seconds` => `cortex_bucket_store_series_merge_duration_seconds{component="<service>"}`
  * `cortex_<service>_bucket_store_series_refetches_total` => `cortex_bucket_store_series_refetches_total{component="<service>"}`
  * `cortex_<service>_bucket_store_series_result_series` => `cortex_bucket_store_series_result_series{component="<service>"}`
  * `cortex_<service>_bucket_store_cached_postings_compressions_total` => `cortex_bucket_store_cached_postings_compressions_total{component="<service>"}`
  * `cortex_<service>_bucket_store_cached_postings_compression_errors_total` => `cortex_bucket_store_cached_postings_compression_errors_total{component="<service>"}`
  * `cortex_<service>_bucket_store_cached_postings_compression_time_seconds` => `cortex_bucket_store_cached_postings_compression_time_seconds{component="<service>"}`
  * `cortex_<service>_bucket_store_cached_postings_original_size_bytes_total` => `cortex_bucket_store_cached_postings_original_size_bytes_total{component="<service>"}`
  * `cortex_<service>_bucket_store_cached_postings_compressed_size_bytes_total` => `cortex_bucket_store_cached_postings_compressed_size_bytes_total{component="<service>"}`
  * `cortex_<service>_blocks_sync_seconds` => `cortex_bucket_stores_blocks_sync_seconds{component="<service>"}`
  * `cortex_<service>_blocks_last_successful_sync_timestamp_seconds` => `cortex_bucket_stores_blocks_last_successful_sync_timestamp_seconds{component="<service>"}`
* [CHANGE] Available command-line flags are printed to stdout, and only when requested via `-help`. Using invalid flag no longer causes printing of all available flags. #2691
* [CHANGE] Experimental Memberlist ring: randomize gossip node names to avoid conflicts when running multiple clients on the same host, or reusing host names (eg. pods in statefulset). Node name randomization can be disabled by using `-memberlist.randomize-node-name=false`. #2715
* [CHANGE] Memberlist KV client is no longer considered experimental. #2725
* [CHANGE] Experimental Delete Series: Make delete request cancellation duration configurable. #2760
* [CHANGE] Removed `-store.fullsize-chunks` option which was undocumented and unused (it broke ingester hand-overs). #2656
* [CHANGE] Query with no metric name that has previously resulted in HTTP status code 500 now returns status code 422 instead. #2571
* [FEATURE] TLS config options added for GRPC clients in Querier (Query-frontend client & Ingester client), Ruler, Store Gateway, as well as HTTP client in Config store client. #2502
* [FEATURE] The flag `-frontend.max-cache-freshness` is now supported within the limits overrides, to specify per-tenant max cache freshness values. The corresponding YAML config parameter has been changed from `results_cache.max_freshness` to `limits_config.max_cache_freshness`. The legacy YAML config parameter (`results_cache.max_freshness`) will continue to be supported till Cortex release `v1.4.0`. #2609
* [FEATURE] Experimental gRPC Store: Added support to 3rd parties index and chunk stores using gRPC client/server plugin mechanism. #2220
* [FEATURE] Add `-cassandra.table-options` flag to customize table options of Cassandra when creating the index or chunk table. #2575
* [ENHANCEMENT] Propagate GOPROXY value when building `build-image`. This is to help the builders building the code in a Network where default Go proxy is not accessible (e.g. when behind some corporate VPN). #2741
* [ENHANCEMENT] Querier: Added metric `cortex_querier_request_duration_seconds` for all requests to the querier. #2708
* [ENHANCEMENT] Cortex is now built with Go 1.14. #2480 #2749 #2753
* [ENHANCEMENT] Experimental TSDB: added the following metrics to the ingester: #2580 #2583 #2589 #2654
  * `cortex_ingester_tsdb_appender_add_duration_seconds`
  * `cortex_ingester_tsdb_appender_commit_duration_seconds`
  * `cortex_ingester_tsdb_refcache_purge_duration_seconds`
  * `cortex_ingester_tsdb_compactions_total`
  * `cortex_ingester_tsdb_compaction_duration_seconds`
  * `cortex_ingester_tsdb_wal_fsync_duration_seconds`
  * `cortex_ingester_tsdb_wal_page_flushes_total`
  * `cortex_ingester_tsdb_wal_completed_pages_total`
  * `cortex_ingester_tsdb_wal_truncations_failed_total`
  * `cortex_ingester_tsdb_wal_truncations_total`
  * `cortex_ingester_tsdb_wal_writes_failed_total`
  * `cortex_ingester_tsdb_checkpoint_deletions_failed_total`
  * `cortex_ingester_tsdb_checkpoint_deletions_total`
  * `cortex_ingester_tsdb_checkpoint_creations_failed_total`
  * `cortex_ingester_tsdb_checkpoint_creations_total`
  * `cortex_ingester_tsdb_wal_truncate_duration_seconds`
  * `cortex_ingester_tsdb_head_active_appenders`
  * `cortex_ingester_tsdb_head_series_not_found_total`
  * `cortex_ingester_tsdb_head_chunks`
  * `cortex_ingester_tsdb_mmap_chunk_corruptions_total`
  * `cortex_ingester_tsdb_head_chunks_created_total`
  * `cortex_ingester_tsdb_head_chunks_removed_total`
* [ENHANCEMENT] Experimental TSDB: added metrics useful to alert on critical conditions of the blocks storage: #2573
  * `cortex_compactor_last_successful_run_timestamp_seconds`
  * `cortex_querier_blocks_last_successful_sync_timestamp_seconds` (when store-gateway is disabled)
  * `cortex_querier_blocks_last_successful_scan_timestamp_seconds` (when store-gateway is enabled)
  * `cortex_storegateway_blocks_last_successful_sync_timestamp_seconds`
* [ENHANCEMENT] Experimental TSDB: added the flag `-experimental.tsdb.wal-compression-enabled` to allow to enable TSDB WAL compression. #2585
* [ENHANCEMENT] Experimental TSDB: Querier and store-gateway components can now use so-called "caching bucket", which can currently cache fetched chunks into shared memcached server. #2572
* [ENHANCEMENT] Ruler: Automatically remove unhealthy rulers from the ring. #2587
* [ENHANCEMENT] Query-tee: added support to `/metadata`, `/alerts`, and `/rules` endpoints #2600
* [ENHANCEMENT] Query-tee: added support to query results comparison between two different backends. The comparison is disabled by default and can be enabled via `-proxy.compare-responses=true`. #2611
* [ENHANCEMENT] Query-tee: improved the query-tee to not wait all backend responses before sending back the response to the client. The query-tee now sends back to the client first successful response, while honoring the `-backend.preferred` option. #2702
* [ENHANCEMENT] Thanos and Prometheus upgraded. #2602 #2604 #2634 #2659 #2686 #2756
  * TSDB now holds less WAL files after Head Truncation.
  * TSDB now does memory-mapping of Head chunks and reduces memory usage.
* [ENHANCEMENT] Experimental TSDB: decoupled blocks deletion from blocks compaction in the compactor, so that blocks deletion is not blocked by a busy compactor. The following metrics have been added: #2623
  * `cortex_compactor_block_cleanup_started_total`
  * `cortex_compactor_block_cleanup_completed_total`
  * `cortex_compactor_block_cleanup_failed_total`
  * `cortex_compactor_block_cleanup_last_successful_run_timestamp_seconds`
* [ENHANCEMENT] Experimental TSDB: Use shared cache for metadata. This is especially useful when running multiple querier and store-gateway components to reduce number of object store API calls. #2626 #2640
* [ENHANCEMENT] Experimental TSDB: when `-querier.query-store-after` is configured and running the experimental blocks storage, the time range of the query sent to the store is now manipulated to ensure the query end time is not more recent than 'now - query-store-after'. #2642
* [ENHANCEMENT] Experimental TSDB: small performance improvement in concurrent usage of RefCache, used during samples ingestion. #2651
* [ENHANCEMENT] The following endpoints now respond appropriately to an `Accept` header with the value `application/json` #2673
  * `/distributor/all_user_stats`
  * `/distributor/ha_tracker`
  * `/ingester/ring`
  * `/store-gateway/ring`
  * `/compactor/ring`
  * `/ruler/ring`
  * `/services`
* [ENHANCEMENT] Experimental Cassandra backend: Add `-cassandra.num-connections` to allow increasing the number of TCP connections to each Cassandra server. #2666
* [ENHANCEMENT] Experimental Cassandra backend: Use separate Cassandra clients and connections for reads and writes. #2666
* [ENHANCEMENT] Experimental Cassandra backend: Add `-cassandra.reconnect-interval` to allow specifying the reconnect interval to a Cassandra server that has been marked `DOWN` by the gocql driver. Also change the default value of the reconnect interval from `60s` to `1s`. #2687
* [ENHANCEMENT] Experimental Cassandra backend: Add option `-cassandra.convict-hosts-on-failure=false` to not convict host of being down when a request fails. #2684
* [ENHANCEMENT] Experimental TSDB: Applied a jitter to the period bucket scans in order to better distribute bucket operations over the time and increase the probability of hitting the shared cache (if configured). #2693
* [ENHANCEMENT] Experimental TSDB: Series limit per user and per metric now work in TSDB blocks. #2676
* [ENHANCEMENT] Experimental Memberlist: Added ability to periodically rejoin the memberlist cluster. #2724
* [ENHANCEMENT] Experimental Delete Series: Added the following metrics for monitoring processing of delete requests: #2730
  - `cortex_purger_load_pending_requests_attempts_total`: Number of attempts that were made to load pending requests with status.
  - `cortex_purger_oldest_pending_delete_request_age_seconds`: Age of oldest pending delete request in seconds.
  - `cortex_purger_pending_delete_requests_count`: Count of requests which are in process or are ready to be processed.
* [ENHANCEMENT] Experimental TSDB: Improved compactor to hard-delete also partial blocks with an deletion mark (even if the deletion mark threshold has not been reached). #2751
* [ENHANCEMENT] Experimental TSDB: Introduced a consistency check done by the querier to ensure all expected blocks have been queried via the store-gateway. If a block is missing on a store-gateway, the querier retries fetching series from missing blocks up to 3 times. If the consistency check fails once all retries have been exhausted, the query execution fails. The following metrics have been added: #2593 #2630 #2689 #2695
  * `cortex_querier_blocks_consistency_checks_total`
  * `cortex_querier_blocks_consistency_checks_failed_total`
  * `cortex_querier_storegateway_refetches_per_query`
* [ENHANCEMENT] Delete requests can now be canceled #2555
* [ENHANCEMENT] Table manager can now provision tables for delete store #2546
* [BUGFIX] Ruler: Ensure temporary rule files with special characters are properly mapped and cleaned up. #2506
* [BUGFIX] Fixes #2411, Ensure requests are properly routed to the prometheus api embedded in the query if `-server.path-prefix` is set. #2372
* [BUGFIX] Experimental TSDB: fixed chunk data corruption when querying back series using the experimental blocks storage. #2400
* [BUGFIX] Fixed collection of tracing spans from Thanos components used internally. #2655
* [BUGFIX] Experimental TSDB: fixed memory leak in ingesters. #2586
* [BUGFIX] QueryFrontend: fixed a situation where HTTP error is ignored and an incorrect status code is set. #2590
* [BUGFIX] Ingester: Fix an ingester starting up in the JOINING state and staying there forever. #2565
* [BUGFIX] QueryFrontend: fixed a panic (`integer divide by zero`) in the query-frontend. The query-frontend now requires the `-querier.default-evaluation-interval` config to be set to the same value of the querier. #2614
* [BUGFIX] Experimental TSDB: when the querier receives a `/series` request with a time range older than the data stored in the ingester, it now ignores the requested time range and returns known series anyway instead of returning an empty response. This aligns the behaviour with the chunks storage. #2617
* [BUGFIX] Cassandra: fixed an edge case leading to an invalid CQL query when querying the index on a Cassandra store. #2639
* [BUGFIX] Ingester: increment series per metric when recovering from WAL or transfer. #2674
* [BUGFIX] Fixed `wrong number of arguments for 'mget' command` Redis error when a query has no chunks to lookup from storage. #2700 #2796
* [BUGFIX] Ingester: Automatically remove old tmp checkpoints, fixing a potential disk space leak after an ingester crashes. #2726

## 1.1.0 / 2020-05-21

This release brings the usual mix of bugfixes and improvements. The biggest change is that WAL support for chunks is now considered to be production-ready!

Please make sure to review renamed metrics, and update your dashboards and alerts accordingly.

* [CHANGE] Added v1 API routes documented in #2327. #2372
  * Added `-http.alertmanager-http-prefix` flag which allows the configuration of the path where the Alertmanager API and UI can be reached. The default is set to `/alertmanager`.
  * Added `-http.prometheus-http-prefix` flag which allows the configuration of the path where the Prometheus API and UI can be reached. The default is set to `/prometheus`.
  * Updated the index hosted at the root prefix to point to the updated routes.
  * Legacy routes hardcoded with the `/api/prom` prefix now respect the `-http.prefix` flag.
* [CHANGE] The metrics `cortex_distributor_ingester_appends_total` and `distributor_ingester_append_failures_total` now include a `type` label to differentiate between `samples` and `metadata`. #2336
* [CHANGE] The metrics for number of chunks and bytes flushed to the chunk store are renamed. Note that previous metrics were counted pre-deduplication, while new metrics are counted after deduplication. #2463
  * `cortex_ingester_chunks_stored_total` > `cortex_chunk_store_stored_chunks_total`
  * `cortex_ingester_chunk_stored_bytes_total` > `cortex_chunk_store_stored_chunk_bytes_total`
* [CHANGE] Experimental TSDB: renamed blocks meta fetcher metrics: #2375
  * `cortex_querier_bucket_store_blocks_meta_syncs_total` > `cortex_querier_blocks_meta_syncs_total`
  * `cortex_querier_bucket_store_blocks_meta_sync_failures_total` > `cortex_querier_blocks_meta_sync_failures_total`
  * `cortex_querier_bucket_store_blocks_meta_sync_duration_seconds` > `cortex_querier_blocks_meta_sync_duration_seconds`
  * `cortex_querier_bucket_store_blocks_meta_sync_consistency_delay_seconds` > `cortex_querier_blocks_meta_sync_consistency_delay_seconds`
* [CHANGE] Experimental TSDB: Modified default values for `compactor.deletion-delay` option from 48h to 12h and `-experimental.tsdb.bucket-store.ignore-deletion-marks-delay` from 24h to 6h. #2414
* [CHANGE] WAL: Default value of `-ingester.checkpoint-enabled` changed to `true`. #2416
* [CHANGE] `trace_id` field in log files has been renamed to `traceID`. #2518
* [CHANGE] Slow query log has a different output now. Previously used `url` field has been replaced with `host` and `path`, and query parameters are logged as individual log fields with `qs_` prefix. #2520
* [CHANGE] WAL: WAL and checkpoint compression is now disabled. #2436
* [CHANGE] Update in dependency `go-kit/kit` from `v0.9.0` to `v0.10.0`. HTML escaping disabled in JSON Logger. #2535
* [CHANGE] Experimental TSDB: Removed `cortex_<service>_` prefix from Thanos objstore metrics and added `component` label to distinguish which Cortex component is doing API calls to the object storage when running in single-binary mode: #2568
  - `cortex_<service>_thanos_objstore_bucket_operations_total` renamed to `thanos_objstore_bucket_operations_total{component="<name>"}`
  - `cortex_<service>_thanos_objstore_bucket_operation_failures_total` renamed to `thanos_objstore_bucket_operation_failures_total{component="<name>"}`
  - `cortex_<service>_thanos_objstore_bucket_operation_duration_seconds` renamed to `thanos_objstore_bucket_operation_duration_seconds{component="<name>"}`
  - `cortex_<service>_thanos_objstore_bucket_last_successful_upload_time` renamed to `thanos_objstore_bucket_last_successful_upload_time{component="<name>"}`
* [CHANGE] FIFO cache: The `-<prefix>.fifocache.size` CLI flag has been renamed to `-<prefix>.fifocache.max-size-items` as well as its YAML config option `size` renamed to `max_size_items`. #2319
* [FEATURE] Ruler: The `-ruler.evaluation-delay` flag was added to allow users to configure a default evaluation delay for all rules in cortex. The default value is 0 which is the current behavior. #2423
* [FEATURE] Experimental: Added a new object storage client for OpenStack Swift. #2440
* [FEATURE] TLS config options added to the Server. #2535
* [FEATURE] Experimental: Added support for `/api/v1/metadata` Prometheus-based endpoint. #2549
* [FEATURE] Add ability to limit concurrent queries to Cassandra with `-cassandra.query-concurrency` flag. #2562
* [FEATURE] Experimental TSDB: Introduced store-gateway service used by the experimental blocks storage to load and query blocks. The store-gateway optionally supports blocks sharding and replication via a dedicated hash ring, configurable via `-experimental.store-gateway.sharding-enabled` and `-experimental.store-gateway.sharding-ring.*` flags. The following metrics have been added: #2433 #2458 #2469 #2523
  * `cortex_querier_storegateway_instances_hit_per_query`
* [ENHANCEMENT] Experimental TSDB: sample ingestion errors are now reported via existing `cortex_discarded_samples_total` metric. #2370
* [ENHANCEMENT] Failures on samples at distributors and ingesters return the first validation error as opposed to the last. #2383
* [ENHANCEMENT] Experimental TSDB: Added `cortex_querier_blocks_meta_synced`, which reflects current state of synced blocks over all tenants. #2392
* [ENHANCEMENT] Added `cortex_distributor_latest_seen_sample_timestamp_seconds` metric to see how far behind Prometheus servers are in sending data. #2371
* [ENHANCEMENT] FIFO cache to support eviction based on memory usage. Added `-<prefix>.fifocache.max-size-bytes` CLI flag and YAML config option `max_size_bytes` to specify memory limit of the cache. #2319, #2527
* [ENHANCEMENT] Added `-querier.worker-match-max-concurrent`. Force worker concurrency to match the `-querier.max-concurrent` option.  Overrides `-querier.worker-parallelism`.  #2456
* [ENHANCEMENT] Added the following metrics for monitoring delete requests: #2445
  - `cortex_purger_delete_requests_received_total`: Number of delete requests received per user.
  - `cortex_purger_delete_requests_processed_total`: Number of delete requests processed per user.
  - `cortex_purger_delete_requests_chunks_selected_total`: Number of chunks selected while building delete plans per user.
  - `cortex_purger_delete_requests_processing_failures_total`: Number of delete requests processing failures per user.
* [ENHANCEMENT] Single Binary: Added query-frontend to the single binary.  Single binary users will now benefit from various query-frontend features.  Primarily: sharding, parallelization, load shedding, additional caching (if configured), and query retries. #2437
* [ENHANCEMENT] Allow 1w (where w denotes week) and 1y (where y denotes year) when setting `-store.cache-lookups-older-than` and `-store.max-look-back-period`. #2454
* [ENHANCEMENT] Optimize index queries for matchers using "a|b|c"-type regex. #2446 #2475
* [ENHANCEMENT] Added per tenant metrics for queries and chunks and bytes read from chunk store: #2463
  * `cortex_chunk_store_fetched_chunks_total` and `cortex_chunk_store_fetched_chunk_bytes_total`
  * `cortex_query_frontend_queries_total` (per tenant queries counted by the frontend)
* [ENHANCEMENT] WAL: New metrics `cortex_ingester_wal_logged_bytes_total` and `cortex_ingester_checkpoint_logged_bytes_total` added to track total bytes logged to disk for WAL and checkpoints. #2497
* [ENHANCEMENT] Add de-duplicated chunks counter `cortex_chunk_store_deduped_chunks_total` which counts every chunk not sent to the store because it was already sent by another replica. #2485
* [ENHANCEMENT] Query-frontend now also logs the POST data of long queries. #2481
* [ENHANCEMENT] WAL: Ingester WAL records now have type header and the custom WAL records have been replaced by Prometheus TSDB's WAL records. Old records will not be supported from 1.3 onwards. Note: once this is deployed, you cannot downgrade without data loss. #2436
* [ENHANCEMENT] Redis Cache: Added `idle_timeout`, `wait_on_pool_exhaustion` and `max_conn_lifetime` options to redis cache configuration. #2550
* [ENHANCEMENT] WAL: the experimental tag has been removed on the WAL in ingesters. #2560
* [ENHANCEMENT] Use newer AWS API for paginated queries - removes 'Deprecated' message from logfiles. #2452
* [ENHANCEMENT] Experimental memberlist: Add retry with backoff on memberlist join other members. #2705
* [ENHANCEMENT] Experimental TSDB: when the store-gateway sharding is enabled, unhealthy store-gateway instances are automatically removed from the ring after 10 consecutive `-experimental.store-gateway.sharding-ring.heartbeat-timeout` periods. #2526
* [BUGFIX] Ruler: Ensure temporary rule files with special characters are properly mapped and cleaned up. #2506
* [BUGFIX] Ensure requests are properly routed to the prometheus api embedded in the query if `-server.path-prefix` is set. Fixes #2411. #2372
* [BUGFIX] Experimental TSDB: Fixed chunk data corruption when querying back series using the experimental blocks storage. #2400
* [BUGFIX] Cassandra Storage: Fix endpoint TLS host verification. #2109
* [BUGFIX] Experimental TSDB: Fixed response status code from `422` to `500` when an error occurs while iterating chunks with the experimental blocks storage. #2402
* [BUGFIX] Ring: Fixed a situation where upgrading from pre-1.0 cortex with a rolling strategy caused new 1.0 ingesters to lose their zone value in the ring until manually forced to re-register. #2404
* [BUGFIX] Distributor: `/all_user_stats` now show API and Rule Ingest Rate correctly. #2457
* [BUGFIX] Fixed `version`, `revision` and `branch` labels exported by the `cortex_build_info` metric. #2468
* [BUGFIX] QueryFrontend: fixed a situation where span context missed when downstream_url is used. #2539
* [BUGFIX] Querier: Fixed a situation where querier would crash because of an unresponsive frontend instance. #2569

## 1.0.1 / 2020-04-23

* [BUGFIX] Fix gaps when querying ingesters with replication factor = 3 and 2 ingesters in the cluster. #2503

## 1.0.0 / 2020-04-02

This is the first major release of Cortex. We made a lot of **breaking changes** in this release which have been detailed below. Please also see the stability guarantees we provide as part of a major release: https://cortexmetrics.io/docs/configuration/v1guarantees/

* [CHANGE] Remove the following deprecated flags: #2339
  - `-metrics.error-rate-query` (use `-metrics.write-throttle-query` instead).
  - `-store.cardinality-cache-size` (use `-store.index-cache-read.enable-fifocache` and `-store.index-cache-read.fifocache.size` instead).
  - `-store.cardinality-cache-validity` (use `-store.index-cache-read.enable-fifocache` and `-store.index-cache-read.fifocache.duration` instead).
  - `-distributor.limiter-reload-period` (flag unused)
  - `-ingester.claim-on-rollout` (flag unused)
  - `-ingester.normalise-tokens` (flag unused)
* [CHANGE] Renamed YAML file options to be more consistent. See [full config file changes below](#config-file-breaking-changes). #2273
* [CHANGE] AWS based autoscaling has been removed. You can only use metrics based autoscaling now. `-applicationautoscaling.url` has been removed. See https://cortexmetrics.io/docs/production/aws/#dynamodb-capacity-provisioning on how to migrate. #2328
* [CHANGE] Renamed the `memcache.write-back-goroutines` and `memcache.write-back-buffer` flags to `background.write-back-concurrency` and `background.write-back-buffer`. This affects the following flags: #2241
  - `-frontend.memcache.write-back-buffer` --> `-frontend.background.write-back-buffer`
  - `-frontend.memcache.write-back-goroutines` --> `-frontend.background.write-back-concurrency`
  - `-store.index-cache-read.memcache.write-back-buffer` --> `-store.index-cache-read.background.write-back-buffer`
  - `-store.index-cache-read.memcache.write-back-goroutines` --> `-store.index-cache-read.background.write-back-concurrency`
  - `-store.index-cache-write.memcache.write-back-buffer` --> `-store.index-cache-write.background.write-back-buffer`
  - `-store.index-cache-write.memcache.write-back-goroutines` --> `-store.index-cache-write.background.write-back-concurrency`
  - `-memcache.write-back-buffer` --> `-store.chunks-cache.background.write-back-buffer`. Note the next change log for the difference.
  - `-memcache.write-back-goroutines` --> `-store.chunks-cache.background.write-back-concurrency`. Note the next change log for the difference.

* [CHANGE] Renamed the chunk cache flags to have `store.chunks-cache.` as prefix. This means the following flags have been changed: #2241
  - `-cache.enable-fifocache` --> `-store.chunks-cache.cache.enable-fifocache`
  - `-default-validity` --> `-store.chunks-cache.default-validity`
  - `-fifocache.duration` --> `-store.chunks-cache.fifocache.duration`
  - `-fifocache.size` --> `-store.chunks-cache.fifocache.size`
  - `-memcache.write-back-buffer` --> `-store.chunks-cache.background.write-back-buffer`. Note the previous change log for the difference.
  - `-memcache.write-back-goroutines` --> `-store.chunks-cache.background.write-back-concurrency`. Note the previous change log for the difference.
  - `-memcached.batchsize` --> `-store.chunks-cache.memcached.batchsize`
  - `-memcached.consistent-hash` --> `-store.chunks-cache.memcached.consistent-hash`
  - `-memcached.expiration` --> `-store.chunks-cache.memcached.expiration`
  - `-memcached.hostname` --> `-store.chunks-cache.memcached.hostname`
  - `-memcached.max-idle-conns` --> `-store.chunks-cache.memcached.max-idle-conns`
  - `-memcached.parallelism` --> `-store.chunks-cache.memcached.parallelism`
  - `-memcached.service` --> `-store.chunks-cache.memcached.service`
  - `-memcached.timeout` --> `-store.chunks-cache.memcached.timeout`
  - `-memcached.update-interval` --> `-store.chunks-cache.memcached.update-interval`
  - `-redis.enable-tls` --> `-store.chunks-cache.redis.enable-tls`
  - `-redis.endpoint` --> `-store.chunks-cache.redis.endpoint`
  - `-redis.expiration` --> `-store.chunks-cache.redis.expiration`
  - `-redis.max-active-conns` --> `-store.chunks-cache.redis.max-active-conns`
  - `-redis.max-idle-conns` --> `-store.chunks-cache.redis.max-idle-conns`
  - `-redis.password` --> `-store.chunks-cache.redis.password`
  - `-redis.timeout` --> `-store.chunks-cache.redis.timeout`
* [CHANGE] Rename the `-store.chunk-cache-stubs` to `-store.chunks-cache.cache-stubs` to be more inline with above. #2241
* [CHANGE] Change prefix of flags `-dynamodb.periodic-table.*` to `-table-manager.index-table.*`. #2359
* [CHANGE] Change prefix of flags `-dynamodb.chunk-table.*` to `-table-manager.chunk-table.*`. #2359
* [CHANGE] Change the following flags: #2359
  - `-dynamodb.poll-interval` --> `-table-manager.poll-interval`
  - `-dynamodb.periodic-table.grace-period` --> `-table-manager.periodic-table.grace-period`
* [CHANGE] Renamed the following flags: #2273
  - `-dynamodb.chunk.gang.size` --> `-dynamodb.chunk-gang-size`
  - `-dynamodb.chunk.get.max.parallelism` --> `-dynamodb.chunk-get-max-parallelism`
* [CHANGE] Don't support mixed time units anymore for duration. For example, 168h5m0s doesn't work anymore, please use just one unit (s|m|h|d|w|y). #2252
* [CHANGE] Utilize separate protos for rule state and storage. Experimental ruler API will not be functional until the rollout is complete. #2226
* [CHANGE] Frontend worker in querier now starts after all Querier module dependencies are started. This fixes issue where frontend worker started to send queries to querier before it was ready to serve them (mostly visible when using experimental blocks storage). #2246
* [CHANGE] Lifecycler component now enters Failed state on errors, and doesn't exit the process. (Important if you're vendoring Cortex and use Lifecycler) #2251
* [CHANGE] `/ready` handler now returns 200 instead of 204. #2330
* [CHANGE] Better defaults for the following options: #2344
  - `-<prefix>.consul.consistent-reads`: Old default: `true`, new default: `false`. This reduces the load on Consul.
  - `-<prefix>.consul.watch-rate-limit`: Old default: 0, new default: 1. This rate limits the reads to 1 per second. Which is good enough for ring watches.
  - `-distributor.health-check-ingesters`: Old default: `false`, new default: `true`.
  - `-ingester.max-stale-chunk-idle`: Old default: 0, new default: 2m. This lets us expire series that we know are stale early.
  - `-ingester.spread-flushes`: Old default: false, new default: true. This allows to better de-duplicate data and use less space.
  - `-ingester.chunk-age-jitter`: Old default: 20mins, new default: 0. This is to enable the `-ingester.spread-flushes` to true.
  - `-<prefix>.memcached.batchsize`: Old default: 0, new default: 1024. This allows batching of requests and keeps the concurrent requests low.
  - `-<prefix>.memcached.consistent-hash`: Old default: false, new default: true. This allows for better cache hits when the memcaches are scaled up and down.
  - `-querier.batch-iterators`: Old default: false, new default: true.
  - `-querier.ingester-streaming`: Old default: false, new default: true.
* [CHANGE] Experimental TSDB: Added `-experimental.tsdb.bucket-store.postings-cache-compression-enabled` to enable postings compression when storing to cache. #2335
* [CHANGE] Experimental TSDB: Added `-compactor.deletion-delay`, which is time before a block marked for deletion is deleted from bucket. If not 0, blocks will be marked for deletion and compactor component will delete blocks marked for deletion from the bucket. If delete-delay is 0, blocks will be deleted straight away. Note that deleting blocks immediately can cause query failures, if store gateway / querier still has the block loaded, or compactor is ignoring the deletion because it's compacting the block at the same time. Default value is 48h. #2335
* [CHANGE] Experimental TSDB: Added `-experimental.tsdb.bucket-store.index-cache.postings-compression-enabled`, to set duration after which the blocks marked for deletion will be filtered out while fetching blocks used for querying. This option allows querier to ignore blocks that are marked for deletion with some delay. This ensures store can still serve blocks that are meant to be deleted but do not have a replacement yet. Default is 24h, half of the default value for `-compactor.deletion-delay`. #2335
* [CHANGE] Experimental TSDB: Added `-experimental.tsdb.bucket-store.index-cache.memcached.max-item-size` to control maximum size of item that is stored to memcached. Defaults to 1 MiB. #2335
* [FEATURE] Added experimental storage API to the ruler service that is enabled when the `-experimental.ruler.enable-api` is set to true #2269
  * `-ruler.storage.type` flag now allows `s3`,`gcs`, and `azure` values
  * `-ruler.storage.(s3|gcs|azure)` flags exist to allow the configuration of object clients set for rule storage
* [CHANGE] Renamed table manager metrics. #2307 #2359
  * `cortex_dynamo_sync_tables_seconds` -> `cortex_table_manager_sync_duration_seconds`
  * `cortex_dynamo_table_capacity_units` -> `cortex_table_capacity_units`
* [FEATURE] Flusher target to flush the WAL. #2075
  * `-flusher.wal-dir` for the WAL directory to recover from.
  * `-flusher.concurrent-flushes` for number of concurrent flushes.
  * `-flusher.flush-op-timeout` is duration after which a flush should timeout.
* [FEATURE] Ingesters can now have an optional availability zone set, to ensure metric replication is distributed across zones. This is set via the `-ingester.availability-zone` flag or the `availability_zone` field in the config file. #2317
* [ENHANCEMENT] Better reuse of connections to DynamoDB and S3. #2268
* [ENHANCEMENT] Reduce number of goroutines used while executing a single index query. #2280
* [ENHANCEMENT] Experimental TSDB: Add support for local `filesystem` backend. #2245
* [ENHANCEMENT] Experimental TSDB: Added memcached support for the TSDB index cache. #2290
* [ENHANCEMENT] Experimental TSDB: Removed gRPC server to communicate between querier and BucketStore. #2324
* [ENHANCEMENT] Allow 1w (where w denotes week) and 1y (where y denotes year) when setting table period and retention. #2252
* [ENHANCEMENT] Added FIFO cache metrics for current number of entries and memory usage. #2270
* [ENHANCEMENT] Output all config fields to /config API, including those with empty value. #2209
* [ENHANCEMENT] Add "missing_metric_name" and "metric_name_invalid" reasons to cortex_discarded_samples_total metric. #2346
* [ENHANCEMENT] Experimental TSDB: sample ingestion errors are now reported via existing `cortex_discarded_samples_total` metric. #2370
* [BUGFIX] Ensure user state metrics are updated if a transfer fails. #2338
* [BUGFIX] Fixed etcd client keepalive settings. #2278
* [BUGFIX] Register the metrics of the WAL. #2295
* [BUXFIX] Experimental TSDB: fixed error handling when ingesting out of bound samples. #2342

### Known issues

- This experimental blocks storage in Cortex `1.0.0` has a bug which may lead to the error `cannot iterate chunk for series` when running queries. This bug has been fixed in #2400. If you're running the experimental blocks storage, please build Cortex from `master`.

### Config file breaking changes

In this section you can find a config file diff showing the breaking changes introduced in Cortex. You can also find the [full configuration file reference doc](https://cortexmetrics.io/docs/configuration/configuration-file/) in the website.

```diff
### ingester_config

 # Period with which to attempt to flush chunks.
 # CLI flag: -ingester.flush-period
-[flushcheckperiod: <duration> | default = 1m0s]
+[flush_period: <duration> | default = 1m0s]

 # Period chunks will remain in memory after flushing.
 # CLI flag: -ingester.retain-period
-[retainperiod: <duration> | default = 5m0s]
+[retain_period: <duration> | default = 5m0s]

 # Maximum chunk idle time before flushing.
 # CLI flag: -ingester.max-chunk-idle
-[maxchunkidle: <duration> | default = 5m0s]
+[max_chunk_idle_time: <duration> | default = 5m0s]

 # Maximum chunk idle time for chunks terminating in stale markers before
 # flushing. 0 disables it and a stale series is not flushed until the
 # max-chunk-idle timeout is reached.
 # CLI flag: -ingester.max-stale-chunk-idle
-[maxstalechunkidle: <duration> | default = 0s]
+[max_stale_chunk_idle_time: <duration> | default = 2m0s]

 # Timeout for individual flush operations.
 # CLI flag: -ingester.flush-op-timeout
-[flushoptimeout: <duration> | default = 1m0s]
+[flush_op_timeout: <duration> | default = 1m0s]

 # Maximum chunk age before flushing.
 # CLI flag: -ingester.max-chunk-age
-[maxchunkage: <duration> | default = 12h0m0s]
+[max_chunk_age: <duration> | default = 12h0m0s]

-# Range of time to subtract from MaxChunkAge to spread out flushes
+# Range of time to subtract from -ingester.max-chunk-age to spread out flushes
 # CLI flag: -ingester.chunk-age-jitter
-[chunkagejitter: <duration> | default = 20m0s]
+[chunk_age_jitter: <duration> | default = 0]

 # Number of concurrent goroutines flushing to dynamodb.
 # CLI flag: -ingester.concurrent-flushes
-[concurrentflushes: <int> | default = 50]
+[concurrent_flushes: <int> | default = 50]

-# If true, spread series flushes across the whole period of MaxChunkAge
+# If true, spread series flushes across the whole period of
+# -ingester.max-chunk-age.
 # CLI flag: -ingester.spread-flushes
-[spreadflushes: <boolean> | default = false]
+[spread_flushes: <boolean> | default = true]

 # Period with which to update the per-user ingestion rates.
 # CLI flag: -ingester.rate-update-period
-[rateupdateperiod: <duration> | default = 15s]
+[rate_update_period: <duration> | default = 15s]


### querier_config

 # The maximum number of concurrent queries.
 # CLI flag: -querier.max-concurrent
-[maxconcurrent: <int> | default = 20]
+[max_concurrent: <int> | default = 20]

 # Use batch iterators to execute query, as opposed to fully materialising the
 # series in memory.  Takes precedent over the -querier.iterators flag.
 # CLI flag: -querier.batch-iterators
-[batchiterators: <boolean> | default = false]
+[batch_iterators: <boolean> | default = true]

 # Use streaming RPCs to query ingester.
 # CLI flag: -querier.ingester-streaming
-[ingesterstreaming: <boolean> | default = false]
+[ingester_streaming: <boolean> | default = true]

 # Maximum number of samples a single query can load into memory.
 # CLI flag: -querier.max-samples
-[maxsamples: <int> | default = 50000000]
+[max_samples: <int> | default = 50000000]

 # The default evaluation interval or step size for subqueries.
 # CLI flag: -querier.default-evaluation-interval
-[defaultevaluationinterval: <duration> | default = 1m0s]
+[default_evaluation_interval: <duration> | default = 1m0s]

### query_frontend_config

 # URL of downstream Prometheus.
 # CLI flag: -frontend.downstream-url
-[downstream: <string> | default = ""]
+[downstream_url: <string> | default = ""]


### ruler_config

 # URL of alerts return path.
 # CLI flag: -ruler.external.url
-[externalurl: <url> | default = ]
+[external_url: <url> | default = ]

 # How frequently to evaluate rules
 # CLI flag: -ruler.evaluation-interval
-[evaluationinterval: <duration> | default = 1m0s]
+[evaluation_interval: <duration> | default = 1m0s]

 # How frequently to poll for rule changes
 # CLI flag: -ruler.poll-interval
-[pollinterval: <duration> | default = 1m0s]
+[poll_interval: <duration> | default = 1m0s]

-storeconfig:
+storage:

 # file path to store temporary rule files for the prometheus rule managers
 # CLI flag: -ruler.rule-path
-[rulepath: <string> | default = "/rules"]
+[rule_path: <string> | default = "/rules"]

 # URL of the Alertmanager to send notifications to.
 # CLI flag: -ruler.alertmanager-url
-[alertmanagerurl: <url> | default = ]
+[alertmanager_url: <url> | default = ]

 # Use DNS SRV records to discover alertmanager hosts.
 # CLI flag: -ruler.alertmanager-discovery
-[alertmanagerdiscovery: <boolean> | default = false]
+[enable_alertmanager_discovery: <boolean> | default = false]

 # How long to wait between refreshing alertmanager hosts.
 # CLI flag: -ruler.alertmanager-refresh-interval
-[alertmanagerrefreshinterval: <duration> | default = 1m0s]
+[alertmanager_refresh_interval: <duration> | default = 1m0s]

 # If enabled requests to alertmanager will utilize the V2 API.
 # CLI flag: -ruler.alertmanager-use-v2
-[alertmanangerenablev2api: <boolean> | default = false]
+[enable_alertmanager_v2: <boolean> | default = false]

 # Capacity of the queue for notifications to be sent to the Alertmanager.
 # CLI flag: -ruler.notification-queue-capacity
-[notificationqueuecapacity: <int> | default = 10000]
+[notification_queue_capacity: <int> | default = 10000]

 # HTTP timeout duration when sending notifications to the Alertmanager.
 # CLI flag: -ruler.notification-timeout
-[notificationtimeout: <duration> | default = 10s]
+[notification_timeout: <duration> | default = 10s]

 # Distribute rule evaluation using ring backend
 # CLI flag: -ruler.enable-sharding
-[enablesharding: <boolean> | default = false]
+[enable_sharding: <boolean> | default = false]

 # Time to spend searching for a pending ruler when shutting down.
 # CLI flag: -ruler.search-pending-for
-[searchpendingfor: <duration> | default = 5m0s]
+[search_pending_for: <duration> | default = 5m0s]

 # Period with which to attempt to flush rule groups.
 # CLI flag: -ruler.flush-period
-[flushcheckperiod: <duration> | default = 1m0s]
+[flush_period: <duration> | default = 1m0s]

### alertmanager_config

 # Base path for data storage.
 # CLI flag: -alertmanager.storage.path
-[datadir: <string> | default = "data/"]
+[data_dir: <string> | default = "data/"]

 # will be used to prefix all HTTP endpoints served by Alertmanager. If omitted,
 # relevant URL components will be derived automatically.
 # CLI flag: -alertmanager.web.external-url
-[externalurl: <url> | default = ]
+[external_url: <url> | default = ]

 # How frequently to poll Cortex configs
 # CLI flag: -alertmanager.configs.poll-interval
-[pollinterval: <duration> | default = 15s]
+[poll_interval: <duration> | default = 15s]

 # Listen address for cluster.
 # CLI flag: -cluster.listen-address
-[clusterbindaddr: <string> | default = "0.0.0.0:9094"]
+[cluster_bind_address: <string> | default = "0.0.0.0:9094"]

 # Explicit address to advertise in cluster.
 # CLI flag: -cluster.advertise-address
-[clusteradvertiseaddr: <string> | default = ""]
+[cluster_advertise_address: <string> | default = ""]

 # Time to wait between peers to send notifications.
 # CLI flag: -cluster.peer-timeout
-[peertimeout: <duration> | default = 15s]
+[peer_timeout: <duration> | default = 15s]

 # Filename of fallback config to use if none specified for instance.
 # CLI flag: -alertmanager.configs.fallback
-[fallbackconfigfile: <string> | default = ""]
+[fallback_config_file: <string> | default = ""]

 # Root of URL to generate if config is http://internal.monitor
 # CLI flag: -alertmanager.configs.auto-webhook-root
-[autowebhookroot: <string> | default = ""]
+[auto_webhook_root: <string> | default = ""]

### table_manager_config

-store:
+storage:

-# How frequently to poll DynamoDB to learn our capacity.
-# CLI flag: -dynamodb.poll-interval
-[dynamodb_poll_interval: <duration> | default = 2m0s]
+# How frequently to poll backend to learn our capacity.
+# CLI flag: -table-manager.poll-interval
+[poll_interval: <duration> | default = 2m0s]

-# DynamoDB periodic tables grace period (duration which table will be
-# created/deleted before/after it's needed).
-# CLI flag: -dynamodb.periodic-table.grace-period
+# Periodic tables grace period (duration which table will be created/deleted
+# before/after it's needed).
+# CLI flag: -table-manager.periodic-table.grace-period
 [creation_grace_period: <duration> | default = 10m0s]

 index_tables_provisioning:
   # Enables on demand throughput provisioning for the storage provider (if
-  # supported). Applies only to tables which are not autoscaled
-  # CLI flag: -dynamodb.periodic-table.enable-ondemand-throughput-mode
-  [provisioned_throughput_on_demand_mode: <boolean> | default = false]
+  # supported). Applies only to tables which are not autoscaled. Supported by
+  # DynamoDB
+  # CLI flag: -table-manager.index-table.enable-ondemand-throughput-mode
+  [enable_ondemand_throughput_mode: <boolean> | default = false]


   # Enables on demand throughput provisioning for the storage provider (if
-  # supported). Applies only to tables which are not autoscaled
-  # CLI flag: -dynamodb.periodic-table.inactive-enable-ondemand-throughput-mode
-  [inactive_throughput_on_demand_mode: <boolean> | default = false]
+  # supported). Applies only to tables which are not autoscaled. Supported by
+  # DynamoDB
+  # CLI flag: -table-manager.index-table.inactive-enable-ondemand-throughput-mode
+  [enable_inactive_throughput_on_demand_mode: <boolean> | default = false]


 chunk_tables_provisioning:
   # Enables on demand throughput provisioning for the storage provider (if
-  # supported). Applies only to tables which are not autoscaled
-  # CLI flag: -dynamodb.chunk-table.enable-ondemand-throughput-mode
-  [provisioned_throughput_on_demand_mode: <boolean> | default = false]
+  # supported). Applies only to tables which are not autoscaled. Supported by
+  # DynamoDB
+  # CLI flag: -table-manager.chunk-table.enable-ondemand-throughput-mode
+  [enable_ondemand_throughput_mode: <boolean> | default = false]

### storage_config

 aws:
-  dynamodbconfig:
+  dynamodb:
     # DynamoDB endpoint URL with escaped Key and Secret encoded. If only region
     # is specified as a host, proper endpoint will be deduced. Use
     # inmemory:///<table-name> to use a mock in-memory implementation.
     # CLI flag: -dynamodb.url
-    [dynamodb: <url> | default = ]
+    [dynamodb_url: <url> | default = ]

     # DynamoDB table management requests per second limit.
     # CLI flag: -dynamodb.api-limit
-    [apilimit: <float> | default = 2]
+    [api_limit: <float> | default = 2]

     # DynamoDB rate cap to back off when throttled.
     # CLI flag: -dynamodb.throttle-limit
-    [throttlelimit: <float> | default = 10]
+    [throttle_limit: <float> | default = 10]
-
-    # ApplicationAutoscaling endpoint URL with escaped Key and Secret encoded.
-    # CLI flag: -applicationautoscaling.url
-    [applicationautoscaling: <url> | default = ]


       # Queue length above which we will scale up capacity
       # CLI flag: -metrics.target-queue-length
-      [targetqueuelen: <int> | default = 100000]
+      [target_queue_length: <int> | default = 100000]

       # Scale up capacity by this multiple
       # CLI flag: -metrics.scale-up-factor
-      [scaleupfactor: <float> | default = 1.3]
+      [scale_up_factor: <float> | default = 1.3]

       # Ignore throttling below this level (rate per second)
       # CLI flag: -metrics.ignore-throttle-below
-      [minthrottling: <float> | default = 1]
+      [ignore_throttle_below: <float> | default = 1]

       # query to fetch ingester queue length
       # CLI flag: -metrics.queue-length-query
-      [queuelengthquery: <string> | default = "sum(avg_over_time(cortex_ingester_flush_queue_length{job=\"cortex/ingester\"}[2m]))"]
+      [queue_length_query: <string> | default = "sum(avg_over_time(cortex_ingester_flush_queue_length{job=\"cortex/ingester\"}[2m]))"]

       # query to fetch throttle rates per table
       # CLI flag: -metrics.write-throttle-query
-      [throttlequery: <string> | default = "sum(rate(cortex_dynamo_throttled_total{operation=\"DynamoDB.BatchWriteItem\"}[1m])) by (table) > 0"]
+      [write_throttle_query: <string> | default = "sum(rate(cortex_dynamo_throttled_total{operation=\"DynamoDB.BatchWriteItem\"}[1m])) by (table) > 0"]

       # query to fetch write capacity usage per table
       # CLI flag: -metrics.usage-query
-      [usagequery: <string> | default = "sum(rate(cortex_dynamo_consumed_capacity_total{operation=\"DynamoDB.BatchWriteItem\"}[15m])) by (table) > 0"]
+      [write_usage_query: <string> | default = "sum(rate(cortex_dynamo_consumed_capacity_total{operation=\"DynamoDB.BatchWriteItem\"}[15m])) by (table) > 0"]

       # query to fetch read capacity usage per table
       # CLI flag: -metrics.read-usage-query
-      [readusagequery: <string> | default = "sum(rate(cortex_dynamo_consumed_capacity_total{operation=\"DynamoDB.QueryPages\"}[1h])) by (table) > 0"]
+      [read_usage_query: <string> | default = "sum(rate(cortex_dynamo_consumed_capacity_total{operation=\"DynamoDB.QueryPages\"}[1h])) by (table) > 0"]

       # query to fetch read errors per table
       # CLI flag: -metrics.read-error-query
-      [readerrorquery: <string> | default = "sum(increase(cortex_dynamo_failures_total{operation=\"DynamoDB.QueryPages\",error=\"ProvisionedThroughputExceededException\"}[1m])) by (table) > 0"]
+      [read_error_query: <string> | default = "sum(increase(cortex_dynamo_failures_total{operation=\"DynamoDB.QueryPages\",error=\"ProvisionedThroughputExceededException\"}[1m])) by (table) > 0"]

     # Number of chunks to group together to parallelise fetches (zero to
     # disable)
-    # CLI flag: -dynamodb.chunk.gang.size
-    [chunkgangsize: <int> | default = 10]
+    # CLI flag: -dynamodb.chunk-gang-size
+    [chunk_gang_size: <int> | default = 10]

     # Max number of chunk-get operations to start in parallel
-    # CLI flag: -dynamodb.chunk.get.max.parallelism
-    [chunkgetmaxparallelism: <int> | default = 32]
+    # CLI flag: -dynamodb.chunk.get-max-parallelism
+    [chunk_get_max_parallelism: <int> | default = 32]

     backoff_config:
       # Minimum delay when backing off.
       # CLI flag: -bigtable.backoff-min-period
-      [minbackoff: <duration> | default = 100ms]
+      [min_period: <duration> | default = 100ms]

       # Maximum delay when backing off.
       # CLI flag: -bigtable.backoff-max-period
-      [maxbackoff: <duration> | default = 10s]
+      [max_period: <duration> | default = 10s]

       # Number of times to backoff and retry before failing.
       # CLI flag: -bigtable.backoff-retries
-      [maxretries: <int> | default = 10]
+      [max_retries: <int> | default = 10]

   # If enabled, once a tables info is fetched, it is cached.
   # CLI flag: -bigtable.table-cache.enabled
-  [tablecacheenabled: <boolean> | default = true]
+  [table_cache_enabled: <boolean> | default = true]

   # Duration to cache tables before checking again.
   # CLI flag: -bigtable.table-cache.expiration
-  [tablecacheexpiration: <duration> | default = 30m0s]
+  [table_cache_expiration: <duration> | default = 30m0s]

 # Cache validity for active index entries. Should be no higher than
 # -ingester.max-chunk-idle.
 # CLI flag: -store.index-cache-validity
-[indexcachevalidity: <duration> | default = 5m0s]
+[index_cache_validity: <duration> | default = 5m0s]

### ingester_client_config

 grpc_client_config:
   backoff_config:
     # Minimum delay when backing off.
     # CLI flag: -ingester.client.backoff-min-period
-    [minbackoff: <duration> | default = 100ms]
+    [min_period: <duration> | default = 100ms]

     # Maximum delay when backing off.
     # CLI flag: -ingester.client.backoff-max-period
-    [maxbackoff: <duration> | default = 10s]
+    [max_period: <duration> | default = 10s]

     # Number of times to backoff and retry before failing.
     # CLI flag: -ingester.client.backoff-retries
-    [maxretries: <int> | default = 10]
+    [max_retries: <int> | default = 10]

### frontend_worker_config

-# Address of query frontend service.
+# Address of query frontend service, in host:port format.
 # CLI flag: -querier.frontend-address
-[address: <string> | default = ""]
+[frontend_address: <string> | default = ""]

 # How often to query DNS.
 # CLI flag: -querier.dns-lookup-period
-[dnslookupduration: <duration> | default = 10s]
+[dns_lookup_duration: <duration> | default = 10s]

 grpc_client_config:
   backoff_config:
     # Minimum delay when backing off.
     # CLI flag: -querier.frontend-client.backoff-min-period
-    [minbackoff: <duration> | default = 100ms]
+    [min_period: <duration> | default = 100ms]

     # Maximum delay when backing off.
     # CLI flag: -querier.frontend-client.backoff-max-period
-    [maxbackoff: <duration> | default = 10s]
+    [max_period: <duration> | default = 10s]

     # Number of times to backoff and retry before failing.
     # CLI flag: -querier.frontend-client.backoff-retries
-    [maxretries: <int> | default = 10]
+    [max_retries: <int> | default = 10]

### consul_config

 # ACL Token used to interact with Consul.
-# CLI flag: -<prefix>.consul.acltoken
-[acltoken: <string> | default = ""]
+# CLI flag: -<prefix>.consul.acl-token
+[acl_token: <string> | default = ""]

 # HTTP timeout when talking to Consul
 # CLI flag: -<prefix>.consul.client-timeout
-[httpclienttimeout: <duration> | default = 20s]
+[http_client_timeout: <duration> | default = 20s]

 # Enable consistent reads to Consul.
 # CLI flag: -<prefix>.consul.consistent-reads
-[consistentreads: <boolean> | default = true]
+[consistent_reads: <boolean> | default = false]

 # Rate limit when watching key or prefix in Consul, in requests per second. 0
 # disables the rate limit.
 # CLI flag: -<prefix>.consul.watch-rate-limit
-[watchkeyratelimit: <float> | default = 0]
+[watch_rate_limit: <float> | default = 1]

 # Burst size used in rate limit. Values less than 1 are treated as 1.
 # CLI flag: -<prefix>.consul.watch-burst-size
-[watchkeyburstsize: <int> | default = 1]
+[watch_burst_size: <int> | default = 1]


### configstore_config
 # URL of configs API server.
 # CLI flag: -<prefix>.configs.url
-[configsapiurl: <url> | default = ]
+[configs_api_url: <url> | default = ]

 # Timeout for requests to Weave Cloud configs service.
 # CLI flag: -<prefix>.configs.client-timeout
-[clienttimeout: <duration> | default = 5s]
+[client_timeout: <duration> | default = 5s]
```

## 0.7.0 / 2020-03-16

Cortex `0.7.0` is a major step forward the upcoming `1.0` release. In this release, we've got 164 contributions from 26 authors. Thanks to all contributors! ❤️

Please be aware that Cortex `0.7.0` introduces some **breaking changes**. You're encouraged to read all the `[CHANGE]` entries below before upgrading your Cortex cluster. In particular:

- Cleaned up some configuration options in preparation for the Cortex `1.0.0` release (see also the [annotated config file breaking changes](#annotated-config-file-breaking-changes) below):
  - Removed CLI flags support to configure the schema (see [how to migrate from flags to schema file](https://cortexmetrics.io/docs/configuration/schema-configuration/#migrating-from-flags-to-schema-file))
  - Renamed CLI flag `-config-yaml` to `-schema-config-file`
  - Removed CLI flag `-store.min-chunk-age` in favor of `-querier.query-store-after`. The corresponding YAML config option `ingestermaxquerylookback` has been renamed to [`query_ingesters_within`](https://cortexmetrics.io/docs/configuration/configuration-file/#querier-config)
  - Deprecated CLI flag `-frontend.cache-split-interval` in favor of `-querier.split-queries-by-interval`
  - Renamed the YAML config option `defaul_validity` to `default_validity`
  - Removed the YAML config option `config_store` (in the [`alertmanager YAML config`](https://cortexmetrics.io/docs/configuration/configuration-file/#alertmanager-config)) in favor of `store`
  - Removed the YAML config root block `configdb` in favor of [`configs`](https://cortexmetrics.io/docs/configuration/configuration-file/#configs-config). This change is also reflected in the following CLI flags renaming:
      * `-database.*` -> `-configs.database.*`
      * `-database.migrations` -> `-configs.database.migrations-dir`
  - Removed the fluentd-based billing infrastructure including the CLI flags:
      * `-distributor.enable-billing`
      * `-billing.max-buffered-events`
      * `-billing.retry-delay`
      * `-billing.ingester`
- Removed support for using denormalised tokens in the ring. Before upgrading, make sure your Cortex cluster is already running `v0.6.0` or an earlier version with `-ingester.normalise-tokens=true`

### Full changelog

* [CHANGE] Removed support for flags to configure schema. Further, the flag for specifying the config file (`-config-yaml`) has been deprecated. Please use `-schema-config-file`. See the [Schema Configuration documentation](https://cortexmetrics.io/docs/configuration/schema-configuration/) for more details on how to configure the schema using the YAML file. #2221
* [CHANGE] In the config file, the root level `config_store` config option has been moved to `alertmanager` > `store` > `configdb`. #2125
* [CHANGE] Removed unnecessary `frontend.cache-split-interval` in favor of `querier.split-queries-by-interval` both to reduce configuration complexity and guarantee alignment of these two configs. Starting from now, `-querier.cache-results` may only be enabled in conjunction with `-querier.split-queries-by-interval` (previously the cache interval default was `24h` so if you want to preserve the same behaviour you should set `-querier.split-queries-by-interval=24h`). #2040
* [CHANGE] Renamed Configs configuration options. #2187
  * configuration options
    * `-database.*` -> `-configs.database.*`
    * `-database.migrations` -> `-configs.database.migrations-dir`
  * config file
    * `configdb.uri:` -> `configs.database.uri:`
    * `configdb.migrationsdir:` -> `configs.database.migrations_dir:`
    * `configdb.passwordfile:` -> `configs.database.password_file:`
* [CHANGE] Moved `-store.min-chunk-age` to the Querier config as `-querier.query-store-after`, allowing the store to be skipped during query time if the metrics wouldn't be found. The YAML config option `ingestermaxquerylookback` has been renamed to `query_ingesters_within` to match its CLI flag. #1893
* [CHANGE] Renamed the cache configuration setting `defaul_validity` to `default_validity`. #2140
* [CHANGE] Remove fluentd-based billing infrastructure and flags such as `-distributor.enable-billing`. #1491
* [CHANGE] Removed remaining support for using denormalised tokens in the ring. If you're still running ingesters with denormalised tokens (Cortex 0.4 or earlier, with `-ingester.normalise-tokens=false`), such ingesters will now be completely invisible to distributors and need to be either switched to Cortex 0.6.0 or later, or be configured to use normalised tokens. #2034
* [CHANGE] The frontend http server will now send 502 in case of deadline exceeded and 499 if the user requested cancellation. #2156
* [CHANGE] We now enforce queries to be up to `-querier.max-query-into-future` into the future (defaults to 10m). #1929
  * `-store.min-chunk-age` has been removed
  * `-querier.query-store-after` has been added in it's place.
* [CHANGE] Removed unused `/validate_expr endpoint`. #2152
* [CHANGE] Updated Prometheus dependency to v2.16.0. This Prometheus version uses Active Query Tracker to limit concurrent queries. In order to keep `-querier.max-concurrent` working, Active Query Tracker is enabled by default, and is configured to store its data to `active-query-tracker` directory (relative to current directory when Cortex started). This can be changed by using `-querier.active-query-tracker-dir` option. Purpose of Active Query Tracker is to log queries that were running when Cortex crashes. This logging happens on next Cortex start. #2088
* [CHANGE] Default to BigChunk encoding; may result in slightly higher disk usage if many timeseries have a constant value, but should generally result in fewer, bigger chunks. #2207
* [CHANGE] WAL replays are now done while the rest of Cortex is starting, and more specifically, when HTTP server is running. This makes it possible to scrape metrics during WAL replays. Applies to both chunks and experimental blocks storage. #2222
* [CHANGE] Cortex now has `/ready` probe for all services, not just ingester and querier as before. In single-binary mode, /ready reports 204 only if all components are running properly. #2166
* [CHANGE] If you are vendoring Cortex and use its components in your project, be aware that many Cortex components no longer start automatically when they are created. You may want to review PR and attached document. #2166
* [CHANGE] Experimental TSDB: the querier in-memory index cache used by the experimental blocks storage shifted from per-tenant to per-querier. The `-experimental.tsdb.bucket-store.index-cache-size-bytes` now configures the per-querier index cache max size instead of a per-tenant cache and its default has been increased to 1GB. #2189
* [CHANGE] Experimental TSDB: TSDB head compaction interval and concurrency is now configurable (defaults to 1 min interval and 5 concurrent head compactions). New options: `-experimental.tsdb.head-compaction-interval` and `-experimental.tsdb.head-compaction-concurrency`. #2172
* [CHANGE] Experimental TSDB: switched the blocks storage index header to the binary format. This change is expected to have no visible impact, except lower startup times and memory usage in the queriers. It's possible to switch back to the old JSON format via the flag `-experimental.tsdb.bucket-store.binary-index-header-enabled=false`. #2223
* [CHANGE] Experimental Memberlist KV store can now be used in single-binary Cortex. Attempts to use it previously would fail with panic. This change also breaks existing binary protocol used to exchange gossip messages, so this version will not be able to understand gossiped Ring when used in combination with the previous version of Cortex. Easiest way to upgrade is to shutdown old Cortex installation, and restart it with new version. Incremental rollout works too, but with reduced functionality until all components run the same version. #2016
* [FEATURE] Added a read-only local alertmanager config store using files named corresponding to their tenant id. #2125
* [FEATURE] Added flag `-experimental.ruler.enable-api` to enable the ruler api which implements the Prometheus API `/api/v1/rules` and `/api/v1/alerts` endpoints under the configured `-http.prefix`. #1999
* [FEATURE] Added sharding support to compactor when using the experimental TSDB blocks storage. #2113
* [FEATURE] Added ability to override YAML config file settings using environment variables. #2147
  * `-config.expand-env`
* [FEATURE] Added flags to disable Alertmanager notifications methods. #2187
  * `-configs.notifications.disable-email`
  * `-configs.notifications.disable-webhook`
* [FEATURE] Add /config HTTP endpoint which exposes the current Cortex configuration as YAML. #2165
* [FEATURE] Allow Prometheus remote write directly to ingesters. #1491
* [FEATURE] Introduced new standalone service `query-tee` that can be used for testing purposes to send the same Prometheus query to multiple backends (ie. two Cortex clusters ingesting the same metrics) and compare the performances. #2203
* [FEATURE] Fan out parallelizable queries to backend queriers concurrently. #1878
  * `querier.parallelise-shardable-queries` (bool)
  * Requires a shard-compatible schema (v10+)
  * This causes the number of traces to increase accordingly.
  * The query-frontend now requires a schema config to determine how/when to shard queries, either from a file or from flags (i.e. by the `config-yaml` CLI flag). This is the same schema config the queriers consume. The schema is only required to use this option.
  * It's also advised to increase downstream concurrency controls as well:
    * `querier.max-outstanding-requests-per-tenant`
    * `querier.max-query-parallelism`
    * `querier.max-concurrent`
    * `server.grpc-max-concurrent-streams` (for both query-frontends and queriers)
* [FEATURE] Added user sub rings to distribute users to a subset of ingesters. #1947
  * `-experimental.distributor.user-subring-size`
* [FEATURE] Add flag `-experimental.tsdb.stripe-size` to expose TSDB stripe size option. #2185
* [FEATURE] Experimental Delete Series: Added support for Deleting Series with Prometheus style API. Needs to be enabled first by setting `-purger.enable` to `true`. Deletion only supported when using `boltdb` and `filesystem` as index and object store respectively. Support for other stores to follow in separate PRs #2103
* [ENHANCEMENT] Alertmanager: Expose Per-tenant alertmanager metrics #2124
* [ENHANCEMENT] Add `status` label to `cortex_alertmanager_configs` metric to gauge the number of valid and invalid configs. #2125
* [ENHANCEMENT] Cassandra Authentication: added the `custom_authenticators` config option that allows users to authenticate with cassandra clusters using password authenticators that are not approved by default in [gocql](https://github.com/gocql/gocql/blob/81b8263d9fe526782a588ef94d3fa5c6148e5d67/conn.go#L27) #2093
* [ENHANCEMENT] Cassandra Storage: added `max_retries`, `retry_min_backoff` and `retry_max_backoff` configuration options to enable retrying recoverable errors. #2054
* [ENHANCEMENT] Allow to configure HTTP and gRPC server listen address, maximum number of simultaneous connections and connection keepalive settings.
  * `-server.http-listen-address`
  * `-server.http-conn-limit`
  * `-server.grpc-listen-address`
  * `-server.grpc-conn-limit`
  * `-server.grpc.keepalive.max-connection-idle`
  * `-server.grpc.keepalive.max-connection-age`
  * `-server.grpc.keepalive.max-connection-age-grace`
  * `-server.grpc.keepalive.time`
  * `-server.grpc.keepalive.timeout`
* [ENHANCEMENT] PostgreSQL: Bump up `github.com/lib/pq` from `v1.0.0` to `v1.3.0` to support PostgreSQL SCRAM-SHA-256 authentication. #2097
* [ENHANCEMENT] Cassandra Storage: User no longer need `CREATE` privilege on `<all keyspaces>` if given keyspace exists. #2032
* [ENHANCEMENT] Cassandra Storage: added `password_file` configuration options to enable reading Cassandra password from file. #2096
* [ENHANCEMENT] Configs API: Allow GET/POST configs in YAML format. #2181
* [ENHANCEMENT] Background cache writes are batched to improve parallelism and observability. #2135
* [ENHANCEMENT] Add automatic repair for checkpoint and WAL. #2105
* [ENHANCEMENT] Support `lastEvaluation` and `evaluationTime` in `/api/v1/rules` endpoints and make order of groups stable. #2196
* [ENHANCEMENT] Skip expired requests in query-frontend scheduling. #2082
* [ENHANCEMENT] Add ability to configure gRPC keepalive settings. #2066
* [ENHANCEMENT] Experimental TSDB: Export TSDB Syncer metrics from Compactor component, they are prefixed with `cortex_compactor_`. #2023
* [ENHANCEMENT] Experimental TSDB: Added dedicated flag `-experimental.tsdb.bucket-store.tenant-sync-concurrency` to configure the maximum number of concurrent tenants for which blocks are synched. #2026
* [ENHANCEMENT] Experimental TSDB: Expose metrics for objstore operations (prefixed with `cortex_<component>_thanos_objstore_`, component being one of `ingester`, `querier` and `compactor`). #2027
* [ENHANCEMENT] Experimental TSDB: Added support for Azure Storage to be used for block storage, in addition to S3 and GCS. #2083
* [ENHANCEMENT] Experimental TSDB: Reduced memory allocations in the ingesters when using the experimental blocks storage. #2057
* [ENHANCEMENT] Experimental Memberlist KV: expose `-memberlist.gossip-to-dead-nodes-time` and `-memberlist.dead-node-reclaim-time` options to control how memberlist library handles dead nodes and name reuse. #2131
* [BUGFIX] Alertmanager: fixed panic upon applying a new config, caused by duplicate metrics registration in the `NewPipelineBuilder` function. #211
* [BUGFIX] Azure Blob ChunkStore: Fixed issue causing `invalid chunk checksum` errors. #2074
* [BUGFIX] The gauge `cortex_overrides_last_reload_successful` is now only exported by components that use a `RuntimeConfigManager`. Previously, for components that do not initialize a `RuntimeConfigManager` (such as the compactor) the gauge was initialized with 0 (indicating error state) and then never updated, resulting in a false-negative permanent error state. #2092
* [BUGFIX] Fixed WAL metric names, added the `cortex_` prefix.
* [BUGFIX] Restored histogram `cortex_configs_request_duration_seconds` #2138
* [BUGFIX] Fix wrong syntax for `url` in config-file-reference. #2148
* [BUGFIX] Fixed some 5xx status code returned by the query-frontend when they should actually be 4xx. #2122
* [BUGFIX] Fixed leaked goroutines in the querier. #2070
* [BUGFIX] Experimental TSDB: fixed `/all_user_stats` and `/api/prom/user_stats` endpoints when using the experimental TSDB blocks storage. #2042
* [BUGFIX] Experimental TSDB: fixed ruler to correctly work with the experimental TSDB blocks storage. #2101

### Changes to denormalised tokens in the ring

Cortex 0.4.0 is the last version that can *write* denormalised tokens. Cortex 0.5.0 and above always write normalised tokens.

Cortex 0.6.0 is the last version that can *read* denormalised tokens. Starting with Cortex 0.7.0 only normalised tokens are supported, and ingesters writing denormalised tokens to the ring (running Cortex 0.4.0 or earlier with `-ingester.normalise-tokens=false`) are ignored by distributors. Such ingesters should either switch to using normalised tokens, or be upgraded to Cortex 0.5.0 or later.

### Known issues

- The gRPC streaming for ingesters doesn't work when using the experimental TSDB blocks storage. Please do not enable `-querier.ingester-streaming` if you're using the TSDB blocks storage. If you want to enable it, you can build Cortex from `master` given the issue has been fixed after Cortex `0.7` branch has been cut and the fix wasn't included in the `0.7` because related to an experimental feature.

### Annotated config file breaking changes

In this section you can find a config file diff showing the breaking changes introduced in Cortex `0.7`. You can also find the [full configuration file reference doc](https://cortexmetrics.io/docs/configuration/configuration-file/) in the website.

 ```diff
### Root level config

 # "configdb" has been moved to "alertmanager > store > configdb".
-[configdb: <configdb_config>]

 # "config_store" has been renamed to "configs".
-[config_store: <configstore_config>]
+[configs: <configs_config>]


### `distributor_config`

 # The support to hook an external billing system has been removed.
-[enable_billing: <boolean> | default = false]
-billing:
-  [maxbufferedevents: <int> | default = 1024]
-  [retrydelay: <duration> | default = 500ms]
-  [ingesterhostport: <string> | default = "localhost:24225"]


### `querier_config`

 # "ingestermaxquerylookback" has been renamed to "query_ingesters_within".
-[ingestermaxquerylookback: <duration> | default = 0s]
+[query_ingesters_within: <duration> | default = 0s]


### `queryrange_config`

results_cache:
  cache:
     # "defaul_validity" has been renamed to "default_validity".
-    [defaul_validity: <duration> | default = 0s]
+    [default_validity: <duration> | default = 0s]

   # "cache_split_interval" has been deprecated in favor of "split_queries_by_interval".
-  [cache_split_interval: <duration> | default = 24h0m0s]


### `alertmanager_config`

# The "store" config block has been added. This includes "configdb" which previously
# was the "configdb" root level config block.
+store:
+  [type: <string> | default = "configdb"]
+  [configdb: <configstore_config>]
+  local:
+    [path: <string> | default = ""]


### `storage_config`

index_queries_cache_config:
   # "defaul_validity" has been renamed to "default_validity".
-  [defaul_validity: <duration> | default = 0s]
+  [default_validity: <duration> | default = 0s]


### `chunk_store_config`

chunk_cache_config:
   # "defaul_validity" has been renamed to "default_validity".
-  [defaul_validity: <duration> | default = 0s]
+  [default_validity: <duration> | default = 0s]

write_dedupe_cache_config:
   # "defaul_validity" has been renamed to "default_validity".
-  [defaul_validity: <duration> | default = 0s]
+  [default_validity: <duration> | default = 0s]

 # "min_chunk_age" has been removed in favor of "querier > query_store_after".
-[min_chunk_age: <duration> | default = 0s]


### `configs_config`

-# "uri" has been moved to "database > uri".
-[uri: <string> | default = "postgres://postgres@configs-db.weave.local/configs?sslmode=disable"]

-# "migrationsdir" has been moved to "database > migrations_dir".
-[migrationsdir: <string> | default = ""]

-# "passwordfile" has been moved to "database > password_file".
-[passwordfile: <string> | default = ""]

+database:
+  [uri: <string> | default = "postgres://postgres@configs-db.weave.local/configs?sslmode=disable"]
+  [migrations_dir: <string> | default = ""]
+  [password_file: <string> | default = ""]
```

## 0.6.1 / 2020-02-05

* [BUGFIX] Fixed parsing of the WAL configuration when specified in the YAML config file. #2071

## 0.6.0 / 2020-01-28

Note that the ruler flags need to be changed in this upgrade. You're moving from a single node ruler to something that might need to be sharded.
Further, if you're using the configs service, we've upgraded the migration library and this requires some manual intervention. See full instructions below to upgrade your PostgreSQL.

* [CHANGE] The frontend component now does not cache results if it finds a `Cache-Control` header and if one of its values is `no-store`. #1974
* [CHANGE] Flags changed with transition to upstream Prometheus rules manager:
  * `-ruler.client-timeout` is now `ruler.configs.client-timeout` in order to match `ruler.configs.url`.
  * `-ruler.group-timeout`has been removed.
  * `-ruler.num-workers` has been removed.
  * `-ruler.rule-path` has been added to specify where the prometheus rule manager will sync rule files.
  * `-ruler.storage.type` has beem added to specify the rule store backend type, currently only the configdb.
  * `-ruler.poll-interval` has been added to specify the interval in which to poll new rule groups.
  * `-ruler.evaluation-interval` default value has changed from `15s` to `1m` to match the default evaluation interval in Prometheus.
  * Ruler sharding requires a ring which can be configured via the ring flags prefixed by `ruler.ring.`. #1987
* [CHANGE] Use relative links from /ring page to make it work when used behind reverse proxy. #1896
* [CHANGE] Deprecated `-distributor.limiter-reload-period` flag. #1766
* [CHANGE] Ingesters now write only normalised tokens to the ring, although they can still read denormalised tokens used by other ingesters. `-ingester.normalise-tokens` is now deprecated, and ignored. If you want to switch back to using denormalised tokens, you need to downgrade to Cortex 0.4.0. Previous versions don't handle claiming tokens from normalised ingesters correctly. #1809
* [CHANGE] Overrides mechanism has been renamed to "runtime config", and is now separate from limits. Runtime config is simply a file that is reloaded by Cortex every couple of seconds. Limits and now also multi KV use this mechanism.<br />New arguments were introduced: `-runtime-config.file` (defaults to empty) and `-runtime-config.reload-period` (defaults to 10 seconds), which replace previously used `-limits.per-user-override-config` and `-limits.per-user-override-period` options. Old options are still used if `-runtime-config.file` is not specified. This change is also reflected in YAML configuration, where old `limits.per_tenant_override_config` and `limits.per_tenant_override_period` fields are replaced with `runtime_config.file` and `runtime_config.period` respectively. #1749
* [CHANGE] Cortex now rejects data with duplicate labels. Previously, such data was accepted, with duplicate labels removed with only one value left. #1964
* [CHANGE] Changed the default value for `-distributor.ha-tracker.prefix` from `collectors/` to `ha-tracker/` in order to not clash with other keys (ie. ring) stored in the same key-value store. #1940
* [FEATURE] Experimental: Write-Ahead-Log added in ingesters for more data reliability against ingester crashes. #1103
  * `--ingester.wal-enabled`: Setting this to `true` enables writing to WAL during ingestion.
  * `--ingester.wal-dir`: Directory where the WAL data should be stored and/or recovered from.
  * `--ingester.checkpoint-enabled`: Set this to `true` to enable checkpointing of in-memory chunks to disk.
  * `--ingester.checkpoint-duration`: This is the interval at which checkpoints should be created.
  * `--ingester.recover-from-wal`: Set this to `true` to recover data from an existing WAL.
  * For more information, please checkout the ["Ingesters with WAL" guide](https://cortexmetrics.io/docs/guides/ingesters-with-wal/).
* [FEATURE] The distributor can now drop labels from samples (similar to the removal of the replica label for HA ingestion) per user via the `distributor.drop-label` flag. #1726
* [FEATURE] Added flag `debug.mutex-profile-fraction` to enable mutex profiling #1969
* [FEATURE] Added `global` ingestion rate limiter strategy. Deprecated `-distributor.limiter-reload-period` flag. #1766
* [FEATURE] Added support for Microsoft Azure blob storage to be used for storing chunk data. #1913
* [FEATURE] Added readiness probe endpoint`/ready` to queriers. #1934
* [FEATURE] Added "multi" KV store that can interact with two other KV stores, primary one for all reads and writes, and secondary one, which only receives writes. Primary/secondary store can be modified in runtime via runtime-config mechanism (previously "overrides"). #1749
* [FEATURE] Added support to store ring tokens to a file and read it back on startup, instead of generating/fetching the tokens to/from the ring. This feature can be enabled with the flag `-ingester.tokens-file-path`. #1750
* [FEATURE] Experimental TSDB: Added `/series` API endpoint support with TSDB blocks storage. #1830
* [FEATURE] Experimental TSDB: Added TSDB blocks `compactor` component, which iterates over users blocks stored in the bucket and compact them according to the configured block ranges. #1942
* [ENHANCEMENT] metric `cortex_ingester_flush_reasons` gets a new `reason` value: `Spread`, when `-ingester.spread-flushes` option is enabled. #1978
* [ENHANCEMENT] Added `password` and `enable_tls` options to redis cache configuration. Enables usage of Microsoft Azure Cache for Redis service. #1923
* [ENHANCEMENT] Upgraded Kubernetes API version for deployments from `extensions/v1beta1` to `apps/v1`. #1941
* [ENHANCEMENT] Experimental TSDB: Open existing TSDB on startup to prevent ingester from becoming ready before it can accept writes. The max concurrency is set via `--experimental.tsdb.max-tsdb-opening-concurrency-on-startup`. #1917
* [ENHANCEMENT] Experimental TSDB: Querier now exports aggregate metrics from Thanos bucket store and in memory index cache (many metrics to list, but all have `cortex_querier_bucket_store_` or `cortex_querier_blocks_index_cache_` prefix). #1996
* [ENHANCEMENT] Experimental TSDB: Improved multi-tenant bucket store. #1991
  * Allowed to configure the blocks sync interval via `-experimental.tsdb.bucket-store.sync-interval` (0 disables the sync)
  * Limited the number of tenants concurrently synched by `-experimental.tsdb.bucket-store.block-sync-concurrency`
  * Renamed `cortex_querier_sync_seconds` metric to `cortex_querier_blocks_sync_seconds`
  * Track `cortex_querier_blocks_sync_seconds` metric for the initial sync too
* [BUGFIX] Fixed unnecessary CAS operations done by the HA tracker when the jitter is enabled. #1861
* [BUGFIX] Fixed ingesters getting stuck in a LEAVING state after coming up from an ungraceful exit. #1921
* [BUGFIX] Reduce memory usage when ingester Push() errors. #1922
* [BUGFIX] Table Manager: Fixed calculation of expected tables and creation of tables from next active schema considering grace period. #1976
* [BUGFIX] Experimental TSDB: Fixed ingesters consistency during hand-over when using experimental TSDB blocks storage. #1854 #1818
* [BUGFIX] Experimental TSDB: Fixed metrics when using experimental TSDB blocks storage. #1981 #1982 #1990 #1983
* [BUGFIX] Experimental memberlist: Use the advertised address when sending packets to other peers of the Gossip memberlist. #1857
* [BUGFIX] Experimental TSDB: Fixed incorrect query results introduced in #2604 caused by a buffer incorrectly reused while iterating samples. #2697

### Upgrading PostgreSQL (if you're using configs service)

Reference: <https://github.com/golang-migrate/migrate/tree/master/database/postgres#upgrading-from-v1>

1. Install the migrate package cli tool: <https://github.com/golang-migrate/migrate/tree/master/cmd/migrate#installation>
2. Drop the `schema_migrations` table: `DROP TABLE schema_migrations;`.
2. Run the migrate command:

```bash
migrate  -path <absolute_path_to_cortex>/cmd/cortex/migrations -database postgres://localhost:5432/database force 2
```

### Known issues

- The `cortex_prometheus_rule_group_last_evaluation_timestamp_seconds` metric, tracked by the ruler, is not unregistered for rule groups not being used anymore. This issue will be fixed in the next Cortex release (see [2033](https://github.com/cortexproject/cortex/issues/2033)).

- Write-Ahead-Log (WAL) does not have automatic repair of corrupt checkpoint or WAL segments, which is possible if ingester crashes abruptly or the underlying disk corrupts. Currently the only way to resolve this is to manually delete the affected checkpoint and/or WAL segments. Automatic repair will be added in the future releases.

## 0.4.0 / 2019-12-02

* [CHANGE] The frontend component has been refactored to be easier to reuse. When upgrading the frontend, cache entries will be discarded and re-created with the new protobuf schema. #1734
* [CHANGE] Removed direct DB/API access from the ruler. `-ruler.configs.url` has been now deprecated. #1579
* [CHANGE] Removed `Delta` encoding. Any old chunks with `Delta` encoding cannot be read anymore. If `ingester.chunk-encoding` is set to `Delta` the ingester will fail to start. #1706
* [CHANGE] Setting `-ingester.max-transfer-retries` to 0 now disables hand-over when ingester is shutting down. Previously, zero meant infinite number of attempts. #1771
* [CHANGE] `dynamo` has been removed as a valid storage name to make it consistent for all components. `aws` and `aws-dynamo` remain as valid storage names.
* [CHANGE/FEATURE] The frontend split and cache intervals can now be configured using the respective flag `--querier.split-queries-by-interval` and `--frontend.cache-split-interval`.
  * If `--querier.split-queries-by-interval` is not provided request splitting is disabled by default.
  * __`--querier.split-queries-by-day` is still accepted for backward compatibility but has been deprecated. You should now use `--querier.split-queries-by-interval`. We recommend a to use a multiple of 24 hours.__
* [FEATURE] Global limit on the max series per user and metric #1760
  * `-ingester.max-global-series-per-user`
  * `-ingester.max-global-series-per-metric`
  * Requires `-distributor.replication-factor` and `-distributor.shard-by-all-labels` set for the ingesters too
* [FEATURE] Flush chunks with stale markers early with `ingester.max-stale-chunk-idle`. #1759
* [FEATURE] EXPERIMENTAL: Added new KV Store backend based on memberlist library. Components can gossip about tokens and ingester states, instead of using Consul or Etcd. #1721
* [FEATURE] EXPERIMENTAL: Use TSDB in the ingesters & flush blocks to S3/GCS ala Thanos. This will let us use an Object Store more efficiently and reduce costs. #1695
* [FEATURE] Allow Query Frontend to log slow queries with `frontend.log-queries-longer-than`. #1744
* [FEATURE] Add HTTP handler to trigger ingester flush & shutdown - used when running as a stateful set with the WAL enabled.  #1746
* [FEATURE] EXPERIMENTAL: Added GCS support to TSDB blocks storage. #1772
* [ENHANCEMENT] Reduce memory allocations in the write path. #1706
* [ENHANCEMENT] Consul client now follows recommended practices for blocking queries wrt returned Index value. #1708
* [ENHANCEMENT] Consul client can optionally rate-limit itself during Watch (used e.g. by ring watchers) and WatchPrefix (used by HA feature) operations. Rate limiting is disabled by default. New flags added: `--consul.watch-rate-limit`, and `--consul.watch-burst-size`. #1708
* [ENHANCEMENT] Added jitter to HA deduping heartbeats, configure using `distributor.ha-tracker.update-timeout-jitter-max` #1534
* [ENHANCEMENT] Add ability to flush chunks with stale markers early. #1759
* [BUGFIX] Stop reporting successful actions as 500 errors in KV store metrics. #1798
* [BUGFIX] Fix bug where duplicate labels can be returned through metadata APIs. #1790
* [BUGFIX] Fix reading of old, v3 chunk data. #1779
* [BUGFIX] Now support IAM roles in service accounts in AWS EKS. #1803
* [BUGFIX] Fixed duplicated series returned when querying both ingesters and store with the experimental TSDB blocks storage. #1778

In this release we updated the following dependencies:

- gRPC v1.25.0  (resulted in a drop of 30% CPU usage when compression is on)
- jaeger-client v2.20.0
- aws-sdk-go to v1.25.22

## 0.3.0 / 2019-10-11

This release adds support for Redis as an alternative to Memcached, and also includes many optimisations which reduce CPU and memory usage.

* [CHANGE] Gauge metrics were renamed to drop the `_total` suffix. #1685
  * In Alertmanager, `alertmanager_configs_total` is now `alertmanager_configs`
  * In Ruler, `scheduler_configs_total` is now `scheduler_configs`
  * `scheduler_groups_total` is now `scheduler_groups`.
* [CHANGE] `--alertmanager.configs.auto-slack-root` flag was dropped as auto Slack root is not supported anymore. #1597
* [CHANGE] In table-manager, default DynamoDB capacity was reduced from 3,000 units to 1,000 units. We recommend you do not run with the defaults: find out what figures are needed for your environment and set that via `-dynamodb.periodic-table.write-throughput` and `-dynamodb.chunk-table.write-throughput`.
* [FEATURE] Add Redis support for caching #1612
* [FEATURE] Allow spreading chunk writes across multiple S3 buckets #1625
* [FEATURE] Added `/shutdown` endpoint for ingester to shutdown all operations of the ingester. #1746
* [ENHANCEMENT] Upgraded Prometheus to 2.12.0 and Alertmanager to 0.19.0. #1597
* [ENHANCEMENT] Cortex is now built with Go 1.13 #1675, #1676, #1679
* [ENHANCEMENT] Many optimisations, mostly impacting ingester and querier: #1574, #1624, #1638, #1644, #1649, #1654, #1702

Full list of changes: <https://github.com/cortexproject/cortex/compare/v0.2.0...v0.3.0>

## 0.2.0 / 2019-09-05

This release has several exciting features, the most notable of them being setting `-ingester.spread-flushes` to potentially reduce your storage space by upto 50%.

* [CHANGE] Flags changed due to changes upstream in Prometheus Alertmanager #929:
  * `alertmanager.mesh.listen-address` is now `cluster.listen-address`
  * `alertmanager.mesh.peer.host` and `alertmanager.mesh.peer.service` can be replaced by `cluster.peer`
  * `alertmanager.mesh.hardware-address`, `alertmanager.mesh.nickname`, `alertmanager.mesh.password`, and `alertmanager.mesh.peer.refresh-interval` all disappear.
* [CHANGE] --claim-on-rollout flag deprecated; feature is now always on #1566
* [CHANGE] Retention period must now be a multiple of periodic table duration #1564
* [CHANGE] The value for the name label for the chunks memcache in all `cortex_cache_` metrics is now `chunksmemcache` (before it was `memcache`) #1569
* [FEATURE] Makes the ingester flush each timeseries at a specific point in the max-chunk-age cycle with `-ingester.spread-flushes`. This means multiple replicas of a chunk are very likely to contain the same contents which cuts chunk storage space by up to 66%. #1578
* [FEATURE] Make minimum number of chunk samples configurable per user #1620
* [FEATURE] Honor HTTPS for custom S3 URLs #1603
* [FEATURE] You can now point the query-frontend at a normal Prometheus for parallelisation and caching #1441
* [FEATURE] You can now specify `http_config` on alert receivers #929
* [FEATURE] Add option to use jump hashing to load balance requests to memcached #1554
* [FEATURE] Add status page for HA tracker to distributors #1546
* [FEATURE] The distributor ring page is now easier to read with alternate rows grayed out #1621

## 0.1.0 / 2019-08-07

* [CHANGE] HA Tracker flags were renamed to provide more clarity #1465
  * `distributor.accept-ha-labels` is now `distributor.ha-tracker.enable`
  * `distributor.accept-ha-samples` is now `distributor.ha-tracker.enable-for-all-users`
  * `ha-tracker.replica` is now `distributor.ha-tracker.replica`
  * `ha-tracker.cluster` is now `distributor.ha-tracker.cluster`
* [FEATURE] You can specify "heap ballast" to reduce Go GC Churn #1489
* [BUGFIX] HA Tracker no longer always makes a request to Consul/Etcd when a request is not from the active replica #1516
* [BUGFIX] Queries are now correctly cancelled by the query-frontend #1508<|MERGE_RESOLUTION|>--- conflicted
+++ resolved
@@ -25,11 +25,8 @@
 * [ENHANCEMENT] Ingester: Add link to renew 10% of the ingesters tokens in the admin page. #6063
 * [ENHANCEMENT] Ruler: Add support for filtering by `state` and `health` field on Rules API. #6040
 * [ENHANCEMENT] Ruler: Add support for filtering by `match` field on Rules API. #6083
-<<<<<<< HEAD
+* [ENHANCEMENT] Distributor: Reduce memory usage when error volume is high. #6095
 * [ENHANCEMENT] Compactor: Centralize metrics used by compactor and add user label to compactor metrics. #6096
-=======
-* [ENHANCEMENT] Distributor: Reduce memory usage when error volume is high. #6095
->>>>>>> a3fedc80
 * [ENHANCEMENT] Compactor: Add unique execution ID for each compaction cycle in log for easy debugging. #6097
 * [BUGFIX] Configsdb: Fix endline issue in db password. #5920
 * [BUGFIX] Ingester: Fix `user` and `type` labels for the `cortex_ingester_tsdb_head_samples_appended_total` TSDB metric. #5952
