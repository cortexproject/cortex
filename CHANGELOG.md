# Changelog

## master / unreleased

* [CHANGE] Querier / ruler: deprecated `-store.query-chunk-limit` CLI flag (and its respective YAML config option `max_chunks_per_query`) in favour of `-querier.max-fetched-chunks-per-query` (and its respective YAML config option `max_fetched_chunks_per_query`). The new limit specifies the maximum number of chunks that can be fetched in a single query from ingesters and long-term storage: the total number of actual fetched chunks could be 2x the limit, being independently applied when querying ingesters and long-term storage. #4125
* [CHANGE] Alertmanager: allowed to configure the experimental receivers firewall on a per-tenant basis. The following CLI flags (and their respective YAML config options) have been changed and moved to the limits config section: #4143
  - `-alertmanager.receivers-firewall.block.cidr-networks` renamed to `-alertmanager.receivers-firewall-block-cidr-networks`
  - `-alertmanager.receivers-firewall.block.private-addresses` renamed to `-alertmanager.receivers-firewall-block-private-addresses`
* [CHANGE] Change default value of `-server.grpc.keepalive.min-time-between-pings` to `10s` and `-server.grpc.keepalive.ping-without-stream-allowed` to `true`. #4168
* [FEATURE] Querier: Added new `-querier.max-fetched-series-per-query` flag. When Cortex is running with blocks storage, the max series per query limit is enforced in the querier and applies to unique series received from ingesters and store-gateway (long-term storage). #4179
* [FEATURE] Alertmanager: Added rate-limits to notifiers. Rate limits used by all integrations can be configured using `-alertmanager.notification-rate-limit`, while per-integration rate limits can be specified via `-alertmanager.notification-rate-limit-per-integration` parameter. Both shared and per-integration limits can be overwritten using overrides mechanism. These limits are applied on individual (per-tenant) alertmanagers. Rate-limited notifications are failed notifications. It is possible to monitor rate-limited notifications via new `cortex_alertmanager_notification_rate_limited_total` metric. #4135 #4163
* [FEATURE] Alertmanager: Added `-alertmanager.max-config-size-bytes` limit to control size of configuration files that Cortex users can upload to Alertmanager via API. This limit is configurable per-tenant. #4201
* [FEATURE] Alertmanager: Added `-alertmanager.max-templates-count` and `-alertmanager.max-template-size-bytes` options to control number and size of templates uploaded to Alertmanager via API. These limits are configurable per-tenant. #4223
* [FEATURE] Added flag `-debug.block-profile-rate` to enable goroutine blocking events profiling. #4217
* [ENHANCEMENT] Alertmanager: introduced new metrics to monitor operation when using `-alertmanager.sharding-enabled`: #4149
  * `cortex_alertmanager_state_fetch_replica_state_total`
  * `cortex_alertmanager_state_fetch_replica_state_failed_total`
  * `cortex_alertmanager_state_initial_sync_total`
  * `cortex_alertmanager_state_initial_sync_completed_total`
  * `cortex_alertmanager_state_initial_sync_duration_seconds`
  * `cortex_alertmanager_state_persist_total`
  * `cortex_alertmanager_state_persist_failed_total`
* [ENHANCEMENT] Blocks storage: support ingesting exemplars.  Enabled by setting new CLI flag `-blocks-storage.tsdb.max-exemplars=<n>` or config option `blocks_storage.tsdb.max_exemplars` to positive value. #4124
* [ENHANCEMENT] Distributor: Added distributors ring status section in the admin page. #4151
* [ENHANCEMENT] Added zone-awareness support to alertmanager for use when sharding is enabled. When zone-awareness is enabled, alerts will be replicated across availability zones. #4204
* [ENHANCEMENT] Added `tenant_ids` tag to tracing spans #4147
* [BUGFIX] Purger: fix `Invalid null value in condition for column range` caused by `nil` value in range for WriteBatch query. #4128
* [BUGFIX] Ingester: fixed infrequent panic caused by a race condition between TSDB mmap-ed head chunks truncation and queries. #4176
* [BUGFIX] Ruler: fix `/ruler/rule_groups` endpoint doesn't work when used with object store. #4182

## Blocksconvert

* [ENHANCEMENT] Scanner: add support for DynamoDB (v9 schema only). #3828

## 1.9.0 / 2021-05-14

* [CHANGE] Alertmanager now removes local files after Alertmanager is no longer running for removed or resharded user. #3910
* [CHANGE] Alertmanager now stores local files in per-tenant folders. Files stored by Alertmanager previously are migrated to new hierarchy. Support for this migration will be removed in Cortex 1.11. #3910
* [CHANGE] Ruler: deprecated `-ruler.storage.*` CLI flags (and their respective YAML config options) in favour of `-ruler-storage.*`. The deprecated config will be removed in Cortex 1.11. #3945
* [CHANGE] Alertmanager: deprecated `-alertmanager.storage.*` CLI flags (and their respective YAML config options) in favour of `-alertmanager-storage.*`. This change doesn't apply to `alertmanager.storage.path` and `alertmanager.storage.retention`. The deprecated config will be removed in Cortex 1.11. #4002
* [CHANGE] Alertmanager: removed `-cluster.` CLI flags deprecated in Cortex 1.7. The new config options to use are: #3946
  * `-alertmanager.cluster.listen-address` instead of `-cluster.listen-address`
  * `-alertmanager.cluster.advertise-address` instead of `-cluster.advertise-address`
  * `-alertmanager.cluster.peers` instead of `-cluster.peer`
  * `-alertmanager.cluster.peer-timeout` instead of `-cluster.peer-timeout`
* [CHANGE] Blocks storage: removed the config option `-blocks-storage.bucket-store.index-cache.postings-compression-enabled`, which was deprecated in Cortex 1.6. Postings compression is always enabled. #4101
* [CHANGE] Querier: removed the config option `-store.max-look-back-period`, which was deprecated in Cortex 1.6 and was used only by the chunks storage. You should use `-querier.max-query-lookback` instead. #4101
* [CHANGE] Query Frontend: removed the config option `-querier.compress-http-responses`, which was deprecated in Cortex 1.6. You should use`-api.response-compression-enabled` instead. #4101
* [CHANGE] Runtime-config / overrides: removed the config options `-limits.per-user-override-config` (use `-runtime-config.file`) and `-limits.per-user-override-period` (use `-runtime-config.reload-period`), both deprecated since Cortex 0.6.0. #4112
* [CHANGE] Cortex now fails fast on startup if unable to connect to the ring backend. #4068
* [FEATURE] The following features have been marked as stable: #4101
  - Shuffle-sharding
  - Querier support for querying chunks and blocks store at the same time
  - Tracking of active series and exporting them as metrics (`-ingester.active-series-metrics-enabled` and related flags)
  - Blocks storage: lazy mmap of block indexes in the store-gateway (`-blocks-storage.bucket-store.index-header-lazy-loading-enabled`)
  - Ingester: close idle TSDB and remove them from local disk (`-blocks-storage.tsdb.close-idle-tsdb-timeout`)
* [FEATURE] Memberlist: add TLS configuration options for the memberlist transport layer used by the gossip KV store. #4046
  * New flags added for memberlist communication:
    * `-memberlist.tls-enabled`
    * `-memberlist.tls-cert-path`
    * `-memberlist.tls-key-path`
    * `-memberlist.tls-ca-path`
    * `-memberlist.tls-server-name`
    * `-memberlist.tls-insecure-skip-verify`
* [FEATURE] Ruler: added `local` backend support to the ruler storage configuration under the `-ruler-storage.` flag prefix. #3932
* [ENHANCEMENT] Upgraded Docker base images to `alpine:3.13`. #4042
* [ENHANCEMENT] Blocks storage: reduce ingester memory by eliminating series reference cache. #3951
* [ENHANCEMENT] Ruler: optimized `<prefix>/api/v1/rules` and `<prefix>/api/v1/alerts` when ruler sharding is enabled. #3916
* [ENHANCEMENT] Ruler: added the following metrics when ruler sharding is enabled: #3916
  * `cortex_ruler_clients`
  * `cortex_ruler_client_request_duration_seconds`
* [ENHANCEMENT] Alertmanager: Add API endpoint to list all tenant alertmanager configs: `GET /multitenant_alertmanager/configs`. #3529
* [ENHANCEMENT] Ruler: Add API endpoint to list all tenant ruler rule groups: `GET /ruler/rule_groups`. #3529
* [ENHANCEMENT] Query-frontend/scheduler: added querier forget delay (`-query-frontend.querier-forget-delay` and `-query-scheduler.querier-forget-delay`) to mitigate the blast radius in the event queriers crash because of a repeatedly sent "query of death" when shuffle-sharding is enabled. #3901
* [ENHANCEMENT] Query-frontend: reduced memory allocations when serializing query response. #3964
* [ENHANCEMENT] Querier / ruler: some optimizations to PromQL query engine. #3934 #3989
* [ENHANCEMENT] Ingester: reduce CPU and memory when an high number of errors are returned by the ingester on the write path with the blocks storage. #3969 #3971 #3973
* [ENHANCEMENT] Distributor: reduce CPU and memory when an high number of errors are returned by the distributor on the write path. #3990
* [ENHANCEMENT] Put metric before label value in the "label value too long" error message. #4018
* [ENHANCEMENT] Allow use of `y|w|d` suffixes for duration related limits and per-tenant limits. #4044
* [ENHANCEMENT] Query-frontend: Small optimization on top of PR #3968 to avoid unnecessary Extents merging. #4026
* [ENHANCEMENT] Add a metric `cortex_compactor_compaction_interval_seconds` for the compaction interval config value. #4040
* [ENHANCEMENT] Ingester: added following per-ingester (instance) experimental limits: max number of series in memory (`-ingester.instance-limits.max-series`), max number of users in memory (`-ingester.instance-limits.max-tenants`), max ingestion rate (`-ingester.instance-limits.max-ingestion-rate`), and max inflight requests (`-ingester.instance-limits.max-inflight-push-requests`). These limits are only used when using blocks storage. Limits can also be configured using runtime-config feature, and current values are exported as `cortex_ingester_instance_limits` metric. #3992.
* [ENHANCEMENT] Cortex is now built with Go 1.16. #4062
* [ENHANCEMENT] Distributor: added per-distributor experimental limits: max number of inflight requests (`-distributor.instance-limits.max-inflight-push-requests`) and max ingestion rate in samples/sec (`-distributor.instance-limits.max-ingestion-rate`). If not set, these two are unlimited. Also added metrics to expose current values (`cortex_distributor_inflight_push_requests`, `cortex_distributor_ingestion_rate_samples_per_second`) as well as limits (`cortex_distributor_instance_limits` with various `limit` label values). #4071
* [ENHANCEMENT] Ruler: Added `-ruler.enabled-tenants` and `-ruler.disabled-tenants` to explicitly enable or disable rules processing for specific tenants. #4074
* [ENHANCEMENT] Block Storage Ingester: `/flush` now accepts two new parameters: `tenant` to specify tenant to flush and `wait=true` to make call synchronous. Multiple tenants can be specified by repeating `tenant` parameter. If no `tenant` is specified, all tenants are flushed, as before. #4073
* [ENHANCEMENT] Alertmanager: validate configured `-alertmanager.web.external-url` and fail if ends with `/`. #4081
* [ENHANCEMENT] Alertmanager: added `-alertmanager.receivers-firewall.block.cidr-networks` and `-alertmanager.receivers-firewall.block.private-addresses` to block specific network addresses in HTTP-based Alertmanager receiver integrations. #4085
* [ENHANCEMENT] Allow configuration of Cassandra's host selection policy. #4069
* [ENHANCEMENT] Store-gateway: retry synching blocks if a per-tenant sync fails. #3975 #4088
* [ENHANCEMENT] Add metric `cortex_tcp_connections` exposing the current number of accepted TCP connections. #4099
* [ENHANCEMENT] Querier: Allow federated queries to run concurrently. #4065
* [ENHANCEMENT] Label Values API call now supports `match[]` parameter when querying blocks on storage (assuming `-querier.query-store-for-labels-enabled` is enabled). #4133
* [BUGFIX] Ruler-API: fix bug where `/api/v1/rules/<namespace>/<group_name>` endpoint return `400` instead of `404`. #4013
* [BUGFIX] Distributor: reverted changes done to rate limiting in #3825. #3948
* [BUGFIX] Ingester: Fix race condition when opening and closing tsdb concurrently. #3959
* [BUGFIX] Querier: streamline tracing spans. #3924
* [BUGFIX] Ruler Storage: ignore objects with empty namespace or group in the name. #3999
* [BUGFIX] Distributor: fix issue causing distributors to not extend the replication set because of failing instances when zone-aware replication is enabled. #3977
* [BUGFIX] Query-frontend: Fix issue where cached entry size keeps increasing when making tiny query repeatedly. #3968
* [BUGFIX] Compactor: `-compactor.blocks-retention-period` now supports weeks (`w`) and years (`y`). #4027
* [BUGFIX] Querier: returning 422 (instead of 500) when query hits `max_chunks_per_query` limit with block storage, when the limit is hit in the store-gateway. #3937
* [BUGFIX] Ruler: Rule group limit enforcement should now allow the same number of rules in a group as the limit. #3616
* [BUGFIX] Frontend, Query-scheduler: allow querier to notify about shutdown without providing any authentication. #4066
* [BUGFIX] Querier: fixed race condition causing queries to fail right after querier startup with the "empty ring" error. #4068
* [BUGFIX] Compactor: Increment `cortex_compactor_runs_failed_total` if compactor failed compact a single tenant. #4094
* [BUGFIX] Tracing: hot fix to avoid the Jaeger tracing client to indefinitely block the Cortex process shutdown in case the HTTP connection to the tracing backend is blocked. #4134
<<<<<<< HEAD
* [BUGFIX] Fixed cache fetch error on Redis Cluster. #4056
=======
* [BUGFIX] Forward proper EndsAt from ruler to Alertmanager inline with Prometheus behaviour. #4017
>>>>>>> 198b3509

## Blocksconvert

* [ENHANCEMENT] Builder: add `-builder.timestamp-tolerance` option which may reduce block size by rounding timestamps to make difference whole seconds. #3891

## 1.8.1 / 2021-04-27

* [CHANGE] Fix for CVE-2021-31232: Local file disclosure vulnerability when `-experimental.alertmanager.enable-api` is used. The HTTP basic auth `password_file` can be used as an attack vector to send any file content via a webhook. The alertmanager templates can be used as an attack vector to send any file content because the alertmanager can load any text file specified in the templates list.

## 1.8.0 / 2021-03-24

* [CHANGE] Alertmanager: Don't expose cluster information to tenants via the `/alertmanager/api/v1/status` API endpoint when operating with clustering enabled. #3903
* [CHANGE] Ingester: don't update internal "last updated" timestamp of TSDB if tenant only sends invalid samples. This affects how "idle" time is computed. #3727
* [CHANGE] Require explicit flag `-<prefix>.tls-enabled` to enable TLS in GRPC clients. Previously it was enough to specify a TLS flag to enable TLS validation. #3156
* [CHANGE] Query-frontend: removed `-querier.split-queries-by-day` (deprecated in Cortex 0.4.0). Please use `-querier.split-queries-by-interval` instead. #3813
* [CHANGE] Store-gateway: the chunks pool controlled by `-blocks-storage.bucket-store.max-chunk-pool-bytes` is now shared across all tenants. #3830
* [CHANGE] Ingester: return error code 400 instead of 429 when per-user/per-tenant series/metadata limits are reached. #3833
* [CHANGE] Compactor: add `reason` label to `cortex_compactor_blocks_marked_for_deletion_total` metric. Source blocks marked for deletion by compactor are labelled as `compaction`, while blocks passing the retention period are labelled as `retention`. #3879
* [CHANGE] Alertmanager: the `DELETE /api/v1/alerts` is now idempotent. No error is returned if the alertmanager config doesn't exist. #3888
* [FEATURE] Experimental Ruler Storage: Add a separate set of configuration options to configure the ruler storage backend under the `-ruler-storage.` flag prefix. All blocks storage bucket clients and the config service are currently supported. Clients using this implementation will only be enabled if the existing `-ruler.storage` flags are left unset. #3805 #3864
* [FEATURE] Experimental Alertmanager Storage: Add a separate set of configuration options to configure the alertmanager storage backend under the `-alertmanager-storage.` flag prefix. All blocks storage bucket clients and the config service are currently supported. Clients using this implementation will only be enabled if the existing `-alertmanager.storage` flags are left unset. #3888
* [FEATURE] Adds support to S3 server-side encryption using KMS. The S3 server-side encryption config can be overridden on a per-tenant basis for the blocks storage, ruler and alertmanager. Deprecated `-<prefix>.s3.sse-encryption`, please use the following CLI flags that have been added. #3651 #3810 #3811 #3870 #3886 #3906
  - `-<prefix>.s3.sse.type`
  - `-<prefix>.s3.sse.kms-key-id`
  - `-<prefix>.s3.sse.kms-encryption-context`
* [FEATURE] Querier: Enable `@ <timestamp>` modifier in PromQL using the new `-querier.at-modifier-enabled` flag. #3744
* [FEATURE] Overrides Exporter: Add `overrides-exporter` module for exposing per-tenant resource limit overrides as metrics. It is not included in `all` target (single-binary mode), and must be explicitly enabled. #3785
* [FEATURE] Experimental thanosconvert: introduce an experimental tool `thanosconvert` to migrate Thanos block metadata to Cortex metadata. #3770
* [FEATURE] Alertmanager: It now shards the `/api/v1/alerts` API using the ring when sharding is enabled. #3671
  * Added `-alertmanager.max-recv-msg-size` (defaults to 16M) to limit the size of HTTP request body handled by the alertmanager.
  * New flags added for communication between alertmanagers:
    * `-alertmanager.max-recv-msg-size`
    * `-alertmanager.alertmanager-client.remote-timeout`
    * `-alertmanager.alertmanager-client.tls-enabled`
    * `-alertmanager.alertmanager-client.tls-cert-path`
    * `-alertmanager.alertmanager-client.tls-key-path`
    * `-alertmanager.alertmanager-client.tls-ca-path`
    * `-alertmanager.alertmanager-client.tls-server-name`
    * `-alertmanager.alertmanager-client.tls-insecure-skip-verify`
* [FEATURE] Compactor: added blocks storage per-tenant retention support. This is configured via `-compactor.retention-period`, and can be overridden on a per-tenant basis. #3879
* [ENHANCEMENT] Queries: Instrument queries that were discarded due to the configured `max_outstanding_requests_per_tenant`. #3894
  * `cortex_query_frontend_discarded_requests_total`
  * `cortex_query_scheduler_discarded_requests_total`
* [ENHANCEMENT] Ruler: Add TLS and explicit basis authentication configuration options for the HTTP client the ruler uses to communicate with the alertmanager. #3752
  * `-ruler.alertmanager-client.basic-auth-username`: Configure the basic authentication username used by the client. Takes precedent over a URL configured username.
  * `-ruler.alertmanager-client.basic-auth-password`: Configure the basic authentication password used by the client. Takes precedent over a URL configured password.
  * `-ruler.alertmanager-client.tls-ca-path`: File path to the CA file.
  * `-ruler.alertmanager-client.tls-cert-path`: File path to the TLS certificate.
  * `-ruler.alertmanager-client.tls-insecure-skip-verify`: Boolean to disable verifying the certificate.
  * `-ruler.alertmanager-client.tls-key-path`: File path to the TLS key certificate.
  * `-ruler.alertmanager-client.tls-server-name`: Expected name on the TLS certificate.
* [ENHANCEMENT] Ingester: exposed metric `cortex_ingester_oldest_unshipped_block_timestamp_seconds`, tracking the unix timestamp of the oldest TSDB block not shipped to the storage yet. #3705
* [ENHANCEMENT] Prometheus upgraded. #3739 #3806
  * Avoid unnecessary `runtime.GC()` during compactions.
  * Prevent compaction loop in TSDB on data gap.
* [ENHANCEMENT] Query-Frontend now returns server side performance metrics using `Server-Timing` header when query stats is enabled. #3685
* [ENHANCEMENT] Runtime Config: Add a `mode` query parameter for the runtime config endpoint. `/runtime_config?mode=diff` now shows the YAML runtime configuration with all values that differ from the defaults. #3700
* [ENHANCEMENT] Distributor: Enable downstream projects to wrap distributor push function and access the deserialized write requests berfore/after they are pushed. #3755
* [ENHANCEMENT] Add flag `-<prefix>.tls-server-name` to require a specific server name instead of the hostname on the certificate. #3156
* [ENHANCEMENT] Alertmanager: Remove a tenant's alertmanager instead of pausing it as we determine it is no longer needed. #3722
* [ENHANCEMENT] Blocks storage: added more configuration options to S3 client. #3775
  * `-blocks-storage.s3.tls-handshake-timeout`: Maximum time to wait for a TLS handshake. 0 means no limit.
  * `-blocks-storage.s3.expect-continue-timeout`: The time to wait for a server's first response headers after fully writing the request headers if the request has an Expect header. 0 to send the request body immediately.
  * `-blocks-storage.s3.max-idle-connections`: Maximum number of idle (keep-alive) connections across all hosts. 0 means no limit.
  * `-blocks-storage.s3.max-idle-connections-per-host`: Maximum number of idle (keep-alive) connections to keep per-host. If 0, a built-in default value is used.
  * `-blocks-storage.s3.max-connections-per-host`: Maximum number of connections per host. 0 means no limit.
* [ENHANCEMENT] Ingester: when tenant's TSDB is closed, Ingester now removes pushed metrics-metadata from memory, and removes metadata (`cortex_ingester_memory_metadata`, `cortex_ingester_memory_metadata_created_total`, `cortex_ingester_memory_metadata_removed_total`) and validation metrics (`cortex_discarded_samples_total`, `cortex_discarded_metadata_total`). #3782
* [ENHANCEMENT] Distributor: cleanup metrics for inactive tenants. #3784
* [ENHANCEMENT] Ingester: Have ingester to re-emit following TSDB metrics. #3800
  * `cortex_ingester_tsdb_blocks_loaded`
  * `cortex_ingester_tsdb_reloads_total`
  * `cortex_ingester_tsdb_reloads_failures_total`
  * `cortex_ingester_tsdb_symbol_table_size_bytes`
  * `cortex_ingester_tsdb_storage_blocks_bytes`
  * `cortex_ingester_tsdb_time_retentions_total`
* [ENHANCEMENT] Querier: distribute workload across `-store-gateway.sharding-ring.replication-factor` store-gateway replicas when querying blocks and `-store-gateway.sharding-enabled=true`. #3824
* [ENHANCEMENT] Distributor / HA Tracker: added cleanup of unused elected HA replicas from KV store. Added following metrics to monitor this process: #3809
  * `cortex_ha_tracker_replicas_cleanup_started_total`
  * `cortex_ha_tracker_replicas_cleanup_marked_for_deletion_total`
  * `cortex_ha_tracker_replicas_cleanup_deleted_total`
  * `cortex_ha_tracker_replicas_cleanup_delete_failed_total`
* [ENHANCEMENT] Ruler now has new API endpoint `/ruler/delete_tenant_config` that can be used to delete all ruler groups for tenant. It is intended to be used by administrators who wish to clean up state after removed user. Note that this endpoint is enabled regardless of `-experimental.ruler.enable-api`. #3750 #3899
* [ENHANCEMENT] Query-frontend, query-scheduler: cleanup metrics for inactive tenants. #3826
* [ENHANCEMENT] Blocks storage: added `-blocks-storage.s3.region` support to S3 client configuration. #3811
* [ENHANCEMENT] Distributor: Remove cached subrings for inactive users when using shuffle sharding. #3849
* [ENHANCEMENT] Store-gateway: Reduced memory used to fetch chunks at query time. #3855
* [ENHANCEMENT] Ingester: attempt to prevent idle compaction from happening in concurrent ingesters by introducing a 25% jitter to the configured idle timeout (`-blocks-storage.tsdb.head-compaction-idle-timeout`). #3850
* [ENHANCEMENT] Compactor: cleanup local files for users that are no longer owned by compactor. #3851
* [ENHANCEMENT] Store-gateway: close empty bucket stores, and delete leftover local files for tenants that no longer belong to store-gateway. #3853
* [ENHANCEMENT] Store-gateway: added metrics to track partitioner behaviour. #3877
  * `cortex_bucket_store_partitioner_requested_bytes_total`
  * `cortex_bucket_store_partitioner_requested_ranges_total`
  * `cortex_bucket_store_partitioner_expanded_bytes_total`
  * `cortex_bucket_store_partitioner_expanded_ranges_total`
* [ENHANCEMENT] Store-gateway: added metrics to monitor chunk buffer pool behaviour. #3880
  * `cortex_bucket_store_chunk_pool_requested_bytes_total`
  * `cortex_bucket_store_chunk_pool_returned_bytes_total`
* [ENHANCEMENT] Alertmanager: load alertmanager configurations from object storage concurrently, and only load necessary configurations, speeding configuration synchronization process and executing fewer "GET object" operations to the storage when sharding is enabled. #3898
* [ENHANCEMENT] Ingester (blocks storage): Ingester can now stream entire chunks instead of individual samples to the querier. At the moment this feature must be explicitly enabled either by using `-ingester.stream-chunks-when-using-blocks` flag or `ingester_stream_chunks_when_using_blocks` (boolean) field in runtime config file, but these configuration options are temporary and will be removed when feature is stable. #3889
* [ENHANCEMENT] Alertmanager: New endpoint `/multitenant_alertmanager/delete_tenant_config` to delete configuration for tenant identified by `X-Scope-OrgID` header. This is an internal endpoint, available even if Alertmanager API is not enabled by using `-experimental.alertmanager.enable-api`. #3900
* [ENHANCEMENT] MemCached: Add `max_item_size` support. #3929
* [BUGFIX] Cortex: Fixed issue where fatal errors and various log messages where not logged. #3778
* [BUGFIX] HA Tracker: don't track as error in the `cortex_kv_request_duration_seconds` metric a CAS operation intentionally aborted. #3745
* [BUGFIX] Querier / ruler: do not log "error removing stale clients" if the ring is empty. #3761
* [BUGFIX] Store-gateway: fixed a panic caused by a race condition when the index-header lazy loading is enabled. #3775 #3789
* [BUGFIX] Compactor: fixed "could not guess file size" log when uploading blocks deletion marks to the global location. #3807
* [BUGFIX] Prevent panic at start if the http_prefix setting doesn't have a valid value. #3796
* [BUGFIX] Memberlist: fixed panic caused by race condition in `armon/go-metrics` used by memberlist client. #3725
* [BUGFIX] Querier: returning 422 (instead of 500) when query hits `max_chunks_per_query` limit with block storage. #3895
* [BUGFIX] Alertmanager: Ensure that experimental `/api/v1/alerts` endpoints work when `-http.prefix` is empty. #3905
* [BUGFIX] Chunk store: fix panic in inverted index when deleted fingerprint is no longer in the index. #3543

## 1.7.1 / 2021-04-27

* [CHANGE] Fix for CVE-2021-31232: Local file disclosure vulnerability when `-experimental.alertmanager.enable-api` is used. The HTTP basic auth `password_file` can be used as an attack vector to send any file content via a webhook. The alertmanager templates can be used as an attack vector to send any file content because the alertmanager can load any text file specified in the templates list.

## 1.7.0 / 2021-02-23

Note the blocks storage compactor runs a migration task at startup in this version, which can take many minutes and use a lot of RAM.
[Turn this off after first run](https://cortexmetrics.io/docs/blocks-storage/production-tips/#ensure-deletion-marks-migration-is-disabled-after-first-run).

* [CHANGE] FramedSnappy encoding support has been removed from Push and Remote Read APIs. This means Prometheus 1.6 support has been removed and the oldest Prometheus version supported in the remote write is 1.7. #3682
* [CHANGE] Ruler: removed the flag `-ruler.evaluation-delay-duration-deprecated` which was deprecated in 1.4.0. Please use the `ruler_evaluation_delay_duration` per-tenant limit instead. #3694
* [CHANGE] Removed the flags `-<prefix>.grpc-use-gzip-compression` which were deprecated in 1.3.0: #3694
  * `-query-scheduler.grpc-client-config.grpc-use-gzip-compression`: use `-query-scheduler.grpc-client-config.grpc-compression` instead
  * `-frontend.grpc-client-config.grpc-use-gzip-compression`: use `-frontend.grpc-client-config.grpc-compression` instead
  * `-ruler.client.grpc-use-gzip-compression`: use `-ruler.client.grpc-compression` instead
  * `-bigtable.grpc-use-gzip-compression`: use `-bigtable.grpc-compression` instead
  * `-ingester.client.grpc-use-gzip-compression`: use `-ingester.client.grpc-compression` instead
  * `-querier.frontend-client.grpc-use-gzip-compression`: use `-querier.frontend-client.grpc-compression` instead
* [CHANGE] Querier: it's not required to set `-frontend.query-stats-enabled=true` in the querier anymore to enable query statistics logging in the query-frontend. The flag is now required to be configured only in the query-frontend and it will be propagated to the queriers. #3595 #3695
* [CHANGE] Blocks storage: compactor is now required when running a Cortex cluster with the blocks storage, because it also keeps the bucket index updated. #3583
* [CHANGE] Blocks storage: block deletion marks are now stored in a per-tenant global markers/ location too, other than within the block location. The compactor, at startup, will copy deletion marks from the block location to the global location. This migration is required only once, so it can be safely disabled via `-compactor.block-deletion-marks-migration-enabled=false` after new compactor has successfully started at least once in the cluster. #3583
* [CHANGE] OpenStack Swift: the default value for the `-ruler.storage.swift.container-name` and `-swift.container-name` config options has changed from `cortex` to empty string. If you were relying on the default value, please set it back to `cortex`. #3660
* [CHANGE] HA Tracker: configured replica label is now verified against label value length limit (`-validation.max-length-label-value`). #3668
* [CHANGE] Distributor: `extend_writes` field in YAML configuration has moved from `lifecycler` (inside `ingester_config`) to `distributor_config`. This doesn't affect command line option `-distributor.extend-writes`, which stays the same. #3719
* [CHANGE] Alertmanager: Deprecated `-cluster.` CLI flags in favor of their `-alertmanager.cluster.` equivalent. The deprecated flags (and their respective YAML config options) are: #3677
  * `-cluster.listen-address` in favor of `-alertmanager.cluster.listen-address`
  * `-cluster.advertise-address` in favor of `-alertmanager.cluster.advertise-address`
  * `-cluster.peer` in favor of `-alertmanager.cluster.peers`
  * `-cluster.peer-timeout` in favor of `-alertmanager.cluster.peer-timeout`
* [CHANGE] Blocks storage: the default value of `-blocks-storage.bucket-store.sync-interval` has been changed from `5m` to `15m`. #3724
* [FEATURE] Querier: Queries can be federated across multiple tenants. The tenants IDs involved need to be specified separated by a `|` character in the `X-Scope-OrgID` request header. This is an experimental feature, which can be enabled by setting `-tenant-federation.enabled=true` on all Cortex services. #3250
* [FEATURE] Alertmanager: introduced the experimental option `-alertmanager.sharding-enabled` to shard tenants across multiple Alertmanager instances. This feature is still under heavy development and its usage is discouraged. The following new metrics are exported by the Alertmanager: #3664
  * `cortex_alertmanager_ring_check_errors_total`
  * `cortex_alertmanager_sync_configs_total`
  * `cortex_alertmanager_sync_configs_failed_total`
  * `cortex_alertmanager_tenants_discovered`
  * `cortex_alertmanager_tenants_owned`
* [ENHANCEMENT] Allow specifying JAEGER_ENDPOINT instead of sampling server or local agent port. #3682
* [ENHANCEMENT] Blocks storage: introduced a per-tenant bucket index, periodically updated by the compactor, used to avoid full bucket scanning done by queriers, store-gateways and rulers. The bucket index is updated by the compactor during blocks cleanup, on every `-compactor.cleanup-interval`. #3553 #3555 #3561 #3583 #3625 #3711 #3715
* [ENHANCEMENT] Blocks storage: introduced an option `-blocks-storage.bucket-store.bucket-index.enabled` to enable the usage of the bucket index in the querier, store-gateway and ruler. When enabled, the querier, store-gateway and ruler will use the bucket index to find a tenant's blocks instead of running the periodic bucket scan. The following new metrics are exported by the querier and ruler: #3614 #3625
  * `cortex_bucket_index_loads_total`
  * `cortex_bucket_index_load_failures_total`
  * `cortex_bucket_index_load_duration_seconds`
  * `cortex_bucket_index_loaded`
* [ENHANCEMENT] Compactor: exported the following metrics. #3583 #3625
  * `cortex_bucket_blocks_count`: Total number of blocks per tenant in the bucket. Includes blocks marked for deletion, but not partial blocks.
  * `cortex_bucket_blocks_marked_for_deletion_count`: Total number of blocks per tenant marked for deletion in the bucket.
  * `cortex_bucket_blocks_partials_count`: Total number of partial blocks.
  * `cortex_bucket_index_last_successful_update_timestamp_seconds`: Timestamp of the last successful update of a tenant's bucket index.
* [ENHANCEMENT] Ruler: Add `cortex_prometheus_last_evaluation_samples` to expose the number of samples generated by a rule group per tenant. #3582
* [ENHANCEMENT] Memberlist: add status page (/memberlist) with available details about memberlist-based KV store and memberlist cluster. It's also possible to view KV values in Go struct or JSON format, or download for inspection. #3575
* [ENHANCEMENT] Memberlist: client can now keep a size-bounded buffer with sent and received messages and display them in the admin UI (/memberlist) for troubleshooting. #3581 #3602
* [ENHANCEMENT] Blocks storage: added block index attributes caching support to metadata cache. The TTL can be configured via `-blocks-storage.bucket-store.metadata-cache.block-index-attributes-ttl`. #3629
* [ENHANCEMENT] Alertmanager: Add support for Azure blob storage. #3634
* [ENHANCEMENT] Compactor: tenants marked for deletion will now be fully cleaned up after some delay since deletion of last block. Cleanup includes removal of remaining marker files (including tenant deletion mark file) and files under `debug/metas`. #3613
* [ENHANCEMENT] Compactor: retry compaction of a single tenant on failure instead of re-running compaction for all tenants. #3627
* [ENHANCEMENT] Querier: Implement result caching for tenant query federation. #3640
* [ENHANCEMENT] API: Add a `mode` query parameter for the config endpoint: #3645
  * `/config?mode=diff`: Shows the YAML configuration with all values that differ from the defaults.
  * `/config?mode=defaults`: Shows the YAML configuration with all the default values.
* [ENHANCEMENT] OpenStack Swift: added the following config options to OpenStack Swift backend client: #3660
  - Chunks storage: `-swift.auth-version`, `-swift.max-retries`, `-swift.connect-timeout`, `-swift.request-timeout`.
  - Blocks storage: ` -blocks-storage.swift.auth-version`, ` -blocks-storage.swift.max-retries`, ` -blocks-storage.swift.connect-timeout`, ` -blocks-storage.swift.request-timeout`.
  - Ruler: `-ruler.storage.swift.auth-version`, `-ruler.storage.swift.max-retries`, `-ruler.storage.swift.connect-timeout`, `-ruler.storage.swift.request-timeout`.
* [ENHANCEMENT] Disabled in-memory shuffle-sharding subring cache in the store-gateway, ruler and compactor. This should reduce the memory utilisation in these services when shuffle-sharding is enabled, without introducing a significantly increase CPU utilisation. #3601
* [ENHANCEMENT] Shuffle sharding: optimised subring generation used by shuffle sharding. #3601
* [ENHANCEMENT] New /runtime_config endpoint that returns the defined runtime configuration in YAML format. The returned configuration includes overrides. #3639
* [ENHANCEMENT] Query-frontend: included the parameter name failed to validate in HTTP 400 message. #3703
* [ENHANCEMENT] Fail to startup Cortex if provided runtime config is invalid. #3707
* [ENHANCEMENT] Alertmanager: Add flags to customize the cluster configuration: #3667
  * `-alertmanager.cluster.gossip-interval`: The interval between sending gossip messages. By lowering this value (more frequent) gossip messages are propagated across cluster more quickly at the expense of increased bandwidth usage.
  * `-alertmanager.cluster.push-pull-interval`: The interval between gossip state syncs. Setting this interval lower (more frequent) will increase convergence speeds across larger clusters at the expense of increased bandwidth usage.
* [ENHANCEMENT] Distributor: change the error message returned when a received series has too many label values. The new message format has the series at the end and this plays better with Prometheus logs truncation. #3718
  - From: `sample for '<series>' has <value> label names; limit <value>`
  - To: `series has too many labels (actual: <value>, limit: <value>) series: '<series>'`
* [ENHANCEMENT] Improve bucket index loader to handle edge case where new tenant has not had blocks uploaded to storage yet. #3717
* [BUGFIX] Allow `-querier.max-query-lookback` use `y|w|d` suffix like deprecated `-store.max-look-back-period`. #3598
* [BUGFIX] Memberlist: Entry in the ring should now not appear again after using "Forget" feature (unless it's still heartbeating). #3603
* [BUGFIX] Ingester: do not close idle TSDBs while blocks shipping is in progress. #3630 #3632
* [BUGFIX] Ingester: correctly update `cortex_ingester_memory_users` and `cortex_ingester_active_series` when a tenant's idle TSDB is closed, when running Cortex with the blocks storage. #3646
* [BUGFIX] Querier: fix default value incorrectly overriding `-querier.frontend-address` in single-binary mode. #3650
* [BUGFIX] Compactor: delete `deletion-mark.json` at last when deleting a block in order to not leave partial blocks without deletion mark in the bucket if the compactor is interrupted while deleting a block. #3660
* [BUGFIX] Blocks storage: do not cleanup a partially uploaded block when `meta.json` upload fails. Despite failure to upload `meta.json`, this file may in some cases still appear in the bucket later. By skipping early cleanup, we avoid having corrupted blocks in the storage. #3660
* [BUGFIX] Alertmanager: disable access to `/alertmanager/metrics` (which exposes all Cortex metrics), `/alertmanager/-/reload` and `/alertmanager/debug/*`, which were available to any authenticated user with enabled AlertManager. #3678
* [BUGFIX] Query-Frontend: avoid creating many small sub-queries by discarding cache extents under 5 minutes #3653
* [BUGFIX] Ruler: Ensure the stale markers generated for evaluated rules respect the configured `-ruler.evaluation-delay-duration`. This will avoid issues with samples with NaN be persisted with timestamps set ahead of the next rule evaluation. #3687
* [BUGFIX] Alertmanager: don't serve HTTP requests until Alertmanager has fully started. Serving HTTP requests earlier may result in loss of configuration for the user. #3679
* [BUGFIX] Do not log "failed to load config" if runtime config file is empty. #3706
* [BUGFIX] Do not allow to use a runtime config file containing multiple YAML documents. #3706
* [BUGFIX] HA Tracker: don't track as error in the `cortex_kv_request_duration_seconds` metric a CAS operation intentionally aborted. #3745

## 1.6.0 / 2020-12-29

* [CHANGE] Query Frontend: deprecate `-querier.compress-http-responses` in favour of `-api.response-compression-enabled`. #3544
* [CHANGE] Querier: deprecated `-store.max-look-back-period`. You should use `-querier.max-query-lookback` instead. #3452
* [CHANGE] Blocks storage: increased `-blocks-storage.bucket-store.chunks-cache.attributes-ttl` default from `24h` to `168h` (1 week). #3528
* [CHANGE] Blocks storage: the config option `-blocks-storage.bucket-store.index-cache.postings-compression-enabled` has been deprecated and postings compression is always enabled. #3538
* [CHANGE] Ruler: gRPC message size default limits on the Ruler-client side have changed: #3523
  - limit for outgoing gRPC messages has changed from 2147483647 to 16777216 bytes
  - limit for incoming gRPC messages has changed from 4194304 to 104857600 bytes
* [FEATURE] Distributor/Ingester: Provide ability to not overflow writes in the presence of a leaving or unhealthy ingester. This allows for more efficient ingester rolling restarts. #3305
* [FEATURE] Query-frontend: introduced query statistics logged in the query-frontend when enabled via `-frontend.query-stats-enabled=true`. When enabled, the metric `cortex_query_seconds_total` is tracked, counting the sum of the wall time spent across all queriers while running queries (on a per-tenant basis). The metrics `cortex_request_duration_seconds` and `cortex_query_seconds_total` are different: the first one tracks the request duration (eg. HTTP request from the client), while the latter tracks the sum of the wall time on all queriers involved executing the query. #3539
* [ENHANCEMENT] API: Add GZIP HTTP compression to the API responses. Compression can be enabled via `-api.response-compression-enabled`. #3536
* [ENHANCEMENT] Added zone-awareness support on queries. When zone-awareness is enabled, queries will still succeed if all ingesters in a single zone will fail. #3414
* [ENHANCEMENT] Blocks storage ingester: exported more TSDB-related metrics. #3412
  - `cortex_ingester_tsdb_wal_corruptions_total`
  - `cortex_ingester_tsdb_head_truncations_failed_total`
  - `cortex_ingester_tsdb_head_truncations_total`
  - `cortex_ingester_tsdb_head_gc_duration_seconds`
* [ENHANCEMENT] Enforced keepalive on all gRPC clients used for inter-service communication. #3431
* [ENHANCEMENT] Added `cortex_alertmanager_config_hash` metric to expose hash of Alertmanager Config loaded per user. #3388
* [ENHANCEMENT] Query-Frontend / Query-Scheduler: New component called "Query-Scheduler" has been introduced. Query-Scheduler is simply a queue of requests, moved outside of Query-Frontend. This allows Query-Frontend to be scaled separately from number of queues. To make Query-Frontend and Querier use Query-Scheduler, they need to be started with `-frontend.scheduler-address` and `-querier.scheduler-address` options respectively. #3374 #3471
* [ENHANCEMENT] Query-frontend / Querier / Ruler: added `-querier.max-query-lookback` to limit how long back data (series and metadata) can be queried. This setting can be overridden on a per-tenant basis and is enforced in the query-frontend, querier and ruler. #3452 #3458
* [ENHANCEMENT] Querier: added `-querier.query-store-for-labels-enabled` to query store for label names, label values and series APIs. Only works with blocks storage engine. #3461 #3520
* [ENHANCEMENT] Ingester: exposed `-blocks-storage.tsdb.wal-segment-size-bytes` config option to customise the TSDB WAL segment max size. #3476
* [ENHANCEMENT] Compactor: concurrently run blocks cleaner for multiple tenants. Concurrency can be configured via `-compactor.cleanup-concurrency`. #3483
* [ENHANCEMENT] Compactor: shuffle tenants before running compaction. #3483
* [ENHANCEMENT] Compactor: wait for a stable ring at startup, when sharding is enabled. #3484
* [ENHANCEMENT] Store-gateway: added `-blocks-storage.bucket-store.index-header-lazy-loading-enabled` to enable index-header lazy loading (experimental). When enabled, index-headers will be mmap-ed only once required by a query and will be automatically released after `-blocks-storage.bucket-store.index-header-lazy-loading-idle-timeout` time of inactivity. #3498
* [ENHANCEMENT] Alertmanager: added metrics `cortex_alertmanager_notification_requests_total` and `cortex_alertmanager_notification_requests_failed_total`. #3518
* [ENHANCEMENT] Ingester: added `-blocks-storage.tsdb.head-chunks-write-buffer-size-bytes` to fine-tune the TSDB head chunks write buffer size when running Cortex blocks storage. #3518
* [ENHANCEMENT] /metrics now supports OpenMetrics output. HTTP and gRPC servers metrics can now include exemplars. #3524
* [ENHANCEMENT] Expose gRPC keepalive policy options by gRPC server. #3524
* [ENHANCEMENT] Blocks storage: enabled caching of `meta.json` attributes, configurable via `-blocks-storage.bucket-store.metadata-cache.metafile-attributes-ttl`. #3528
* [ENHANCEMENT] Compactor: added a config validation check to fail fast if the compactor has been configured invalid block range periods (each period is expected to be a multiple of the previous one). #3534
* [ENHANCEMENT] Blocks storage: concurrently fetch deletion marks from object storage. #3538
* [ENHANCEMENT] Blocks storage ingester: ingester can now close idle TSDB and delete local data. #3491 #3552
* [ENHANCEMENT] Blocks storage: add option to use V2 signatures for S3 authentication. #3540
* [ENHANCEMENT] Exported process metrics to monitor the number of memory map areas allocated. #3537
  * - `process_memory_map_areas`
  * - `process_memory_map_areas_limit`
* [ENHANCEMENT] Ruler: Expose gRPC client options. #3523
* [ENHANCEMENT] Compactor: added metrics to track on-going compaction. #3535
  * `cortex_compactor_tenants_discovered`
  * `cortex_compactor_tenants_skipped`
  * `cortex_compactor_tenants_processing_succeeded`
  * `cortex_compactor_tenants_processing_failed`
* [ENHANCEMENT] Added new experimental API endpoints: `POST /purger/delete_tenant` and `GET /purger/delete_tenant_status` for deleting all tenant data. Only works with blocks storage. Compactor removes blocks that belong to user marked for deletion. #3549 #3558
* [ENHANCEMENT] Chunks storage: add option to use V2 signatures for S3 authentication. #3560
* [ENHANCEMENT] HA Tracker: Added new limit `ha_max_clusters` to set the max number of clusters tracked for single user. This limit is disabled by default. #3668
* [BUGFIX] Query-Frontend: `cortex_query_seconds_total` now return seconds not nanoseconds. #3589
* [BUGFIX] Blocks storage ingester: fixed some cases leading to a TSDB WAL corruption after a partial write to disk. #3423
* [BUGFIX] Blocks storage: Fix the race between ingestion and `/flush` call resulting in overlapping blocks. #3422
* [BUGFIX] Querier: fixed `-querier.max-query-into-future` which wasn't correctly enforced on range queries. #3452
* [BUGFIX] Fixed float64 precision stability when aggregating metrics before exposing them. This could have lead to false counters resets when querying some metrics exposed by Cortex. #3506
* [BUGFIX] Querier: the meta.json sync concurrency done when running Cortex with the blocks storage is now controlled by `-blocks-storage.bucket-store.meta-sync-concurrency` instead of the incorrect `-blocks-storage.bucket-store.block-sync-concurrency` (default values are the same). #3531
* [BUGFIX] Querier: fixed initialization order of querier module when using blocks storage. It now (again) waits until blocks have been synchronized. #3551

## Blocksconvert

* [ENHANCEMENT] Scheduler: ability to ignore users based on regexp, using `-scheduler.ignore-users-regex` flag. #3477
* [ENHANCEMENT] Builder: Parallelize reading chunks in the final stage of building block. #3470
* [ENHANCEMENT] Builder: remove duplicate label names from chunk. #3547

## 1.5.0 / 2020-11-09

### Cortex

* [CHANGE] Blocks storage: update the default HTTP configuration values for the S3 client to the upstream Thanos default values. #3244
  - `-blocks-storage.s3.http.idle-conn-timeout` is set 90 seconds.
  - `-blocks-storage.s3.http.response-header-timeout` is set to 2 minutes.
* [CHANGE] Improved shuffle sharding support in the write path. This work introduced some config changes: #3090
  * Introduced `-distributor.sharding-strategy` CLI flag (and its respective `sharding_strategy` YAML config option) to explicitly specify which sharding strategy should be used in the write path
  * `-experimental.distributor.user-subring-size` flag renamed to `-distributor.ingestion-tenant-shard-size`
  * `user_subring_size` limit YAML config option renamed to `ingestion_tenant_shard_size`
* [CHANGE] Dropped "blank Alertmanager configuration; using fallback" message from Info to Debug level. #3205
* [CHANGE] Zone-awareness replication for time-series now should be explicitly enabled in the distributor via the `-distributor.zone-awareness-enabled` CLI flag (or its respective YAML config option). Before, zone-aware replication was implicitly enabled if a zone was set on ingesters. #3200
* [CHANGE] Removed the deprecated CLI flag `-config-yaml`. You should use `-schema-config-file` instead. #3225
* [CHANGE] Enforced the HTTP method required by some API endpoints which did (incorrectly) allow any method before that. #3228
  - `GET /`
  - `GET /config`
  - `GET /debug/fgprof`
  - `GET /distributor/all_user_stats`
  - `GET /distributor/ha_tracker`
  - `GET /all_user_stats`
  - `GET /ha-tracker`
  - `GET /api/v1/user_stats`
  - `GET /api/v1/chunks`
  - `GET <legacy-http-prefix>/user_stats`
  - `GET <legacy-http-prefix>/chunks`
  - `GET /services`
  - `GET /multitenant_alertmanager/status`
  - `GET /status` (alertmanager microservice)
  - `GET|POST /ingester/ring`
  - `GET|POST /ring`
  - `GET|POST /store-gateway/ring`
  - `GET|POST /compactor/ring`
  - `GET|POST /ingester/flush`
  - `GET|POST /ingester/shutdown`
  - `GET|POST /flush`
  - `GET|POST /shutdown`
  - `GET|POST /ruler/ring`
  - `POST /api/v1/push`
  - `POST <legacy-http-prefix>/push`
  - `POST /push`
  - `POST /ingester/push`
* [CHANGE] Renamed CLI flags to configure the network interface names from which automatically detect the instance IP. #3295
  - `-compactor.ring.instance-interface` renamed to `-compactor.ring.instance-interface-names`
  - `-store-gateway.sharding-ring.instance-interface` renamed to `-store-gateway.sharding-ring.instance-interface-names`
  - `-distributor.ring.instance-interface` renamed to `-distributor.ring.instance-interface-names`
  - `-ruler.ring.instance-interface` renamed to `-ruler.ring.instance-interface-names`
* [CHANGE] Renamed `-<prefix>.redis.enable-tls` CLI flag to `-<prefix>.redis.tls-enabled`, and its respective YAML config option from `enable_tls` to `tls_enabled`. #3298
* [CHANGE] Increased default `-<prefix>.redis.timeout` from `100ms` to `500ms`. #3301
* [CHANGE] `cortex_alertmanager_config_invalid` has been removed in favor of `cortex_alertmanager_config_last_reload_successful`. #3289
* [CHANGE] Query-frontend: POST requests whose body size exceeds 10MiB will be rejected. The max body size can be customised via `-frontend.max-body-size`. #3276
* [FEATURE] Shuffle sharding: added support for shuffle-sharding queriers in the query-frontend. When configured (`-frontend.max-queriers-per-tenant` globally, or using per-tenant limit `max_queriers_per_tenant`), each tenants's requests will be handled by different set of queriers. #3113 #3257
* [FEATURE] Shuffle sharding: added support for shuffle-sharding ingesters on the read path. When ingesters shuffle-sharding is enabled and `-querier.shuffle-sharding-ingesters-lookback-period` is set, queriers will fetch in-memory series from the minimum set of required ingesters, selecting only ingesters which may have received series since 'now - lookback period'. #3252
* [FEATURE] Query-frontend: added `compression` config to support results cache with compression. #3217
* [FEATURE] Add OpenStack Swift support to blocks storage. #3303
* [FEATURE] Added support for applying Prometheus relabel configs on series received by the distributor. A `metric_relabel_configs` field has been added to the per-tenant limits configuration. #3329
* [FEATURE] Support for Cassandra client SSL certificates. #3384
* [ENHANCEMENT] Ruler: Introduces two new limits `-ruler.max-rules-per-rule-group` and `-ruler.max-rule-groups-per-tenant` to control the number of rules per rule group and the total number of rule groups for a given user. They are disabled by default. #3366
* [ENHANCEMENT] Allow to specify multiple comma-separated Cortex services to `-target` CLI option (or its respective YAML config option). For example, `-target=all,compactor` can be used to start Cortex single-binary with compactor as well. #3275
* [ENHANCEMENT] Expose additional HTTP configs for the S3 backend client. New flag are listed below: #3244
  - `-blocks-storage.s3.http.idle-conn-timeout`
  - `-blocks-storage.s3.http.response-header-timeout`
  - `-blocks-storage.s3.http.insecure-skip-verify`
* [ENHANCEMENT] Added `cortex_query_frontend_connected_clients` metric to show the number of workers currently connected to the frontend. #3207
* [ENHANCEMENT] Shuffle sharding: improved shuffle sharding in the write path. Shuffle sharding now should be explicitly enabled via `-distributor.sharding-strategy` CLI flag (or its respective YAML config option) and guarantees stability, consistency, shuffling and balanced zone-awareness properties. #3090 #3214
* [ENHANCEMENT] Ingester: added new metric `cortex_ingester_active_series` to track active series more accurately. Also added options to control whether active series tracking is enabled (`-ingester.active-series-metrics-enabled`, defaults to false), and how often this metric is updated (`-ingester.active-series-metrics-update-period`) and max idle time for series to be considered inactive (`-ingester.active-series-metrics-idle-timeout`). #3153
* [ENHANCEMENT] Store-gateway: added zone-aware replication support to blocks replication in the store-gateway. #3200
* [ENHANCEMENT] Store-gateway: exported new metrics. #3231
  - `cortex_bucket_store_cached_series_fetch_duration_seconds`
  - `cortex_bucket_store_cached_postings_fetch_duration_seconds`
  - `cortex_bucket_stores_gate_queries_max`
* [ENHANCEMENT] Added `-version` flag to Cortex. #3233
* [ENHANCEMENT] Hash ring: added instance registered timestamp to the ring. #3248
* [ENHANCEMENT] Reduce tail latency by smoothing out spikes in rate of chunk flush operations. #3191
* [ENHANCEMENT] User Cortex as User Agent in http requests issued by Configs DB client. #3264
* [ENHANCEMENT] Experimental Ruler API: Fetch rule groups from object storage in parallel. #3218
* [ENHANCEMENT] Chunks GCS object storage client uses the `fields` selector to limit the payload size when listing objects in the bucket. #3218 #3292
* [ENHANCEMENT] Added shuffle sharding support to ruler. Added new metric `cortex_ruler_sync_rules_total`. #3235
* [ENHANCEMENT] Return an explicit error when the store-gateway is explicitly requested without a blocks storage engine. #3287
* [ENHANCEMENT] Ruler: only load rules that belong to the ruler. Improves rules synching performances when ruler sharding is enabled. #3269
* [ENHANCEMENT] Added `-<prefix>.redis.tls-insecure-skip-verify` flag. #3298
* [ENHANCEMENT] Added `cortex_alertmanager_config_last_reload_successful_seconds` metric to show timestamp of last successful AM config reload. #3289
* [ENHANCEMENT] Blocks storage: reduced number of bucket listing operations to list block content (applies to newly created blocks only). #3363
* [ENHANCEMENT] Ruler: Include the tenant ID on the notifier logs. #3372
* [ENHANCEMENT] Blocks storage Compactor: Added `-compactor.enabled-tenants` and `-compactor.disabled-tenants` to explicitly enable or disable compaction of specific tenants. #3385
* [ENHANCEMENT] Blocks storage ingester: Creating checkpoint only once even when there are multiple Head compactions in a single `Compact()` call. #3373
* [BUGFIX] Blocks storage ingester: Read repair memory-mapped chunks file which can end up being empty on abrupt shutdowns combined with faulty disks. #3373
* [BUGFIX] Blocks storage ingester: Close TSDB resources on failed startup preventing ingester OOMing. #3373
* [BUGFIX] No-longer-needed ingester operations for queries triggered by queriers and rulers are now canceled. #3178
* [BUGFIX] Ruler: directories in the configured `rules-path` will be removed on startup and shutdown in order to ensure they don't persist between runs. #3195
* [BUGFIX] Handle hash-collisions in the query path. #3192
* [BUGFIX] Check for postgres rows errors. #3197
* [BUGFIX] Ruler Experimental API: Don't allow rule groups without names or empty rule groups. #3210
* [BUGFIX] Experimental Alertmanager API: Do not allow empty Alertmanager configurations or bad template filenames to be submitted through the configuration API. #3185
* [BUGFIX] Reduce failures to update heartbeat when using Consul. #3259
* [BUGFIX] When using ruler sharding, moving all user rule groups from ruler to a different one and then back could end up with some user groups not being evaluated at all. #3235
* [BUGFIX] Fixed shuffle sharding consistency when zone-awareness is enabled and the shard size is increased or instances in a new zone are added. #3299
* [BUGFIX] Use a valid grpc header when logging IP addresses. #3307
* [BUGFIX] Fixed the metric `cortex_prometheus_rule_group_duration_seconds` in the Ruler, it wouldn't report any values. #3310
* [BUGFIX] Fixed gRPC connections leaking in rulers when rulers sharding is enabled and APIs called. #3314
* [BUGFIX] Fixed shuffle sharding consistency when zone-awareness is enabled and the shard size is increased or instances in a new zone are added. #3299
* [BUGFIX] Fixed Gossip memberlist members joining when addresses are configured using DNS-based service discovery. #3360
* [BUGFIX] Ingester: fail to start an ingester running the blocks storage, if unable to load any existing TSDB at startup. #3354
* [BUGFIX] Blocks storage: Avoid deletion of blocks in the ingester which are not shipped to the storage yet. #3346
* [BUGFIX] Fix common prefixes returned by List method of S3 client. #3358
* [BUGFIX] Honor configured timeout in Azure and GCS object clients. #3285
* [BUGFIX] Blocks storage: Avoid creating blocks larger than configured block range period on forced compaction and when TSDB is idle. #3344
* [BUGFIX] Shuffle sharding: fixed max global series per user/metric limit when shuffle sharding and `-distributor.shard-by-all-labels=true` are both enabled in distributor. When using these global limits you should now set `-distributor.sharding-strategy` and `-distributor.zone-awareness-enabled` to ingesters too. #3369
* [BUGFIX] Slow query logging: when using downstream server request parameters were not logged. #3276
* [BUGFIX] Fixed tenant detection in the ruler and alertmanager API when running without auth. #3343

### Blocksconvert

* [ENHANCEMENT] Blocksconvert – Builder: download plan file locally before processing it. #3209
* [ENHANCEMENT] Blocksconvert – Cleaner: added new tool for deleting chunks data. #3283
* [ENHANCEMENT] Blocksconvert – Scanner: support for scanning specific date-range only. #3222
* [ENHANCEMENT] Blocksconvert – Scanner: metrics for tracking progress. #3222
* [ENHANCEMENT] Blocksconvert – Builder: retry block upload before giving up. #3245
* [ENHANCEMENT] Blocksconvert – Scanner: upload plans concurrently. #3340
* [BUGFIX] Blocksconvert: fix chunks ordering in the block. Chunks in different order than series work just fine in TSDB blocks at the moment, but it's not consistent with what Prometheus does and future Prometheus and Cortex optimizations may rely on this ordering. #3371

## 1.4.0 / 2020-10-02

* [CHANGE] TLS configuration for gRPC, HTTP and etcd clients is now marked as experimental. These features are not yet fully baked, and we expect possible small breaking changes in Cortex 1.5. #3198
* [CHANGE] Cassandra backend support is now GA (stable). #3180
* [CHANGE] Blocks storage is now GA (stable). The `-experimental` prefix has been removed from all CLI flags related to the blocks storage (no YAML config changes). #3180 #3201
  - `-experimental.blocks-storage.*` flags renamed to `-blocks-storage.*`
  - `-experimental.store-gateway.*` flags renamed to `-store-gateway.*`
  - `-experimental.querier.store-gateway-client.*` flags renamed to `-querier.store-gateway-client.*`
  - `-experimental.querier.store-gateway-addresses` flag renamed to `-querier.store-gateway-addresses`
  - `-store-gateway.replication-factor` flag renamed to `-store-gateway.sharding-ring.replication-factor`
  - `-store-gateway.tokens-file-path` flag renamed to `store-gateway.sharding-ring.tokens-file-path`
* [CHANGE] Ingester: Removed deprecated untyped record from chunks WAL. Only if you are running `v1.0` or below, it is recommended to first upgrade to `v1.1`/`v1.2`/`v1.3` and run it for a day before upgrading to `v1.4` to avoid data loss. #3115
* [CHANGE] Distributor API endpoints are no longer served unless target is set to `distributor` or `all`. #3112
* [CHANGE] Increase the default Cassandra client replication factor to 3. #3007
* [CHANGE] Blocks storage: removed the support to transfer blocks between ingesters on shutdown. When running the Cortex blocks storage, ingesters are expected to run with a persistent disk. The following metrics have been removed: #2996
  * `cortex_ingester_sent_files`
  * `cortex_ingester_received_files`
  * `cortex_ingester_received_bytes_total`
  * `cortex_ingester_sent_bytes_total`
* [CHANGE] The buckets for the `cortex_chunk_store_index_lookups_per_query` metric have been changed to 1, 2, 4, 8, 16. #3021
* [CHANGE] Blocks storage: the `operation` label value `getrange` has changed into `get_range` for the metrics `thanos_store_bucket_cache_operation_requests_total` and `thanos_store_bucket_cache_operation_hits_total`. #3000
* [CHANGE] Experimental Delete Series: `/api/v1/admin/tsdb/delete_series` and `/api/v1/admin/tsdb/cancel_delete_request` purger APIs to return status code `204` instead of `200` for success. #2946
* [CHANGE] Histogram `cortex_memcache_request_duration_seconds` `method` label value changes from `Memcached.Get` to `Memcached.GetBatched` for batched lookups, and is not reported for non-batched lookups (label value `Memcached.GetMulti` remains, and had exactly the same value as `Get` in nonbatched lookups).  The same change applies to tracing spans. #3046
* [CHANGE] TLS server validation is now enabled by default, a new parameter `tls_insecure_skip_verify` can be set to true to skip validation optionally. #3030
* [CHANGE] `cortex_ruler_config_update_failures_total` has been removed in favor of `cortex_ruler_config_last_reload_successful`. #3056
* [CHANGE] `ruler.evaluation_delay_duration` field in YAML config has been moved and renamed to `limits.ruler_evaluation_delay_duration`. #3098
* [CHANGE] Removed obsolete `results_cache.max_freshness` from YAML config (deprecated since Cortex 1.2). #3145
* [CHANGE] Removed obsolete `-promql.lookback-delta` option (deprecated since Cortex 1.2, replaced with `-querier.lookback-delta`). #3144
* [CHANGE] Cache: added support for Redis Cluster and Redis Sentinel. #2961
  - The following changes have been made in Redis configuration:
   - `-redis.master_name` added
   - `-redis.db` added
   - `-redis.max-active-conns` changed to `-redis.pool-size`
   - `-redis.max-conn-lifetime` changed to `-redis.max-connection-age`
   - `-redis.max-idle-conns` removed
   - `-redis.wait-on-pool-exhaustion` removed
* [CHANGE] TLS configuration for gRPC, HTTP and etcd clients is now marked as experimental. These features are not yet fully baked, and we expect possible small breaking changes in Cortex 1.5. #3198
* [CHANGE] Fixed store-gateway CLI flags inconsistencies. #3201
  - `-store-gateway.replication-factor` flag renamed to `-store-gateway.sharding-ring.replication-factor`
  - `-store-gateway.tokens-file-path` flag renamed to `store-gateway.sharding-ring.tokens-file-path`
* [FEATURE] Logging of the source IP passed along by a reverse proxy is now supported by setting the `-server.log-source-ips-enabled`. For non standard headers the settings `-server.log-source-ips-header` and `-server.log-source-ips-regex` can be used. #2985
* [FEATURE] Blocks storage: added shuffle sharding support to store-gateway blocks sharding. Added the following additional metrics to store-gateway: #3069
  * `cortex_bucket_stores_tenants_discovered`
  * `cortex_bucket_stores_tenants_synced`
* [FEATURE] Experimental blocksconvert: introduce an experimental tool `blocksconvert` to migrate long-term storage chunks to blocks. #3092 #3122 #3127 #3162
* [ENHANCEMENT] Improve the Alertmanager logging when serving requests from its API / UI. #3397
* [ENHANCEMENT] Add support for azure storage in China, German and US Government environments. #2988
* [ENHANCEMENT] Query-tee: added a small tolerance to floating point sample values comparison. #2994
* [ENHANCEMENT] Query-tee: add support for doing a passthrough of requests to preferred backend for unregistered routes #3018
* [ENHANCEMENT] Expose `storage.aws.dynamodb.backoff_config` configuration file field. #3026
* [ENHANCEMENT] Added `cortex_request_message_bytes` and `cortex_response_message_bytes` histograms to track received and sent gRPC message and HTTP request/response sizes. Added `cortex_inflight_requests` gauge to track number of inflight gRPC and HTTP requests. #3064
* [ENHANCEMENT] Publish ruler's ring metrics. #3074
* [ENHANCEMENT] Add config validation to the experimental Alertmanager API. Invalid configs are no longer accepted. #3053
* [ENHANCEMENT] Add "integration" as a label for `cortex_alertmanager_notifications_total` and `cortex_alertmanager_notifications_failed_total` metrics. #3056
* [ENHANCEMENT] Add `cortex_ruler_config_last_reload_successful` and `cortex_ruler_config_last_reload_successful_seconds` to check status of users rule manager. #3056
* [ENHANCEMENT] The configuration validation now fails if an empty YAML node has been set for a root YAML config property. #3080
* [ENHANCEMENT] Memcached dial() calls now have a circuit-breaker to avoid hammering a broken cache. #3051, #3189
* [ENHANCEMENT] `-ruler.evaluation-delay-duration` is now overridable as a per-tenant limit, `ruler_evaluation_delay_duration`. #3098
* [ENHANCEMENT] Add TLS support to etcd client. #3102
* [ENHANCEMENT] When a tenant accesses the Alertmanager UI or its API, if we have valid `-alertmanager.configs.fallback` we'll use that to start the manager and avoid failing the request. #3073
* [ENHANCEMENT] Add `DELETE api/v1/rules/{namespace}` to the Ruler. It allows all the rule groups of a namespace to be deleted. #3120
* [ENHANCEMENT] Experimental Delete Series: Retry processing of Delete requests during failures. #2926
* [ENHANCEMENT] Improve performance of QueryStream() in ingesters. #3177
* [ENHANCEMENT] Modules included in "All" target are now visible in output of `-modules` CLI flag. #3155
* [ENHANCEMENT] Added `/debug/fgprof` endpoint to debug running Cortex process using `fgprof`. This adds up to the existing `/debug/...` endpoints. #3131
* [ENHANCEMENT] Blocks storage: optimised `/api/v1/series` for blocks storage. (#2976)
* [BUGFIX] Ruler: when loading rules from "local" storage, check for directory after resolving symlink. #3137
* [BUGFIX] Query-frontend: Fixed rounding for incoming query timestamps, to be 100% Prometheus compatible. #2990
* [BUGFIX] Querier: Merge results from chunks and blocks ingesters when using streaming of results. #3013
* [BUGFIX] Querier: query /series from ingesters regardless the `-querier.query-ingesters-within` setting. #3035
* [BUGFIX] Blocks storage: Ingester is less likely to hit gRPC message size limit when streaming data to queriers. #3015
* [BUGFIX] Blocks storage: fixed memberlist support for the store-gateways and compactors ring used when blocks sharding is enabled. #3058 #3095
* [BUGFIX] Fix configuration for TLS server validation, TLS skip verify was hardcoded to true for all TLS configurations and prevented validation of server certificates. #3030
* [BUGFIX] Fixes the Alertmanager panicking when no `-alertmanager.web.external-url` is provided. #3017
* [BUGFIX] Fixes the registration of the Alertmanager API metrics `cortex_alertmanager_alerts_received_total` and `cortex_alertmanager_alerts_invalid_total`. #3065
* [BUGFIX] Fixes `flag needs an argument: -config.expand-env` error. #3087
* [BUGFIX] An index optimisation actually slows things down when using caching. Moved it to the right location. #2973
* [BUGFIX] Ingester: If push request contained both valid and invalid samples, valid samples were ingested but not stored to WAL of the chunks storage. This has been fixed. #3067
* [BUGFIX] Cassandra: fixed consistency setting in the CQL session when creating the keyspace. #3105
* [BUGFIX] Ruler: Config API would return both the `record` and `alert` in `YAML` response keys even when one of them must be empty. #3120
* [BUGFIX] Index page now uses configured HTTP path prefix when creating links. #3126
* [BUGFIX] Purger: fixed deadlock when reloading of tombstones failed. #3182
* [BUGFIX] Fixed panic in flusher job, when error writing chunks to the store would cause "idle" chunks to be flushed, which triggered panic. #3140
* [BUGFIX] Index page no longer shows links that are not valid for running Cortex instance. #3133
* [BUGFIX] Configs: prevent validation of templates to fail when using template functions. #3157
* [BUGFIX] Configuring the S3 URL with an `@` but without username and password doesn't enable the AWS static credentials anymore. #3170
* [BUGFIX] Limit errors on ranged queries (`api/v1/query_range`) no longer return a status code `500` but `422` instead. #3167
* [BUGFIX] Handle hash-collisions in the query path. Before this fix, Cortex could occasionally mix up two different series in a query, leading to invalid results, when `-querier.ingester-streaming` was used. #3192

## 1.3.0 / 2020-08-21

* [CHANGE] Replace the metric `cortex_alertmanager_configs` with `cortex_alertmanager_config_invalid` exposed by Alertmanager. #2960
* [CHANGE] Experimental Delete Series: Change target flag for purger from `data-purger` to `purger`. #2777
* [CHANGE] Experimental blocks storage: The max concurrent queries against the long-term storage, configured via `-experimental.blocks-storage.bucket-store.max-concurrent`, is now a limit shared across all tenants and not a per-tenant limit anymore. The default value has changed from `20` to `100` and the following new metrics have been added: #2797
  * `cortex_bucket_stores_gate_queries_concurrent_max`
  * `cortex_bucket_stores_gate_queries_in_flight`
  * `cortex_bucket_stores_gate_duration_seconds`
* [CHANGE] Metric `cortex_ingester_flush_reasons` has been renamed to `cortex_ingester_flushing_enqueued_series_total`, and new metric `cortex_ingester_flushing_dequeued_series_total` with `outcome` label (superset of reason) has been added. #2802 #2818 #2998
* [CHANGE] Experimental Delete Series: Metric `cortex_purger_oldest_pending_delete_request_age_seconds` would track age of delete requests since they are over their cancellation period instead of their creation time. #2806
* [CHANGE] Experimental blocks storage: the store-gateway service is required in a Cortex cluster running with the experimental blocks storage. Removed the `-experimental.tsdb.store-gateway-enabled` CLI flag and `store_gateway_enabled` YAML config option. The store-gateway is now always enabled when the storage engine is `blocks`. #2822
* [CHANGE] Experimental blocks storage: removed support for `-experimental.blocks-storage.bucket-store.max-sample-count` flag because the implementation was flawed. To limit the number of samples/chunks processed by a single query you can set `-store.query-chunk-limit`, which is now supported by the blocks storage too. #2852
* [CHANGE] Ingester: Chunks flushed via /flush stay in memory until retention period is reached. This affects `cortex_ingester_memory_chunks` metric. #2778
* [CHANGE] Querier: the error message returned when the query time range exceeds `-store.max-query-length` has changed from `invalid query, length > limit (X > Y)` to `the query time range exceeds the limit (query length: X, limit: Y)`. #2826
* [CHANGE] Add `component` label to metrics exposed by chunk, delete and index store clients. #2774
* [CHANGE] Querier: when `-querier.query-ingesters-within` is configured, the time range of the query sent to ingesters is now manipulated to ensure the query start time is not older than 'now - query-ingesters-within'. #2904
* [CHANGE] KV: The `role` label which was a label of `multi` KV store client only has been added to metrics of every KV store client. If KV store client is not `multi`, then the value of `role` label is `primary`. #2837
* [CHANGE] Added the `engine` label to the metrics exposed by the Prometheus query engine, to distinguish between `ruler` and `querier` metrics. #2854
* [CHANGE] Added ruler to the single binary when started with `-target=all` (default). #2854
* [CHANGE] Experimental blocks storage: compact head when opening TSDB. This should only affect ingester startup after it was unable to compact head in previous run. #2870
* [CHANGE] Metric `cortex_overrides_last_reload_successful` has been renamed to `cortex_runtime_config_last_reload_successful`. #2874
* [CHANGE] HipChat support has been removed from the alertmanager (because removed from the Prometheus upstream too). #2902
* [CHANGE] Add constant label `name` to metric `cortex_cache_request_duration_seconds`. #2903
* [CHANGE] Add `user` label to metric `cortex_query_frontend_queue_length`. #2939
* [CHANGE] Experimental blocks storage: cleaned up the config and renamed "TSDB" to "blocks storage". #2937
  - The storage engine setting value has been changed from `tsdb` to `blocks`; this affects `-store.engine` CLI flag and its respective YAML option.
  - The root level YAML config has changed from `tsdb` to `blocks_storage`
  - The prefix of all CLI flags has changed from `-experimental.tsdb.` to `-experimental.blocks-storage.`
  - The following settings have been grouped under `tsdb` property in the YAML config and their CLI flags changed:
    - `-experimental.tsdb.dir` changed to `-experimental.blocks-storage.tsdb.dir`
    - `-experimental.tsdb.block-ranges-period` changed to `-experimental.blocks-storage.tsdb.block-ranges-period`
    - `-experimental.tsdb.retention-period` changed to `-experimental.blocks-storage.tsdb.retention-period`
    - `-experimental.tsdb.ship-interval` changed to `-experimental.blocks-storage.tsdb.ship-interval`
    - `-experimental.tsdb.ship-concurrency` changed to `-experimental.blocks-storage.tsdb.ship-concurrency`
    - `-experimental.tsdb.max-tsdb-opening-concurrency-on-startup` changed to `-experimental.blocks-storage.tsdb.max-tsdb-opening-concurrency-on-startup`
    - `-experimental.tsdb.head-compaction-interval` changed to `-experimental.blocks-storage.tsdb.head-compaction-interval`
    - `-experimental.tsdb.head-compaction-concurrency` changed to `-experimental.blocks-storage.tsdb.head-compaction-concurrency`
    - `-experimental.tsdb.head-compaction-idle-timeout` changed to `-experimental.blocks-storage.tsdb.head-compaction-idle-timeout`
    - `-experimental.tsdb.stripe-size` changed to `-experimental.blocks-storage.tsdb.stripe-size`
    - `-experimental.tsdb.wal-compression-enabled` changed to `-experimental.blocks-storage.tsdb.wal-compression-enabled`
    - `-experimental.tsdb.flush-blocks-on-shutdown` changed to `-experimental.blocks-storage.tsdb.flush-blocks-on-shutdown`
* [CHANGE] Flags `-bigtable.grpc-use-gzip-compression`, `-ingester.client.grpc-use-gzip-compression`, `-querier.frontend-client.grpc-use-gzip-compression` are now deprecated. #2940
* [CHANGE] Limit errors reported by ingester during query-time now return HTTP status code 422. #2941
* [FEATURE] Introduced `ruler.for-outage-tolerance`, Max time to tolerate outage for restoring "for" state of alert. #2783
* [FEATURE] Introduced `ruler.for-grace-period`, Minimum duration between alert and restored "for" state. This is maintained only for alerts with configured "for" time greater than grace period. #2783
* [FEATURE] Introduced `ruler.resend-delay`, Minimum amount of time to wait before resending an alert to Alertmanager. #2783
* [FEATURE] Ruler: added `local` filesystem support to store rules (read-only). #2854
* [ENHANCEMENT] Upgraded Docker base images to `alpine:3.12`. #2862
* [ENHANCEMENT] Experimental: Querier can now optionally query secondary store. This is specified by using `-querier.second-store-engine` option, with values `chunks` or `blocks`. Standard configuration options for this store are used. Additionally, this querying can be configured to happen only for queries that need data older than `-querier.use-second-store-before-time`. Default value of zero will always query secondary store. #2747
* [ENHANCEMENT] Query-tee: increased the `cortex_querytee_request_duration_seconds` metric buckets granularity. #2799
* [ENHANCEMENT] Query-tee: fail to start if the configured `-backend.preferred` is unknown. #2799
* [ENHANCEMENT] Ruler: Added the following metrics: #2786
  * `cortex_prometheus_notifications_latency_seconds`
  * `cortex_prometheus_notifications_errors_total`
  * `cortex_prometheus_notifications_sent_total`
  * `cortex_prometheus_notifications_dropped_total`
  * `cortex_prometheus_notifications_queue_length`
  * `cortex_prometheus_notifications_queue_capacity`
  * `cortex_prometheus_notifications_alertmanagers_discovered`
* [ENHANCEMENT] The behavior of the `/ready` was changed for the query frontend to indicate when it was ready to accept queries. This is intended for use by a read path load balancer that would want to wait for the frontend to have attached queriers before including it in the backend. #2733
* [ENHANCEMENT] Experimental Delete Series: Add support for deletion of chunks for remaining stores. #2801
* [ENHANCEMENT] Add `-modules` command line flag to list possible values for `-target`. Also, log warning if given target is internal component. #2752
* [ENHANCEMENT] Added `-ingester.flush-on-shutdown-with-wal-enabled` option to enable chunks flushing even when WAL is enabled. #2780
* [ENHANCEMENT] Query-tee: Support for custom API prefix by using `-server.path-prefix` option. #2814
* [ENHANCEMENT] Query-tee: Forward `X-Scope-OrgId` header to backend, if present in the request. #2815
* [ENHANCEMENT] Experimental blocks storage: Added `-experimental.blocks-storage.tsdb.head-compaction-idle-timeout` option to force compaction of data in memory into a block. #2803
* [ENHANCEMENT] Experimental blocks storage: Added support for flushing blocks via `/flush`, `/shutdown` (previously these only worked for chunks storage) and by using `-experimental.blocks-storage.tsdb.flush-blocks-on-shutdown` option. #2794
* [ENHANCEMENT] Experimental blocks storage: Added support to enforce max query time range length via `-store.max-query-length`. #2826
* [ENHANCEMENT] Experimental blocks storage: Added support to limit the max number of chunks that can be fetched from the long-term storage while executing a query. The limit is enforced both in the querier and store-gateway, and is configurable via `-store.query-chunk-limit`. #2852 #2922
* [ENHANCEMENT] Ingester: Added new metric `cortex_ingester_flush_series_in_progress` that reports number of ongoing flush-series operations. Useful when calling `/flush` handler: if `cortex_ingester_flush_queue_length + cortex_ingester_flush_series_in_progress` is 0, all flushes are finished. #2778
* [ENHANCEMENT] Memberlist members can join cluster via SRV records. #2788
* [ENHANCEMENT] Added configuration options for chunks s3 client. #2831
  * `s3.endpoint`
  * `s3.region`
  * `s3.access-key-id`
  * `s3.secret-access-key`
  * `s3.insecure`
  * `s3.sse-encryption`
  * `s3.http.idle-conn-timeout`
  * `s3.http.response-header-timeout`
  * `s3.http.insecure-skip-verify`
* [ENHANCEMENT] Prometheus upgraded. #2798 #2849 #2867 #2902 #2918
  * Optimized labels regex matchers for patterns containing literals (eg. `foo.*`, `.*foo`, `.*foo.*`)
* [ENHANCEMENT] Add metric `cortex_ruler_config_update_failures_total` to Ruler to track failures of loading rules files. #2857
* [ENHANCEMENT] Experimental Alertmanager: Alertmanager configuration persisted to object storage using an experimental API that accepts and returns YAML-based Alertmanager configuration. #2768
* [ENHANCEMENT] Ruler: `-ruler.alertmanager-url` now supports multiple URLs. Each URL is treated as a separate Alertmanager group. Support for multiple Alertmanagers in a group can be achieved by using DNS service discovery. #2851
* [ENHANCEMENT] Experimental blocks storage: Cortex Flusher now works with blocks engine. Flusher needs to be provided with blocks-engine configuration, existing Flusher flags are not used (they are only relevant for chunks engine). Note that flush errors are only reported via log. #2877
* [ENHANCEMENT] Flusher: Added `-flusher.exit-after-flush` option (defaults to true) to control whether Cortex should stop completely after Flusher has finished its work. #2877
* [ENHANCEMENT] Added metrics `cortex_config_hash` and `cortex_runtime_config_hash` to expose hash of the currently active config file. #2874
* [ENHANCEMENT] Logger: added JSON logging support, configured via the `-log.format=json` CLI flag or its respective YAML config option. #2386
* [ENHANCEMENT] Added new flags `-bigtable.grpc-compression`, `-ingester.client.grpc-compression`, `-querier.frontend-client.grpc-compression` to configure compression used by gRPC. Valid values are `gzip`, `snappy`, or empty string (no compression, default). #2940
* [ENHANCEMENT] Clarify limitations of the `/api/v1/series`, `/api/v1/labels` and `/api/v1/label/{name}/values` endpoints. #2953
* [ENHANCEMENT] Ingester: added `Dropped` outcome to metric `cortex_ingester_flushing_dequeued_series_total`. #2998
* [BUGFIX] Fixed a bug with `api/v1/query_range` where no responses would return null values for `result` and empty values for `resultType`. #2962
* [BUGFIX] Fixed a bug in the index intersect code causing storage to return more chunks/series than required. #2796
* [BUGFIX] Fixed the number of reported keys in the background cache queue. #2764
* [BUGFIX] Fix race in processing of headers in sharded queries. #2762
* [BUGFIX] Query Frontend: Do not re-split sharded requests around ingester boundaries. #2766
* [BUGFIX] Experimental Delete Series: Fixed a problem with cache generation numbers prefixed to cache keys. #2800
* [BUGFIX] Ingester: Flushing chunks via `/flush` endpoint could previously lead to panic, if chunks were already flushed before and then removed from memory during the flush caused by `/flush` handler. Immediate flush now doesn't cause chunks to be flushed again. Samples received during flush triggered via `/flush` handler are no longer discarded. #2778
* [BUGFIX] Prometheus upgraded. #2849
  * Fixed unknown symbol error during head compaction
* [BUGFIX] Fix panic when using cassandra as store for both index and delete requests. #2774
* [BUGFIX] Experimental Delete Series: Fixed a data race in Purger. #2817
* [BUGFIX] KV: Fixed a bug that triggered a panic due to metrics being registered with the same name but different labels when using a `multi` configured KV client. #2837
* [BUGFIX] Query-frontend: Fix passing HTTP `Host` header if `-frontend.downstream-url` is configured. #2880
* [BUGFIX] Ingester: Improve time-series distribution when `-experimental.distributor.user-subring-size` is enabled. #2887
* [BUGFIX] Set content type to `application/x-protobuf` for remote_read responses. #2915
* [BUGFIX] Fixed ruler and store-gateway instance registration in the ring (when sharding is enabled) when a new instance replaces abruptly terminated one, and the only difference between the two instances is the address. #2954
* [BUGFIX] Fixed `Missing chunks and index config causing silent failure` Absence of chunks and index from schema config is not validated. #2732
* [BUGFIX] Fix panic caused by KVs from boltdb being used beyond their life. #2971
* [BUGFIX] Experimental blocks storage: `/api/v1/series`, `/api/v1/labels` and `/api/v1/label/{name}/values` only query the TSDB head regardless of the configured `-experimental.blocks-storage.tsdb.retention-period`. #2974
* [BUGFIX] Ingester: Avoid indefinite checkpointing in case of surge in number of series. #2955
* [BUGFIX] Querier: query /series from ingesters regardless the `-querier.query-ingesters-within` setting. #3035
* [BUGFIX] Ruler: fixed an unintentional breaking change introduced in the ruler's `alertmanager_url` YAML config option, which changed the value from a string to a list of strings. #2989

## 1.2.0 / 2020-07-01

* [CHANGE] Metric `cortex_kv_request_duration_seconds` now includes `name` label to denote which client is being used as well as the `backend` label to denote the KV backend implementation in use. #2648
* [CHANGE] Experimental Ruler: Rule groups persisted to object storage using the experimental API have an updated object key encoding to better handle special characters. Rule groups previously-stored using object storage must be renamed to the new format. #2646
* [CHANGE] Query Frontend now uses Round Robin to choose a tenant queue to service next. #2553
* [CHANGE] `-promql.lookback-delta` is now deprecated and has been replaced by `-querier.lookback-delta` along with `lookback_delta` entry under `querier` in the config file. `-promql.lookback-delta` will be removed in v1.4.0. #2604
* [CHANGE] Experimental TSDB: removed `-experimental.tsdb.bucket-store.binary-index-header-enabled` flag. Now the binary index-header is always enabled.
* [CHANGE] Experimental TSDB: Renamed index-cache metrics to use original metric names from Thanos, as Cortex is not aggregating them in any way: #2627
  * `cortex_<service>_blocks_index_cache_items_evicted_total` => `thanos_store_index_cache_items_evicted_total{name="index-cache"}`
  * `cortex_<service>_blocks_index_cache_items_added_total` => `thanos_store_index_cache_items_added_total{name="index-cache"}`
  * `cortex_<service>_blocks_index_cache_requests_total` => `thanos_store_index_cache_requests_total{name="index-cache"}`
  * `cortex_<service>_blocks_index_cache_items_overflowed_total` => `thanos_store_index_cache_items_overflowed_total{name="index-cache"}`
  * `cortex_<service>_blocks_index_cache_hits_total` => `thanos_store_index_cache_hits_total{name="index-cache"}`
  * `cortex_<service>_blocks_index_cache_items` => `thanos_store_index_cache_items{name="index-cache"}`
  * `cortex_<service>_blocks_index_cache_items_size_bytes` => `thanos_store_index_cache_items_size_bytes{name="index-cache"}`
  * `cortex_<service>_blocks_index_cache_total_size_bytes` => `thanos_store_index_cache_total_size_bytes{name="index-cache"}`
  * `cortex_<service>_blocks_index_cache_memcached_operations_total` =>  `thanos_memcached_operations_total{name="index-cache"}`
  * `cortex_<service>_blocks_index_cache_memcached_operation_failures_total` =>  `thanos_memcached_operation_failures_total{name="index-cache"}`
  * `cortex_<service>_blocks_index_cache_memcached_operation_duration_seconds` =>  `thanos_memcached_operation_duration_seconds{name="index-cache"}`
  * `cortex_<service>_blocks_index_cache_memcached_operation_skipped_total` =>  `thanos_memcached_operation_skipped_total{name="index-cache"}`
* [CHANGE] Experimental TSDB: Renamed metrics in bucket stores: #2627
  * `cortex_<service>_blocks_meta_syncs_total` => `cortex_blocks_meta_syncs_total{component="<service>"}`
  * `cortex_<service>_blocks_meta_sync_failures_total` => `cortex_blocks_meta_sync_failures_total{component="<service>"}`
  * `cortex_<service>_blocks_meta_sync_duration_seconds` => `cortex_blocks_meta_sync_duration_seconds{component="<service>"}`
  * `cortex_<service>_blocks_meta_sync_consistency_delay_seconds` => `cortex_blocks_meta_sync_consistency_delay_seconds{component="<service>"}`
  * `cortex_<service>_blocks_meta_synced` => `cortex_blocks_meta_synced{component="<service>"}`
  * `cortex_<service>_bucket_store_block_loads_total` => `cortex_bucket_store_block_loads_total{component="<service>"}`
  * `cortex_<service>_bucket_store_block_load_failures_total` => `cortex_bucket_store_block_load_failures_total{component="<service>"}`
  * `cortex_<service>_bucket_store_block_drops_total` => `cortex_bucket_store_block_drops_total{component="<service>"}`
  * `cortex_<service>_bucket_store_block_drop_failures_total` => `cortex_bucket_store_block_drop_failures_total{component="<service>"}`
  * `cortex_<service>_bucket_store_blocks_loaded` => `cortex_bucket_store_blocks_loaded{component="<service>"}`
  * `cortex_<service>_bucket_store_series_data_touched` => `cortex_bucket_store_series_data_touched{component="<service>"}`
  * `cortex_<service>_bucket_store_series_data_fetched` => `cortex_bucket_store_series_data_fetched{component="<service>"}`
  * `cortex_<service>_bucket_store_series_data_size_touched_bytes` => `cortex_bucket_store_series_data_size_touched_bytes{component="<service>"}`
  * `cortex_<service>_bucket_store_series_data_size_fetched_bytes` => `cortex_bucket_store_series_data_size_fetched_bytes{component="<service>"}`
  * `cortex_<service>_bucket_store_series_blocks_queried` => `cortex_bucket_store_series_blocks_queried{component="<service>"}`
  * `cortex_<service>_bucket_store_series_get_all_duration_seconds` => `cortex_bucket_store_series_get_all_duration_seconds{component="<service>"}`
  * `cortex_<service>_bucket_store_series_merge_duration_seconds` => `cortex_bucket_store_series_merge_duration_seconds{component="<service>"}`
  * `cortex_<service>_bucket_store_series_refetches_total` => `cortex_bucket_store_series_refetches_total{component="<service>"}`
  * `cortex_<service>_bucket_store_series_result_series` => `cortex_bucket_store_series_result_series{component="<service>"}`
  * `cortex_<service>_bucket_store_cached_postings_compressions_total` => `cortex_bucket_store_cached_postings_compressions_total{component="<service>"}`
  * `cortex_<service>_bucket_store_cached_postings_compression_errors_total` => `cortex_bucket_store_cached_postings_compression_errors_total{component="<service>"}`
  * `cortex_<service>_bucket_store_cached_postings_compression_time_seconds` => `cortex_bucket_store_cached_postings_compression_time_seconds{component="<service>"}`
  * `cortex_<service>_bucket_store_cached_postings_original_size_bytes_total` => `cortex_bucket_store_cached_postings_original_size_bytes_total{component="<service>"}`
  * `cortex_<service>_bucket_store_cached_postings_compressed_size_bytes_total` => `cortex_bucket_store_cached_postings_compressed_size_bytes_total{component="<service>"}`
  * `cortex_<service>_blocks_sync_seconds` => `cortex_bucket_stores_blocks_sync_seconds{component="<service>"}`
  * `cortex_<service>_blocks_last_successful_sync_timestamp_seconds` => `cortex_bucket_stores_blocks_last_successful_sync_timestamp_seconds{component="<service>"}`
* [CHANGE] Available command-line flags are printed to stdout, and only when requested via `-help`. Using invalid flag no longer causes printing of all available flags. #2691
* [CHANGE] Experimental Memberlist ring: randomize gossip node names to avoid conflicts when running multiple clients on the same host, or reusing host names (eg. pods in statefulset). Node name randomization can be disabled by using `-memberlist.randomize-node-name=false`. #2715
* [CHANGE] Memberlist KV client is no longer considered experimental. #2725
* [CHANGE] Experimental Delete Series: Make delete request cancellation duration configurable. #2760
* [CHANGE] Removed `-store.fullsize-chunks` option which was undocumented and unused (it broke ingester hand-overs). #2656
* [CHANGE] Query with no metric name that has previously resulted in HTTP status code 500 now returns status code 422 instead. #2571
* [FEATURE] TLS config options added for GRPC clients in Querier (Query-frontend client & Ingester client), Ruler, Store Gateway, as well as HTTP client in Config store client. #2502
* [FEATURE] The flag `-frontend.max-cache-freshness` is now supported within the limits overrides, to specify per-tenant max cache freshness values. The corresponding YAML config parameter has been changed from `results_cache.max_freshness` to `limits_config.max_cache_freshness`. The legacy YAML config parameter (`results_cache.max_freshness`) will continue to be supported till Cortex release `v1.4.0`. #2609
* [FEATURE] Experimental gRPC Store: Added support to 3rd parties index and chunk stores using gRPC client/server plugin mechanism. #2220
* [FEATURE] Add `-cassandra.table-options` flag to customize table options of Cassandra when creating the index or chunk table. #2575
* [ENHANCEMENT] Propagate GOPROXY value when building `build-image`. This is to help the builders building the code in a Network where default Go proxy is not accessible (e.g. when behind some corporate VPN). #2741
* [ENHANCEMENT] Querier: Added metric `cortex_querier_request_duration_seconds` for all requests to the querier. #2708
* [ENHANCEMENT] Cortex is now built with Go 1.14. #2480 #2749 #2753
* [ENHANCEMENT] Experimental TSDB: added the following metrics to the ingester: #2580 #2583 #2589 #2654
  * `cortex_ingester_tsdb_appender_add_duration_seconds`
  * `cortex_ingester_tsdb_appender_commit_duration_seconds`
  * `cortex_ingester_tsdb_refcache_purge_duration_seconds`
  * `cortex_ingester_tsdb_compactions_total`
  * `cortex_ingester_tsdb_compaction_duration_seconds`
  * `cortex_ingester_tsdb_wal_fsync_duration_seconds`
  * `cortex_ingester_tsdb_wal_page_flushes_total`
  * `cortex_ingester_tsdb_wal_completed_pages_total`
  * `cortex_ingester_tsdb_wal_truncations_failed_total`
  * `cortex_ingester_tsdb_wal_truncations_total`
  * `cortex_ingester_tsdb_wal_writes_failed_total`
  * `cortex_ingester_tsdb_checkpoint_deletions_failed_total`
  * `cortex_ingester_tsdb_checkpoint_deletions_total`
  * `cortex_ingester_tsdb_checkpoint_creations_failed_total`
  * `cortex_ingester_tsdb_checkpoint_creations_total`
  * `cortex_ingester_tsdb_wal_truncate_duration_seconds`
  * `cortex_ingester_tsdb_head_active_appenders`
  * `cortex_ingester_tsdb_head_series_not_found_total`
  * `cortex_ingester_tsdb_head_chunks`
  * `cortex_ingester_tsdb_mmap_chunk_corruptions_total`
  * `cortex_ingester_tsdb_head_chunks_created_total`
  * `cortex_ingester_tsdb_head_chunks_removed_total`
* [ENHANCEMENT] Experimental TSDB: added metrics useful to alert on critical conditions of the blocks storage: #2573
  * `cortex_compactor_last_successful_run_timestamp_seconds`
  * `cortex_querier_blocks_last_successful_sync_timestamp_seconds` (when store-gateway is disabled)
  * `cortex_querier_blocks_last_successful_scan_timestamp_seconds` (when store-gateway is enabled)
  * `cortex_storegateway_blocks_last_successful_sync_timestamp_seconds`
* [ENHANCEMENT] Experimental TSDB: added the flag `-experimental.tsdb.wal-compression-enabled` to allow to enable TSDB WAL compression. #2585
* [ENHANCEMENT] Experimental TSDB: Querier and store-gateway components can now use so-called "caching bucket", which can currently cache fetched chunks into shared memcached server. #2572
* [ENHANCEMENT] Ruler: Automatically remove unhealthy rulers from the ring. #2587
* [ENHANCEMENT] Query-tee: added support to `/metadata`, `/alerts`, and `/rules` endpoints #2600
* [ENHANCEMENT] Query-tee: added support to query results comparison between two different backends. The comparison is disabled by default and can be enabled via `-proxy.compare-responses=true`. #2611
* [ENHANCEMENT] Query-tee: improved the query-tee to not wait all backend responses before sending back the response to the client. The query-tee now sends back to the client first successful response, while honoring the `-backend.preferred` option. #2702
* [ENHANCEMENT] Thanos and Prometheus upgraded. #2602 #2604 #2634 #2659 #2686 #2756
  * TSDB now holds less WAL files after Head Truncation.
  * TSDB now does memory-mapping of Head chunks and reduces memory usage.
* [ENHANCEMENT] Experimental TSDB: decoupled blocks deletion from blocks compaction in the compactor, so that blocks deletion is not blocked by a busy compactor. The following metrics have been added: #2623
  * `cortex_compactor_block_cleanup_started_total`
  * `cortex_compactor_block_cleanup_completed_total`
  * `cortex_compactor_block_cleanup_failed_total`
  * `cortex_compactor_block_cleanup_last_successful_run_timestamp_seconds`
* [ENHANCEMENT] Experimental TSDB: Use shared cache for metadata. This is especially useful when running multiple querier and store-gateway components to reduce number of object store API calls. #2626 #2640
* [ENHANCEMENT] Experimental TSDB: when `-querier.query-store-after` is configured and running the experimental blocks storage, the time range of the query sent to the store is now manipulated to ensure the query end time is not more recent than 'now - query-store-after'. #2642
* [ENHANCEMENT] Experimental TSDB: small performance improvement in concurrent usage of RefCache, used during samples ingestion. #2651
* [ENHANCEMENT] The following endpoints now respond appropriately to an `Accept` header with the value `application/json` #2673
  * `/distributor/all_user_stats`
  * `/distributor/ha_tracker`
  * `/ingester/ring`
  * `/store-gateway/ring`
  * `/compactor/ring`
  * `/ruler/ring`
  * `/services`
* [ENHANCEMENT] Experimental Cassandra backend: Add `-cassandra.num-connections` to allow increasing the number of TCP connections to each Cassandra server. #2666
* [ENHANCEMENT] Experimental Cassandra backend: Use separate Cassandra clients and connections for reads and writes. #2666
* [ENHANCEMENT] Experimental Cassandra backend: Add `-cassandra.reconnect-interval` to allow specifying the reconnect interval to a Cassandra server that has been marked `DOWN` by the gocql driver. Also change the default value of the reconnect interval from `60s` to `1s`. #2687
* [ENHANCEMENT] Experimental Cassandra backend: Add option `-cassandra.convict-hosts-on-failure=false` to not convict host of being down when a request fails. #2684
* [ENHANCEMENT] Experimental TSDB: Applied a jitter to the period bucket scans in order to better distribute bucket operations over the time and increase the probability of hitting the shared cache (if configured). #2693
* [ENHANCEMENT] Experimental TSDB: Series limit per user and per metric now work in TSDB blocks. #2676
* [ENHANCEMENT] Experimental Memberlist: Added ability to periodically rejoin the memberlist cluster. #2724
* [ENHANCEMENT] Experimental Delete Series: Added the following metrics for monitoring processing of delete requests: #2730
  - `cortex_purger_load_pending_requests_attempts_total`: Number of attempts that were made to load pending requests with status.
  - `cortex_purger_oldest_pending_delete_request_age_seconds`: Age of oldest pending delete request in seconds.
  - `cortex_purger_pending_delete_requests_count`: Count of requests which are in process or are ready to be processed.
* [ENHANCEMENT] Experimental TSDB: Improved compactor to hard-delete also partial blocks with an deletion mark (even if the deletion mark threshold has not been reached). #2751
* [ENHANCEMENT] Experimental TSDB: Introduced a consistency check done by the querier to ensure all expected blocks have been queried via the store-gateway. If a block is missing on a store-gateway, the querier retries fetching series from missing blocks up to 3 times. If the consistency check fails once all retries have been exhausted, the query execution fails. The following metrics have been added: #2593 #2630 #2689 #2695
  * `cortex_querier_blocks_consistency_checks_total`
  * `cortex_querier_blocks_consistency_checks_failed_total`
  * `cortex_querier_storegateway_refetches_per_query`
* [ENHANCEMENT] Delete requests can now be canceled #2555
* [ENHANCEMENT] Table manager can now provision tables for delete store #2546
* [BUGFIX] Ruler: Ensure temporary rule files with special characters are properly mapped and cleaned up. #2506
* [BUGFIX] Fixes #2411, Ensure requests are properly routed to the prometheus api embedded in the query if `-server.path-prefix` is set. #2372
* [BUGFIX] Experimental TSDB: fixed chunk data corruption when querying back series using the experimental blocks storage. #2400
* [BUGFIX] Fixed collection of tracing spans from Thanos components used internally. #2655
* [BUGFIX] Experimental TSDB: fixed memory leak in ingesters. #2586
* [BUGFIX] QueryFrontend: fixed a situation where HTTP error is ignored and an incorrect status code is set. #2590
* [BUGFIX] Ingester: Fix an ingester starting up in the JOINING state and staying there forever. #2565
* [BUGFIX] QueryFrontend: fixed a panic (`integer divide by zero`) in the query-frontend. The query-frontend now requires the `-querier.default-evaluation-interval` config to be set to the same value of the querier. #2614
* [BUGFIX] Experimental TSDB: when the querier receives a `/series` request with a time range older than the data stored in the ingester, it now ignores the requested time range and returns known series anyway instead of returning an empty response. This aligns the behaviour with the chunks storage. #2617
* [BUGFIX] Cassandra: fixed an edge case leading to an invalid CQL query when querying the index on a Cassandra store. #2639
* [BUGFIX] Ingester: increment series per metric when recovering from WAL or transfer. #2674
* [BUGFIX] Fixed `wrong number of arguments for 'mget' command` Redis error when a query has no chunks to lookup from storage. #2700 #2796
* [BUGFIX] Ingester: Automatically remove old tmp checkpoints, fixing a potential disk space leak after an ingester crashes. #2726

## 1.1.0 / 2020-05-21

This release brings the usual mix of bugfixes and improvements. The biggest change is that WAL support for chunks is now considered to be production-ready!

Please make sure to review renamed metrics, and update your dashboards and alerts accordingly.

* [CHANGE] Added v1 API routes documented in #2327. #2372
  * Added `-http.alertmanager-http-prefix` flag which allows the configuration of the path where the Alertmanager API and UI can be reached. The default is set to `/alertmanager`.
  * Added `-http.prometheus-http-prefix` flag which allows the configuration of the path where the Prometheus API and UI can be reached. The default is set to `/prometheus`.
  * Updated the index hosted at the root prefix to point to the updated routes.
  * Legacy routes hardcoded with the `/api/prom` prefix now respect the `-http.prefix` flag.
* [CHANGE] The metrics `cortex_distributor_ingester_appends_total` and `distributor_ingester_append_failures_total` now include a `type` label to differentiate between `samples` and `metadata`. #2336
* [CHANGE] The metrics for number of chunks and bytes flushed to the chunk store are renamed. Note that previous metrics were counted pre-deduplication, while new metrics are counted after deduplication. #2463
  * `cortex_ingester_chunks_stored_total` > `cortex_chunk_store_stored_chunks_total`
  * `cortex_ingester_chunk_stored_bytes_total` > `cortex_chunk_store_stored_chunk_bytes_total`
* [CHANGE] Experimental TSDB: renamed blocks meta fetcher metrics: #2375
  * `cortex_querier_bucket_store_blocks_meta_syncs_total` > `cortex_querier_blocks_meta_syncs_total`
  * `cortex_querier_bucket_store_blocks_meta_sync_failures_total` > `cortex_querier_blocks_meta_sync_failures_total`
  * `cortex_querier_bucket_store_blocks_meta_sync_duration_seconds` > `cortex_querier_blocks_meta_sync_duration_seconds`
  * `cortex_querier_bucket_store_blocks_meta_sync_consistency_delay_seconds` > `cortex_querier_blocks_meta_sync_consistency_delay_seconds`
* [CHANGE] Experimental TSDB: Modified default values for `compactor.deletion-delay` option from 48h to 12h and `-experimental.tsdb.bucket-store.ignore-deletion-marks-delay` from 24h to 6h. #2414
* [CHANGE] WAL: Default value of `-ingester.checkpoint-enabled` changed to `true`. #2416
* [CHANGE] `trace_id` field in log files has been renamed to `traceID`. #2518
* [CHANGE] Slow query log has a different output now. Previously used `url` field has been replaced with `host` and `path`, and query parameters are logged as individual log fields with `qs_` prefix. #2520
* [CHANGE] WAL: WAL and checkpoint compression is now disabled. #2436
* [CHANGE] Update in dependency `go-kit/kit` from `v0.9.0` to `v0.10.0`. HTML escaping disabled in JSON Logger. #2535
* [CHANGE] Experimental TSDB: Removed `cortex_<service>_` prefix from Thanos objstore metrics and added `component` label to distinguish which Cortex component is doing API calls to the object storage when running in single-binary mode: #2568
  - `cortex_<service>_thanos_objstore_bucket_operations_total` renamed to `thanos_objstore_bucket_operations_total{component="<name>"}`
  - `cortex_<service>_thanos_objstore_bucket_operation_failures_total` renamed to `thanos_objstore_bucket_operation_failures_total{component="<name>"}`
  - `cortex_<service>_thanos_objstore_bucket_operation_duration_seconds` renamed to `thanos_objstore_bucket_operation_duration_seconds{component="<name>"}`
  - `cortex_<service>_thanos_objstore_bucket_last_successful_upload_time` renamed to `thanos_objstore_bucket_last_successful_upload_time{component="<name>"}`
* [CHANGE] FIFO cache: The `-<prefix>.fifocache.size` CLI flag has been renamed to `-<prefix>.fifocache.max-size-items` as well as its YAML config option `size` renamed to `max_size_items`. #2319
* [FEATURE] Ruler: The `-ruler.evaluation-delay` flag was added to allow users to configure a default evaluation delay for all rules in cortex. The default value is 0 which is the current behavior. #2423
* [FEATURE] Experimental: Added a new object storage client for OpenStack Swift. #2440
* [FEATURE] TLS config options added to the Server. #2535
* [FEATURE] Experimental: Added support for `/api/v1/metadata` Prometheus-based endpoint. #2549
* [FEATURE] Add ability to limit concurrent queries to Cassandra with `-cassandra.query-concurrency` flag. #2562
* [FEATURE] Experimental TSDB: Introduced store-gateway service used by the experimental blocks storage to load and query blocks. The store-gateway optionally supports blocks sharding and replication via a dedicated hash ring, configurable via `-experimental.store-gateway.sharding-enabled` and `-experimental.store-gateway.sharding-ring.*` flags. The following metrics have been added: #2433 #2458 #2469 #2523
  * `cortex_querier_storegateway_instances_hit_per_query`
* [ENHANCEMENT] Experimental TSDB: sample ingestion errors are now reported via existing `cortex_discarded_samples_total` metric. #2370
* [ENHANCEMENT] Failures on samples at distributors and ingesters return the first validation error as opposed to the last. #2383
* [ENHANCEMENT] Experimental TSDB: Added `cortex_querier_blocks_meta_synced`, which reflects current state of synced blocks over all tenants. #2392
* [ENHANCEMENT] Added `cortex_distributor_latest_seen_sample_timestamp_seconds` metric to see how far behind Prometheus servers are in sending data. #2371
* [ENHANCEMENT] FIFO cache to support eviction based on memory usage. Added `-<prefix>.fifocache.max-size-bytes` CLI flag and YAML config option `max_size_bytes` to specify memory limit of the cache. #2319, #2527
* [ENHANCEMENT] Added `-querier.worker-match-max-concurrent`. Force worker concurrency to match the `-querier.max-concurrent` option.  Overrides `-querier.worker-parallelism`.  #2456
* [ENHANCEMENT] Added the following metrics for monitoring delete requests: #2445
  - `cortex_purger_delete_requests_received_total`: Number of delete requests received per user.
  - `cortex_purger_delete_requests_processed_total`: Number of delete requests processed per user.
  - `cortex_purger_delete_requests_chunks_selected_total`: Number of chunks selected while building delete plans per user.
  - `cortex_purger_delete_requests_processing_failures_total`: Number of delete requests processing failures per user.
* [ENHANCEMENT] Single Binary: Added query-frontend to the single binary.  Single binary users will now benefit from various query-frontend features.  Primarily: sharding, parallelization, load shedding, additional caching (if configured), and query retries. #2437
* [ENHANCEMENT] Allow 1w (where w denotes week) and 1y (where y denotes year) when setting `-store.cache-lookups-older-than` and `-store.max-look-back-period`. #2454
* [ENHANCEMENT] Optimize index queries for matchers using "a|b|c"-type regex. #2446 #2475
* [ENHANCEMENT] Added per tenant metrics for queries and chunks and bytes read from chunk store: #2463
  * `cortex_chunk_store_fetched_chunks_total` and `cortex_chunk_store_fetched_chunk_bytes_total`
  * `cortex_query_frontend_queries_total` (per tenant queries counted by the frontend)
* [ENHANCEMENT] WAL: New metrics `cortex_ingester_wal_logged_bytes_total` and `cortex_ingester_checkpoint_logged_bytes_total` added to track total bytes logged to disk for WAL and checkpoints. #2497
* [ENHANCEMENT] Add de-duplicated chunks counter `cortex_chunk_store_deduped_chunks_total` which counts every chunk not sent to the store because it was already sent by another replica. #2485
* [ENHANCEMENT] Query-frontend now also logs the POST data of long queries. #2481
* [ENHANCEMENT] WAL: Ingester WAL records now have type header and the custom WAL records have been replaced by Prometheus TSDB's WAL records. Old records will not be supported from 1.3 onwards. Note: once this is deployed, you cannot downgrade without data loss. #2436
* [ENHANCEMENT] Redis Cache: Added `idle_timeout`, `wait_on_pool_exhaustion` and `max_conn_lifetime` options to redis cache configuration. #2550
* [ENHANCEMENT] WAL: the experimental tag has been removed on the WAL in ingesters. #2560
* [ENHANCEMENT] Use newer AWS API for paginated queries - removes 'Deprecated' message from logfiles. #2452
* [ENHANCEMENT] Experimental memberlist: Add retry with backoff on memberlist join other members. #2705
* [ENHANCEMENT] Experimental TSDB: when the store-gateway sharding is enabled, unhealthy store-gateway instances are automatically removed from the ring after 10 consecutive `-experimental.store-gateway.sharding-ring.heartbeat-timeout` periods. #2526
* [BUGFIX] Ruler: Ensure temporary rule files with special characters are properly mapped and cleaned up. #2506
* [BUGFIX] Ensure requests are properly routed to the prometheus api embedded in the query if `-server.path-prefix` is set. Fixes #2411. #2372
* [BUGFIX] Experimental TSDB: Fixed chunk data corruption when querying back series using the experimental blocks storage. #2400
* [BUGFIX] Cassandra Storage: Fix endpoint TLS host verification. #2109
* [BUGFIX] Experimental TSDB: Fixed response status code from `422` to `500` when an error occurs while iterating chunks with the experimental blocks storage. #2402
* [BUGFIX] Ring: Fixed a situation where upgrading from pre-1.0 cortex with a rolling strategy caused new 1.0 ingesters to lose their zone value in the ring until manually forced to re-register. #2404
* [BUGFIX] Distributor: `/all_user_stats` now show API and Rule Ingest Rate correctly. #2457
* [BUGFIX] Fixed `version`, `revision` and `branch` labels exported by the `cortex_build_info` metric. #2468
* [BUGFIX] QueryFrontend: fixed a situation where span context missed when downstream_url is used. #2539
* [BUGFIX] Querier: Fixed a situation where querier would crash because of an unresponsive frontend instance. #2569

## 1.0.1 / 2020-04-23

* [BUGFIX] Fix gaps when querying ingesters with replication factor = 3 and 2 ingesters in the cluster. #2503

## 1.0.0 / 2020-04-02

This is the first major release of Cortex. We made a lot of **breaking changes** in this release which have been detailed below. Please also see the stability guarantees we provide as part of a major release: https://cortexmetrics.io/docs/configuration/v1guarantees/

* [CHANGE] Remove the following deprecated flags: #2339
  - `-metrics.error-rate-query` (use `-metrics.write-throttle-query` instead).
  - `-store.cardinality-cache-size` (use `-store.index-cache-read.enable-fifocache` and `-store.index-cache-read.fifocache.size` instead).
  - `-store.cardinality-cache-validity` (use `-store.index-cache-read.enable-fifocache` and `-store.index-cache-read.fifocache.duration` instead).
  - `-distributor.limiter-reload-period` (flag unused)
  - `-ingester.claim-on-rollout` (flag unused)
  - `-ingester.normalise-tokens` (flag unused)
* [CHANGE] Renamed YAML file options to be more consistent. See [full config file changes below](#config-file-breaking-changes). #2273
* [CHANGE] AWS based autoscaling has been removed. You can only use metrics based autoscaling now. `-applicationautoscaling.url` has been removed. See https://cortexmetrics.io/docs/production/aws/#dynamodb-capacity-provisioning on how to migrate. #2328
* [CHANGE] Renamed the `memcache.write-back-goroutines` and `memcache.write-back-buffer` flags to `background.write-back-concurrency` and `background.write-back-buffer`. This affects the following flags: #2241
  - `-frontend.memcache.write-back-buffer` --> `-frontend.background.write-back-buffer`
  - `-frontend.memcache.write-back-goroutines` --> `-frontend.background.write-back-concurrency`
  - `-store.index-cache-read.memcache.write-back-buffer` --> `-store.index-cache-read.background.write-back-buffer`
  - `-store.index-cache-read.memcache.write-back-goroutines` --> `-store.index-cache-read.background.write-back-concurrency`
  - `-store.index-cache-write.memcache.write-back-buffer` --> `-store.index-cache-write.background.write-back-buffer`
  - `-store.index-cache-write.memcache.write-back-goroutines` --> `-store.index-cache-write.background.write-back-concurrency`
  - `-memcache.write-back-buffer` --> `-store.chunks-cache.background.write-back-buffer`. Note the next change log for the difference.
  - `-memcache.write-back-goroutines` --> `-store.chunks-cache.background.write-back-concurrency`. Note the next change log for the difference.

* [CHANGE] Renamed the chunk cache flags to have `store.chunks-cache.` as prefix. This means the following flags have been changed: #2241
  - `-cache.enable-fifocache` --> `-store.chunks-cache.cache.enable-fifocache`
  - `-default-validity` --> `-store.chunks-cache.default-validity`
  - `-fifocache.duration` --> `-store.chunks-cache.fifocache.duration`
  - `-fifocache.size` --> `-store.chunks-cache.fifocache.size`
  - `-memcache.write-back-buffer` --> `-store.chunks-cache.background.write-back-buffer`. Note the previous change log for the difference.
  - `-memcache.write-back-goroutines` --> `-store.chunks-cache.background.write-back-concurrency`. Note the previous change log for the difference.
  - `-memcached.batchsize` --> `-store.chunks-cache.memcached.batchsize`
  - `-memcached.consistent-hash` --> `-store.chunks-cache.memcached.consistent-hash`
  - `-memcached.expiration` --> `-store.chunks-cache.memcached.expiration`
  - `-memcached.hostname` --> `-store.chunks-cache.memcached.hostname`
  - `-memcached.max-idle-conns` --> `-store.chunks-cache.memcached.max-idle-conns`
  - `-memcached.parallelism` --> `-store.chunks-cache.memcached.parallelism`
  - `-memcached.service` --> `-store.chunks-cache.memcached.service`
  - `-memcached.timeout` --> `-store.chunks-cache.memcached.timeout`
  - `-memcached.update-interval` --> `-store.chunks-cache.memcached.update-interval`
  - `-redis.enable-tls` --> `-store.chunks-cache.redis.enable-tls`
  - `-redis.endpoint` --> `-store.chunks-cache.redis.endpoint`
  - `-redis.expiration` --> `-store.chunks-cache.redis.expiration`
  - `-redis.max-active-conns` --> `-store.chunks-cache.redis.max-active-conns`
  - `-redis.max-idle-conns` --> `-store.chunks-cache.redis.max-idle-conns`
  - `-redis.password` --> `-store.chunks-cache.redis.password`
  - `-redis.timeout` --> `-store.chunks-cache.redis.timeout`
* [CHANGE] Rename the `-store.chunk-cache-stubs` to `-store.chunks-cache.cache-stubs` to be more inline with above. #2241
* [CHANGE] Change prefix of flags `-dynamodb.periodic-table.*` to `-table-manager.index-table.*`. #2359
* [CHANGE] Change prefix of flags `-dynamodb.chunk-table.*` to `-table-manager.chunk-table.*`. #2359
* [CHANGE] Change the following flags: #2359
  - `-dynamodb.poll-interval` --> `-table-manager.poll-interval`
  - `-dynamodb.periodic-table.grace-period` --> `-table-manager.periodic-table.grace-period`
* [CHANGE] Renamed the following flags: #2273
  - `-dynamodb.chunk.gang.size` --> `-dynamodb.chunk-gang-size`
  - `-dynamodb.chunk.get.max.parallelism` --> `-dynamodb.chunk-get-max-parallelism`
* [CHANGE] Don't support mixed time units anymore for duration. For example, 168h5m0s doesn't work anymore, please use just one unit (s|m|h|d|w|y). #2252
* [CHANGE] Utilize separate protos for rule state and storage. Experimental ruler API will not be functional until the rollout is complete. #2226
* [CHANGE] Frontend worker in querier now starts after all Querier module dependencies are started. This fixes issue where frontend worker started to send queries to querier before it was ready to serve them (mostly visible when using experimental blocks storage). #2246
* [CHANGE] Lifecycler component now enters Failed state on errors, and doesn't exit the process. (Important if you're vendoring Cortex and use Lifecycler) #2251
* [CHANGE] `/ready` handler now returns 200 instead of 204. #2330
* [CHANGE] Better defaults for the following options: #2344
  - `-<prefix>.consul.consistent-reads`: Old default: `true`, new default: `false`. This reduces the load on Consul.
  - `-<prefix>.consul.watch-rate-limit`: Old default: 0, new default: 1. This rate limits the reads to 1 per second. Which is good enough for ring watches.
  - `-distributor.health-check-ingesters`: Old default: `false`, new default: `true`.
  - `-ingester.max-stale-chunk-idle`: Old default: 0, new default: 2m. This lets us expire series that we know are stale early.
  - `-ingester.spread-flushes`: Old default: false, new default: true. This allows to better de-duplicate data and use less space.
  - `-ingester.chunk-age-jitter`: Old default: 20mins, new default: 0. This is to enable the `-ingester.spread-flushes` to true.
  - `-<prefix>.memcached.batchsize`: Old default: 0, new default: 1024. This allows batching of requests and keeps the concurrent requests low.
  - `-<prefix>.memcached.consistent-hash`: Old default: false, new default: true. This allows for better cache hits when the memcaches are scaled up and down.
  - `-querier.batch-iterators`: Old default: false, new default: true.
  - `-querier.ingester-streaming`: Old default: false, new default: true.
* [CHANGE] Experimental TSDB: Added `-experimental.tsdb.bucket-store.postings-cache-compression-enabled` to enable postings compression when storing to cache. #2335
* [CHANGE] Experimental TSDB: Added `-compactor.deletion-delay`, which is time before a block marked for deletion is deleted from bucket. If not 0, blocks will be marked for deletion and compactor component will delete blocks marked for deletion from the bucket. If delete-delay is 0, blocks will be deleted straight away. Note that deleting blocks immediately can cause query failures, if store gateway / querier still has the block loaded, or compactor is ignoring the deletion because it's compacting the block at the same time. Default value is 48h. #2335
* [CHANGE] Experimental TSDB: Added `-experimental.tsdb.bucket-store.index-cache.postings-compression-enabled`, to set duration after which the blocks marked for deletion will be filtered out while fetching blocks used for querying. This option allows querier to ignore blocks that are marked for deletion with some delay. This ensures store can still serve blocks that are meant to be deleted but do not have a replacement yet. Default is 24h, half of the default value for `-compactor.deletion-delay`. #2335
* [CHANGE] Experimental TSDB: Added `-experimental.tsdb.bucket-store.index-cache.memcached.max-item-size` to control maximum size of item that is stored to memcached. Defaults to 1 MiB. #2335
* [FEATURE] Added experimental storage API to the ruler service that is enabled when the `-experimental.ruler.enable-api` is set to true #2269
  * `-ruler.storage.type` flag now allows `s3`,`gcs`, and `azure` values
  * `-ruler.storage.(s3|gcs|azure)` flags exist to allow the configuration of object clients set for rule storage
* [CHANGE] Renamed table manager metrics. #2307 #2359
  * `cortex_dynamo_sync_tables_seconds` -> `cortex_table_manager_sync_duration_seconds`
  * `cortex_dynamo_table_capacity_units` -> `cortex_table_capacity_units`
* [FEATURE] Flusher target to flush the WAL. #2075
  * `-flusher.wal-dir` for the WAL directory to recover from.
  * `-flusher.concurrent-flushes` for number of concurrent flushes.
  * `-flusher.flush-op-timeout` is duration after which a flush should timeout.
* [FEATURE] Ingesters can now have an optional availability zone set, to ensure metric replication is distributed across zones. This is set via the `-ingester.availability-zone` flag or the `availability_zone` field in the config file. #2317
* [ENHANCEMENT] Better re-use of connections to DynamoDB and S3. #2268
* [ENHANCEMENT] Reduce number of goroutines used while executing a single index query. #2280
* [ENHANCEMENT] Experimental TSDB: Add support for local `filesystem` backend. #2245
* [ENHANCEMENT] Experimental TSDB: Added memcached support for the TSDB index cache. #2290
* [ENHANCEMENT] Experimental TSDB: Removed gRPC server to communicate between querier and BucketStore. #2324
* [ENHANCEMENT] Allow 1w (where w denotes week) and 1y (where y denotes year) when setting table period and retention. #2252
* [ENHANCEMENT] Added FIFO cache metrics for current number of entries and memory usage. #2270
* [ENHANCEMENT] Output all config fields to /config API, including those with empty value. #2209
* [ENHANCEMENT] Add "missing_metric_name" and "metric_name_invalid" reasons to cortex_discarded_samples_total metric. #2346
* [ENHANCEMENT] Experimental TSDB: sample ingestion errors are now reported via existing `cortex_discarded_samples_total` metric. #2370
* [BUGFIX] Ensure user state metrics are updated if a transfer fails. #2338
* [BUGFIX] Fixed etcd client keepalive settings. #2278
* [BUGFIX] Register the metrics of the WAL. #2295
* [BUXFIX] Experimental TSDB: fixed error handling when ingesting out of bound samples. #2342

### Known issues

- This experimental blocks storage in Cortex `1.0.0` has a bug which may lead to the error `cannot iterate chunk for series` when running queries. This bug has been fixed in #2400. If you're running the experimental blocks storage, please build Cortex from `master`.

### Config file breaking changes

In this section you can find a config file diff showing the breaking changes introduced in Cortex. You can also find the [full configuration file reference doc](https://cortexmetrics.io/docs/configuration/configuration-file/) in the website.

```diff
### ingester_config

 # Period with which to attempt to flush chunks.
 # CLI flag: -ingester.flush-period
-[flushcheckperiod: <duration> | default = 1m0s]
+[flush_period: <duration> | default = 1m0s]

 # Period chunks will remain in memory after flushing.
 # CLI flag: -ingester.retain-period
-[retainperiod: <duration> | default = 5m0s]
+[retain_period: <duration> | default = 5m0s]

 # Maximum chunk idle time before flushing.
 # CLI flag: -ingester.max-chunk-idle
-[maxchunkidle: <duration> | default = 5m0s]
+[max_chunk_idle_time: <duration> | default = 5m0s]

 # Maximum chunk idle time for chunks terminating in stale markers before
 # flushing. 0 disables it and a stale series is not flushed until the
 # max-chunk-idle timeout is reached.
 # CLI flag: -ingester.max-stale-chunk-idle
-[maxstalechunkidle: <duration> | default = 0s]
+[max_stale_chunk_idle_time: <duration> | default = 2m0s]

 # Timeout for individual flush operations.
 # CLI flag: -ingester.flush-op-timeout
-[flushoptimeout: <duration> | default = 1m0s]
+[flush_op_timeout: <duration> | default = 1m0s]

 # Maximum chunk age before flushing.
 # CLI flag: -ingester.max-chunk-age
-[maxchunkage: <duration> | default = 12h0m0s]
+[max_chunk_age: <duration> | default = 12h0m0s]

-# Range of time to subtract from MaxChunkAge to spread out flushes
+# Range of time to subtract from -ingester.max-chunk-age to spread out flushes
 # CLI flag: -ingester.chunk-age-jitter
-[chunkagejitter: <duration> | default = 20m0s]
+[chunk_age_jitter: <duration> | default = 0]

 # Number of concurrent goroutines flushing to dynamodb.
 # CLI flag: -ingester.concurrent-flushes
-[concurrentflushes: <int> | default = 50]
+[concurrent_flushes: <int> | default = 50]

-# If true, spread series flushes across the whole period of MaxChunkAge
+# If true, spread series flushes across the whole period of
+# -ingester.max-chunk-age.
 # CLI flag: -ingester.spread-flushes
-[spreadflushes: <boolean> | default = false]
+[spread_flushes: <boolean> | default = true]

 # Period with which to update the per-user ingestion rates.
 # CLI flag: -ingester.rate-update-period
-[rateupdateperiod: <duration> | default = 15s]
+[rate_update_period: <duration> | default = 15s]


### querier_config

 # The maximum number of concurrent queries.
 # CLI flag: -querier.max-concurrent
-[maxconcurrent: <int> | default = 20]
+[max_concurrent: <int> | default = 20]

 # Use batch iterators to execute query, as opposed to fully materialising the
 # series in memory.  Takes precedent over the -querier.iterators flag.
 # CLI flag: -querier.batch-iterators
-[batchiterators: <boolean> | default = false]
+[batch_iterators: <boolean> | default = true]

 # Use streaming RPCs to query ingester.
 # CLI flag: -querier.ingester-streaming
-[ingesterstreaming: <boolean> | default = false]
+[ingester_streaming: <boolean> | default = true]

 # Maximum number of samples a single query can load into memory.
 # CLI flag: -querier.max-samples
-[maxsamples: <int> | default = 50000000]
+[max_samples: <int> | default = 50000000]

 # The default evaluation interval or step size for subqueries.
 # CLI flag: -querier.default-evaluation-interval
-[defaultevaluationinterval: <duration> | default = 1m0s]
+[default_evaluation_interval: <duration> | default = 1m0s]

### query_frontend_config

 # URL of downstream Prometheus.
 # CLI flag: -frontend.downstream-url
-[downstream: <string> | default = ""]
+[downstream_url: <string> | default = ""]


### ruler_config

 # URL of alerts return path.
 # CLI flag: -ruler.external.url
-[externalurl: <url> | default = ]
+[external_url: <url> | default = ]

 # How frequently to evaluate rules
 # CLI flag: -ruler.evaluation-interval
-[evaluationinterval: <duration> | default = 1m0s]
+[evaluation_interval: <duration> | default = 1m0s]

 # How frequently to poll for rule changes
 # CLI flag: -ruler.poll-interval
-[pollinterval: <duration> | default = 1m0s]
+[poll_interval: <duration> | default = 1m0s]

-storeconfig:
+storage:

 # file path to store temporary rule files for the prometheus rule managers
 # CLI flag: -ruler.rule-path
-[rulepath: <string> | default = "/rules"]
+[rule_path: <string> | default = "/rules"]

 # URL of the Alertmanager to send notifications to.
 # CLI flag: -ruler.alertmanager-url
-[alertmanagerurl: <url> | default = ]
+[alertmanager_url: <url> | default = ]

 # Use DNS SRV records to discover alertmanager hosts.
 # CLI flag: -ruler.alertmanager-discovery
-[alertmanagerdiscovery: <boolean> | default = false]
+[enable_alertmanager_discovery: <boolean> | default = false]

 # How long to wait between refreshing alertmanager hosts.
 # CLI flag: -ruler.alertmanager-refresh-interval
-[alertmanagerrefreshinterval: <duration> | default = 1m0s]
+[alertmanager_refresh_interval: <duration> | default = 1m0s]

 # If enabled requests to alertmanager will utilize the V2 API.
 # CLI flag: -ruler.alertmanager-use-v2
-[alertmanangerenablev2api: <boolean> | default = false]
+[enable_alertmanager_v2: <boolean> | default = false]

 # Capacity of the queue for notifications to be sent to the Alertmanager.
 # CLI flag: -ruler.notification-queue-capacity
-[notificationqueuecapacity: <int> | default = 10000]
+[notification_queue_capacity: <int> | default = 10000]

 # HTTP timeout duration when sending notifications to the Alertmanager.
 # CLI flag: -ruler.notification-timeout
-[notificationtimeout: <duration> | default = 10s]
+[notification_timeout: <duration> | default = 10s]

 # Distribute rule evaluation using ring backend
 # CLI flag: -ruler.enable-sharding
-[enablesharding: <boolean> | default = false]
+[enable_sharding: <boolean> | default = false]

 # Time to spend searching for a pending ruler when shutting down.
 # CLI flag: -ruler.search-pending-for
-[searchpendingfor: <duration> | default = 5m0s]
+[search_pending_for: <duration> | default = 5m0s]

 # Period with which to attempt to flush rule groups.
 # CLI flag: -ruler.flush-period
-[flushcheckperiod: <duration> | default = 1m0s]
+[flush_period: <duration> | default = 1m0s]

### alertmanager_config

 # Base path for data storage.
 # CLI flag: -alertmanager.storage.path
-[datadir: <string> | default = "data/"]
+[data_dir: <string> | default = "data/"]

 # will be used to prefix all HTTP endpoints served by Alertmanager. If omitted,
 # relevant URL components will be derived automatically.
 # CLI flag: -alertmanager.web.external-url
-[externalurl: <url> | default = ]
+[external_url: <url> | default = ]

 # How frequently to poll Cortex configs
 # CLI flag: -alertmanager.configs.poll-interval
-[pollinterval: <duration> | default = 15s]
+[poll_interval: <duration> | default = 15s]

 # Listen address for cluster.
 # CLI flag: -cluster.listen-address
-[clusterbindaddr: <string> | default = "0.0.0.0:9094"]
+[cluster_bind_address: <string> | default = "0.0.0.0:9094"]

 # Explicit address to advertise in cluster.
 # CLI flag: -cluster.advertise-address
-[clusteradvertiseaddr: <string> | default = ""]
+[cluster_advertise_address: <string> | default = ""]

 # Time to wait between peers to send notifications.
 # CLI flag: -cluster.peer-timeout
-[peertimeout: <duration> | default = 15s]
+[peer_timeout: <duration> | default = 15s]

 # Filename of fallback config to use if none specified for instance.
 # CLI flag: -alertmanager.configs.fallback
-[fallbackconfigfile: <string> | default = ""]
+[fallback_config_file: <string> | default = ""]

 # Root of URL to generate if config is http://internal.monitor
 # CLI flag: -alertmanager.configs.auto-webhook-root
-[autowebhookroot: <string> | default = ""]
+[auto_webhook_root: <string> | default = ""]

### table_manager_config

-store:
+storage:

-# How frequently to poll DynamoDB to learn our capacity.
-# CLI flag: -dynamodb.poll-interval
-[dynamodb_poll_interval: <duration> | default = 2m0s]
+# How frequently to poll backend to learn our capacity.
+# CLI flag: -table-manager.poll-interval
+[poll_interval: <duration> | default = 2m0s]

-# DynamoDB periodic tables grace period (duration which table will be
-# created/deleted before/after it's needed).
-# CLI flag: -dynamodb.periodic-table.grace-period
+# Periodic tables grace period (duration which table will be created/deleted
+# before/after it's needed).
+# CLI flag: -table-manager.periodic-table.grace-period
 [creation_grace_period: <duration> | default = 10m0s]

 index_tables_provisioning:
   # Enables on demand throughput provisioning for the storage provider (if
-  # supported). Applies only to tables which are not autoscaled
-  # CLI flag: -dynamodb.periodic-table.enable-ondemand-throughput-mode
-  [provisioned_throughput_on_demand_mode: <boolean> | default = false]
+  # supported). Applies only to tables which are not autoscaled. Supported by
+  # DynamoDB
+  # CLI flag: -table-manager.index-table.enable-ondemand-throughput-mode
+  [enable_ondemand_throughput_mode: <boolean> | default = false]


   # Enables on demand throughput provisioning for the storage provider (if
-  # supported). Applies only to tables which are not autoscaled
-  # CLI flag: -dynamodb.periodic-table.inactive-enable-ondemand-throughput-mode
-  [inactive_throughput_on_demand_mode: <boolean> | default = false]
+  # supported). Applies only to tables which are not autoscaled. Supported by
+  # DynamoDB
+  # CLI flag: -table-manager.index-table.inactive-enable-ondemand-throughput-mode
+  [enable_inactive_throughput_on_demand_mode: <boolean> | default = false]


 chunk_tables_provisioning:
   # Enables on demand throughput provisioning for the storage provider (if
-  # supported). Applies only to tables which are not autoscaled
-  # CLI flag: -dynamodb.chunk-table.enable-ondemand-throughput-mode
-  [provisioned_throughput_on_demand_mode: <boolean> | default = false]
+  # supported). Applies only to tables which are not autoscaled. Supported by
+  # DynamoDB
+  # CLI flag: -table-manager.chunk-table.enable-ondemand-throughput-mode
+  [enable_ondemand_throughput_mode: <boolean> | default = false]

### storage_config

 aws:
-  dynamodbconfig:
+  dynamodb:
     # DynamoDB endpoint URL with escaped Key and Secret encoded. If only region
     # is specified as a host, proper endpoint will be deduced. Use
     # inmemory:///<table-name> to use a mock in-memory implementation.
     # CLI flag: -dynamodb.url
-    [dynamodb: <url> | default = ]
+    [dynamodb_url: <url> | default = ]

     # DynamoDB table management requests per second limit.
     # CLI flag: -dynamodb.api-limit
-    [apilimit: <float> | default = 2]
+    [api_limit: <float> | default = 2]

     # DynamoDB rate cap to back off when throttled.
     # CLI flag: -dynamodb.throttle-limit
-    [throttlelimit: <float> | default = 10]
+    [throttle_limit: <float> | default = 10]
-
-    # ApplicationAutoscaling endpoint URL with escaped Key and Secret encoded.
-    # CLI flag: -applicationautoscaling.url
-    [applicationautoscaling: <url> | default = ]


       # Queue length above which we will scale up capacity
       # CLI flag: -metrics.target-queue-length
-      [targetqueuelen: <int> | default = 100000]
+      [target_queue_length: <int> | default = 100000]

       # Scale up capacity by this multiple
       # CLI flag: -metrics.scale-up-factor
-      [scaleupfactor: <float> | default = 1.3]
+      [scale_up_factor: <float> | default = 1.3]

       # Ignore throttling below this level (rate per second)
       # CLI flag: -metrics.ignore-throttle-below
-      [minthrottling: <float> | default = 1]
+      [ignore_throttle_below: <float> | default = 1]

       # query to fetch ingester queue length
       # CLI flag: -metrics.queue-length-query
-      [queuelengthquery: <string> | default = "sum(avg_over_time(cortex_ingester_flush_queue_length{job=\"cortex/ingester\"}[2m]))"]
+      [queue_length_query: <string> | default = "sum(avg_over_time(cortex_ingester_flush_queue_length{job=\"cortex/ingester\"}[2m]))"]

       # query to fetch throttle rates per table
       # CLI flag: -metrics.write-throttle-query
-      [throttlequery: <string> | default = "sum(rate(cortex_dynamo_throttled_total{operation=\"DynamoDB.BatchWriteItem\"}[1m])) by (table) > 0"]
+      [write_throttle_query: <string> | default = "sum(rate(cortex_dynamo_throttled_total{operation=\"DynamoDB.BatchWriteItem\"}[1m])) by (table) > 0"]

       # query to fetch write capacity usage per table
       # CLI flag: -metrics.usage-query
-      [usagequery: <string> | default = "sum(rate(cortex_dynamo_consumed_capacity_total{operation=\"DynamoDB.BatchWriteItem\"}[15m])) by (table) > 0"]
+      [write_usage_query: <string> | default = "sum(rate(cortex_dynamo_consumed_capacity_total{operation=\"DynamoDB.BatchWriteItem\"}[15m])) by (table) > 0"]

       # query to fetch read capacity usage per table
       # CLI flag: -metrics.read-usage-query
-      [readusagequery: <string> | default = "sum(rate(cortex_dynamo_consumed_capacity_total{operation=\"DynamoDB.QueryPages\"}[1h])) by (table) > 0"]
+      [read_usage_query: <string> | default = "sum(rate(cortex_dynamo_consumed_capacity_total{operation=\"DynamoDB.QueryPages\"}[1h])) by (table) > 0"]

       # query to fetch read errors per table
       # CLI flag: -metrics.read-error-query
-      [readerrorquery: <string> | default = "sum(increase(cortex_dynamo_failures_total{operation=\"DynamoDB.QueryPages\",error=\"ProvisionedThroughputExceededException\"}[1m])) by (table) > 0"]
+      [read_error_query: <string> | default = "sum(increase(cortex_dynamo_failures_total{operation=\"DynamoDB.QueryPages\",error=\"ProvisionedThroughputExceededException\"}[1m])) by (table) > 0"]

     # Number of chunks to group together to parallelise fetches (zero to
     # disable)
-    # CLI flag: -dynamodb.chunk.gang.size
-    [chunkgangsize: <int> | default = 10]
+    # CLI flag: -dynamodb.chunk-gang-size
+    [chunk_gang_size: <int> | default = 10]

     # Max number of chunk-get operations to start in parallel
-    # CLI flag: -dynamodb.chunk.get.max.parallelism
-    [chunkgetmaxparallelism: <int> | default = 32]
+    # CLI flag: -dynamodb.chunk.get-max-parallelism
+    [chunk_get_max_parallelism: <int> | default = 32]

     backoff_config:
       # Minimum delay when backing off.
       # CLI flag: -bigtable.backoff-min-period
-      [minbackoff: <duration> | default = 100ms]
+      [min_period: <duration> | default = 100ms]

       # Maximum delay when backing off.
       # CLI flag: -bigtable.backoff-max-period
-      [maxbackoff: <duration> | default = 10s]
+      [max_period: <duration> | default = 10s]

       # Number of times to backoff and retry before failing.
       # CLI flag: -bigtable.backoff-retries
-      [maxretries: <int> | default = 10]
+      [max_retries: <int> | default = 10]

   # If enabled, once a tables info is fetched, it is cached.
   # CLI flag: -bigtable.table-cache.enabled
-  [tablecacheenabled: <boolean> | default = true]
+  [table_cache_enabled: <boolean> | default = true]

   # Duration to cache tables before checking again.
   # CLI flag: -bigtable.table-cache.expiration
-  [tablecacheexpiration: <duration> | default = 30m0s]
+  [table_cache_expiration: <duration> | default = 30m0s]

 # Cache validity for active index entries. Should be no higher than
 # -ingester.max-chunk-idle.
 # CLI flag: -store.index-cache-validity
-[indexcachevalidity: <duration> | default = 5m0s]
+[index_cache_validity: <duration> | default = 5m0s]

### ingester_client_config

 grpc_client_config:
   backoff_config:
     # Minimum delay when backing off.
     # CLI flag: -ingester.client.backoff-min-period
-    [minbackoff: <duration> | default = 100ms]
+    [min_period: <duration> | default = 100ms]

     # Maximum delay when backing off.
     # CLI flag: -ingester.client.backoff-max-period
-    [maxbackoff: <duration> | default = 10s]
+    [max_period: <duration> | default = 10s]

     # Number of times to backoff and retry before failing.
     # CLI flag: -ingester.client.backoff-retries
-    [maxretries: <int> | default = 10]
+    [max_retries: <int> | default = 10]

### frontend_worker_config

-# Address of query frontend service.
+# Address of query frontend service, in host:port format.
 # CLI flag: -querier.frontend-address
-[address: <string> | default = ""]
+[frontend_address: <string> | default = ""]

 # How often to query DNS.
 # CLI flag: -querier.dns-lookup-period
-[dnslookupduration: <duration> | default = 10s]
+[dns_lookup_duration: <duration> | default = 10s]

 grpc_client_config:
   backoff_config:
     # Minimum delay when backing off.
     # CLI flag: -querier.frontend-client.backoff-min-period
-    [minbackoff: <duration> | default = 100ms]
+    [min_period: <duration> | default = 100ms]

     # Maximum delay when backing off.
     # CLI flag: -querier.frontend-client.backoff-max-period
-    [maxbackoff: <duration> | default = 10s]
+    [max_period: <duration> | default = 10s]

     # Number of times to backoff and retry before failing.
     # CLI flag: -querier.frontend-client.backoff-retries
-    [maxretries: <int> | default = 10]
+    [max_retries: <int> | default = 10]

### consul_config

 # ACL Token used to interact with Consul.
-# CLI flag: -<prefix>.consul.acltoken
-[acltoken: <string> | default = ""]
+# CLI flag: -<prefix>.consul.acl-token
+[acl_token: <string> | default = ""]

 # HTTP timeout when talking to Consul
 # CLI flag: -<prefix>.consul.client-timeout
-[httpclienttimeout: <duration> | default = 20s]
+[http_client_timeout: <duration> | default = 20s]

 # Enable consistent reads to Consul.
 # CLI flag: -<prefix>.consul.consistent-reads
-[consistentreads: <boolean> | default = true]
+[consistent_reads: <boolean> | default = false]

 # Rate limit when watching key or prefix in Consul, in requests per second. 0
 # disables the rate limit.
 # CLI flag: -<prefix>.consul.watch-rate-limit
-[watchkeyratelimit: <float> | default = 0]
+[watch_rate_limit: <float> | default = 1]

 # Burst size used in rate limit. Values less than 1 are treated as 1.
 # CLI flag: -<prefix>.consul.watch-burst-size
-[watchkeyburstsize: <int> | default = 1]
+[watch_burst_size: <int> | default = 1]


### configstore_config
 # URL of configs API server.
 # CLI flag: -<prefix>.configs.url
-[configsapiurl: <url> | default = ]
+[configs_api_url: <url> | default = ]

 # Timeout for requests to Weave Cloud configs service.
 # CLI flag: -<prefix>.configs.client-timeout
-[clienttimeout: <duration> | default = 5s]
+[client_timeout: <duration> | default = 5s]
```

## 0.7.0 / 2020-03-16

Cortex `0.7.0` is a major step forward the upcoming `1.0` release. In this release, we've got 164 contributions from 26 authors. Thanks to all contributors! ❤️

Please be aware that Cortex `0.7.0` introduces some **breaking changes**. You're encouraged to read all the `[CHANGE]` entries below before upgrading your Cortex cluster. In particular:

- Cleaned up some configuration options in preparation for the Cortex `1.0.0` release (see also the [annotated config file breaking changes](#annotated-config-file-breaking-changes) below):
  - Removed CLI flags support to configure the schema (see [how to migrate from flags to schema file](https://cortexmetrics.io/docs/configuration/schema-configuration/#migrating-from-flags-to-schema-file))
  - Renamed CLI flag `-config-yaml` to `-schema-config-file`
  - Removed CLI flag `-store.min-chunk-age` in favor of `-querier.query-store-after`. The corresponding YAML config option `ingestermaxquerylookback` has been renamed to [`query_ingesters_within`](https://cortexmetrics.io/docs/configuration/configuration-file/#querier-config)
  - Deprecated CLI flag `-frontend.cache-split-interval` in favor of `-querier.split-queries-by-interval`
  - Renamed the YAML config option `defaul_validity` to `default_validity`
  - Removed the YAML config option `config_store` (in the [`alertmanager YAML config`](https://cortexmetrics.io/docs/configuration/configuration-file/#alertmanager-config)) in favor of `store`
  - Removed the YAML config root block `configdb` in favor of [`configs`](https://cortexmetrics.io/docs/configuration/configuration-file/#configs-config). This change is also reflected in the following CLI flags renaming:
      * `-database.*` -> `-configs.database.*`
      * `-database.migrations` -> `-configs.database.migrations-dir`
  - Removed the fluentd-based billing infrastructure including the CLI flags:
      * `-distributor.enable-billing`
      * `-billing.max-buffered-events`
      * `-billing.retry-delay`
      * `-billing.ingester`
- Removed support for using denormalised tokens in the ring. Before upgrading, make sure your Cortex cluster is already running `v0.6.0` or an earlier version with `-ingester.normalise-tokens=true`

### Full changelog

* [CHANGE] Removed support for flags to configure schema. Further, the flag for specifying the config file (`-config-yaml`) has been deprecated. Please use `-schema-config-file`. See the [Schema Configuration documentation](https://cortexmetrics.io/docs/configuration/schema-configuration/) for more details on how to configure the schema using the YAML file. #2221
* [CHANGE] In the config file, the root level `config_store` config option has been moved to `alertmanager` > `store` > `configdb`. #2125
* [CHANGE] Removed unnecessary `frontend.cache-split-interval` in favor of `querier.split-queries-by-interval` both to reduce configuration complexity and guarantee alignment of these two configs. Starting from now, `-querier.cache-results` may only be enabled in conjunction with `-querier.split-queries-by-interval` (previously the cache interval default was `24h` so if you want to preserve the same behaviour you should set `-querier.split-queries-by-interval=24h`). #2040
* [CHANGE] Renamed Configs configuration options. #2187
  * configuration options
    * `-database.*` -> `-configs.database.*`
    * `-database.migrations` -> `-configs.database.migrations-dir`
  * config file
    * `configdb.uri:` -> `configs.database.uri:`
    * `configdb.migrationsdir:` -> `configs.database.migrations_dir:`
    * `configdb.passwordfile:` -> `configs.database.password_file:`
* [CHANGE] Moved `-store.min-chunk-age` to the Querier config as `-querier.query-store-after`, allowing the store to be skipped during query time if the metrics wouldn't be found. The YAML config option `ingestermaxquerylookback` has been renamed to `query_ingesters_within` to match its CLI flag. #1893
* [CHANGE] Renamed the cache configuration setting `defaul_validity` to `default_validity`. #2140
* [CHANGE] Remove fluentd-based billing infrastructure and flags such as `-distributor.enable-billing`. #1491
* [CHANGE] Removed remaining support for using denormalised tokens in the ring. If you're still running ingesters with denormalised tokens (Cortex 0.4 or earlier, with `-ingester.normalise-tokens=false`), such ingesters will now be completely invisible to distributors and need to be either switched to Cortex 0.6.0 or later, or be configured to use normalised tokens. #2034
* [CHANGE] The frontend http server will now send 502 in case of deadline exceeded and 499 if the user requested cancellation. #2156
* [CHANGE] We now enforce queries to be up to `-querier.max-query-into-future` into the future (defaults to 10m). #1929
  * `-store.min-chunk-age` has been removed
  * `-querier.query-store-after` has been added in it's place.
* [CHANGE] Removed unused `/validate_expr endpoint`. #2152
* [CHANGE] Updated Prometheus dependency to v2.16.0. This Prometheus version uses Active Query Tracker to limit concurrent queries. In order to keep `-querier.max-concurrent` working, Active Query Tracker is enabled by default, and is configured to store its data to `active-query-tracker` directory (relative to current directory when Cortex started). This can be changed by using `-querier.active-query-tracker-dir` option. Purpose of Active Query Tracker is to log queries that were running when Cortex crashes. This logging happens on next Cortex start. #2088
* [CHANGE] Default to BigChunk encoding; may result in slightly higher disk usage if many timeseries have a constant value, but should generally result in fewer, bigger chunks. #2207
* [CHANGE] WAL replays are now done while the rest of Cortex is starting, and more specifically, when HTTP server is running. This makes it possible to scrape metrics during WAL replays. Applies to both chunks and experimental blocks storage. #2222
* [CHANGE] Cortex now has `/ready` probe for all services, not just ingester and querier as before. In single-binary mode, /ready reports 204 only if all components are running properly. #2166
* [CHANGE] If you are vendoring Cortex and use its components in your project, be aware that many Cortex components no longer start automatically when they are created. You may want to review PR and attached document. #2166
* [CHANGE] Experimental TSDB: the querier in-memory index cache used by the experimental blocks storage shifted from per-tenant to per-querier. The `-experimental.tsdb.bucket-store.index-cache-size-bytes` now configures the per-querier index cache max size instead of a per-tenant cache and its default has been increased to 1GB. #2189
* [CHANGE] Experimental TSDB: TSDB head compaction interval and concurrency is now configurable (defaults to 1 min interval and 5 concurrent head compactions). New options: `-experimental.tsdb.head-compaction-interval` and `-experimental.tsdb.head-compaction-concurrency`. #2172
* [CHANGE] Experimental TSDB: switched the blocks storage index header to the binary format. This change is expected to have no visible impact, except lower startup times and memory usage in the queriers. It's possible to switch back to the old JSON format via the flag `-experimental.tsdb.bucket-store.binary-index-header-enabled=false`. #2223
* [CHANGE] Experimental Memberlist KV store can now be used in single-binary Cortex. Attempts to use it previously would fail with panic. This change also breaks existing binary protocol used to exchange gossip messages, so this version will not be able to understand gossiped Ring when used in combination with the previous version of Cortex. Easiest way to upgrade is to shutdown old Cortex installation, and restart it with new version. Incremental rollout works too, but with reduced functionality until all components run the same version. #2016
* [FEATURE] Added a read-only local alertmanager config store using files named corresponding to their tenant id. #2125
* [FEATURE] Added flag `-experimental.ruler.enable-api` to enable the ruler api which implements the Prometheus API `/api/v1/rules` and `/api/v1/alerts` endpoints under the configured `-http.prefix`. #1999
* [FEATURE] Added sharding support to compactor when using the experimental TSDB blocks storage. #2113
* [FEATURE] Added ability to override YAML config file settings using environment variables. #2147
  * `-config.expand-env`
* [FEATURE] Added flags to disable Alertmanager notifications methods. #2187
  * `-configs.notifications.disable-email`
  * `-configs.notifications.disable-webhook`
* [FEATURE] Add /config HTTP endpoint which exposes the current Cortex configuration as YAML. #2165
* [FEATURE] Allow Prometheus remote write directly to ingesters. #1491
* [FEATURE] Introduced new standalone service `query-tee` that can be used for testing purposes to send the same Prometheus query to multiple backends (ie. two Cortex clusters ingesting the same metrics) and compare the performances. #2203
* [FEATURE] Fan out parallelizable queries to backend queriers concurrently. #1878
  * `querier.parallelise-shardable-queries` (bool)
  * Requires a shard-compatible schema (v10+)
  * This causes the number of traces to increase accordingly.
  * The query-frontend now requires a schema config to determine how/when to shard queries, either from a file or from flags (i.e. by the `config-yaml` CLI flag). This is the same schema config the queriers consume. The schema is only required to use this option.
  * It's also advised to increase downstream concurrency controls as well:
    * `querier.max-outstanding-requests-per-tenant`
    * `querier.max-query-parallelism`
    * `querier.max-concurrent`
    * `server.grpc-max-concurrent-streams` (for both query-frontends and queriers)
* [FEATURE] Added user sub rings to distribute users to a subset of ingesters. #1947
  * `-experimental.distributor.user-subring-size`
* [FEATURE] Add flag `-experimental.tsdb.stripe-size` to expose TSDB stripe size option. #2185
* [FEATURE] Experimental Delete Series: Added support for Deleting Series with Prometheus style API. Needs to be enabled first by setting `-purger.enable` to `true`. Deletion only supported when using `boltdb` and `filesystem` as index and object store respectively. Support for other stores to follow in separate PRs #2103
* [ENHANCEMENT] Alertmanager: Expose Per-tenant alertmanager metrics #2124
* [ENHANCEMENT] Add `status` label to `cortex_alertmanager_configs` metric to gauge the number of valid and invalid configs. #2125
* [ENHANCEMENT] Cassandra Authentication: added the `custom_authenticators` config option that allows users to authenticate with cassandra clusters using password authenticators that are not approved by default in [gocql](https://github.com/gocql/gocql/blob/81b8263d9fe526782a588ef94d3fa5c6148e5d67/conn.go#L27) #2093
* [ENHANCEMENT] Cassandra Storage: added `max_retries`, `retry_min_backoff` and `retry_max_backoff` configuration options to enable retrying recoverable errors. #2054
* [ENHANCEMENT] Allow to configure HTTP and gRPC server listen address, maximum number of simultaneous connections and connection keepalive settings.
  * `-server.http-listen-address`
  * `-server.http-conn-limit`
  * `-server.grpc-listen-address`
  * `-server.grpc-conn-limit`
  * `-server.grpc.keepalive.max-connection-idle`
  * `-server.grpc.keepalive.max-connection-age`
  * `-server.grpc.keepalive.max-connection-age-grace`
  * `-server.grpc.keepalive.time`
  * `-server.grpc.keepalive.timeout`
* [ENHANCEMENT] PostgreSQL: Bump up `github.com/lib/pq` from `v1.0.0` to `v1.3.0` to support PostgreSQL SCRAM-SHA-256 authentication. #2097
* [ENHANCEMENT] Cassandra Storage: User no longer need `CREATE` privilege on `<all keyspaces>` if given keyspace exists. #2032
* [ENHANCEMENT] Cassandra Storage: added `password_file` configuration options to enable reading Cassandra password from file. #2096
* [ENHANCEMENT] Configs API: Allow GET/POST configs in YAML format. #2181
* [ENHANCEMENT] Background cache writes are batched to improve parallelism and observability. #2135
* [ENHANCEMENT] Add automatic repair for checkpoint and WAL. #2105
* [ENHANCEMENT] Support `lastEvaluation` and `evaluationTime` in `/api/v1/rules` endpoints and make order of groups stable. #2196
* [ENHANCEMENT] Skip expired requests in query-frontend scheduling. #2082
* [ENHANCEMENT] Add ability to configure gRPC keepalive settings. #2066
* [ENHANCEMENT] Experimental TSDB: Export TSDB Syncer metrics from Compactor component, they are prefixed with `cortex_compactor_`. #2023
* [ENHANCEMENT] Experimental TSDB: Added dedicated flag `-experimental.tsdb.bucket-store.tenant-sync-concurrency` to configure the maximum number of concurrent tenants for which blocks are synched. #2026
* [ENHANCEMENT] Experimental TSDB: Expose metrics for objstore operations (prefixed with `cortex_<component>_thanos_objstore_`, component being one of `ingester`, `querier` and `compactor`). #2027
* [ENHANCEMENT] Experimental TSDB: Added support for Azure Storage to be used for block storage, in addition to S3 and GCS. #2083
* [ENHANCEMENT] Experimental TSDB: Reduced memory allocations in the ingesters when using the experimental blocks storage. #2057
* [ENHANCEMENT] Experimental Memberlist KV: expose `-memberlist.gossip-to-dead-nodes-time` and `-memberlist.dead-node-reclaim-time` options to control how memberlist library handles dead nodes and name reuse. #2131
* [BUGFIX] Alertmanager: fixed panic upon applying a new config, caused by duplicate metrics registration in the `NewPipelineBuilder` function. #211
* [BUGFIX] Azure Blob ChunkStore: Fixed issue causing `invalid chunk checksum` errors. #2074
* [BUGFIX] The gauge `cortex_overrides_last_reload_successful` is now only exported by components that use a `RuntimeConfigManager`. Previously, for components that do not initialize a `RuntimeConfigManager` (such as the compactor) the gauge was initialized with 0 (indicating error state) and then never updated, resulting in a false-negative permanent error state. #2092
* [BUGFIX] Fixed WAL metric names, added the `cortex_` prefix.
* [BUGFIX] Restored histogram `cortex_configs_request_duration_seconds` #2138
* [BUGFIX] Fix wrong syntax for `url` in config-file-reference. #2148
* [BUGFIX] Fixed some 5xx status code returned by the query-frontend when they should actually be 4xx. #2122
* [BUGFIX] Fixed leaked goroutines in the querier. #2070
* [BUGFIX] Experimental TSDB: fixed `/all_user_stats` and `/api/prom/user_stats` endpoints when using the experimental TSDB blocks storage. #2042
* [BUGFIX] Experimental TSDB: fixed ruler to correctly work with the experimental TSDB blocks storage. #2101

### Changes to denormalised tokens in the ring

Cortex 0.4.0 is the last version that can *write* denormalised tokens. Cortex 0.5.0 and above always write normalised tokens.

Cortex 0.6.0 is the last version that can *read* denormalised tokens. Starting with Cortex 0.7.0 only normalised tokens are supported, and ingesters writing denormalised tokens to the ring (running Cortex 0.4.0 or earlier with `-ingester.normalise-tokens=false`) are ignored by distributors. Such ingesters should either switch to using normalised tokens, or be upgraded to Cortex 0.5.0 or later.

### Known issues

- The gRPC streaming for ingesters doesn't work when using the experimental TSDB blocks storage. Please do not enable `-querier.ingester-streaming` if you're using the TSDB blocks storage. If you want to enable it, you can build Cortex from `master` given the issue has been fixed after Cortex `0.7` branch has been cut and the fix wasn't included in the `0.7` because related to an experimental feature.

### Annotated config file breaking changes

In this section you can find a config file diff showing the breaking changes introduced in Cortex `0.7`. You can also find the [full configuration file reference doc](https://cortexmetrics.io/docs/configuration/configuration-file/) in the website.

 ```diff
### Root level config

 # "configdb" has been moved to "alertmanager > store > configdb".
-[configdb: <configdb_config>]

 # "config_store" has been renamed to "configs".
-[config_store: <configstore_config>]
+[configs: <configs_config>]


### `distributor_config`

 # The support to hook an external billing system has been removed.
-[enable_billing: <boolean> | default = false]
-billing:
-  [maxbufferedevents: <int> | default = 1024]
-  [retrydelay: <duration> | default = 500ms]
-  [ingesterhostport: <string> | default = "localhost:24225"]


### `querier_config`

 # "ingestermaxquerylookback" has been renamed to "query_ingesters_within".
-[ingestermaxquerylookback: <duration> | default = 0s]
+[query_ingesters_within: <duration> | default = 0s]


### `queryrange_config`

results_cache:
  cache:
     # "defaul_validity" has been renamed to "default_validity".
-    [defaul_validity: <duration> | default = 0s]
+    [default_validity: <duration> | default = 0s]

   # "cache_split_interval" has been deprecated in favor of "split_queries_by_interval".
-  [cache_split_interval: <duration> | default = 24h0m0s]


### `alertmanager_config`

# The "store" config block has been added. This includes "configdb" which previously
# was the "configdb" root level config block.
+store:
+  [type: <string> | default = "configdb"]
+  [configdb: <configstore_config>]
+  local:
+    [path: <string> | default = ""]


### `storage_config`

index_queries_cache_config:
   # "defaul_validity" has been renamed to "default_validity".
-  [defaul_validity: <duration> | default = 0s]
+  [default_validity: <duration> | default = 0s]


### `chunk_store_config`

chunk_cache_config:
   # "defaul_validity" has been renamed to "default_validity".
-  [defaul_validity: <duration> | default = 0s]
+  [default_validity: <duration> | default = 0s]

write_dedupe_cache_config:
   # "defaul_validity" has been renamed to "default_validity".
-  [defaul_validity: <duration> | default = 0s]
+  [default_validity: <duration> | default = 0s]

 # "min_chunk_age" has been removed in favor of "querier > query_store_after".
-[min_chunk_age: <duration> | default = 0s]


### `configs_config`

-# "uri" has been moved to "database > uri".
-[uri: <string> | default = "postgres://postgres@configs-db.weave.local/configs?sslmode=disable"]

-# "migrationsdir" has been moved to "database > migrations_dir".
-[migrationsdir: <string> | default = ""]

-# "passwordfile" has been moved to "database > password_file".
-[passwordfile: <string> | default = ""]

+database:
+  [uri: <string> | default = "postgres://postgres@configs-db.weave.local/configs?sslmode=disable"]
+  [migrations_dir: <string> | default = ""]
+  [password_file: <string> | default = ""]
```

## 0.6.1 / 2020-02-05

* [BUGFIX] Fixed parsing of the WAL configuration when specified in the YAML config file. #2071

## 0.6.0 / 2020-01-28

Note that the ruler flags need to be changed in this upgrade. You're moving from a single node ruler to something that might need to be sharded.
Further, if you're using the configs service, we've upgraded the migration library and this requires some manual intervention. See full instructions below to upgrade your PostgreSQL.

* [CHANGE] The frontend component now does not cache results if it finds a `Cache-Control` header and if one of its values is `no-store`. #1974
* [CHANGE] Flags changed with transition to upstream Prometheus rules manager:
  * `-ruler.client-timeout` is now `ruler.configs.client-timeout` in order to match `ruler.configs.url`.
  * `-ruler.group-timeout`has been removed.
  * `-ruler.num-workers` has been removed.
  * `-ruler.rule-path` has been added to specify where the prometheus rule manager will sync rule files.
  * `-ruler.storage.type` has beem added to specify the rule store backend type, currently only the configdb.
  * `-ruler.poll-interval` has been added to specify the interval in which to poll new rule groups.
  * `-ruler.evaluation-interval` default value has changed from `15s` to `1m` to match the default evaluation interval in Prometheus.
  * Ruler sharding requires a ring which can be configured via the ring flags prefixed by `ruler.ring.`. #1987
* [CHANGE] Use relative links from /ring page to make it work when used behind reverse proxy. #1896
* [CHANGE] Deprecated `-distributor.limiter-reload-period` flag. #1766
* [CHANGE] Ingesters now write only normalised tokens to the ring, although they can still read denormalised tokens used by other ingesters. `-ingester.normalise-tokens` is now deprecated, and ignored. If you want to switch back to using denormalised tokens, you need to downgrade to Cortex 0.4.0. Previous versions don't handle claiming tokens from normalised ingesters correctly. #1809
* [CHANGE] Overrides mechanism has been renamed to "runtime config", and is now separate from limits. Runtime config is simply a file that is reloaded by Cortex every couple of seconds. Limits and now also multi KV use this mechanism.<br />New arguments were introduced: `-runtime-config.file` (defaults to empty) and `-runtime-config.reload-period` (defaults to 10 seconds), which replace previously used `-limits.per-user-override-config` and `-limits.per-user-override-period` options. Old options are still used if `-runtime-config.file` is not specified. This change is also reflected in YAML configuration, where old `limits.per_tenant_override_config` and `limits.per_tenant_override_period` fields are replaced with `runtime_config.file` and `runtime_config.period` respectively. #1749
* [CHANGE] Cortex now rejects data with duplicate labels. Previously, such data was accepted, with duplicate labels removed with only one value left. #1964
* [CHANGE] Changed the default value for `-distributor.ha-tracker.prefix` from `collectors/` to `ha-tracker/` in order to not clash with other keys (ie. ring) stored in the same key-value store. #1940
* [FEATURE] Experimental: Write-Ahead-Log added in ingesters for more data reliability against ingester crashes. #1103
  * `--ingester.wal-enabled`: Setting this to `true` enables writing to WAL during ingestion.
  * `--ingester.wal-dir`: Directory where the WAL data should be stored and/or recovered from.
  * `--ingester.checkpoint-enabled`: Set this to `true` to enable checkpointing of in-memory chunks to disk.
  * `--ingester.checkpoint-duration`: This is the interval at which checkpoints should be created.
  * `--ingester.recover-from-wal`: Set this to `true` to recover data from an existing WAL.
  * For more information, please checkout the ["Ingesters with WAL" guide](https://cortexmetrics.io/docs/guides/ingesters-with-wal/).
* [FEATURE] The distributor can now drop labels from samples (similar to the removal of the replica label for HA ingestion) per user via the `distributor.drop-label` flag. #1726
* [FEATURE] Added flag `debug.mutex-profile-fraction` to enable mutex profiling #1969
* [FEATURE] Added `global` ingestion rate limiter strategy. Deprecated `-distributor.limiter-reload-period` flag. #1766
* [FEATURE] Added support for Microsoft Azure blob storage to be used for storing chunk data. #1913
* [FEATURE] Added readiness probe endpoint`/ready` to queriers. #1934
* [FEATURE] Added "multi" KV store that can interact with two other KV stores, primary one for all reads and writes, and secondary one, which only receives writes. Primary/secondary store can be modified in runtime via runtime-config mechanism (previously "overrides"). #1749
* [FEATURE] Added support to store ring tokens to a file and read it back on startup, instead of generating/fetching the tokens to/from the ring. This feature can be enabled with the flag `-ingester.tokens-file-path`. #1750
* [FEATURE] Experimental TSDB: Added `/series` API endpoint support with TSDB blocks storage. #1830
* [FEATURE] Experimental TSDB: Added TSDB blocks `compactor` component, which iterates over users blocks stored in the bucket and compact them according to the configured block ranges. #1942
* [ENHANCEMENT] metric `cortex_ingester_flush_reasons` gets a new `reason` value: `Spread`, when `-ingester.spread-flushes` option is enabled. #1978
* [ENHANCEMENT] Added `password` and `enable_tls` options to redis cache configuration. Enables usage of Microsoft Azure Cache for Redis service. #1923
* [ENHANCEMENT] Upgraded Kubernetes API version for deployments from `extensions/v1beta1` to `apps/v1`. #1941
* [ENHANCEMENT] Experimental TSDB: Open existing TSDB on startup to prevent ingester from becoming ready before it can accept writes. The max concurrency is set via `--experimental.tsdb.max-tsdb-opening-concurrency-on-startup`. #1917
* [ENHANCEMENT] Experimental TSDB: Querier now exports aggregate metrics from Thanos bucket store and in memory index cache (many metrics to list, but all have `cortex_querier_bucket_store_` or `cortex_querier_blocks_index_cache_` prefix). #1996
* [ENHANCEMENT] Experimental TSDB: Improved multi-tenant bucket store. #1991
  * Allowed to configure the blocks sync interval via `-experimental.tsdb.bucket-store.sync-interval` (0 disables the sync)
  * Limited the number of tenants concurrently synched by `-experimental.tsdb.bucket-store.block-sync-concurrency`
  * Renamed `cortex_querier_sync_seconds` metric to `cortex_querier_blocks_sync_seconds`
  * Track `cortex_querier_blocks_sync_seconds` metric for the initial sync too
* [BUGFIX] Fixed unnecessary CAS operations done by the HA tracker when the jitter is enabled. #1861
* [BUGFIX] Fixed ingesters getting stuck in a LEAVING state after coming up from an ungraceful exit. #1921
* [BUGFIX] Reduce memory usage when ingester Push() errors. #1922
* [BUGFIX] Table Manager: Fixed calculation of expected tables and creation of tables from next active schema considering grace period. #1976
* [BUGFIX] Experimental TSDB: Fixed ingesters consistency during hand-over when using experimental TSDB blocks storage. #1854 #1818
* [BUGFIX] Experimental TSDB: Fixed metrics when using experimental TSDB blocks storage. #1981 #1982 #1990 #1983
* [BUGFIX] Experimental memberlist: Use the advertised address when sending packets to other peers of the Gossip memberlist. #1857
* [BUGFIX] Experimental TSDB: Fixed incorrect query results introduced in #2604 caused by a buffer incorrectly reused while iterating samples. #2697

### Upgrading PostgreSQL (if you're using configs service)

Reference: <https://github.com/golang-migrate/migrate/tree/master/database/postgres#upgrading-from-v1>

1. Install the migrate package cli tool: <https://github.com/golang-migrate/migrate/tree/master/cmd/migrate#installation>
2. Drop the `schema_migrations` table: `DROP TABLE schema_migrations;`.
2. Run the migrate command:

```bash
migrate  -path <absolute_path_to_cortex>/cmd/cortex/migrations -database postgres://localhost:5432/database force 2
```

### Known issues

- The `cortex_prometheus_rule_group_last_evaluation_timestamp_seconds` metric, tracked by the ruler, is not unregistered for rule groups not being used anymore. This issue will be fixed in the next Cortex release (see [2033](https://github.com/cortexproject/cortex/issues/2033)).

- Write-Ahead-Log (WAL) does not have automatic repair of corrupt checkpoint or WAL segments, which is possible if ingester crashes abruptly or the underlying disk corrupts. Currently the only way to resolve this is to manually delete the affected checkpoint and/or WAL segments. Automatic repair will be added in the future releases.

## 0.4.0 / 2019-12-02

* [CHANGE] The frontend component has been refactored to be easier to re-use. When upgrading the frontend, cache entries will be discarded and re-created with the new protobuf schema. #1734
* [CHANGE] Removed direct DB/API access from the ruler. `-ruler.configs.url` has been now deprecated. #1579
* [CHANGE] Removed `Delta` encoding. Any old chunks with `Delta` encoding cannot be read anymore. If `ingester.chunk-encoding` is set to `Delta` the ingester will fail to start. #1706
* [CHANGE] Setting `-ingester.max-transfer-retries` to 0 now disables hand-over when ingester is shutting down. Previously, zero meant infinite number of attempts. #1771
* [CHANGE] `dynamo` has been removed as a valid storage name to make it consistent for all components. `aws` and `aws-dynamo` remain as valid storage names.
* [CHANGE/FEATURE] The frontend split and cache intervals can now be configured using the respective flag `--querier.split-queries-by-interval` and `--frontend.cache-split-interval`.
  * If `--querier.split-queries-by-interval` is not provided request splitting is disabled by default.
  * __`--querier.split-queries-by-day` is still accepted for backward compatibility but has been deprecated. You should now use `--querier.split-queries-by-interval`. We recommend a to use a multiple of 24 hours.__
* [FEATURE] Global limit on the max series per user and metric #1760
  * `-ingester.max-global-series-per-user`
  * `-ingester.max-global-series-per-metric`
  * Requires `-distributor.replication-factor` and `-distributor.shard-by-all-labels` set for the ingesters too
* [FEATURE] Flush chunks with stale markers early with `ingester.max-stale-chunk-idle`. #1759
* [FEATURE] EXPERIMENTAL: Added new KV Store backend based on memberlist library. Components can gossip about tokens and ingester states, instead of using Consul or Etcd. #1721
* [FEATURE] EXPERIMENTAL: Use TSDB in the ingesters & flush blocks to S3/GCS ala Thanos. This will let us use an Object Store more efficiently and reduce costs. #1695
* [FEATURE] Allow Query Frontend to log slow queries with `frontend.log-queries-longer-than`. #1744
* [FEATURE] Add HTTP handler to trigger ingester flush & shutdown - used when running as a stateful set with the WAL enabled.  #1746
* [FEATURE] EXPERIMENTAL: Added GCS support to TSDB blocks storage. #1772
* [ENHANCEMENT] Reduce memory allocations in the write path. #1706
* [ENHANCEMENT] Consul client now follows recommended practices for blocking queries wrt returned Index value. #1708
* [ENHANCEMENT] Consul client can optionally rate-limit itself during Watch (used e.g. by ring watchers) and WatchPrefix (used by HA feature) operations. Rate limiting is disabled by default. New flags added: `--consul.watch-rate-limit`, and `--consul.watch-burst-size`. #1708
* [ENHANCEMENT] Added jitter to HA deduping heartbeats, configure using `distributor.ha-tracker.update-timeout-jitter-max` #1534
* [ENHANCEMENT] Add ability to flush chunks with stale markers early. #1759
* [BUGFIX] Stop reporting successful actions as 500 errors in KV store metrics. #1798
* [BUGFIX] Fix bug where duplicate labels can be returned through metadata APIs. #1790
* [BUGFIX] Fix reading of old, v3 chunk data. #1779
* [BUGFIX] Now support IAM roles in service accounts in AWS EKS. #1803
* [BUGFIX] Fixed duplicated series returned when querying both ingesters and store with the experimental TSDB blocks storage. #1778

In this release we updated the following dependencies:

- gRPC v1.25.0  (resulted in a drop of 30% CPU usage when compression is on)
- jaeger-client v2.20.0
- aws-sdk-go to v1.25.22

## 0.3.0 / 2019-10-11

This release adds support for Redis as an alternative to Memcached, and also includes many optimisations which reduce CPU and memory usage.

* [CHANGE] Gauge metrics were renamed to drop the `_total` suffix. #1685
  * In Alertmanager, `alertmanager_configs_total` is now `alertmanager_configs`
  * In Ruler, `scheduler_configs_total` is now `scheduler_configs`
  * `scheduler_groups_total` is now `scheduler_groups`.
* [CHANGE] `--alertmanager.configs.auto-slack-root` flag was dropped as auto Slack root is not supported anymore. #1597
* [CHANGE] In table-manager, default DynamoDB capacity was reduced from 3,000 units to 1,000 units. We recommend you do not run with the defaults: find out what figures are needed for your environment and set that via `-dynamodb.periodic-table.write-throughput` and `-dynamodb.chunk-table.write-throughput`.
* [FEATURE] Add Redis support for caching #1612
* [FEATURE] Allow spreading chunk writes across multiple S3 buckets #1625
* [FEATURE] Added `/shutdown` endpoint for ingester to shutdown all operations of the ingester. #1746
* [ENHANCEMENT] Upgraded Prometheus to 2.12.0 and Alertmanager to 0.19.0. #1597
* [ENHANCEMENT] Cortex is now built with Go 1.13 #1675, #1676, #1679
* [ENHANCEMENT] Many optimisations, mostly impacting ingester and querier: #1574, #1624, #1638, #1644, #1649, #1654, #1702

Full list of changes: <https://github.com/cortexproject/cortex/compare/v0.2.0...v0.3.0>

## 0.2.0 / 2019-09-05

This release has several exciting features, the most notable of them being setting `-ingester.spread-flushes` to potentially reduce your storage space by upto 50%.

* [CHANGE] Flags changed due to changes upstream in Prometheus Alertmanager #929:
  * `alertmanager.mesh.listen-address` is now `cluster.listen-address`
  * `alertmanager.mesh.peer.host` and `alertmanager.mesh.peer.service` can be replaced by `cluster.peer`
  * `alertmanager.mesh.hardware-address`, `alertmanager.mesh.nickname`, `alertmanager.mesh.password`, and `alertmanager.mesh.peer.refresh-interval` all disappear.
* [CHANGE] --claim-on-rollout flag deprecated; feature is now always on #1566
* [CHANGE] Retention period must now be a multiple of periodic table duration #1564
* [CHANGE] The value for the name label for the chunks memcache in all `cortex_cache_` metrics is now `chunksmemcache` (before it was `memcache`) #1569
* [FEATURE] Makes the ingester flush each timeseries at a specific point in the max-chunk-age cycle with `-ingester.spread-flushes`. This means multiple replicas of a chunk are very likely to contain the same contents which cuts chunk storage space by up to 66%. #1578
* [FEATURE] Make minimum number of chunk samples configurable per user #1620
* [FEATURE] Honor HTTPS for custom S3 URLs #1603
* [FEATURE] You can now point the query-frontend at a normal Prometheus for parallelisation and caching #1441
* [FEATURE] You can now specify `http_config` on alert receivers #929
* [FEATURE] Add option to use jump hashing to load balance requests to memcached #1554
* [FEATURE] Add status page for HA tracker to distributors #1546
* [FEATURE] The distributor ring page is now easier to read with alternate rows grayed out #1621

## 0.1.0 / 2019-08-07

* [CHANGE] HA Tracker flags were renamed to provide more clarity #1465
  * `distributor.accept-ha-labels` is now `distributor.ha-tracker.enable`
  * `distributor.accept-ha-samples` is now `distributor.ha-tracker.enable-for-all-users`
  * `ha-tracker.replica` is now `distributor.ha-tracker.replica`
  * `ha-tracker.cluster` is now `distributor.ha-tracker.cluster`
* [FEATURE] You can specify "heap ballast" to reduce Go GC Churn #1489
* [BUGFIX] HA Tracker no longer always makes a request to Consul/Etcd when a request is not from the active replica #1516
* [BUGFIX] Queries are now correctly cancelled by the query-frontend #1508<|MERGE_RESOLUTION|>--- conflicted
+++ resolved
@@ -27,6 +27,7 @@
 * [BUGFIX] Purger: fix `Invalid null value in condition for column range` caused by `nil` value in range for WriteBatch query. #4128
 * [BUGFIX] Ingester: fixed infrequent panic caused by a race condition between TSDB mmap-ed head chunks truncation and queries. #4176
 * [BUGFIX] Ruler: fix `/ruler/rule_groups` endpoint doesn't work when used with object store. #4182
+* [BUGFIX] Fixed cache fetch error on Redis Cluster. #4056
 
 ## Blocksconvert
 
@@ -106,11 +107,7 @@
 * [BUGFIX] Querier: fixed race condition causing queries to fail right after querier startup with the "empty ring" error. #4068
 * [BUGFIX] Compactor: Increment `cortex_compactor_runs_failed_total` if compactor failed compact a single tenant. #4094
 * [BUGFIX] Tracing: hot fix to avoid the Jaeger tracing client to indefinitely block the Cortex process shutdown in case the HTTP connection to the tracing backend is blocked. #4134
-<<<<<<< HEAD
-* [BUGFIX] Fixed cache fetch error on Redis Cluster. #4056
-=======
 * [BUGFIX] Forward proper EndsAt from ruler to Alertmanager inline with Prometheus behaviour. #4017
->>>>>>> 198b3509
 
 ## Blocksconvert
 
