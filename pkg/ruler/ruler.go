--- conflicted
+++ resolved
@@ -192,31 +192,16 @@
 	}
 
 	ruler := &Ruler{
-<<<<<<< HEAD
-		cfg:           cfg,
-		notifierCfg:   ncfg,
-		tenantManager: tenantManager,
-		notifiers:     map[string]*rulerNotifier{},
-		store:         ruleStore,
-		mapper:        newMapper(cfg.RulePath, logger),
-		userManagers:  map[string]*promRules.Manager{},
-		registry:      reg,
-		logger:        logger,
-=======
 		cfg:                cfg,
-		engine:             engine,
-		queryable:          queryable,
-		alertURL:           cfg.ExternalURL.URL,
 		notifierCfg:        ncfg,
+		tenantManager:      tenantManager,
 		notifiers:          map[string]*rulerNotifier{},
 		store:              ruleStore,
-		pusher:             pusher,
 		mapper:             newMapper(cfg.RulePath, logger),
 		userManagers:       map[string]*promRules.Manager{},
 		userManagerMetrics: userManagerMetrics,
 		registry:           reg,
 		logger:             logger,
->>>>>>> e95eaecc
 	}
 
 	if cfg.EnableSharding {
