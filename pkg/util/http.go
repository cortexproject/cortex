--- conflicted
+++ resolved
@@ -20,7 +20,6 @@
 
 const messageSizeLargerErrFmt = "received message larger than max (%d vs %d)"
 
-<<<<<<< HEAD
 var ErrRequestBodyTooLarge = &errRequestBodyTooLarge{}
 
 type errRequestBodyTooLarge struct{}
@@ -29,7 +28,8 @@
 
 func (errRequestBodyTooLarge) Is(err error) bool {
 	return err.Error() == "http: request body too large"
-=======
+}
+
 // BasicAuth configures basic authentication for HTTP clients.
 type BasicAuth struct {
 	Username string `yaml:"basic_auth_username"`
@@ -44,7 +44,6 @@
 // IsEnabled returns false if basic authentication isn't enabled.
 func (b BasicAuth) IsEnabled() bool {
 	return b.Username != "" || b.Password != ""
->>>>>>> d23a18af
 }
 
 // WriteJSONResponse writes some JSON as a HTTP response.
