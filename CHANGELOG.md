--- conflicted
+++ resolved
@@ -31,11 +31,8 @@
 * [FEATURE] Experimental: Added a new object storage client for OpenStack Swift. #2440
 * [FEATURE] Update in dependency `weaveworks/common`. TLS config options added to the Server. #2535
 * [FEATURE] Experimental: Added support for `/api/v1/metadata` Prometheus-based endpoint. #2549
-<<<<<<< HEAD
+* [FEATURE] Add ability to limit concurrent queries to Cassandra with `-cassandra.query-concurrency` flag. #2562
 * [FEATURE] TLS config options added for GRPC clients in Querier (Query-frontend client & Ingester client), Ruler, Store Gateway, as well as HTTP client in Config store client. #2502
-=======
-* [FEATURE] Add ability to limit concurrent queries to Cassandra with `-cassandra.query-concurrency` flag. #2562
->>>>>>> 5ae2a62c
 * [ENHANCEMENT] Experimental TSDB: sample ingestion errors are now reported via existing `cortex_discarded_samples_total` metric. #2370
 * [ENHANCEMENT] Failures on samples at distributors and ingesters return the first validation error as opposed to the last. #2383
 * [ENHANCEMENT] Experimental TSDB: Added `cortex_querier_blocks_meta_synced`, which reflects current state of synced blocks over all tenants. #2392
